--- conflicted
+++ resolved
@@ -64,11 +64,7 @@
 ```wasm
 (table 1 (ref $i32-i32) (ref.func $inc))
 ```
-<<<<<<< HEAD
-Such a table can neither contain `null` entries nor functions of another type. Any use of `call_indirect` on this table does hence avoid all runtime checks beyond the basic bounds check. By using multiple tables, each one can be given a homogeneous type. The table can be initialized with an initializer or by growing it.
-=======
-Such a table can neither contain `null` entries nor functions of another type. Because entries can't be `null`, tables of concrete type are required to be declared with an explicit initialisation value. Any use of `call_indirect` on this table does hence avoid all runtime checks beyond the basic bounds check. By using multiple tables, each one can be given a homogeneous type. The table can be initialised with an initializer or by growing it.
->>>>>>> 959a618f
+Such a table can neither contain `null` entries nor functions of another type. Because entries can't be `null`, tables of concrete type are required to be declared with an explicit initialisation value. Any use of `call_indirect` on this table does hence avoid all runtime checks beyond the basic bounds check. By using multiple tables, each one can be given a homogeneous type. The table can be initialized with an initializer or by growing it.
 
 Typed function references are a subtype of `funcref`, so they can also be used as untyped references. All previous uses of `ref.func` remain valid:
 ```wasm
