open Util
open Source
open El
open Ast
open Convert
open Print

module Il = struct include Il include Ast end

module Set = Free.Set
module Map = Map.Make(String)


(* Errors *)

let error at msg = Source.error at "type" msg

let error_atom at atom t msg =
  error at (msg ^ " `" ^ string_of_atom atom ^ "` in type `" ^ string_of_typ t ^ "`")

let error_id id msg =
  error id.at (msg ^ " `" ^ id.it ^ "`")

let error_typ at phrase t =
  error at (phrase ^ " does not match expected type `" ^ string_of_typ t ^ "`")

let error_typ2 at phrase t1 t2 reason =
  error at (phrase ^ "'s type `" ^ string_of_typ t1 ^ "`" ^
    " does not match expected type `" ^ string_of_typ t2 ^ "`" ^ reason)

type direction = Infer | Check

let error_dir_typ at phrase dir t expected =
  match dir with
  | Check -> error_typ at phrase t
  | Infer ->
    error at (phrase ^ "'s type `" ^ string_of_typ t ^ "`" ^
      " does not match expected type " ^ expected)


(* Helpers *)

let unparen_exp e =
  match e.it with
  | ParenE (e1, _) -> e1
  | _ -> e

let unseq_exp e =
  match e.it with
  | EpsE -> []
  | SeqE es -> es
  | _ -> [e]

let tup_typ' ts' at =
  match ts' with
  | [t'] -> t'
  | _ -> Il.TupT ts' $ at

let tup_exp' es' at =
  match es' with
  | [e'] -> e'
  | _ -> Il.TupE es' $$ (at, Il.TupT (List.map note es') $ at)

let lift_exp' e' iter' =
  if iter' = Opt then
    Il.OptE (Some e')
  else
    Il.ListE [e']

let cat_exp' e1' e2' =
  match e1'.it, e2'.it with
  | _, Il.ListE [] -> e1'.it
  | Il.ListE [], _ -> e2'.it
  | Il.ListE es1, Il.ListE es2 -> Il.ListE (es1 @ es2)
  | _ -> Il.CatE (e1', e2')


(* Environment *)

type kind =
  | Transp  (* alias types, notation types, type parameters *)
  | Opaque  (* structures or variants *)
  | Defined of typ * Il.deftyp
  | Family of (arg list * typ * Il.deftyp) list (* family of types *)

type var_typ = typ
type syn_typ = param list * kind
type gram_typ = param list * typ * gram option
type rel_typ = typ * Il.rule list
type def_typ = param list * typ * (def * Il.clause) list

type env =
  { mutable vars : var_typ Map.t;
    mutable typs : syn_typ Map.t;
    mutable syms : gram_typ Map.t;
    mutable rels : rel_typ Map.t;
    mutable defs : def_typ Map.t;
  }

let new_env () =
  { vars = Map.empty
      |> Map.add "bool" (BoolT $ no_region)
      |> Map.add "nat" (NumT NatT $ no_region)
      |> Map.add "int" (NumT IntT $ no_region)
      |> Map.add "rat" (NumT RatT $ no_region)
      |> Map.add "real" (NumT RealT $ no_region)
      |> Map.add "text" (TextT $ no_region);
    typs = Map.empty;
    syms = Map.empty;
    rels = Map.empty;
    defs = Map.empty;
  }

let local_env env = {env with vars = env.vars}

let bound env' id = Map.mem id.it env'

let find space env' id =
  match Map.find_opt id.it env' with
  | None -> failwith (string_of_region id.at^": "^space^" "^id.it) (*error_id id ("undeclared " ^ space)*)
  | Some t -> t

let bind space env' id t =
  if Map.mem id.it env' then
    error_id id ("duplicate declaration for " ^ space)
  else
    Map.add id.it t env'

let rebind _space env' id t =
  assert (Map.mem id.it env');
  Map.add id.it t env'

let find_field fs atom at t =
  match List.find_opt (fun (atom', _, _) -> atom'.it = atom.it) fs with
  | Some (_, x, _) -> x
  | None -> error_atom at atom t "unbound field"

let find_case cases atom at t =
  match List.find_opt (fun (atom', _, _) -> atom'.it = atom.it) cases with
  | Some (_, x, _) -> x
  | None -> error_atom at atom t "unknown case"


let to_eval_typ id (ps, k) =
  match k with
  | Opaque | Transp ->
    let args' = List.map Convert.arg_of_param ps in
    [(args', VarT (id $ no_region, args') $ no_region)]
  | Defined (t, _dt') ->
    [(List.map Convert.arg_of_param ps, t)]
  | Family defs ->
    List.map (fun (args, t, _dt') -> (args,t)) defs

let to_eval_def (_ps, _t, clauses) =
  List.map (fun (d, _) ->
    match d.it with
    | DefD (_id, args, e, prems) -> (args, e, Convert.filter_nl prems)
    | _ -> assert false
  ) clauses

let to_eval_env env =
  let typs = Map.mapi to_eval_typ env.typs in
  let defs = Map.map to_eval_def env.defs in
  let syms = Map.map ignore env.syms in
  Eval.{typs; defs; syms}


(* Type Accessors *)

let rec arg_subst s ps args =
  match ps, args with
  | p::ps', a::as' ->
    let s' =
      match p.it, !((Subst.subst_arg s a).it) with
      | ExpP (id, _), ExpA e -> Subst.add_varid s id e
      | SynP id, SynA t -> Subst.add_synid s id t
      | GramP (id, _), GramA g -> Subst.add_gramid s id g
      | _, _ -> assert false
    in arg_subst s' ps' as'
  | _, _ -> assert (ps = [] && args = []); s

let aliased dt' =
  match dt'.it with
  | Il.AliasT _ -> `Alias
  | _ -> `NoAlias

let as_defined_typid' env id args at : typ' * [`Alias | `NoAlias] =
  match find "syntax type" env.typs (strip_var_suffix id) with
  | ps, Defined (t, dt') ->
    let t' = if ps = [] then t else  (* optimization *)
      Subst.subst_typ (arg_subst Subst.empty ps args) t in
    t'.it, aliased dt'
  | _ps, Opaque -> VarT (id, args), `NoAlias
  | _ps, Transp ->
    error_id (id.it $ at) "invalid forward use of syntax type"
  | _ps, Family defs ->
    let rec lookup = function
      | [] -> error_id (id.it $ at) "undefined case of syntax type family"
      | (args', t, dt')::defs' ->
        if args' = [] then t.it, aliased dt' else   (* optimisation *)
        let env' = to_eval_env env in
        match Eval.(match_list match_arg env' Subst.empty args args') with
        | None -> lookup defs'
        | Some s -> (Subst.subst_typ s t).it, aliased dt'
    in lookup defs

let rec expand' env = function
  | VarT (id, args) as t' ->
    (match as_defined_typid' env id args id.at with
    | t1, `Alias -> expand' env t1
    | _ -> t'
    | exception Error _ -> t'
    )
  | ParenT t -> expand' env t.it
  | t' -> t'

let expand env t = expand' env t.it

exception Last
let rec expand_id env t = try expand_id' env t.it with Last -> "" $ no_region
and expand_id' env = function
  | VarT (id, args) ->
    (match as_defined_typid' env id args id.at with
    | t1, `Alias -> (try expand_id' env t1 with Last -> id)
    | _ -> id
    | exception Error _ -> id
    )
  | ParenT t1 | IterT (t1, _) -> expand_id env t1
  | _ -> raise Last


let expand_iter_notation env t =
  match expand env t with
  | VarT (id, args) as t' ->
    (match as_defined_typid' env id args t.at with
    | IterT _ as t'', _ -> t''
    | _ -> t'
    )
  | t' -> t'

let expand_singular env t =
  match expand env t with
  | IterT (t1, (Opt | List | List1)) -> expand env t1
  | t' -> t'


let as_iter_typ phrase env dir t at : typ * iter =
  match expand env t with
  | IterT (t1, iter) -> t1, iter
  | _ -> error_dir_typ at phrase dir t "(_)*"

let as_list_typ phrase env dir t at : typ =
  match expand env t with
  | IterT (t1, List) -> t1
  | _ -> error_dir_typ at phrase dir t "(_)*"

let as_iter_notation_typ phrase env dir t at : typ * iter =
  match expand_iter_notation env t with
  | IterT (t1, iter) -> t1, iter
  | _ -> error_dir_typ at phrase dir t "(_)*"

let as_opt_notation_typ phrase env dir t at : typ =
  match expand_iter_notation env t with
  | IterT (t1, Opt) -> t1
  | _ -> error_dir_typ at phrase dir t "(_)?"

let as_tup_typ phrase env dir t at : typ list =
  match expand_singular env t with
  | TupT ts -> ts
  | _ -> error_dir_typ at phrase dir t "(_,...,_)"


let rec as_notation_typid' phrase env id args at : typ =
  match as_defined_typid' env id args at with
  | VarT (id', args'), `Alias -> as_notation_typid' phrase env id' args' at
  | (AtomT _ | SeqT _ | InfixT _ | BrackT _ | IterT _) as t, _ -> t $ at
  | _ -> error_dir_typ at phrase Infer (VarT (id, args) $ id.at) "_ ... _"

let as_notation_typ phrase env dir t at : typ =
  match expand_singular env t with
  | VarT (id, args) -> as_notation_typid' phrase env id args at
  | _ -> error_dir_typ at phrase dir t "_ ... _"

let rec as_struct_typid' phrase env id args at : typfield list =
  match as_defined_typid' env id args at with
  | VarT (id', args'), `Alias -> as_struct_typid' phrase env id' args' at
  | StrT tfs, _ -> filter_nl tfs
  | _ -> error_dir_typ at phrase Infer (VarT (id, args) $ id.at) "| ..."

let as_struct_typ phrase env dir t at : typfield list =
  match expand_singular env t with
  | VarT (id, args) -> as_struct_typid' phrase env id args at
  | _ -> error_dir_typ at phrase dir t "{...}"

let rec as_variant_typid' phrase env id args at : typcase list * dots =
  match as_defined_typid' env id args at with
  | VarT (id', args'), `Alias -> as_variant_typid' phrase env id' args' at
  | CaseT (_dots1, ts, cases, dots2), _ ->
    let casess = map_filter_nl_list (fun t -> as_variant_typ "" env Infer t at) ts in
    List.concat (filter_nl cases :: List.map fst casess), dots2
  | _ -> error_dir_typ id.at phrase Infer (VarT (id, args) $ id.at) "| ..."

and as_variant_typid phrase env id args : typcase list * dots =
  as_variant_typid' phrase env id args id.at

and as_variant_typ phrase env dir t at : typcase list * dots =
  match expand_singular env t with
  | VarT (id, args) -> as_variant_typid' phrase env id args at
  | _ -> error_dir_typ at phrase dir t "| ..."

let case_has_args env t atom at : bool =
  let cases, _ = as_variant_typ "" env Check t at in
  let t, _prems = find_case cases atom at t in
  match t.it with
  | SeqT ({it = AtomT _; _}::_) -> true
  | _ -> false


let is_x_typ as_x_typ env t =
  try ignore (as_x_typ "" env Check t no_region); true
  with Error _ -> false

let is_iter_typ = is_x_typ as_iter_typ
let is_iter_notation_typ = is_x_typ as_iter_notation_typ
let is_opt_notation_typ = is_x_typ as_opt_notation_typ
let is_notation_typ = is_x_typ as_notation_typ
let is_variant_typ = is_x_typ as_variant_typ


(* Type Equivalence and Shallow Numeric Subtyping *)

let equiv_typ env t1 t2 =
  Eval.equiv_typ (to_eval_env env) t1 t2

let sub_typ env t1 t2 =
  match expand env t1, expand env t2 with
  | NumT t1', NumT t2' -> t1' <= t2'
  | RangeT (Elem (e1, _)::_), NumT t2' ->
    (* TODO: this should use infer_exp *)
    (match (Eval.reduce_exp (to_eval_env env) e1).it with
    | NatE _ -> true
    | UnE (MinusOp, _) -> t2' <= IntT
    | _ -> assert false
    )
  | _ -> equiv_typ env t1 t2


(* Hints *)

let elab_hint tid {hintid; hintexp} : Il.hint =
  let module IterAtoms =
    Iter.Make(struct include Iter.Skip let visit_atom atom = atom.note := tid.it end)
  in
  IterAtoms.exp hintexp;
  let ss =
    match hintexp.it with
    | SeqE es -> List.map Print.string_of_exp es
    | _ -> [Print.string_of_exp hintexp]
  in
  {Il.hintid; Il.hintexp = ss}

let elab_hints tid = List.map (elab_hint tid)


(* Atoms and Operators *)

let elab_atom atom tid =
  atom.note := tid.it;
  match atom.it with
  | Atom s -> Il.Atom s
  | Infinity -> Il.Infinity
  | Bot -> Il.Bot
  | Top -> Il.Top
  | Dot -> Il.Dot
  | Dot2 -> Il.Dot2
  | Dot3 -> Il.Dot3
  | Semicolon -> Il.Semicolon
  | Backslash -> Il.Backslash
  | In -> Il.In
  | Arrow -> Il.Arrow
  | Arrow2 -> Il.Arrow2
  | Colon -> Il.Colon
  | Sub -> Il.Sub
  | Sup -> Il.Sup
  | Assign -> Il.Assign
  | Equiv -> Il.Equiv
  | Approx -> Il.Approx
  | SqArrow -> Il.SqArrow
  | SqArrowStar -> Il.SqArrowStar
  | Prec -> Il.Prec
  | Succ -> Il.Succ
  | Turnstile -> Il.Turnstile
  | Tilesturn -> Il.Tilesturn
  | Quest -> Il.Quest
  | Plus -> Il.Plus
  | Star -> Il.Star
  | Comma -> Il.Comma
  | Bar -> Il.Bar
  | LParen -> Il.LParen
  | RParen -> Il.RParen
  | LBrack -> Il.LBrack
  | RBrack -> Il.RBrack
  | LBrace -> Il.LBrace
  | RBrace -> Il.RBrace

let numtyps = [NatT; IntT; RatT; RealT]

let elab_numtyp t : Il.numtyp =
  match t with
  | NatT -> Il.NatT
  | IntT -> Il.IntT
  | RatT -> Il.RatT
  | RealT -> Il.RealT

let infer_numop fop' ts =
  List.map (fun t -> fop' (elab_numtyp t), NumT t) ts

let infer_unop = function
  | NotOp -> [Il.NotOp, BoolT]
  | PlusOp -> infer_numop (fun t -> Il.PlusOp t) (List.tl numtyps)
  | MinusOp -> infer_numop (fun t -> Il.MinusOp t) (List.tl numtyps)

let infer_binop = function
  | AndOp -> [Il.AndOp, BoolT]
  | OrOp -> [Il.OrOp, BoolT]
  | ImplOp -> [Il.ImplOp, BoolT]
  | EquivOp -> [Il.EquivOp, BoolT]
  | AddOp -> infer_numop (fun t -> Il.AddOp t) numtyps
  | SubOp -> infer_numop (fun t -> Il.SubOp t) numtyps
  | MulOp -> infer_numop (fun t -> Il.MulOp t) numtyps
  | DivOp -> infer_numop (fun t -> Il.DivOp t) numtyps
  | ExpOp -> infer_numop (fun t -> Il.ExpOp t) numtyps

let infer_cmpop = function
  | EqOp -> `Poly Il.EqOp
  | NeOp -> `Poly Il.NeOp
  | LtOp -> `Over (infer_numop (fun t -> Il.LtOp t) numtyps)
  | GtOp -> `Over (infer_numop (fun t -> Il.GtOp t) numtyps)
  | LeOp -> `Over (infer_numop (fun t -> Il.LeOp t) numtyps)
  | GeOp -> `Over (infer_numop (fun t -> Il.GeOp t) numtyps)

let elab_unop env op t1 at : Il.unop * typ =
  let ops = infer_unop op in
  match List.find_opt (fun (_, t) -> sub_typ env t1 (t $ at)) ops with
  | Some (op', t) -> op', t $ at
  | None ->
    error at ("operator is not defined for type `" ^ string_of_typ t1 ^ "`")

let elab_binop env op t1 t2 at : Il.binop * typ =
  let ops = infer_binop op in
  match
    List.find_opt (fun (_, t) ->
      sub_typ env t1 (t $ at) && sub_typ env t2 (t $ at)) ops
  with
  | Some (op', t) -> op', t $ at
  | None ->
    error at ("operator " ^ string_of_binop op ^ " is not defined for types `" ^
      string_of_typ t1 ^ "` and `" ^ string_of_typ t2 ^ "`")

let elab_cmpop env op
  : [`Poly of Il.cmpop | `Over of typ -> typ -> region -> Il.cmpop * typ] =
  match infer_cmpop op with
  | `Poly op' -> `Poly op'
  | `Over ops -> `Over (fun t1 t2 at ->
    match
      List.find_opt (fun (_, t) ->
        sub_typ env t1 (t $ at) && sub_typ env t2 (t $ at)) ops
    with
    | Some (op', t) -> op', t $ at
    | None ->
      error at ("operator " ^ string_of_cmpop op ^ " is not defined for types `" ^
        string_of_typ t1 ^ "` and `" ^ string_of_typ t2 ^ "`")
    )

let merge_mixop mixop1 mixop2 =
  match mixop1, mixop2 with
  | _, [] -> mixop1
  | [], _ -> mixop2
  | mixop1, atoms2::mixop2' ->
    let mixop1', atoms1 = Lib.List.split_last mixop1 in
    mixop1' @ [atoms1 @ atoms2] @ mixop2'


let check_atoms phrase item list at =
  let _, dups =
    List.fold_right (fun (atom, _, _) (set, dups) ->
      let s = Print.string_of_atom atom in
      if Set.mem s set then (set, s::dups) else (Set.add s set, dups)
    ) list (Set.empty, [])
  in
  if dups <> [] then
    error at (phrase ^ " contains duplicate " ^ item ^ "(s) `" ^
      String.concat "`, `" dups ^ "`")


(* Iteration *)

let rec elab_iter env iter : Il.iter =
  match iter with
  | Opt -> Il.Opt
  | List -> Il.List
  | List1 -> Il.List1
  | ListN (e, id_opt) ->
    Option.iter (fun id ->
      let t = find "variable" env.vars (strip_var_suffix id) in
      if not (equiv_typ env t (NumT NatT $ id.at)) then
        error_typ e.at "iteration index" (NumT NatT $ id.at)
    ) id_opt;
    Il.ListN (elab_exp env e (NumT NatT $ e.at), id_opt)


(* Types *)

and elab_typ env t : Il.typ =
  match t.it with
  | VarT (id, args) ->
    assert (
      let t' = VarT (id, []) $ t.at in
      Eq.eq_typ t' El.Convert.(typ_of_varid (varid_of_typ t'))
    );
    let id' = strip_var_suffix id in
    let ps, _ = find "syntax type" env.typs id' in
    let _es', _s = elab_args env ps args t.at in
    (* TODO: for now, erase type arguments *)
    Il.VarT id' $ t.at
  | BoolT -> Il.BoolT $ t.at
  | NumT t' -> Il.NumT (elab_numtyp t') $ t.at
  | TextT -> Il.TextT $ t.at
  | ParenT t1 -> elab_typ env t1
  | TupT ts -> Il.TupT (List.map (elab_typ env) ts) $ t.at
  | IterT (t1, iter) ->
    (match iter with
    | List1 | ListN _ -> error t.at "illegal iterator in syntax type"
    | _ -> Il.IterT (elab_typ env t1, elab_iter env iter) $ t.at
    )
  | StrT _ | CaseT _ | RangeT _ | AtomT _ | SeqT _ | InfixT _ | BrackT _ ->
    error t.at "this type is only allowed in type definitions"

and elab_typ_definition env tid t : Il.deftyp =
  assert (tid.it <> "");
  (match t.it with
  | StrT tfs ->
    let tfs' = filter_nl tfs in
    check_atoms "record" "field" tfs' t.at;
    Il.StructT (map_filter_nl_list (elab_typfield env tid) tfs)
  | CaseT (dots1, ts, cases, _dots2) ->
    let cases0 =
      if dots1 = Dots then fst (as_variant_typid "own type" env tid []) else [] in
    let casess = map_filter_nl_list (fun t -> as_variant_typ "parent type" env Infer t t.at) ts in
    let cases' =
      List.flatten (cases0 :: List.map fst casess @ [filter_nl cases]) in
    let tcs' = List.map (elab_typcase env tid t.at) cases' in
    check_atoms "variant" "case" cases' t.at;
    Il.VariantT tcs'
  | RangeT tes ->
    (* TODO: for now, erase ranges to nat or int *)
    let ts' = map_filter_nl_list (elab_typenum env tid) tes in
    (* HACK: assume that left-most enumerator is the smallest *)
    Il.AliasT (List.hd ts')
  | _ ->
    match elab_typ_notation env tid t with
    | false, _mixop, ts' -> Il.AliasT (tup_typ' ts' t.at)
    | true, mixop, ts' -> Il.NotationT (mixop, tup_typ' ts' t.at)
  ) $ t.at


and elab_typfield env tid (atom, (t, prems), hints) : Il.typfield =
  assert (tid.it <> "");
  let env' = local_env env in
  let _, _, ts' = elab_typ_notation env' tid t in
  let dims = Multiplicity.check_typdef t prems in
  let dims' = Multiplicity.Env.map (List.map (elab_iter env')) dims in
  let prems' = List.map (Multiplicity.annot_prem dims')
    (map_filter_nl_list (elab_prem env') prems) in
  let free = Free.(free_nl_list free_prem prems).varid in
  let binds' = make_binds env' free dims t.at in
  ( elab_atom atom tid,
    (binds', tup_typ' ts' t.at, prems'),
    elab_hints tid hints
  )

and elab_typcase env tid at (atom, (t, prems), hints) : Il.typcase =
  assert (tid.it <> "");
  let env' = local_env env in
  let _, _, ts' = elab_typ_notation env' tid t in
  let dims = Multiplicity.check_typdef t prems in
  let dims' = Multiplicity.Env.map (List.map (elab_iter env')) dims in
  let prems' = List.map (Multiplicity.annot_prem dims')
    (map_filter_nl_list (elab_prem env') prems) in
  let free = Free.(free_nl_list free_prem prems).varid in
  let binds' = make_binds env' free dims at in
  ( elab_atom atom tid,
    (binds', tup_typ' ts' at, prems'),
    elab_hints tid hints
  )

and elab_typenum env tid (e1, e2o) : Il.typ =
  assert (tid.it <> "");
  let _e1' = elab_exp env e1 (NumT IntT $ e1.at) in
  let _e2o' = Option.map (fun e2 -> elab_exp env e2 (NumT IntT $ e2.at)) e2o in
  elab_typ env (snd (infer_exp env e1))

and elab_typ_notation env tid t : bool * Il.mixop * Il.typ list =
  (*
  Printf.eprintf "[typ_not %s] %s = %s\n%!"
    (string_of_region t.at) tid.it (string_of_typ t);
  *)
  assert (tid.it <> "");
  match t.it with
  | VarT (id, args) ->
    let id' = strip_var_suffix id in
    (match find "syntax type" env.typs id' with
    | _, Transp -> error_id id "invalid forward reference to syntax type"
    | ps, _ ->
      let _es', _s = elab_args env ps args t.at in
      (* TODO: for now, erase type arguments *)
      false, [[]; []], [Il.VarT id' $ t.at]
    )
  | AtomT atom ->
    true, [[elab_atom atom tid]], []
  | SeqT [] ->
    true, [[]], []
  | SeqT (t1::ts2) ->
    let _b1, mixop1, ts1' = elab_typ_notation env tid t1 in
    let _b2, mixop2, ts2' = elab_typ_notation env tid (SeqT ts2 $ t.at) in
    true, merge_mixop mixop1 mixop2, ts1' @ ts2'
  | InfixT (t1, atom, t2) ->
    let _b1, mixop1, ts1' = elab_typ_notation env tid t1 in
    let _b2, mixop2, ts2' = elab_typ_notation env tid t2 in
    true, merge_mixop (merge_mixop mixop1 [[elab_atom atom tid]]) mixop2, ts1' @ ts2'
  | BrackT (l, t1, r) ->
    let _b1, mixop1, ts' = elab_typ_notation env tid t1 in
    true, merge_mixop (merge_mixop [[elab_atom l tid]] mixop1) [[elab_atom r tid]], ts'
  | ParenT t1 ->
    let b1, mixop1, ts1' = elab_typ_notation env tid t1 in
    b1, merge_mixop (merge_mixop [[Il.LParen]] mixop1) [[Il.RParen]], ts1'
  | IterT (t1, iter) ->
    (match iter with
    | List1 | ListN _ -> error t.at "illegal iterator in notation type"
    | _ ->
      let b1, mixop1, ts' = elab_typ_notation env tid t1 in
      let iter' = elab_iter env iter in
      let t' = Il.IterT (tup_typ' ts' t1.at, iter') $ t.at in
      let op = match iter with Opt -> Il.Quest | _ -> Il.Star in
      b1, [List.flatten mixop1] @ [[op]], [t']
    )
  | _ ->
    false, [[]; []], [elab_typ env t]


and (!!!) env tid t =
  let _, _, ts' = elab_typ_notation env tid t in tup_typ' ts' t.at


(* Expressions *)

and infer_exp env e : Il.exp * typ =
  let e', t = infer_exp' env e in
  e' $$ e.at % elab_typ env t, t

and infer_exp' env e : Il.exp' * typ =
  (*
  Printf.eprintf "[infer %s] %s\n%!"
    (string_of_region e.at) (string_of_exp e);
  *)
  match e.it with
  | VarE (id, args) ->
    if args <> [] then
      Source.error e.at "syntax" "malformed expression";
    let t = find "variable" env.vars (strip_var_suffix id) in
    Il.VarE id, t
  | AtomE _ ->
    error e.at "cannot infer type of atom"
  | BoolE b ->
    Il.BoolE b, BoolT $ e.at
  | NatE (_op, n) ->
    Il.NatE n, NumT NatT $ e.at
  | TextE s ->
    Il.TextE s, TextT $ e.at
  | UnE (op, e1) ->
    let e1', t1 = infer_exp env e1 in
    let op', t = elab_unop env op t1 e.at in
    Il.UnE (op', cast_exp "operand" env e1' t1 t), t
  | BinE (e1, op, e2) ->
    let e1', t1 = infer_exp env e1 in
    let e2', t2 = infer_exp env e2 in
    let op', t = elab_binop env op t1 t2 e.at in
    Il.BinE (op',
      cast_exp "operand" env e1' t1 t,
      cast_exp "operand" env e2' t2 t
    ), t
  | CmpE (e1, op, ({it = CmpE (e21, _, _); _} as e2)) ->
    let e1', _t1 = infer_exp env (CmpE (e1, op, e21) $ e.at) in
    let e2', _t2 = infer_exp env e2 in
    Il.BinE (Il.AndOp, e1', e2'), BoolT $ e.at
  | CmpE (e1, op, e2) ->
    (match elab_cmpop env op with
    | `Poly op' ->
      let e1', t1 = infer_exp env e1 in
      let e2' = elab_exp env e2 t1 in
      Il.CmpE (op', e1', e2'), BoolT $ e.at
    | `Over elab_cmpop'  ->
      let e1', t1 = infer_exp env e1 in
      let e2', t2 = infer_exp env e2 in
      let op', t = elab_cmpop' t1 t2 e.at in
      Il.CmpE (op',
        cast_exp "operand" env e1' t1 t,
        cast_exp "operand" env e2' t2 t
      ), BoolT $ e.at
    )
  | IdxE (e1, e2) ->
    let e1', t1 = infer_exp env e1 in
    let t = as_list_typ "expression" env Infer t1 e1.at in
    let e2' = elab_exp env e2 (NumT NatT $ e2.at) in
    Il.IdxE (e1', e2'), t
  | SliceE (e1, e2, e3) ->
    let e1', t1 = infer_exp env e1 in
    let _t' = as_list_typ "expression" env Infer t1 e1.at in
    let e2' = elab_exp env e2 (NumT NatT $ e2.at) in
    let e3' = elab_exp env e3 (NumT NatT $ e3.at) in
    Il.SliceE (e1', e2', e3'), t1
  | UpdE (e1, p, e2) ->
    let e1', t1 = infer_exp env e1 in
    let p', t2 = elab_path env p t1 in
    let e2' = elab_exp env e2 t2 in
    Il.UpdE (e1', p', e2'), t1
  | ExtE (e1, p, e2) ->
    let e1', t1 = infer_exp env e1 in
    let p', t2 = elab_path env p t1 in
    let _t21 = as_list_typ "path" env Infer t2 p.at in
    let e2' = elab_exp env e2 t2 in
    Il.ExtE (e1', p', e2'), t1
  | StrE _ ->
    error e.at "cannot infer type of record"
  | DotE (e1, atom) ->
    let e1', t1 = infer_exp env e1 in
    let tfs = as_struct_typ "expression" env Infer t1 e1.at in
    let t, _prems = find_field tfs atom e1.at t1 in
    Il.DotE (e1', elab_atom atom (expand_id env t1)), t
  | CommaE (e1, e2) ->
    let e1', t1 = infer_exp env e1 in
    let tfs = as_struct_typ "expression" env Infer t1 e1.at in
    (* TODO: this is a bit of a hack *)
    (match e2.it with
    | SeqE ({it = AtomE atom; at; _} :: es2) ->
      let _t2 = find_field tfs atom at t1 in
      let e2 = match es2 with [e2] -> e2 | _ -> SeqE es2 $ e2.at in
      let e2' = elab_exp env (StrE [Elem (atom, e2)] $ e2.at) t1 in
      Il.CompE (e1', e2'), t1
    | _ -> failwith "unimplemented: infer CommaE"
    )
  | CompE (e1, e2) ->
    let e1', t1 = infer_exp env e1 in
    let _ = as_struct_typ "record" env Infer t1 e.at in
    let e2' = elab_exp env e2 t1 in
    Il.CompE (e1', e2'), t1
  | LenE e1 ->
    let e1', t1 = infer_exp env e1 in
    let _t11 = as_list_typ "expression" env Infer t1 e1.at in
    Il.LenE e1', NumT NatT $ e.at
  | SizeE id ->
    let _ = find "grammar" env.syms id in
    NatE 0, NumT NatT $ e.at
  | ParenE (e1, _) ->
    infer_exp' env e1
  | TupE es ->
    let es', ts = List.split (List.map (infer_exp env) es) in
    Il.TupE es', TupT ts $ e.at
  | CallE (id, args) ->
    let ps, t, _ = find "function" env.defs id in
    let es', s = elab_args env ps args e.at in
    Il.CallE (id, tup_exp' es' e.at), Subst.subst_typ s t
  | EpsE -> error e.at "cannot infer type of empty sequence"
  | SeqE _ -> error e.at "cannot infer type of expression sequence"
  | InfixE _ -> error e.at "cannot infer type of infix expression"
  | BrackE _ -> error e.at "cannot infer type of bracket expression"
  | IterE (e1, iter) ->
    let e1', t1 = infer_exp env e1 in
    let iter' = elab_iterexp env iter in
    Il.IterE (e1', iter'), IterT (t1, match iter with ListN _ -> List | _ -> iter) $ e.at
  | TypE (e1, t) ->
    let _t' = elab_typ env t in
    (elab_exp env e1 t).it, t
  | HoleE _ -> error e.at "misplaced hole"
  | FuseE _ -> error e.at "misplaced token concatenation"


and elab_exp env e t : Il.exp =
  try
    let e' = elab_exp' env e t in
    e' $$ e.at % elab_typ env t
  with Source.Error _ when is_notation_typ env t ->
    elab_exp_notation env (expand_id env t) e (as_notation_typ "" env Check t e.at) t

and elab_exp' env e t : Il.exp' =
  (* *)
  Printf.eprintf "[elab %s] %s  :  %s\n%!"
    (string_of_region e.at) (string_of_exp e) (string_of_typ t);
  (* *)
  match e.it with
  | VarE (id, []) when not (Map.mem (strip_var_suffix id).it env.vars) ->
    (* Infer type of variable *)
    env.vars <- bind "variable" env.vars (strip_var_suffix id) t;
    Il.VarE id
  | VarE _ ->
    let e', t' = infer_exp env e in
    cast_exp' "variable" env e' t' t
  | BoolE _ ->
    let e', t' = infer_exp env e in
    cast_exp' "boolean" env e' t' t
  | NatE _ ->
    let e', t' = infer_exp env e in
    cast_exp' "number" env e' t' t
  | TextE _ ->
    let e', t' = infer_exp env e in
    cast_exp' "text" env e' t' t
  | UnE _ ->
    let e', t' = infer_exp env e in
    cast_exp' "unary operator" env e' t' t
  | BinE _ ->
    let e', t' = infer_exp env e in
    cast_exp' "binary operator" env e' t' t
  | CmpE _ ->
    let e', t' = infer_exp env e in
    cast_exp' "comparison operator" env e' t' t
  | IdxE _ ->
    let e', t' = infer_exp env e in
    cast_exp' "list element" env e' t' t
  | SliceE (e1, e2, e3) ->
    let _t' = as_list_typ "expression" env Check t e1.at in
    let e1' = elab_exp env e1 t in
    let e2' = elab_exp env e2 (NumT NatT $ e2.at) in
    let e3' = elab_exp env e3 (NumT NatT $ e3.at) in
    Il.SliceE (e1', e2', e3')
  | UpdE (e1, p, e2) ->
    let e1' = elab_exp env e1 t in
    let p', t2 = elab_path env p t in
    let e2' = elab_exp env e2 t2 in
    Il.UpdE (e1', p', e2')
  | ExtE (e1, p, e2) ->
    let e1' = elab_exp env e1 t in
    let p', t2 = elab_path env p t in
    let _t21 = as_list_typ "path" env Check t2 p.at in
    let e2' = elab_exp env e2 t2 in
    Il.ExtE (e1', p', e2')
  | StrE efs ->
    let tfs = as_struct_typ "record" env Check t e.at in
    let efs' = elab_expfields env (expand_id env t) (filter_nl efs) tfs t e.at in
    Il.StrE efs'
  | DotE _ ->
    let e', t' = infer_exp env e in
    cast_exp' "projection" env e' t' t
  | CommaE (e1, e2) ->
    let e1' = elab_exp env e1 t in
    let tfs = as_struct_typ "expression" env Check t e1.at in
    (* TODO: this is a bit of a hack *)
    (match e2.it with
    | SeqE ({it = AtomE atom; at; _} :: es2) ->
      let _t2 = find_field tfs atom at t in
      let e2 = match es2 with [e2] -> e2 | _ -> SeqE es2 $ e2.at in
      let e2' = elab_exp env (StrE [Elem (atom, e2)] $ e2.at) t in
      Il.CompE (e1', e2')
    | _ -> failwith "unimplemented: check CommaE"
    )
  | CompE (e1, e2) ->
    let _ = as_struct_typ "record" env Check t e.at in
    let e1' = elab_exp env e1 t in
    let e2' = elab_exp env e2 t in
    Il.CompE (e1', e2')
  | LenE _ ->
    let e', t' = infer_exp env e in
    cast_exp' "list length" env e' t' t
  | SizeE _ ->
    let e', t' = infer_exp env e in
    cast_exp' "expansion length" env e' t' t
  | ParenE (e1, true) when is_iter_typ env t ->
    (* Significant parentheses indicate a singleton *)
    let t1, _iter = as_iter_typ "expression" env Check t e.at in
    let e1' = elab_exp env e1 t1 in
    cast_exp' "expression" env e1' t1 t
  | ParenE (e1, _) ->
    elab_exp' env e1 t
  | TupE es ->
    let ts = as_tup_typ "tuple" env Check t e.at in
    if List.length es <> List.length ts then
      error e.at "arity mismatch for expression list";
    let es' = List.map2 (elab_exp env) es ts in
    Il.TupE es'
  | CallE _ ->
    let e', t' = infer_exp env e in
    cast_exp' "function application" env e' t' t
  | EpsE | SeqE _ when is_iter_typ env t ->
    let es = unseq_exp e in
    elab_exp_iter' env es (as_iter_typ "" env Check t e.at) t e.at
  | EpsE
  | AtomE _
  | InfixE _
  | BrackE _
  | SeqE _ ->
    (* All these expression forms can only be used when checking against
     * either a defined notation/variant type or (for SeqE) an iteration type;
     * the latter case is already captured above *)
    if is_notation_typ env t then
      let nt = as_notation_typ "" env Check t e.at in
      (elab_exp_notation env (expand_id env t) e nt t).it
    else if is_variant_typ env t then
      let tcs, _ = as_variant_typ "" env Check t e.at in
      (elab_exp_variant env (expand_id env t) e tcs t e.at).it
    else
      error_typ e.at "expression" t
  | IterE (e1, iter2) ->
    (* An iteration expression must match the expected type directly,
     * significant parentheses have to be used otherwise *)
    let t1, iter = as_iter_typ "iteration" env Check t e.at in
    if (iter = Opt) <> (iter2 = Opt) then
      error_typ e.at "iteration expression" t;
    let e1' = elab_exp env e1 t1 in
    let iter2' = elab_iterexp env iter2 in
    Il.IterE (e1', iter2')
  | TypE _ ->
    let e', t' = infer_exp env e in
    cast_exp' "type annotation" env e' t' t
  | HoleE _ -> error e.at "misplaced hole"
  | FuseE _ -> error e.at "misplaced token fuse"

and elab_expfields env tid efs tfs t at : Il.expfield list =
  assert (tid.it <> "");
  match efs, tfs with
  | [], [] -> []
  | (atom1, e)::efs2, (atom2, (t, _prems), _)::tfs2 when atom1.it = atom2.it ->
    let es', _s = elab_exp_notation' env tid e t in
    let efs2' = elab_expfields env tid efs2 tfs2 t at in
    (elab_atom atom1 tid, tup_exp' es' e.at) :: efs2'
  | _, (atom, (t, _prems), _)::tfs2 ->
    let atom' = string_of_atom atom in
    let e' =
      cast_empty ("omitted record field `" ^ atom' ^ "`") env t at (elab_typ env t) in
    let efs2' = elab_expfields env tid efs tfs2 t at in
    (elab_atom atom tid, e') :: efs2'
  | (atom, e)::_, [] ->
    error_atom e.at atom t "unexpected record field"

and elab_exp_iter env es (t1, iter) t at : Il.exp =
  let e' = elab_exp_iter' env es (t1, iter) t at in
  e' $$ at % elab_typ env t

and elab_exp_iter' env es (t1, iter) t at : Il.exp' =
  (*
  Printf.eprintf "[iteration %s] %s  :  %s = (%s)%s\n%!"
    (string_of_region at)
    (String.concat " " (List.map string_of_exp es))
    (string_of_typ t) (string_of_typ t1) (string_of_iter iter);
  *)
  match es, iter with
  (* If the sequence actually starts with a non-nullary constructor,
   * then assume this is a singleton iteration and fallback to variant *)
  | {it = AtomE atom; at = at1; _}::_, _
    when is_variant_typ env t1 && case_has_args env t1 atom at1 ->
    let cases, _dots = as_variant_typ "" env Check t1 at in
    lift_exp' (elab_exp_variant env (expand_id env t1) (SeqE es $ at) cases t1 at) iter

  (* An empty sequence represents the None case for options *)
  | [], Opt ->
    Il.OptE None
  (* An empty sequence represents the Nil case for lists *)
  | [], List ->
    Il.ListE []
  (* All other elements are either splices or (by cast injection) elements *)
  | e1::es2, List ->
    let e1' = elab_exp env e1 t in
    let e2' = elab_exp_iter env es2 (t1, iter) t at in
    cat_exp' e1' e2'

  | _, _ ->
    error_typ at "expression" t

and elab_exp_notation env tid e nt t : Il.exp =
  (* Convert notation into applications of mixin operators *)
  assert (tid.it <> "");
  let es', _s = elab_exp_notation' env tid e nt in
  let e' = tup_exp' es' e.at in
  match elab_typ_notation env tid nt with
  | false, _, _ -> e'
  | true, mixop, _ -> Il.MixE (mixop, e') $$ e.at % elab_typ env t

and elab_exp_notation' env tid e t : Il.exp list * Subst.t =
  (*
  Printf.eprintf "[notation %s] %s  :  %s\n%!"
    (string_of_region e.at) (string_of_exp e) (string_of_typ t);
  *)
  assert (tid.it <> "");
  match e.it, t.it with
  | AtomE atom, AtomT atom' ->
    if atom.it <> atom'.it then error_typ e.at "atom" t;
    ignore (elab_atom atom tid);
    [], Subst.empty
  | InfixE (e1, atom, e2), InfixT (t1, atom', t2) ->
    if atom.it <> atom'.it then error_typ e.at "infix expression" t;
<<<<<<< HEAD
    let es1', s1 = elab_exp_notation' env tid e1 t1 in
    let es2', s2 = elab_exp_notation' env tid e2 (Subst.subst_typ s1 t2) in
    es1' @ es2', Subst.union s1 s2
=======
    let es1' = elab_exp_notation' env tid e1 t1 in
    let es2' = elab_exp_notation' env tid e2 t2 in
    ignore (elab_atom atom tid);
    es1' @ es2'
>>>>>>> 94df7990
  | BrackE (l, e1, r), BrackT (l', t1, r') ->
    if (l.it, r.it) <> (l'.it, r'.it) then error_typ e.at "bracket expression" t;
    ignore (elab_atom l tid);
    ignore (elab_atom r tid);
    elab_exp_notation' env tid e1 t1

  | SeqE [], SeqT [] ->
    [], Subst.empty
  (* Iterations at the end of a sequence may be inlined *)
  | _, SeqT [t1] when is_iter_typ env t1 ->
    elab_exp_notation' env tid e t1
  (* Optional iterations may always be inlined, use backtracking *)
  | SeqE (e1::es2), SeqT (t1::ts2) when is_opt_notation_typ env t1 ->
    (try
      (*
      Printf.eprintf "[try %s] %s  :  %s\n%!"
        (string_of_region e.at) (string_of_exp e) (string_of_typ t);
      *)
      let es1' = [cast_empty "omitted sequence tail" env t1 e.at (!!!env tid t1)] in
      let es2', s2 = elab_exp_notation' env tid e (SeqT ts2 $ t.at) in
      es1' @ es2', s2
    with Source.Error _ ->
      (*
      Printf.eprintf "[backtrack %s] %s  :  %s\n%!"
        (string_of_region e.at) (string_of_exp e) (string_of_typ t);
      *)
      let es1', s1 = elab_exp_notation' env tid e1 t1 in
      let es2', s2 =
        elab_exp_notation' env tid (SeqE es2 $ e.at) (Subst.subst_typ s1 (SeqT ts2 $ t.at)) in
      es1' @ es2', Subst.union s2 s2
    )
  | SeqE (e1::es2), SeqT (t1::ts2) ->
    let es1', s1 = elab_exp_notation' env tid (unparen_exp e1) t1 in
    let es2', s2 =
      elab_exp_notation' env tid (SeqE es2 $ e.at) (Subst.subst_typ s1 (SeqT ts2 $ t.at)) in
    es1' @ es2', Subst.union s1 s2
  (* Trailing elements can be omitted if they can be eps *)
  | SeqE [], SeqT (t1::ts2) ->
    let es1' = [cast_empty "omitted sequence tail" env t1 e.at (!!!env tid t1)] in
    let es2', s2 =
      elab_exp_notation' env tid (SeqE [] $ e.at) (SeqT ts2 $ t.at) in
    es1' @ es2', s2
  | SeqE (e1::_), SeqT [] ->
    error e1.at
      "superfluous expression does not match expected empty notation type"
  (* Since trailing elements can be omitted, a singleton may match a sequence *)
  | _, SeqT _ ->
    elab_exp_notation' env tid (SeqE [e] $ e.at) t

  | SeqE [e1], IterT _ ->
    [elab_exp env e1 t], Subst.empty
  | (EpsE | SeqE _), IterT (t1, iter) ->
    [elab_exp_notation_iter env tid (unseq_exp e) (t1, iter) t e.at], Subst.empty
  | IterE (e1, iter1), IterT (t1, iter) ->
    if iter = Opt && iter1 <> Opt then
      error_typ e.at "iteration expression" t;
    let es1', _s1 = elab_exp_notation' env tid e1 t1 in
    let iter1' = elab_iterexp env iter1 in
    [Il.IterE (tup_exp' es1' e1.at, iter1') $$ e.at % !!!env tid t], Subst.empty
  (* Significant parentheses indicate a singleton *)
  | ParenE (e1, true), IterT (t1, iter) ->
    let es', _s = elab_exp_notation' env tid e1 t1 in
    [lift_exp' (tup_exp' es' e.at) iter $$ e.at % elab_typ env t], Subst.empty
  (* Elimination forms are considered splices *)
  | (IdxE _ | SliceE _ | UpdE _ | ExtE _ | DotE _ | CallE _), IterT _ ->
    [elab_exp env e t], Subst.empty
  (* All other expressions are considered splices *)
  (* TODO: can't they be splices, too? *)
  | _, IterT (t1, iter) ->
    let es', _s = elab_exp_notation' env tid e t1 in
    [lift_exp' (tup_exp' es' e.at) iter $$ e.at % !!!env tid t], Subst.empty

  | ParenE (e1, _), _ ->
    elab_exp_notation' env tid e1 t
  | _, ParenT t1 ->
    elab_exp_notation' env tid e t1

  | _, VarT (id, _) ->
    [elab_exp env e t], Subst.add_varid Subst.empty id e

  | _, _ ->
    [elab_exp env e t], Subst.empty


and elab_exp_notation_iter env tid es (t1, iter) t at : Il.exp =
  assert (tid.it <> "");
  let e' = elab_exp_notation_iter' env tid es (t1, iter) t at in
  let _, _, ts' = elab_typ_notation env tid t in
  e' $$ at % tup_typ' ts' t.at

and elab_exp_notation_iter' env tid es (t1, iter) t at : Il.exp' =
  (*
  Printf.eprintf "[niteration %s] %s  :  %s = %s\n%!"
    (string_of_region at)
    (String.concat " " (List.map string_of_exp es))
    tid.it (string_of_typ t);
  *)
  assert (tid.it <> "");
  match es, iter with
  (* If the sequence actually starts with a non-nullary constructor,
   * then assume this is a singleton iteration and fallback to variant *)
  | {it = AtomE atom; at = at1; _}::_, _
    when is_variant_typ env t1 && case_has_args env t1 atom at1 ->
    let cases, _ = as_variant_typ "expression" env Check t1 at in
    lift_exp' (elab_exp_variant env (expand_id env t1) (SeqE es $ at) cases t1 at) iter

  (* An empty sequence represents the None case for options *)
  | [], Opt ->
    Il.OptE None
  (* An empty sequence represents the Nil case for lists *)
  | [], List ->
    Il.ListE []
  (* All other elements are either splices or (by cast injection) elements;
   * nested expressions must be lifted into a tuple *)
  | e1::es2, List ->
    let es1', _s1 = elab_exp_notation' env tid e1 t in
    let e2' = elab_exp_notation_iter env tid es2 (t1, iter) t at in
    cat_exp' (tup_exp' es1' e1.at) e2'

  | _, _ ->
    error_typ at "expression" t

and elab_exp_variant env tid e cases t at : Il.exp =
  (*
  Printf.eprintf "[variant %s] {%s}  :  %s = %s\n%!"
    (string_of_region at)
    (string_of_exp e)
    tid.it (string_of_typ t);
  (*
    (String.concat " | "
      (List.map (fun (atom, ts, _) ->
          string_of_typ (SeqT ((AtomT atom $ at) :: ts) $ at)
        ) cases
      )
    );
  *)
  *)
  assert (tid.it <> "");
  let atom =
    match e.it with
    | AtomE atom
    | SeqE ({it = AtomE atom; _}::_)
    | InfixE (_, atom, _)
    | BrackE (atom, _, _) -> atom
    | _ -> error_typ at "expression" t
  in
  let t1, _prems = find_case cases atom at t in
  let es', _s = elab_exp_notation' env tid e t1 in
  let t2 = expand_singular env t $ at in
  let t2' = elab_typ env t2 in
  cast_exp "variant case" env
    (Il.CaseE (elab_atom atom tid, tup_exp' es' at) $$ at % t2') t2 t


and elab_path env p t : Il.path * typ =
  let p', t' = elab_path' env p t in
  p' $$ p.at % elab_typ env t', t'

and elab_path' env p t : Il.path' * typ =
  match p.it with
  | RootP ->
    Il.RootP, t
  | IdxP (p1, e1) ->
    let p1', t1 = elab_path env p1 t in
    let e1' = elab_exp env e1 (NumT NatT $ e1.at) in
    let t' = as_list_typ "path" env Check t1 p1.at in
    Il.IdxP (p1', e1'), t'
  | SliceP (p1, e1, e2) ->
    let p1', t1 = elab_path env p1 t in
    let e1' = elab_exp env e1 (NumT NatT $ e1.at) in
    let e2' = elab_exp env e2 (NumT NatT $ e2.at) in
    let _ = as_list_typ "path" env Check t1 p1.at in
    Il.SliceP (p1', e1', e2'), t1
  | DotP (p1, atom) ->
    let p1', t1 = elab_path env p1 t in
    let tfs = as_struct_typ "path" env Check t1 p1.at in
    let t', _prems = find_field tfs atom p1.at t1 in
    Il.DotP (p1', elab_atom atom (expand_id env t1)), t'


and cast_empty phrase env t at t' : Il.exp =
  match expand env t with
  | IterT (_, Opt) -> Il.OptE None $$ at % t'
  | IterT (_, List) -> Il.ListE [] $$ at % t'
  | VarT _ when is_iter_notation_typ env t ->
    assert (is_notation_typ env t);
    (match expand_iter_notation env t with
    | IterT (_, iter) as t1 ->
      let _, mixop, ts' = elab_typ_notation env (expand_id env t) (t1 $ t.at) in
      assert (List.length ts' = 1);
      let e1' = if iter = Opt then Il.OptE None else Il.ListE [] in
      Il.MixE (mixop, e1' $$ at % tup_typ' ts' at) $$ at % t'
    | _ -> error_typ at phrase t
    )
  | _ -> error_typ at phrase t

and cast_exp phrase env e' t1 t2 : Il.exp =
  let e'' = cast_exp' phrase env e' t1 t2 in
  e'' $$ e'.at % elab_typ env t2

and cast_exp' phrase env e' t1 t2 : Il.exp' =
  (*
  Printf.eprintf "[cast %s] (%s) <: (%s)  >>  (%s) <: (%s)\n%!"
    (string_of_region e'.at)
    (string_of_typ t1) (string_of_typ t2)
    (string_of_typ (expand env t1 $ t1.at))
    (string_of_typ (expand env t2 $ t2.at));
  *)
  if equiv_typ env t1 t2 then
    e'.it
  else if sub_typ env t1 t2 then
    Il.SubE (e', elab_typ env t1, elab_typ env t2)
  else
    match expand env t2 with
    | RangeT _ ->
      if sub_typ env t1 (NumT IntT $ t1.at) then
        (* TODO: can't generally prove it's in range *)
        e'.it
      else
        error e'.at ("literal not in range of type `" ^ string_of_typ t2 ^ "`")
    | IterT (t21, Opt) ->
      Il.OptE (Some (cast_exp phrase env e' t1 t21))
    | IterT (t21, (List | List1)) ->
      Il.ListE [cast_exp phrase env e' t1 t21]
    | _ ->
      (cast_exp_variant phrase env e' t1 t2).it

and cast_exp_variant phrase env e' t1 t2 : Il.exp =
  if equiv_typ env t1 t2 then e' else
  if is_variant_typ env t1 && is_variant_typ env t2 then
    let cases1, dots1 = as_variant_typ "" env Check t1 e'.at in
    let cases2, _dots2 = as_variant_typ "" env Check t2 e'.at in
    if dots1 = Dots then
      error e'.at "used variant type is only partially defined at this point";
    (try
      List.iter (fun (atom, (t1', _prems1), _) ->
        let t2', _prems2 = find_case cases2 atom t1.at t2 in
        (* Shallow subtyping on variants *)
        let env' = to_eval_env env in
        if not (Eq.eq_typ (Eval.reduce_typ env' t1') (Eval.reduce_typ env' t2')) then
          failwith "bla" (*error_atom e'.at atom t1 "type mismatch for case"*)
      ) cases1
    with Error (_, msg) -> error_typ2 e'.at phrase t1 t2 (", " ^ msg)
    );
    Il.SubE (e', elab_typ env t1, elab_typ env t2) $$ e'.at % elab_typ env t2
  else
    error_typ2 e'.at phrase t1 t2 ""


and elab_iterexp env iter : Il.iterexp =
  (elab_iter env iter, [])


(* Premises *)

and elab_prem env prem : Il.premise =
  match prem.it with
  | RulePr (id, e) ->
    let t, _ = find "relation" env.rels id in
    let _, mixop, _ = elab_typ_notation env id t in
    let es', _s = elab_exp_notation' env id e t in
    Il.RulePr (id, mixop, tup_exp' es' e.at) $ prem.at
  | IfPr e ->
    let e' = elab_exp env e (BoolT $ e.at) in
    Il.IfPr e' $ prem.at
  | ElsePr ->
    Il.ElsePr $ prem.at
  | IterPr (prem1, iter) ->
    let prem1' = elab_prem env prem1 in
    let iter' = elab_iterexp env iter in
    Il.IterPr (prem1', iter') $ prem.at


(* Grammars *)

and elab_sym env g : typ * env =
  match g.it with
  | VarG (id, args) ->
    let ps, t, _gram = find "grammar" env.syms id in
    let _es', s = elab_args env ps args g.at in
    Subst.subst_typ s t, env
  | NatG _ -> NumT NatT $ g.at, env
  | TextG _ -> TextT $ g.at, env
  | EpsG -> TupT [] $ g.at, env
  | SeqG gs ->
    let _ts, env' = elab_sym_list env (filter_nl gs) in
    TupT [] $ g.at, env'
  | AltG gs ->
    let _ = elab_sym_list env (filter_nl gs) in
    TupT [] $ g.at, env
  | RangeG (g1, g2) ->
    let t1, env1 = elab_sym env g1 in
    let t2, env2 = elab_sym env g2 in
    if env1 != env then
      error g1.at "invalid symbol in range";
    if env2 != env then
      error g2.at "invalid symbol in range";
    if not (equiv_typ env t1 t2) then
      error_typ2 g2.at "range item" t2 t1 " of other range item";
    TupT [] $ g.at, env
  | ParenG g1 -> elab_sym env g1
  | TupG gs ->
    let ts, env' = elab_sym_list env gs in
    TupT ts $ g.at, env'
  | IterG (g1, iter) ->
    let t1, env1 = elab_sym env g1 in
    let _iter' = elab_iterexp env iter in
    IterT (t1, match iter with Opt -> Opt | _ -> List) $ g.at, env1
  | ArithG e ->
    let _e', t = infer_exp env e in
    t, env
  | AttrG (e, g1) ->
    let t1, env1 = elab_sym env g1 in
    let _e' = elab_exp env1 e t1 in
    TupT [] $ g.at, env
  | FuseG _ -> error g.at "misplaced token concatenation"

and elab_sym_list env = function
  | [] -> [], env
  | g::gs ->
    let t, env' = elab_sym env g in
    let ts, env'' = elab_sym_list env' gs in
    t::ts, env''

and elab_prod env prod t =
  let (g, e, prems) = prod.it in
  let _e' = elab_exp env e t in
  let _prems' = map_filter_nl_list (elab_prem env) prems in
  elab_sym env g

and elab_gram env gram t =
  let (_dots1, prods, _dots2) = gram.it in
  iter_nl_list (fun prod -> ignore (elab_prod env prod t)) prods


(* Definitions *)

and make_binds env free dims at : Il.binds =
  List.map (fun id' ->
    let id = id' $ at in
    let t = find "variable" env.vars (strip_var_suffix id) in
    let t' = elab_typ env t in
    let ctx = List.map (elab_iter env) (Multiplicity.Env.find id.it dims) in
    (id, t', ctx)
  ) (Set.elements free)


and elab_args env ps args at : Il.exp list * Subst.subst =
  let rec loop ps args es s =
    (*
    if ps <> [] || args <> [] then
    Printf.eprintf "[args] {%s}  :  {%s}[%s]\n%!"
      (String.concat " " (List.map string_of_arg args))
      (String.concat " " (List.map string_of_param ps))
      (String.concat ", " (List.map (fun (x, e) -> x^"="^string_of_exp e) Subst.(Map.bindings s.varid)));
    *)
    match ps, args with
    | [], [] -> List.rev es, s
    | [], a::_ -> error a.at "too many arguments"
    | _::_, [] -> error at "too few arguments"
    | p::ps', a::as' ->
      (match p.it, !(a.it) with  (* HACK: handle shorthands *)
      | SynP _, ExpA e -> a.it := SynA (typ_of_exp e)
      | GramP _, ExpA e ->  a.it := GramA (sym_of_exp e)
      | _, _ -> ()
      );
      let es', s' =
        match (Subst.subst_param s p).it, !(a.it) with
        | ExpP (id, t), ExpA e ->
          let e' = elab_exp env e t in
          e'::es, Subst.add_varid s id e
        | SynP id, SynA t ->
          let _ = elab_typ env t in
          (* TODO: for now we erase non-exp args *)
          es, Subst.add_synid s id t
        | GramP (id, t), GramA g ->
          let t', _ = elab_sym env g in
          let s' = subst_implicit env s t t' in
          if not (sub_typ env t' (Subst.subst_typ s' t)) then
            error_typ2 a.at "argument" t' t "";
          (* TODO: for now we erase non-exp args *)
          es, Subst.add_gramid s' id g
        | _, _ ->
          error a.at "sort mismatch for argument"
      in loop ps' as' es' s'
    in loop ps args [] Subst.empty

and subst_implicit env s t t' : Subst.subst =
  let free = Free.(Set.filter (fun id -> not (Map.mem id env.typs)) (free_typ t).synid) in
  let rec inst s t t' =
    match t.it, t'.it with
    | VarT (id, []), _
      when Free.Set.mem id.it free && not (Subst.mem_synid s id) ->
      Subst.add_synid s id t'
    | ParenT t1, _ -> inst s t1 t'
    | _, ParenT t1' -> inst s t t1'
    | TupT (t1::ts), TupT (t1'::ts') ->
      inst (inst s t1 t1') (TupT ts $ t.at) (TupT ts' $ t'.at)
    | IterT (t1, _), IterT (t1', _) -> inst s t1 t1'
    | _ -> s
  in inst s t t'

let bind_implicit env t : env =
  let free = Free.free_typ t in
  Free.Set.fold (fun id' env ->
    if Map.mem id' env.typs then env else
    let id = id' $ t.at in
    { env with
      typs = bind "syntax type" env.typs id ([], Transp);
      vars = bind "variable" env.vars id (VarT (id, []) $ id.at);
    }
  ) free.synid env

let elab_params env ps : Il.typ list * env =
  List.fold_left (fun (ts', env) p ->
    match p.it with
    | ExpP (id, t) ->
      let t' = elab_typ env t in
      ts' @ [t'],
      if id.it = "" || id.it = "_" then env else
      if not (bound env.vars (strip_var_suffix id)) then
        {env with vars = bind "variable" env.vars id t}
      else
        let t2 = find "" env.vars (strip_var_suffix id) in
        if equiv_typ env t t2 then env else
          error_typ2 id.at "local variable" t t2 ", shadowing with different type"
    | SynP id ->
      ts',  (* TODO: for now we erase non-exp params *)
      { env with
        typs = bind "syntax type" env.typs id ([], Transp);
        vars = bind "variable" env.vars id (VarT (id, []) $ id.at);
      }
    | GramP (id, t) ->
      (* Treat unbound type identifiers in t as implicitly bound. *)
      let env' = bind_implicit env t in
      let _t' = elab_typ env' t in
      ts',  (* TODO: for now we erase non-exp params *)
      if id.it = "" || id.it = "_" then env' else
      { env' with syms = bind "grammar" env'.syms id ([], t, None) }
  ) ([], env) ps


let infer_typ_definition _env t : kind =
  match t.it with
  | StrT _ | CaseT _ -> Opaque
  | _ -> Transp

let infer_syndef env d =
  match d.it with
  | FamD (id, ps, _hints) ->
    (*
    Printf.eprintf "[isyndef %s]\n%!" (string_of_region d.at);
    *)
    if not (bound env.typs id) then (
      let _, _env' = elab_params (local_env env) ps in
      env.typs <- bind "syntax type" env.typs id (ps, Family []);
      if ps = [] then  (* only types without parameters double as variables *)
        env.vars <- bind "variable" env.vars id (VarT (id, []) $ id.at);
    )
  | SynD (id1, _id2, args, t, _hints) ->
    (*
    Printf.eprintf "[isyndef %s]\n%!" (string_of_region d.at);
    *)
    if not (bound env.typs id1) then (
      let ps = List.map Convert.param_of_arg args in
      let env' = local_env env in
      let _, env' = elab_params env' ps in
      let k = infer_typ_definition env' t in
      env.typs <- bind "syntax type" env.typs id1 (ps, k);
      if ps = [] then  (* only types without parameters double as variables *)
        env.vars <- bind "variable" env.vars id1 (VarT (id1, []) $ id1.at);
    )
  | VarD (id, t, _hints) ->
    (* This is to ensure that we get rebind errors in syntactic order. *)
    env.vars <- bind "variable" env.vars id t;
  | _ -> ()

let infer_gramdef env d =
  match d.it with
  | GramD (id1, _id2, ps, t, _gram, _hints) ->
    (*
    Printf.eprintf "[igramdef %s]\n%!" (string_of_region d.at);
    *)
    if not (bound env.syms id1) then (
      let _ts', env' = elab_params env ps in
      let _t' = elab_typ env' t in
      env.syms <- bind "grammar" env.syms id1 (ps, t, None);
    )
  | _ -> ()

let elab_hintdef _env hd : Il.def list =
  match hd.it with
  | SynH (id1, _id2, hints) ->
    if hints = [] then [] else
    [Il.HintD (Il.SynH (id1, elab_hints id1 hints) $ hd.at) $ hd.at]
  | RelH (id, hints) ->
    if hints = [] then [] else
    [Il.HintD (Il.RelH (id, elab_hints id hints) $ hd.at) $ hd.at]
  | DecH (id, hints) ->
    if hints = [] then [] else
    [Il.HintD (Il.DecH (id, elab_hints id hints) $ hd.at) $ hd.at]
  | GramH _ | AtomH _ | VarH _ ->
    []

let elab_def env d : Il.def list =
  (*
  Printf.eprintf "[DEF %s]\n%!" (string_of_region d.at);
  let ds' =
  *)
  match d.it with
  | FamD (id, ps, hints) ->
    let _ts', _env' = elab_params (local_env env) ps in
    env.typs <- rebind "syntax type" env.typs id (ps, Family []);
    [Il.SynD (id, Il.VariantT [] $ d.at) $ d.at]  (* dummy type, filled in by populate_defs *)
      @ elab_hintdef env (SynH (id, "" $ id.at, hints) $ d.at)
  | SynD (id1, id2, args, t, hints) ->
    let env' = local_env env in
    let ps = List.map Convert.param_of_arg args in
    let _ts', env' = elab_params env' ps in
    let dt' = elab_typ_definition env' id1 t in
    let ps1, k1 = find "syntax type" env.typs id1 in
    let k1', closed =
      match k1, t.it with
      | Opaque, CaseT (Dots, _, _, _) ->
        error_id id1 "extension of not yet defined syntax type"
      | Opaque, CaseT (NoDots, _, _, dots2) ->
        Defined (t, dt'), dots2 = NoDots
      | (Opaque | Transp), _ ->
        Defined (t, dt'), true
      | Defined ({it = CaseT (dots1, ids1, tcs1, Dots); at; _}, _),
          CaseT (Dots, ids2, tcs2, dots2) ->
        if not Eq.(eq_list eq_param ps ps1) then
          error d.at "syntax parameters differ from previous fragment";
        let t1 = CaseT (dots1, ids1 @ ids2, tcs1 @ tcs2, dots2) $ over_region [at; t.at] in
        Defined (t1, dt'), dots2 = NoDots
      | Defined _, CaseT (Dots, _, _, _) ->
        error_id id1 "extension of non-extensible syntax type"
      | Defined _, _ ->
        error_id id1 "duplicate declaration for syntax type";
      | Family _, CaseT (dots1, _, _, dots2) when dots1 = Dots || dots2 = Dots ->
        error_id id1 "syntax type family cases are not extensible"
      | Family defs, _ ->
        (* TODO: for now, type families are erased to a single type *)
        let _ts', _s = elab_args (local_env env) ps1 args d.at in
        Family (defs @ [(args, t, dt')]), false
    in
    (*
    Printf.eprintf "[syntax %s] %s ~> %s\n%!" id1.it
      (string_of_typ t) (Il.Print.string_of_deftyp dt');
    *)
    (* TODO: for now, we erase type parameters; this checks that it's okay. *)
    let free = Il.Free.free_deftyp dt' in
    List.iter (fun p ->
      if
        match p.it with
        | ExpP _ -> false
        | SynP id -> Il.Free.Set.mem id.it free.synid
        | GramP _ -> false  (* grammars are erased as well *)
      then
        error p.at "parameter still occurs on right-hand side after erasure"
    ) ps;
    env.typs <- rebind "syntax type" env.typs id1 (ps1, k1');
    (if not closed then [] else [Il.SynD (id1, dt') $ d.at])
      @ elab_hintdef env (SynH (id1, id2, hints) $ d.at)
  | GramD _ -> []
  | RelD (id, t, hints) ->
    let _, mixop, ts' = elab_typ_notation env id t in
    env.rels <- bind "relation" env.rels id (t, []);
    [Il.RelD (id, mixop, tup_typ' ts' t.at, []) $ d.at]
      @ elab_hintdef env (RelH (id, hints) $ d.at)
  | RuleD (id1, id2, e, prems) ->
    let env' = local_env env in
    let dims = Multiplicity.check_def d in
    let dims' = Multiplicity.Env.map (List.map (elab_iter env')) dims in
    let t, rules' = find "relation" env.rels id1 in
    let _, mixop, _ = elab_typ_notation env id1 t in
    let es' = List.map (Multiplicity.annot_exp dims') (fst (elab_exp_notation' env' id1 e t)) in
    let prems' = List.map (Multiplicity.annot_prem dims')
      (map_filter_nl_list (elab_prem env') prems) in
    let free_rh =
      Free.(Set.diff
        (free_nl_list free_prem prems).varid
        (Set.union
          (pat_exp e).varid
          (free_nl_list bound_prem prems).varid
        )
      )
    in
    if free_rh <> Free.Set.empty then
      error d.at ("rule contains unbound variable(s) `" ^
        String.concat "`, `" (Free.Set.elements free_rh) ^ "`");
    let free = (Free.free_def d).Free.varid in
    let binds' = make_binds env' free dims d.at in
    let rule' = Il.RuleD (id2, binds', mixop, tup_exp' es' e.at, prems') $ d.at in
    env.rels <- rebind "relation" env.rels id1 (t, rules' @ [rule']);
    []
  | VarD (id, t, _hints) ->
    let _t' = elab_typ env t in
    env.vars <- rebind "variable" env.vars id t;
    []
  | DecD (id, ps, t, hints) ->
    let ts', env' = elab_params (local_env env) ps in
    let t' = elab_typ env' t in
    env.defs <- bind "function" env.defs id (ps, t, []);
    [Il.DecD (id, tup_typ' ts' id.at, t', []) $ d.at]
      @ elab_hintdef env (DecH (id, hints) $ d.at)
  | DefD (id, args, e, prems) ->
    let env' = local_env env in
    let dims = Multiplicity.check_def d in
    let dims' = Multiplicity.Env.map (List.map (elab_iter env')) dims in
    let ps, t, clauses' = find "function" env.defs id in
    let es', s = elab_args env' ps args d.at in
    let e1' = Multiplicity.annot_exp dims' (tup_exp' es' d.at) in
    let e2' = Multiplicity.annot_exp dims' (elab_exp env' e (Subst.subst_typ s t)) in
    let prems' = List.map (Multiplicity.annot_prem dims')
      (map_filter_nl_list (elab_prem env') prems) in
    let free_rh =
      Free.(Set.diff
        (Set.union
          (free_exp e).varid
          (free_nl_list free_prem prems).varid
        )
        (Set.union
          (Set.union
            (free_list pat_arg args).varid
            (bound_exp e).varid
          )
          (free_nl_list bound_prem prems).varid
        )
      )
    in
    if free_rh <> Free.Set.empty then
      error d.at ("definition contains unbound variable(s) `" ^
        String.concat "`, `" (Free.Set.elements free_rh) ^ "`");
    let free =
      Free.(Set.union
        (Set.union (free_list free_arg args).varid (free_exp e).varid)
        (free_nl_list free_prem prems).varid
      )
    in
    let binds' = make_binds env' free dims d.at in
    let clause' = Il.DefD (binds', e1', e2', prems') $ d.at in
    env.defs <- rebind "definition" env.defs id (ps, t, clauses' @ [(d, clause')]);
    []
  | SepD ->
    []
  | HintD hd ->
    elab_hintdef env hd
  (*
  in
  Printf.eprintf "[DEF %s] done\n%!" (string_of_region d.at);
  ds'
  *)

let elab_gramdef env d =
  match d.it with
  | GramD (id1, _id2, ps, t, gram, _hints) ->
    (*
    Printf.eprintf "[GRAMDEF %s]\n%!" (string_of_region d.at);
    *)
    let _ts', env' = elab_params (local_env env) ps in
    let _t' = elab_typ env' t in
    elab_gram env' gram t;
    let ps1, t1, gram1_opt = find "grammar" env.syms id1 in
    let gram' =
      match gram1_opt, gram.it with
      | None, (Dots, _, _) ->
        error_id id1 "extension of not yet defined grammar"
      | None, _ ->
        gram
      | Some {it = (dots1, prods1, Dots); at; _}, (Dots, prods2, dots2) ->
        if not Eq.(eq_list eq_param ps ps1) then
          error d.at "grammar parameters differ from previous fragment";
        if not (equiv_typ env' t t1) then
          error_typ2 d.at "grammar" t1 t " of previous fragment";
        (dots1, prods1 @ prods2, dots2) $ over_region [at; t.at]
      | Some _, (Dots, _, _) ->
        error_id id1 "extension of non-extensible grammar"
      | Some _, _ ->
        error_id id1 "duplicate declaration for grammar";
    in
    env.syms <- rebind "grammar" env.syms id1 (ps, t, Some gram')
  | _ -> ()


let populate_def env d' : Il.def =
  (*
  Printf.eprintf "[populate %s]\n%!" (string_of_region d'.at);
  *)
  match d'.it with
  | Il.SynD (id, _dt') ->
    (match find "syntax type" env.typs id with
    | _ps, Family [] ->
      error_id id "syntax type family has no defined cases";
    | _ps, Family (def1::defs) ->
      let _, t1, dt1' = def1 in
      let _t, dt' =
        List.fold_left (fun (t1, dt1') (_, _t2, dt2') ->
          match dt1'.it, dt2'.it with
          | Il.VariantT tcs1', Il.VariantT tcs2' ->
            (* TODO: for now, merge cases into one variant type *)
            (* may not yield well-typed IL in all cases *)
            let rec merge tcs1' tcs2' =
              match tcs1', tcs2' with
              | [], _ -> tcs2'
              | _, [] -> tcs1'
              | (atom1, tt1, hints1)::tcs1'', (atom2, tt2, hints2)::tcs2'' ->
                match compare atom1 atom2 with
                | -1 -> (atom1, tt1, hints1) :: merge tcs1'' ((atom2, tt2, hints2)::tcs2'')
                | +1 -> (atom2, tt2, hints2) :: merge ((atom1, tt1, hints1)::tcs1'') tcs2''
                | _ ->
                  (* TODO: this is a hack *)
(*
                  let (binds1, t1', prems1) = tt1 in
                  let (binds2, t2', prems2) = tt2 in
                  if
                    binds1 <> [] || binds2 <> [] || prems1 <> [] || prems2 <> [] ||
                    not (Il.Eq.eq_typ t1' t2')
                  then
                    error_id id ("syntax type family case is incompatible (`" ^
                      Il.Print.(string_of_deftyp dt1' ^ "` vs `" ^ string_of_deftyp dt2' ^ "`) for"));
*)
                  (atom1, tt1, hints1 @ hints2) :: merge tcs1'' tcs2''
            in
            t1, Il.VariantT (merge (List.sort compare tcs1') (List.sort compare tcs2')) $ dt1'.at
          | _, _ ->
            let dt1' = elab_typ_definition env id (expand env t1 $ t1.at) in
(*
            let dt2' = elab_typ_definition env id (expand env t2 $ t2.at) in
            if not (Il.Eq.eq_deftyp dt1' dt2') then
              error_id id ("syntax type family case erases to different IL type (" ^
                Il.Print.(string_of_deftyp dt1' ^ " vs " ^ string_of_deftyp dt2' ^ ") for "));
*)
            t1, dt1'
        ) (t1, dt1') defs
      in
      Il.SynD (id, dt') $ d'.at
    | _ps, _k ->
      d'
    )
  | Il.RelD (id, mixop, t', []) ->
    let _, rules' = find "relation" env.rels id in
    Il.RelD (id, mixop, t', rules') $ d'.at
  | Il.DecD (id, t1', t2', []) ->
    let _, _, clauses' = find "function" env.defs id in
    Il.DecD (id, t1', t2', List.map snd clauses') $ d'.at
  | Il.HintD _ -> d'
  | _ ->
    assert false


(* Scripts *)

let origins i (map : int Map.t ref) (set : Il.Free.Set.t) =
  Il.Free.Set.iter (fun id -> map := Map.add id i !map) set

let deps (map : int Map.t) (set : Il.Free.Set.t) : int array =
  Array.map (fun id -> Map.find id map) (Array.of_seq (Il.Free.Set.to_seq set))


let check_recursion ds' =
  List.iter (fun d' ->
    match d'.it, (List.hd ds').it with
    | Il.HintD _, _ | _, Il.HintD _
    | Il.SynD _, Il.SynD _
    | Il.RelD _, Il.RelD _
    | Il.DecD _, Il.DecD _ -> ()
    | _, _ ->
      error (List.hd ds').at (" " ^ string_of_region d'.at ^
        ": invalid recursion between definitions of different sort")
  ) ds'
  (* TODO: check that notations are non-recursive and defs are inductive? *)

let recursify_defs ds' : Il.def list =
  let open Il.Free in
  let da = Array.of_list ds' in
  let map_synid = ref Map.empty in
  let map_relid = ref Map.empty in
  let map_defid = ref Map.empty in
  let frees = Array.map Il.Free.free_def da in
  let bounds = Array.map Il.Free.bound_def da in
  Array.iteri (fun i bound ->
    origins i map_synid bound.synid;
    origins i map_relid bound.relid;
    origins i map_defid bound.defid;
  ) bounds;
  let graph =
    Array.map (fun free ->
      Array.concat
        [ deps !map_synid free.synid;
          deps !map_relid free.relid;
          deps !map_defid free.defid;
        ];
    ) frees
  in
  let sccs = Scc.sccs graph in
  List.map (fun set ->
    let ds'' = List.map (fun i -> da.(i)) (Scc.Set.elements set) in
    check_recursion ds'';
    let i = Scc.Set.choose set in
    match ds'' with
    | [d'] when Il.Free.disjoint bounds.(i) frees.(i) -> d'
    | ds'' -> Il.RecD ds'' $ Source.over_region (List.map at ds'')
  ) sccs


let elab ds : Il.script * env =
  let env = new_env () in
Printf.eprintf "[INFER DEF]\n%!";
  List.iter (infer_syndef env) ds;
Printf.eprintf "[ELAB DEF]\n%!";
  let ds' = List.concat_map (elab_def env) ds in
Printf.eprintf "[POPULATE DEF]\n%!";
  let ds' = List.map (populate_def env) ds' in
Printf.eprintf "[INFER GRAMDEF]\n%!";
  List.iter (infer_gramdef env) ds;
Printf.eprintf "[ELAB GRAMDEF]\n%!";
  List.iter (elab_gramdef env) ds;
<<<<<<< HEAD
Printf.eprintf "[RECURSIFY]\n%!";
  recursify_defs ds'
=======
  recursify_defs ds', env

let elab_exp env e t : Il.exp =
  let _ = elab_typ env t in
  elab_exp env e t

let elab_rel env e id : Il.exp =
  match (elab_prem env (RulePr (id, e) $ e.at)).it with
  | Il.RulePr (_, _, e') -> e'
  | _ -> assert false
>>>>>>> 94df7990
<|MERGE_RESOLUTION|>--- conflicted
+++ resolved
@@ -996,16 +996,10 @@
     [], Subst.empty
   | InfixE (e1, atom, e2), InfixT (t1, atom', t2) ->
     if atom.it <> atom'.it then error_typ e.at "infix expression" t;
-<<<<<<< HEAD
     let es1', s1 = elab_exp_notation' env tid e1 t1 in
     let es2', s2 = elab_exp_notation' env tid e2 (Subst.subst_typ s1 t2) in
+    ignore (elab_atom atom tid);
     es1' @ es2', Subst.union s1 s2
-=======
-    let es1' = elab_exp_notation' env tid e1 t1 in
-    let es2' = elab_exp_notation' env tid e2 t2 in
-    ignore (elab_atom atom tid);
-    es1' @ es2'
->>>>>>> 94df7990
   | BrackE (l, e1, r), BrackT (l', t1, r') ->
     if (l.it, r.it) <> (l'.it, r'.it) then error_typ e.at "bracket expression" t;
     ignore (elab_atom l tid);
@@ -1824,10 +1818,7 @@
   List.iter (infer_gramdef env) ds;
 Printf.eprintf "[ELAB GRAMDEF]\n%!";
   List.iter (elab_gramdef env) ds;
-<<<<<<< HEAD
 Printf.eprintf "[RECURSIFY]\n%!";
-  recursify_defs ds'
-=======
   recursify_defs ds', env
 
 let elab_exp env e t : Il.exp =
@@ -1837,5 +1828,4 @@
 let elab_rel env e id : Il.exp =
   match (elab_prem env (RulePr (id, e) $ e.at)).it with
   | Il.RulePr (_, _, e') -> e'
-  | _ -> assert false
->>>>>>> 94df7990
+  | _ -> assert false