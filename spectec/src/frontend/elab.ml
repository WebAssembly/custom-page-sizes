--- conflicted
+++ resolved
@@ -1788,12 +1788,9 @@
 Printf.eprintf "[ELAB GRAMDEF]\n%!";
   List.iter (elab_gramdef env) ds;
 Printf.eprintf "[RECURSIFY]\n%!";
-<<<<<<< HEAD
-let ds' =
-  recursify_defs ds'
-in Printf.eprintf "[DONE]\n%!"; ds'
-=======
+let ds', _ =
   recursify_defs ds', env
+in Printf.eprintf "[DONE]\n%!"; ds', env
 
 let elab_exp env e t : Il.exp =
   let _ = elab_typ env t in
@@ -1802,5 +1799,4 @@
 let elab_rel env e id : Il.exp =
   match (elab_prem env (RulePr (id, e) $ e.at)).it with
   | Il.RulePr (_, _, e') -> e'
-  | _ -> assert false
->>>>>>> 37606caf
+  | _ -> assert false