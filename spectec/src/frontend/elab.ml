--- conflicted
+++ resolved
@@ -18,8 +18,8 @@
 
 let error at msg = Source.error at "type" msg
 
-let error_atom at atom msg =
-  error at (msg ^ " `" ^ string_of_atom atom ^ "`")
+let error_atom at atom t msg =
+  error at (msg ^ " `" ^ string_of_atom atom ^ "` in type `" ^ string_of_typ t ^ "`")
 
 let error_id id msg =
   error id.at (msg ^ " `" ^ id.it ^ "`")
@@ -145,15 +145,15 @@
   assert (Map.mem id.it env');
   Map.add id.it t env'
 
-let find_field fs atom at =
+let find_field fs atom at t =
   match List.find_opt (fun (atom', _, _) -> atom' = atom) fs with
   | Some (_, x, _) -> x
-  | None -> error_atom at atom "unbound field"
-
-let find_case cases atom at =
+  | None -> error_atom at atom t "unbound field"
+
+let find_case cases atom at t =
   match List.find_opt (fun (atom', _, _) -> atom' = atom) cases with
   | Some (_, x, _) -> x
-  | None -> error_atom at atom "unknown case"
+  | None -> error_atom at atom t "unknown case"
 
 
 let rec prefix_id id = prefix_id' id.it $ id.at
@@ -247,7 +247,7 @@
 
 let case_has_args env t atom at : bool =
   let cases, _ = as_variant_typ "" env Check t at in
-  let ts, _prems = find_case cases atom at in
+  let ts, _prems = find_case cases atom at t in
   ts <> []
 
 
@@ -458,7 +458,7 @@
     | _ -> Il.IterT (elab_typ env t1, elab_iter env iter) $ t.at
     )
   | StrT _ | CaseT _ | RangeT _ | AtomT _ | SeqT _ | InfixT _ | BrackT _ ->
-    failwith(*error t.at*) "this type is only allowed in type definitions"
+    error t.at "this type is only allowed in type definitions"
 
 and elab_typ_definition env id t : Il.deftyp =
   (match t.it with
@@ -639,7 +639,7 @@
   | DotE (e1, atom) ->
     let e1', t1 = infer_exp env e1 in
     let tfs = as_struct_typ "expression" env Infer t1 e1.at in
-    let t, _prems = find_field tfs atom e1.at in
+    let t, _prems = find_field tfs atom e1.at t1 in
     Il.DotE (e1', elab_atom atom), t
   | CommaE (e1, e2) ->
     let e1', t1 = infer_exp env e1 in
@@ -647,7 +647,7 @@
     (* TODO: this is a bit of a hack *)
     (match e2.it with
     | SeqE ({it = AtomE atom; at; _} :: es2) ->
-      let _t2 = find_field tfs atom at in
+      let _t2 = find_field tfs atom at t1 in
       let e2 = match es2 with [e2] -> e2 | _ -> SeqE es2 $ e2.at in
       let e2' = elab_exp env (StrE [Elem (atom, e2)] $ e2.at) t1 in
       Il.CompE (e1', e2'), t1
@@ -739,7 +739,7 @@
     Il.ExtE (e1', p', e2')
   | StrE efs ->
     let tfs = as_struct_typ "record" env Check t e.at in
-    let efs' = elab_expfields env (filter_nl efs) tfs e.at in
+    let efs' = elab_expfields env (filter_nl efs) tfs t e.at in
     Il.StrE efs'
   | DotE _ ->
     let e', t' = infer_exp env e in
@@ -750,7 +750,7 @@
     (* TODO: this is a bit of a hack *)
     (match e2.it with
     | SeqE ({it = AtomE atom; at; _} :: es2) ->
-      let _t2 = find_field tfs atom at in
+      let _t2 = find_field tfs atom at t in
       let e2 = match es2 with [e2] -> e2 | _ -> SeqE es2 $ e2.at in
       let e2' = elab_exp env (StrE [Elem (atom, e2)] $ e2.at) t in
       Il.CompE (e1', e2')
@@ -787,11 +787,7 @@
     assert false  (* sequences cannot be singleton *)
   | EpsE | SeqE _ when is_iter_typ env t ->
     let e1 = unseq_exp e in
-<<<<<<< HEAD
-    elab_exp_iter env e1 (as_iter_typ "" env Check t e.at) t e.at
-=======
     elab_exp_iter' env e1 (as_iter_typ "" env Check t e.at) t e.at
->>>>>>> d6cc096b
   | EpsE
   | AtomE _
   | InfixE _
@@ -819,21 +815,21 @@
   | HoleE _ -> error e.at "misplaced hole"
   | FuseE _ -> error e.at "misplaced token fuse"
 
-and elab_expfields env efs tfs at : Il.expfield list =
+and elab_expfields env efs tfs t at : Il.expfield list =
   match efs, tfs with
   | [], [] -> []
   | (atom1, e)::efs2, (atom2, (t, _prems), _)::tfs2 when atom1 = atom2 ->
     let es' = elab_exp_notation' env e t in
-    let efs2' = elab_expfields env efs2 tfs2 at in
+    let efs2' = elab_expfields env efs2 tfs2 t at in
     (elab_atom atom1, tup_exp' es' e.at) :: efs2'
   | _, (atom, (t, _prems), _)::tfs2 ->
     let atom' = string_of_atom atom in
     let e' =
       cast_empty ("omitted record field `" ^ atom' ^ "`") env t at (elab_typ env t) in
-    let efs2' = elab_expfields env efs tfs2 at in
+    let efs2' = elab_expfields env efs tfs2 t at in
     (elab_atom atom, e') :: efs2'
   | (atom, e)::_, [] ->
-    error_atom e.at atom "unexpected record field"
+    error_atom e.at atom t "unexpected record field"
 
 and elab_exp_iter env es (t1, iter) t at : Il.exp =
   let e' = elab_exp_iter' env es (t1, iter) t at in
@@ -1019,7 +1015,7 @@
   *)
   match es with
   | {it = AtomE atom; _}::es ->
-    let ts, _prems = find_case cases atom at in
+    let ts, _prems = find_case cases atom at t in
     (* TODO: this is a bit hacky *)
     let e2 = SeqE es $ at in
     let es' = elab_exp_notation' env e2 (SeqT ts $ t.at) in
@@ -1053,7 +1049,7 @@
   | DotP (p1, atom) ->
     let p1', t1 = elab_path env p1 t in
     let tfs = as_struct_typ "path" env Check t1 p1.at in
-    let t', _prems = find_field tfs atom p1.at in
+    let t', _prems = find_field tfs atom p1.at t1 in
     Il.DotP (p1', elab_atom atom), t'
 
 
@@ -1098,11 +1094,11 @@
       error e'.at "used variant type is only partially defined at this point";
     (try
       List.iter (fun (atom, (ts1, _prems1), _) ->
-        let ts2, _prems2 = find_case cases2 atom t1.at in
+        let ts2, _prems2 = find_case cases2 atom t1.at t2 in
         (* Shallow subtyping on variants *)
         if List.length ts1 <> List.length ts2
         || not (List.for_all2 Eq.eq_typ ts1 ts2) then
-          error_atom e'.at atom "type mismatch for case"
+          error_atom e'.at atom t1 "type mismatch for case"
       ) cases1
     with Error (_, msg) -> error_typ2 e'.at phrase t1 t2 (", " ^ msg)
     );
