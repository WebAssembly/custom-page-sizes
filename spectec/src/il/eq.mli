open Ast

val eq_id : id -> id -> bool
val eq_iter : iter -> iter -> bool
val eq_iterexp : iterexp -> iterexp -> bool
val eq_typ : typ -> typ -> bool
val eq_exp : exp -> exp -> bool
<<<<<<< HEAD
val eq_path : path -> path -> bool
val eq_prem : premise -> premise -> bool
=======
val eq_prem : premise -> premise -> bool

val eq_opt : ('a -> 'a -> bool) -> 'a option -> 'a option -> bool
val eq_list : ('a -> 'a -> bool) -> 'a list -> 'a list -> bool
>>>>>>> b4ea6c35
<|MERGE_RESOLUTION|>--- conflicted
+++ resolved
@@ -5,12 +5,8 @@
 val eq_iterexp : iterexp -> iterexp -> bool
 val eq_typ : typ -> typ -> bool
 val eq_exp : exp -> exp -> bool
-<<<<<<< HEAD
 val eq_path : path -> path -> bool
-val eq_prem : premise -> premise -> bool
-=======
 val eq_prem : premise -> premise -> bool
 
 val eq_opt : ('a -> 'a -> bool) -> 'a option -> 'a option -> bool
-val eq_list : ('a -> 'a -> bool) -> 'a list -> 'a list -> bool
->>>>>>> b4ea6c35
+val eq_list : ('a -> 'a -> bool) -> 'a list -> 'a list -> bool