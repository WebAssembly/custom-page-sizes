--- conflicted
+++ resolved
@@ -550,17 +550,11 @@
     valid_expmix env mixop e (mixop, t) e.at
   | IfPr e ->
     valid_exp env e (BoolT $ e.at)
-<<<<<<< HEAD
-  | LetPr (e1, e2, ids) ->
+  | LetPr (e1, e2, xs) ->
     let t = infer_exp env e2 in
     valid_exp ~side:`Lhs env e1 t;
     valid_exp env e2 t;
-    let target_ids = Free.(free_list free_varid ids) in
-=======
-  | LetPr (e1, e2, xs) ->
-    valid_exp env (CmpE (EqOp, e1, e2) $$ prem.at % (BoolT $ prem.at))  (BoolT $ prem.at);
     let target_ids = Free.({empty with varid = Set.of_list xs}) in
->>>>>>> 2debdbec
     let free_ids = Free.(free_exp e1) in
     if not (Free.subset target_ids free_ids) then
       error prem.at ("target identifier(s) " ^
