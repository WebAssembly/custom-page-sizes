open Util.Source
open Ast


(* Helpers *)

let eq_opt eq_x xo1 xo2 =
  match xo1, xo2 with
  | Some x1, Some x2 -> eq_x x1 x2
  | _, _ -> xo1 = xo2

let eq_list eq_x xs1 xs2 =
  List.length xs1 = List.length xs2 && List.for_all2 eq_x xs1 xs2


(* Ids *)

let eq_id i1 i2 =
  i1.it = i2.it


(* Iteration *)

let rec eq_iter iter1 iter2 =
  iter1 = iter2 ||
  match iter1, iter2 with
<<<<<<< HEAD
  | ListN e1, ListN e2 -> eq_exp e1 e2
  | IndexedListN (id1, e1), IndexedListN (id2, e2) ->
    id1.it = id2.it && eq_exp e1 e2
=======
  | ListN (e1, None), ListN (e2, None) -> eq_exp e1 e2
  | ListN (e1, Some id1), ListN (e2, Some id2) ->
    eq_exp e1 e2 && id1.it = id2.it
>>>>>>> 384016dc
  | _, _ -> false


(* Types *)

and eq_typ t1 t2 =
  (*
  Printf.printf "[eq] (%s) == (%s)  eq=%b\n%!"
    (Print.string_of_typ t1) (Print.string_of_typ t2)
    (t1.it = t2.it);
  *)
  t1.it = t2.it ||
  match t1.it, t2.it with
  | VarT id1, VarT id2 -> eq_id id1 id2
  | TupT ts1, TupT ts2 -> eq_list eq_typ ts1 ts2
  | IterT (t11, iter1), IterT (t21, iter2) ->
    eq_typ t11 t21 && eq_iter iter1 iter2
  | _, _ ->
    false


(* Expressions *)

and eq_exp e1 e2 =
  e1.it = e2.it ||
  match e1.it, e2.it with
  | VarE id1, VarE id2 -> eq_id id1 id2
  | UnE (op1, e11), UnE (op2, e21) -> op1 = op2 && eq_exp e11 e21
  | BinE (op1, e11, e12), BinE (op2, e21, e22) ->
    op1 = op2 && eq_exp e11 e21 && eq_exp e12 e22
  | CmpE (op1, e11, e12), CmpE (op2, e21, e22) ->
    op1 = op2 && eq_exp e11 e21 && eq_exp e12 e22
  | LenE e11, LenE e21 -> eq_exp e11 e21
  | IdxE (e11, e12), IdxE (e21, e22)
  | CompE (e11, e12), CompE (e21, e22)
  | CatE (e11, e12), CatE (e21, e22)
  | ElementsOfE (e11, e12), ElementsOfE (e21, e22) -> eq_exp e11 e21 && eq_exp e12 e22
  | ListBuilderE (e11, e12), ListBuilderE (e21, e22) -> eq_exp e11 e21 && eq_exp e12 e22
  | SliceE (e11, e12, e13), SliceE (e21, e22, e23) ->
    eq_exp e11 e21 && eq_exp e12 e22 && eq_exp e13 e23
  | UpdE (e11, p1, e12), UpdE (e21, p2, e22)
  | ExtE (e11, p1, e12), ExtE (e21, p2, e22) ->
    eq_exp e11 e21 && eq_path p1 p2 && eq_exp e12 e22
  | TupE es1, TupE es2
  | ListE es1, ListE es2 -> eq_list eq_exp es1 es2
  | StrE efs1, StrE efs2 -> eq_list eq_expfield efs1 efs2
  | DotE (e11, atom1), DotE (e21, atom2) -> eq_exp e11 e21 && atom1 = atom2
  | MixE (op1, e1), MixE (op2, e2) -> op1 = op2 && eq_exp e1 e2
  | CallE (id1, e1), CallE (id2, e2) -> eq_id id1 id2 && eq_exp e1 e2
  | IterE (e11, iter1), IterE (e21, iter2) ->
    eq_exp e11 e21 && eq_iterexp iter1 iter2
  | OptE eo1, OptE eo2 -> eq_opt eq_exp eo1 eo2
  | TheE e1, TheE e2 -> eq_exp e1 e2
  | CaseE (atom1, e1), CaseE (atom2, e2) -> atom1 = atom2 && eq_exp e1 e2
  | SubE (e1, t11, t12), SubE (e2, t21, t22) ->
    eq_exp e1 e2 && eq_typ t11 t21 && eq_typ t12 t22
  | _, _ -> false

and eq_expfield (atom1, e1) (atom2, e2) =
  atom1 = atom2 && eq_exp e1 e2

and eq_path p1 p2 =
  match p1.it, p2.it with
  | RootP, RootP -> true
  | IdxP (p11, e1), IdxP (p21, e2) -> eq_path p11 p21 && eq_exp e1 e2
  | SliceP (p11, e11, e12), SliceP (p21, e21, e22) ->
    eq_path p11 p21 && eq_exp e11 e21 && eq_exp e12 e22
  | DotP (p11, atom1), DotP (p21, atom2) -> eq_path p11 p21 && atom1 = atom2
  | _, _ -> false

and eq_iterexp (iter1, ids1) (iter2, ids2) =
  eq_iter iter1 iter2 && eq_list eq_id ids1 ids2

let rec eq_prem prem1 prem2 =
  prem1.it = prem2.it ||
  match prem1.it, prem2.it with
  | RulePr (id1, op1, e1), RulePr (id2, op2, e2) ->
    eq_id id1 id2 && op1 = op2 && eq_exp e1 e2
  | IfPr e1, IfPr e2 -> eq_exp e1 e2
  | ElsePr, ElsePr -> true
  | IterPr (prem1, e1), IterPr (prem2, e2) ->
    eq_prem prem1 prem2 && eq_iterexp e1 e2
  | _, _ -> false<|MERGE_RESOLUTION|>--- conflicted
+++ resolved
@@ -24,15 +24,9 @@
 let rec eq_iter iter1 iter2 =
   iter1 = iter2 ||
   match iter1, iter2 with
-<<<<<<< HEAD
-  | ListN e1, ListN e2 -> eq_exp e1 e2
-  | IndexedListN (id1, e1), IndexedListN (id2, e2) ->
-    id1.it = id2.it && eq_exp e1 e2
-=======
   | ListN (e1, None), ListN (e2, None) -> eq_exp e1 e2
   | ListN (e1, Some id1), ListN (e2, Some id2) ->
     eq_exp e1 e2 && id1.it = id2.it
->>>>>>> 384016dc
   | _, _ -> false
 
 
