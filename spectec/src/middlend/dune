--- conflicted
+++ resolved
@@ -1,9 +1,5 @@
 (library
   (name middlend)
   (libraries util il)
-<<<<<<< HEAD
-  (modules totalize unthe sideconditions)
-=======
-  (modules sub totalize sideconditions)
->>>>>>> bfb1dcec
+  (modules sub totalize unthe sideconditions)
 )