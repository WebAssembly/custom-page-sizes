open Util


(* Configuration *)

let name = "watsup"
let version = "0.3"


(* Flags and parameters *)

type target =
 | Check
 | Latex of Backend_latex.Config.config
 | Prose

let target = ref (Latex Backend_latex.Config.latex)

let log = ref false  (* log execution steps *)
let dst = ref false  (* patch files *)
let dry = ref false  (* dry run for patching *)
let warn = ref false (* warn about unused or reused splices *)

let srcs = ref []    (* src file arguments *)
let dsts = ref []    (* destination file arguments *)
let odst = ref ""    (* generation file argument *)

let print_elab_il = ref false
let print_final_il = ref false
let print_all_il = ref false

let pass_totalize = ref false
let pass_unthe = ref false
let pass_sideconditions = ref false
let pass_animate = ref false


(* Argument parsing *)

let banner () =
  print_endline (name ^ " " ^ version ^ " generator")

let usage = "Usage: " ^ name ^ " [option] [file ...] [-p file ...]"

let add_arg source =
  let args = if !dst then dsts else srcs in args := !args @ [source]

let argspec = Arg.align
[
  "-v", Arg.Unit banner, " Show version";
  "-o", Arg.String (fun s -> odst := s), " Generate file";
  "-p", Arg.Set dst, " Patch files";
  "-d", Arg.Set dry, " Dry run (when -p) ";
  "-l", Arg.Set log, " Log execution steps";
  "-w", Arg.Set warn, " Warn about unsed or multiply used splices";

<<<<<<< HEAD
  "--print-il", Arg.Set print_elab_il, " Print il (after elaboration)";
  "--print-final-il", Arg.Set print_final_il, " Print final il";
  "--print-all-il", Arg.Set print_all_il, " Print il after each step";

  "--totalize", Arg.Set pass_totalize, " Run function totalization";
  "--sideconditions", Arg.Set pass_sideconditions, " Infer side conditoins";
  "--animate", Arg.Set pass_animate, " Animate equality conditions";
=======
  "--check", Arg.Unit (fun () -> target := Check), " Check only";
  "--latex", Arg.Unit (fun () -> target := Latex Backend_latex.Config.latex),
    " Generate Latex (default)";
  "--sphinx", Arg.Unit (fun () -> target := Latex Backend_latex.Config.sphinx),
    " Generate Latex for Sphinx";
  "--prose", Arg.Unit (fun () -> target := Prose), " Generate prose";

  "--print-il", Arg.Set print_elab_il, "Print il (after elaboration)";
  "--print-final-il", Arg.Set print_final_il, "Print final il";
  "--print-all-il", Arg.Set print_all_il, "Print il after each step";

  "--totalize", Arg.Set pass_totalize, "Run function totalization";
  "--the-elimination", Arg.Set pass_unthe, "Eliminate the ! operator in relations";
  "--sideconditions", Arg.Set pass_sideconditions, "Infer side conditoins";
>>>>>>> 48e62dd2

  "-help", Arg.Unit ignore, "";
  "--help", Arg.Unit ignore, "";
]


(* Main *)

let log s = if !log then Printf.printf "== %s\n%!" s

let () =
  Printexc.record_backtrace true;
  try
    Arg.parse argspec add_arg usage;
    log "Parsing...";
    let el = List.concat_map Frontend.Parse.parse_file !srcs in
    log "Elaboration...";
    let il = Frontend.Elab.elab el in
    if !print_elab_il || !print_all_il then
      Printf.printf "%s\n%!" (Il.Print.string_of_script il);
    log "IL Validation...";
    Il.Validation.valid il;

<<<<<<< HEAD
    let il = if !pass_totalize then begin
      log "Function totalization...";
      let il = Middlend.Totalize.transform il in
      if !print_all_il then Printf.printf "%s\n%!" (Il.Print.string_of_script il);
      log "IL Validation...";
      Il.Validation.valid il;
      il
    end else il in

    let il = if !pass_sideconditions then begin
      log "Side condition inference";
      let il = Middlend.Sideconditions.transform il in
      if !print_all_il then Printf.printf "%s\n%!" (Il.Print.string_of_script il);
      log "IL Validation...";
      Il.Validation.valid il;
      il
    end else il in

    let il = if !pass_animate then begin
      log "Animate";
      let il = Middlend.Animate.transform il in
      if !print_all_il then Printf.printf "%s\n%!" (Il.Print.string_of_script il);
      log "IL Validation...";
      Il.Validation.valid il;
      il
    end else il in

    if !print_final_il && not !print_all_il then Printf.printf "%s\n%!" (Il.Print.string_of_script il);

    begin match !target with
    | None -> ()
=======
    let il = if not !pass_totalize then il else
      ( log "Function totalization...";
        let il = Middlend.Totalize.transform il in
        if !print_all_il then
          Printf.printf "%s\n%!" (Il.Print.string_of_script il);
        log "IL Validation...";
        Il.Validation.valid il;
        il
      )
    in

    let il = if not !pass_unthe then il else
      ( log "Option projection eliminiation";
        let il = Middlend.Unthe.transform il in
        if !print_all_il then
          Printf.printf "%s\n%!" (Il.Print.string_of_script il);
        log "IL Validation...";
        Il.Validation.valid il;
        il
      )
    in

    let il = if not !pass_sideconditions then il else
      ( log "Side condition inference";
        let il = Middlend.Sideconditions.transform il in
        if !print_all_il then
          Printf.printf "%s\n%!" (Il.Print.string_of_script il);
        log "IL Validation...";
        Il.Validation.valid il;
        il
      )
    in

    if !print_final_il && not !print_all_il then
      Printf.printf "%s\n%!" (Il.Print.string_of_script il);

    (match !target with
    | Check -> ()
>>>>>>> 48e62dd2
    | Latex config ->
      log "Latex Generation...";
      if !odst = "" && !dsts = [] then
        print_endline (Backend_latex.Gen.gen_string el);
      if !odst <> "" then
        Backend_latex.Gen.gen_file !odst el;
      if !dsts <> [] then (
        let env = Backend_latex.Splice.(env config el) in
        List.iter (Backend_latex.Splice.splice_file ~dry:!dry env) !dsts;
        if !warn then Backend_latex.Splice.warn env;
      );
    | Prose ->
      log "Prose Generation...";
      let ir = true in
      if ir then
        let program = Backend_prose.Il2ir.translate il in
        List.map Backend_prose.Print.string_of_program program
        |> List.iter print_endline
      else (
        let prose = Backend_prose.Translate.translate el in
        print_endline prose
      )
    );
    log "Complete."
  with
  | Source.Error (at, msg) ->
    prerr_endline (Source.string_of_region at ^ ": " ^ msg);
    exit 1
  | exn ->
    flush_all ();
    prerr_endline
      (Sys.argv.(0) ^ ": uncaught exception " ^ Printexc.to_string exn);
    Printexc.print_backtrace stderr;
    exit 2<|MERGE_RESOLUTION|>--- conflicted
+++ resolved
@@ -54,15 +54,6 @@
   "-l", Arg.Set log, " Log execution steps";
   "-w", Arg.Set warn, " Warn about unsed or multiply used splices";
 
-<<<<<<< HEAD
-  "--print-il", Arg.Set print_elab_il, " Print il (after elaboration)";
-  "--print-final-il", Arg.Set print_final_il, " Print final il";
-  "--print-all-il", Arg.Set print_all_il, " Print il after each step";
-
-  "--totalize", Arg.Set pass_totalize, " Run function totalization";
-  "--sideconditions", Arg.Set pass_sideconditions, " Infer side conditoins";
-  "--animate", Arg.Set pass_animate, " Animate equality conditions";
-=======
   "--check", Arg.Unit (fun () -> target := Check), " Check only";
   "--latex", Arg.Unit (fun () -> target := Latex Backend_latex.Config.latex),
     " Generate Latex (default)";
@@ -70,14 +61,14 @@
     " Generate Latex for Sphinx";
   "--prose", Arg.Unit (fun () -> target := Prose), " Generate prose";
 
-  "--print-il", Arg.Set print_elab_il, "Print il (after elaboration)";
-  "--print-final-il", Arg.Set print_final_il, "Print final il";
-  "--print-all-il", Arg.Set print_all_il, "Print il after each step";
+  "--print-il", Arg.Set print_elab_il, " Print il (after elaboration)";
+  "--print-final-il", Arg.Set print_final_il, " Print final il";
+  "--print-all-il", Arg.Set print_all_il, " Print il after each step";
 
-  "--totalize", Arg.Set pass_totalize, "Run function totalization";
-  "--the-elimination", Arg.Set pass_unthe, "Eliminate the ! operator in relations";
-  "--sideconditions", Arg.Set pass_sideconditions, "Infer side conditoins";
->>>>>>> 48e62dd2
+  "--totalize", Arg.Set pass_totalize, " Run function totalization";
+  "--the-elimination", Arg.Set pass_unthe, " Eliminate the ! operator in relations";
+  "--sideconditions", Arg.Set pass_sideconditions, " Infer side conditoins";
+  "--animate", Arg.Set pass_animate, " Animate equality conditions";
 
   "-help", Arg.Unit ignore, "";
   "--help", Arg.Unit ignore, "";
@@ -101,39 +92,6 @@
     log "IL Validation...";
     Il.Validation.valid il;
 
-<<<<<<< HEAD
-    let il = if !pass_totalize then begin
-      log "Function totalization...";
-      let il = Middlend.Totalize.transform il in
-      if !print_all_il then Printf.printf "%s\n%!" (Il.Print.string_of_script il);
-      log "IL Validation...";
-      Il.Validation.valid il;
-      il
-    end else il in
-
-    let il = if !pass_sideconditions then begin
-      log "Side condition inference";
-      let il = Middlend.Sideconditions.transform il in
-      if !print_all_il then Printf.printf "%s\n%!" (Il.Print.string_of_script il);
-      log "IL Validation...";
-      Il.Validation.valid il;
-      il
-    end else il in
-
-    let il = if !pass_animate then begin
-      log "Animate";
-      let il = Middlend.Animate.transform il in
-      if !print_all_il then Printf.printf "%s\n%!" (Il.Print.string_of_script il);
-      log "IL Validation...";
-      Il.Validation.valid il;
-      il
-    end else il in
-
-    if !print_final_il && not !print_all_il then Printf.printf "%s\n%!" (Il.Print.string_of_script il);
-
-    begin match !target with
-    | None -> ()
-=======
     let il = if not !pass_totalize then il else
       ( log "Function totalization...";
         let il = Middlend.Totalize.transform il in
@@ -167,12 +125,22 @@
       )
     in
 
+    let il = if not !pass_animate then il else
+      ( log "Animate";
+        let il = Middlend.Animate.transform il in
+        if !print_all_il then
+          Printf.printf "%s\n%!" (Il.Print.string_of_script il);
+        log "IL Validation...";
+        Il.Validation.valid il;
+        il
+      )
+    in
+
     if !print_final_il && not !print_all_il then
       Printf.printf "%s\n%!" (Il.Print.string_of_script il);
 
     (match !target with
     | Check -> ()
->>>>>>> 48e62dd2
     | Latex config ->
       log "Latex Generation...";
       if !odst = "" && !dsts = [] then
