open Ast
open Util
open Source

let eq_list eq l1 l2 =
  List.length l1 = List.length l2 && List.for_all2 eq l1 l2
let eq_pair eqx eqy (x1, y1) (x2, y2) =
  eqx x1 x2 && eqy y1 y2

let eq_id = (=)

let rec eq_expr e1 e2 =
  match e1.it, e2.it with
  | VarE id1, VarE id2 -> eq_id id1 id2
  | NumE n1, NumE n2 -> n1 = n2
  | BoolE b1, BoolE b2 -> b1 = b2
  | UnE (unop1, e1), UnE (unop2, e2) -> unop1 = unop2 && eq_expr e1 e2
  | BinE (binop1, e11, e12), BinE (binop2, e21, e22) ->
    binop1 = binop2 && eq_expr e11 e21 && eq_expr e12 e22
  | AccE (e1, p1), AccE (e2, p2) -> eq_expr e1 e2 && eq_path p1 p2
  | UpdE (e11, pl1, e12), UpdE (e21, pl2, e22) ->
    eq_expr e11 e21 && eq_paths pl1 pl2 && eq_expr e12 e22
  | ExtE (e11, pl1, e12, d1), ExtE (e21, pl2, e22, d2) ->
    eq_expr e11 e21 && eq_paths pl1 pl2 && eq_expr e12 e22 && d1 = d2
  | StrE r1, StrE r2 -> eq_expr_record r1 r2
  | CompE (e11, e12), CompE (e21, e22) -> eq_expr e11 e21 && eq_expr e12 e22
  | CatE (e11, e12), CatE (e21, e22) -> eq_expr e11 e21 && eq_expr e12 e22
  | MemE (e11, e12), MemE (e21, e22) -> eq_expr e11 e21 && eq_expr e12 e22
  | LenE e1, LenE e2 -> eq_expr e1 e2
  | TupE el1, TupE el2 -> eq_exprs el1 el2
  | CaseE (op1, el1), CaseE (op2, el2) -> Il.Mixop.eq op1 op2 && eq_exprs el1 el2
  | CallE (i1, al1), CallE (i2, al2) -> i1 = i2 && eq_args al1 al2
  | InvCallE (i1, nl1, al1), InvCallE (i2, nl2, al2) ->
    i1 = i2 && List.for_all2 (=) nl1 nl2 && eq_args al1 al2
  | IterE (e1, ie1), IterE (e2, ie2) ->
    eq_expr e1 e2 && eq_iterexp ie1 ie2
  | OptE eo1, OptE eo2 -> eq_expr_opt eo1 eo2
  | ListE el1, ListE el2 -> eq_exprs el1 el2
  | GetCurStateE, GetCurStateE -> true
  | GetCurContextE i1, GetCurContextE i2 -> Option.equal (=) i1 i2
  | ChooseE e1, ChooseE e2 -> eq_expr e1 e2
  | IsCaseOfE (e1, a1), IsCaseOfE (e2, a2) -> eq_expr e1 e2 && El.Atom.eq a1 a2
  | IsValidE e1, IsValidE e2 -> eq_expr e1 e2
  | ContextKindE a1, ContextKindE a2 -> El.Atom.eq a1 a2
  | IsDefinedE e1, IsDefinedE e2 -> eq_expr e1 e2
  | MatchE (e11, e12), MatchE (e21, e22) -> eq_expr e11 e21 && eq_expr e12 e22
  | HasTypeE (e1, t1), HasTypeE (e2, t2) -> eq_expr e1 e2 && Il.Eq.eq_typ t1 t2
<<<<<<< HEAD
  | TopLabelE, TopLabelE
  | TopFrameE, TopFrameE
  | TopHandlerE, TopHandlerE -> true
=======
>>>>>>> c7ddf3b9
  | TopValueE eo1, TopValueE eo2 -> eq_expr_opt eo1 eo2
  | TopValuesE e1, TopValuesE e2 -> eq_expr e1 e2
  | SubE (i1, t1), SubE (i2, t2) -> i1 = i2 && Il.Eq.eq_typ t1 t2
  | YetE s1, YetE s2 -> s1 = s2
  | _ -> false

and eq_expr_opt eo1 eo2 =
  match eo1, eo2 with
  | Some e1, Some e2 -> eq_expr e1 e2
  | None, None -> true
  | _ -> false

and eq_expr_record r1 r2 =
  let l1 = Record.to_list r1 in
  let l2 = Record.to_list r2 in
  List.length l1 = List.length l2 &&
    List.for_all2
      (fun (a1, e1) (a2, e2) -> El.Atom.eq a1 a2 && eq_expr !e1 !e2) l1 l2

and eq_exprs el1 el2 = eq_list eq_expr el1 el2


and eq_iter i1 i2 =
  match i1, i2 with
  | Opt, Opt -> true
  | List, List -> true
  | List1, List1 -> true
  | ListN (e1, id_opt1), ListN (e2, id_opt2) -> eq_expr e1 e2 && Option.equal eq_id id_opt1 id_opt2
  | _ -> false


and eq_path p1 p2 =
  match p1.it, p2.it with
  | IdxP e1, IdxP e2 -> eq_expr e1 e2
  | SliceP (e11, e12), SliceP (e21, e22) -> eq_expr e11 e21 && eq_expr e12 e22
  | DotP a1, DotP a2 -> El.Atom.eq a1 a2
  | _ -> false

and eq_paths pl1 pl2 = eq_list eq_path pl1 pl2


and eq_arg a1 a2 =
  match a1.it, a2.it with
  | ExpA e1, ExpA e2 -> eq_expr e1 e2
  | TypA typ1, TypA typ2 -> Il.Eq.eq_typ typ1 typ2
  | DefA id1, DefA id2 -> id1 = id2
  | _ -> false

and eq_args al1 al2 = eq_list eq_arg al1 al2


and eq_iterexp (iter1, xes1) (iter2, xes2) =
  eq_iter iter1 iter2 && eq_list (eq_pair eq_id eq_expr) xes1 xes2


let rec eq_instr i1 i2 =
  match i1.it, i2.it with
  | IfI (e1, il11, il12), IfI (e2, il21, il22) ->
    eq_expr e1 e2 && eq_instrs il11 il21 && eq_instrs il12 il22
  | EitherI (il11, il12), EitherI (il21, il22) ->
    eq_instrs il11 il21 && eq_instrs il12 il22
  | EnterI (e11, e12, il1), EnterI (e21, e22, il2) ->
    eq_expr e11 e21 && eq_expr e12 e22 && eq_instrs il1 il2
  | AssertI e1, AssertI e2
  | ThrowI e1, ThrowI e2
  | PushI e1, PushI e2
  | PopI e1, PopI e2
  | PopAllI e1, PopAllI e2 -> eq_expr e1 e2
  | LetI (e11, e12), LetI (e21, e22) -> eq_expr e11 e21 && eq_expr e12 e22
  | TrapI, TrapI
  | NopI, NopI -> true
  | ReturnI e_opt1, ReturnI e_opt2 -> eq_expr_opt e_opt1 e_opt2
  | ExecuteI e1, ExecuteI e2
  | ExecuteSeqI e1, ExecuteSeqI e2 -> eq_expr e1 e2
  | PerformI (id1, al1), PerformI (id2, al2) -> eq_id id1 id2 && eq_args al1 al2
  | ExitI a1, ExitI a2 -> El.Atom.eq a1 a2
  | ReplaceI (e11, p1, e12), ReplaceI (e21, p2, e22) ->
    eq_expr e11 e21 && eq_path p1 p2 && eq_expr e12 e22
  | AppendI (e11, e12), AppendI (e21, e22) -> eq_expr e11 e21 && eq_expr e12 e22
  | FieldWiseAppendI (e11, e12),FieldWiseAppendI (e21, e22) -> eq_expr e11 e21 && eq_expr e12 e22
  | OtherwiseI il1, OtherwiseI il2 -> eq_instrs il1 il2
  | YetI s1, YetI s2 -> s1 = s2
  | _ -> false

and eq_instrs il1 il2 = eq_list eq_instr il1 il2


let eq_algos al1 al2 =
  match al1.it, al2.it with
  | RuleA (a1, an1, al1, il1), RuleA (a2, an2, al2, il2) ->
    El.Atom.eq a1 a2 && an1 = an2 && eq_args al1 al2 && eq_instrs il1 il2
  | FuncA (i1, al1, il1), FuncA (i2, al2, il2) ->
    i1 = i2 && eq_args al1 al2 && eq_instrs il1 il2
  | _ -> false<|MERGE_RESOLUTION|>--- conflicted
+++ resolved
@@ -45,12 +45,6 @@
   | IsDefinedE e1, IsDefinedE e2 -> eq_expr e1 e2
   | MatchE (e11, e12), MatchE (e21, e22) -> eq_expr e11 e21 && eq_expr e12 e22
   | HasTypeE (e1, t1), HasTypeE (e2, t2) -> eq_expr e1 e2 && Il.Eq.eq_typ t1 t2
-<<<<<<< HEAD
-  | TopLabelE, TopLabelE
-  | TopFrameE, TopFrameE
-  | TopHandlerE, TopHandlerE -> true
-=======
->>>>>>> c7ddf3b9
   | TopValueE eo1, TopValueE eo2 -> eq_expr_opt eo1 eo2
   | TopValuesE e1, TopValuesE e2 -> eq_expr e1 e2
   | SubE (i1, t1), SubE (i2, t2) -> i1 = i2 && Il.Eq.eq_typ t1 t2
