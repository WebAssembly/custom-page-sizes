open Util
open Source
open Il.Ast
open Ast
open Al_util
open Print
open Walk


module Atom = El.Atom
module Eval = Il.Eval

(* Error *)

type source = string phrase

let error at msg = Error.error at "AL validation" msg
let error_valid error_kind source msg =
  error source.at
    (Printf.sprintf "%s when validating `%s`\n  %s" error_kind source.it msg)
let error_mismatch source typ1 typ2 =
  error_valid "type mismatch" source
    (Printf.sprintf "%s =/= %s"
      (Il.Print.string_of_typ typ1)
      (Il.Print.string_of_typ typ2)
    )
let error_field source typ field =
  error_valid "unknown field" source
    (Printf.sprintf "%s ∉ %s" (string_of_atom field) (Il.Print.string_of_typ typ))
let error_struct source typ =
  error_valid "invalid struct type" source (Il.Print.string_of_typ typ)
let error_tuple source typ =
  error_valid "invalid tuple type" source (Il.Print.string_of_typ typ)
let error_case source typ =
  error_valid "invalid case type" source (Il.Print.string_of_typ typ)


let (let*) = Option.bind


(* Bound Set *)

module Set = Free.IdSet

let bound_set: Set.t ref = ref Set.empty
let add_bound_var id = bound_set := Set.add id !bound_set
let add_bound_vars expr = bound_set := Set.union (Free.free_expr expr) !bound_set
let add_bound_param arg = match arg.it with ExpA e -> add_bound_vars e | TypA _ | DefA _ -> ()

(* Type Env *)

module Env = Il.Env
let env: Env.t ref = ref Env.empty


let varT s = VarT (s $ no_region, []) $ no_region

let is_trivial_mixop = List.for_all (fun atoms -> List.length atoms = 0)


(* Subtyping *)

let get_deftyps (id: Il.Ast.id) (args: Il.Ast.arg list): deftyp list =
  match Env.find_opt_typ !env id with
  | Some (_, insts) ->
    let typ_of_arg arg =
      match (Eval.reduce_arg !env arg).it with
      | ExpA { it=SubE (_, typ, _); _ } -> typ
      | ExpA { note; _ } -> note
      | TypA typ -> typ
      | a -> failwith ("TODO: " ^ Il.Print.string_of_arg (a $ arg.at))
    in
    let get_syntax_arg_name arg = 
      match arg.it with
      | Il.Ast.TypA { it=VarT (id, []); _ } -> Some id
      | _ -> None
    in
    let subst_syntax_arg subst arg inst_arg =
      let name = get_syntax_arg_name inst_arg in
      if Option.is_some name then
        let name = Option.get name in
        Il.Subst.add_typid subst name (typ_of_arg arg)
      else
        subst
    in
    let subst_inst inst =
      let InstD (binds, inst_args, deftyp) = inst.it in 
      let subst = List.fold_left2 subst_syntax_arg Il.Subst.empty args inst_args in
      let new_args = Il.Subst.subst_args subst inst_args in
      let new_deftyp = Il.Subst.subst_deftyp subst deftyp in
      { inst with it = InstD (binds, new_args, new_deftyp) }
    in
    let insts = List.map subst_inst insts in
    let get_deftyp inst =
      let InstD (_, inst_args, deftyp) = inst.it in
      let valid_arg arg inst_arg = 
        Eval.sub_typ !env (typ_of_arg arg) (typ_of_arg inst_arg)
      in
      if List.for_all2 valid_arg args inst_args then
        Some deftyp
      else
        None
    in

    (match List.find_map get_deftyp insts with
    | Some deftyp -> [deftyp]
    | None ->
      List.map (fun inst -> let InstD (_, _, deftyp) = inst.it in deftyp) insts
    )
  | None -> []

let rec unify_deftyp_opt (deftyp: deftyp) : typ option =
  match deftyp.it with
  | AliasT typ -> Some typ
  | StructT _ -> None
  | VariantT typcases
  when List.for_all (fun (mixop', _, _) -> is_trivial_mixop mixop') typcases ->
    typcases |> List.map (fun (_mixop, (_bs, typ, _ps), _hs) -> typ) |> unify_typs_opt
  | _ -> None

and unify_deftyps_opt : deftyp list -> typ option = function
  | [] -> None
  | [deftyp] -> unify_deftyp_opt deftyp
  | deftyp :: deftyps ->
    let* typ1 = unify_deftyp_opt deftyp in
    let* typ2 = unify_deftyps_opt deftyps in
    unify_typ_opt typ1 typ2

and unify_typ_opt (typ1: typ) (typ2: typ) : typ option =
  let typ1', typ2' = ground_typ_of typ1, ground_typ_of typ2 in
  match typ1'.it, typ2'.it with
  | VarT (id1, _), VarT (id2, _) when id1 = id2 -> Some typ1'
  | BoolT, BoolT | NumT _, NumT _ | TextT, TextT -> Some typ1'
  | TupT etl1, TupT etl2 ->
    let* etl =
      List.fold_right2
        (fun et1 et2 acc ->
          let* acc = acc in
          let* res = unify_typ_opt (snd et1) (snd et2) in
          Some ((fst et1, res) :: acc)
        )
        etl1
        etl2
        (Some [])
    in
    Some (TupT etl $ typ1.at)
  | IterT (typ1'', iter), IterT (typ2'', _) ->
    let* typ = unify_typ_opt typ1'' typ2'' in
    Some (IterT (typ, iter) $ typ1.at)
  | _ -> None

and unify_typs_opt : typ list -> typ option = function
  | [] -> None
  | [typ] -> Some typ
  | typ :: typs' ->
    let* unified_typ = unify_typs_opt typs' in
    unify_typ_opt typ unified_typ

and ground_typ_of (typ: typ) : typ =
  match typ.it with
  | VarT (id, _) when Env.mem_var !env id ->
    let typ' = Env.find_var !env id in
    if Il.Eq.eq_typ typ typ' then typ else ground_typ_of typ'
  (* NOTE: Consider `fN` as a `NumT` to prevent diverging ground type *)
  | VarT (id, _) when id.it = "fN" -> NumT RealT $ typ.at
  | VarT (id, args) ->
    get_deftyps id args
    |> unify_deftyps_opt
    |> Option.map ground_typ_of
    |> Option.value ~default:typ
  | TupT [_, typ'] -> ground_typ_of typ'
  | IterT (typ', iter) -> IterT (ground_typ_of typ', iter) $ typ.at
  | _ -> typ

let is_num typ =
  match (ground_typ_of typ).it with
  | NumT _ -> true
  | _ -> false

let rec sub_typ typ1 typ2 =
  let typ1', typ2' = ground_typ_of typ1, ground_typ_of typ2 in
  match typ1'.it, typ2'.it with
  | IterT (typ1'', _), IterT (typ2'', _) -> sub_typ typ1'' typ2''
  | NumT _, NumT _ -> true
  | _, _ -> Eval.sub_typ !env typ1' typ2'

let rec matches typ1 typ2 =
  match (ground_typ_of typ1).it, (ground_typ_of typ2).it with
  | IterT (typ1', _), IterT (typ2', _) -> matches typ1' typ2'
  | VarT (id1, _), VarT (id2, _) when id1.it = id2.it -> true
  | _ -> sub_typ typ1 typ2 || sub_typ typ2 typ1


(* Helper functions *)

let get_base_typ typ =
  match typ.it with
  | IterT (typ', _) -> typ'
  | _ -> typ

let unwrap_iter_typ typ =
  match typ.it with
  | IterT (typ', _) -> typ'
  | _ -> assert (false)


let rec get_typfields_of_inst (inst: inst) : typfield list =
  let InstD (_, _, dt) = inst.it in
  match dt.it with
  | StructT typfields -> typfields
  | AliasT typ -> get_typfields typ
  | VariantT [mixop, (_, typ, _), _] when is_trivial_mixop mixop ->
    get_typfields typ
  (* TODO: some variants of struct type *)
  | VariantT _ -> []

and get_typfields (typ: typ) : typfield list =
  match typ.it with
  | VarT (id, _) when Env.mem_typ !env id ->
    let _, insts = Env.find_typ !env id in
    List.concat_map get_typfields_of_inst insts
  | _ -> []


let check_match source typ1 typ2 =
  if not (matches typ1 typ2) then error_mismatch source typ1 typ2

let check_num source typ =
  if not (is_num typ) then error_mismatch source typ (varT "num")

let check_bool source typ =
  match (get_base_typ typ).it with
  | BoolT -> ()
  | _ -> error_mismatch source typ (varT "bool")

let check_list source typ =
  match typ.it with
  | IterT (_, iter) when iter <> Opt -> ()
  | _ -> error_mismatch source typ (varT "list")

let check_opt source typ =
  match typ.it with
  | IterT (_, Opt) -> ()
  | _ -> error_mismatch source typ (varT "option")

(* TODO: use hint *)
let check_instr source typ =
  let typ = get_base_typ typ in
  if
    not (sub_typ typ (varT "instr")) &&
    not (sub_typ typ (varT "admininstr"))
  then
    error_mismatch source typ (varT "instr")

let check_val source typ =
  if not (sub_typ (get_base_typ typ) (varT "val")) then
    error_mismatch source typ (varT "val")

let check_context source typ =
  let context_typs = [ "callframe"; "label" ] in
  match typ.it with
  | VarT (id, []) when List.mem id.it context_typs -> ()
  | _ -> error_mismatch source typ (varT "context")

let check_field source source_typ expr_record typfield =
  let atom, (_, typ, _), _ = typfield in
  (* TODO: Use record api *)
  let f e = e |> fst |> Atom.eq atom in
  match List.find_opt f expr_record with
  | Some (_, expr_ref) -> check_match source !expr_ref.note typ
  | None -> error_field source source_typ atom

let check_struct source typ =
  match typ.it with
  | VarT (id, args) -> (
    let deftyps = get_deftyps id args in
    if not (List.exists (fun deftyp -> match deftyp.it with StructT _ -> true | _ -> false) deftyps) then
      error_valid "not a struct" source (Il.Print.string_of_typ typ)
  )
  | _ -> error_valid "not a struct" source (Il.Print.string_of_typ typ)

let check_tuple source exprs typ =
  match (ground_typ_of typ).it with
  | TupT etl when List.length exprs = List.length etl ->
    let f expr (_, typ) = check_match source expr.note typ in
    List.iter2 f exprs etl
  | _ -> error_tuple source typ

let check_call source id args result_typ =
  match Env.find_opt_def !env (id $ no_region) with
  | Some (params, typ, _) ->
    (* TODO: Use local environment *)
    (* Store global enviroment *)
    let global_env = !env in

    let check_arg arg param =
      match arg.it, param.it with
      | ExpA expr, ExpP (_, typ') -> check_match source expr.note typ'
      (* Add local variable typ *)
<<<<<<< HEAD
      | TypA typ1, TypP id -> env := Env.bind_var !env id typ1
=======
      | TypA typ1, TypP id -> env := Env.bind_var !env id (typ1, [])
      | DefA aid, DefP (_, pparams, ptyp) ->
        (match Env.find_opt_def !env (aid $ no_region) with
        | Some (aparams, atyp, _) -> 
          if not (Eval.sub_typ !env atyp ptyp) then
            error_valid
              "argument's return type is not a subtype of parameter's return type"
              source
              (Printf.sprintf "  %s !<: %s"
                (Il.Print.string_of_typ atyp)
                (Il.Print.string_of_typ ptyp)
              );
          List.iter2 (fun aparam pparam ->
            (* TODO: only supports ExpP for param of arg/param now *)
            let typ_of_param param =  match param.it with
            | ExpP (_, typ) -> typ
            | _ ->
              error_valid "argument param is not an expression" source
                (Il.Print.string_of_param aparam);
            in

            let aptyp = typ_of_param aparam in
            let pptyp = typ_of_param pparam in

            if not (Eval.sub_typ !env pptyp aptyp) then
              error_valid
                "parameter's parameter type is not a subtype of argument's return type"
                source
                (Printf.sprintf "  %s !<: %s"
                  (Il.Print.string_of_typ pptyp)
                  (Il.Print.string_of_typ aptyp)
                );
            ) aparams pparams;
        | _ -> error_valid "no function definition" source aid
        );
>>>>>>> 67c5c35a
      | _ ->
        error_valid "argument type mismatch" source
          (Printf.sprintf "  %s =/= %s"
            (string_of_arg arg)
            (Il.Print.string_of_param param)
          )
    in
    List.iter2 check_arg args params;
    check_match source result_typ typ;

    (* Reset global enviroment *)
    env := global_env
  | None -> error_valid "no function definition" source ""

let check_inv_call source id indices args result_typ =
  (* Get typs from result_typ *)
  let typs =
    match result_typ.it with
    | TupT l -> l |> List.split |> snd
    | _ -> [result_typ]
  in

  (* Make arguments with typs *)
  let typ2arg typ = ExpA (VarE "" $$ no_region % typ) $ no_region in
  let free_args = List.map typ2arg typs in

  (* Merge free args and bound args *)
  let merge_args args idx =
    let free_args, bound_args, merged_args = args in
    if Option.is_some idx then
      let first_free_arg, new_free_args = Lib.List.split_hd free_args in
      new_free_args, bound_args, merged_args @ [first_free_arg]
    else
      let first_bound_arg, new_bound_args = Lib.List.split_hd bound_args in
      free_args, new_bound_args, merged_args @ [first_bound_arg]
  in
  let free_args', result_args, merged_args =
    List.fold_left merge_args (free_args, args, []) indices
  in
  (* TODO: Use error function *)
  assert (List.length free_args' = 0);

  (* Set new result typ from the last elements of args *)
  let new_result_typ =
    match result_args with
    | [arg] -> (
      match arg.it with
      | ExpA exp -> exp.note
      | a -> error_valid (Printf.sprintf "wrong result argument")
        source (Print.string_of_arg (a $ no_region))
    )
    | _ ->
      let arg2typ arg = (
        match arg.it with
        | ExpA exp -> (Il.Ast.VarE ("" $ no_region) $$ no_region % exp.note, exp.note)
        | a -> error_valid (Printf.sprintf "wrong result argument")
          source (Print.string_of_arg (a $ no_region))
      ) in
      TupT (List.map arg2typ result_args) $ no_region
  in
  check_call source id merged_args new_result_typ

let check_case source exprs typ =
  match typ.it with
  | TupT etl when List.length exprs = List.length etl ->
    let f expr (_, typ) = check_match source expr.note typ in
    List.iter2 f exprs etl
  | _ -> error_case source typ

let find_case source cases op =
  match List.find_opt (fun (op', _, _) -> Il.Mixop.eq op' op) cases with
  | Some (_op, x, _hints) -> x
  | None -> error_valid "unknown case" source (string_of_mixop op)

let get_typcases source typ =
  let dt =
    match typ.it with
    | VarT (id, args) ->
      (match get_deftyps id args with
      | [ dt ] -> dt
      | _ -> error_case source typ
      )
    | _ -> error_case source typ
  in
  match dt.it with
  | VariantT tcs -> tcs
  | _ -> error_case source typ

let access (source: source) (typ: typ) (path: path) : typ =
  match path.it with
  | IdxP expr ->
    check_list source typ; check_num source expr.note; unwrap_iter_typ typ
  | SliceP (expr3, expr4) ->
    check_list source typ;
    check_num source expr3.note;
    check_num source expr4.note;
    typ
  | DotP atom ->
    let typfields = get_typfields typ in
    match List.find_opt (fun (field, _, _) -> Atom.eq field atom) typfields with
    | Some (_, (_, typ', _), _) -> typ'
    | None -> error_field source typ atom



(* Expr validation *)

let valid_expr (walker: unit_walker) (expr: expr) : unit =
  let source = string_of_expr expr $ expr.at in
  (match expr.it with
  | VarE id ->
    if not (Set.mem id !bound_set) then error expr.at ("free identifier " ^ id)
  | NumE _ -> check_num source expr.note;
  | UnE (NotOp, expr') ->
    check_bool source expr.note; check_bool source expr'.note
  | UnE (MinusOp, expr') ->
    check_num source expr.note; check_num source expr'.note
  | BinE ((AddOp|SubOp|MulOp|DivOp|ModOp|ExpOp), expr1, expr2) ->
    check_num source expr.note;
    check_num source expr1.note; check_num source expr2.note
  | BinE ((LtOp|GtOp|LeOp|GeOp), expr1, expr2) ->
    check_bool source expr.note;
    check_num source expr1.note; check_num source expr2.note
  | BinE ((ImplOp|EquivOp|AndOp|OrOp), expr1, expr2) ->
    check_bool source expr.note;
    check_bool source expr1.note; check_bool source expr2.note
  | BinE ((EqOp|NeOp), expr1, expr2) ->
    check_bool source expr.note;
    (* XXX: Not sure about this rule *)
    check_match source expr1.note expr2.note
  | AccE (expr', path) ->
    access source expr'.note path |> check_match source expr.note
  | UpdE (expr1, pl, expr2) | ExtE (expr1, pl, expr2, _) ->
    check_match source expr.note expr1.note;
    List.fold_left (access source) expr1.note pl |> check_match source expr2.note
  | StrE r ->
    let typfields = get_typfields expr.note in
    List.iter (check_field source expr.note r) typfields
  | CompE (expr1, expr2) ->
    check_struct source expr1.note; check_struct source expr2.note;
    check_match source expr.note expr1.note; check_match source expr1.note expr2.note
  | CatE (expr1, expr2) ->
    check_list source expr1.note; check_list source expr2.note;
    check_match source expr.note expr1.note; check_match source expr1.note expr2.note
  | MemE (expr1, expr2) ->
    check_bool source expr.note;
    check_match source expr2.note (iterT expr1.note List)
  | LenE expr' ->
    check_list source expr'.note; check_num source expr.note
  | TupE exprs -> check_tuple source exprs expr.note
  | CaseE (op, exprs) ->
    let tcs = get_typcases source expr.note in
    let _binds, typ, _prems = find_case source tcs op in
    check_case source exprs typ
  | CallE (id, args) -> check_call source id args expr.note
  | InvCallE (id, indices, args) -> check_inv_call source id indices args expr.note;
  | IterE (expr1, (iter, _xes)) -> (* TODO *)
    if not (expr1.note.it = BoolT && expr.note.it = BoolT) then
      (match iter with
      | Opt ->
        check_match source expr.note (iterT expr1.note Opt);
      | ListN (expr2, id_opt) ->
        Option.iter add_bound_var id_opt;
        check_match source expr.note (iterT expr1.note List);
        check_num source expr2.note
      | _ ->
        check_match source expr.note (iterT expr1.note List);
      )
  | OptE expr_opt ->
    check_opt source expr.note;
    Option.iter
      (fun expr' -> check_match source expr.note (iterT expr'.note Opt))
      expr_opt
  | ListE l ->
    check_list source expr.note;
    let elem_typ = unwrap_iter_typ expr.note in
    l
    |> List.map note
    |> List.iter (check_match source elem_typ)
  | ArityE expr1 ->
    check_num source expr.note; check_context source expr1.note
  | FrameE (expr_opt, expr1) ->
    check_context source expr.note;
    Option.iter (fun expr2 -> check_num source expr2.note) expr_opt;
    check_match source expr1.note (varT "frame")
  | LabelE (expr1, expr2) ->
    check_context source expr.note;
    check_num source expr1.note;
    check_match source expr2.note (iterT (varT "instr") List)
  | GetCurStateE | GetCurFrameE | GetCurLabelE | GetCurContextE ->
    check_context source expr.note
  | BoolE _  | IsCaseOfE _ | IsValidE _ | MatchE _ | HasTypeE _ | TopFrameE | TopLabelE ->
    check_bool source expr.note
  | ContE expr1 ->
    check_match source expr.note (iterT (varT "instr") List);
    check_match source expr1.note (varT "label")
  | ChooseE expr1 ->
    check_list source expr1.note; check_match source expr1.note (iterT expr.note List)
  | ContextKindE _ -> () (* TODO: Not used anymore *)
  | IsDefinedE expr1 ->
    check_opt source expr1.note; check_bool source expr.note
  | TopValueE expr_opt ->
    check_bool source expr.note;
    Option.iter (fun expr1 -> check_match source expr1.note (varT "valtype")) expr_opt
  | TopValuesE expr1 ->
    check_bool source expr.note; check_num source expr1.note
  | SubE _ | YetE _ -> error_valid "invalid expression" source ""
  );
  (Option.get walker.super).walk_expr walker expr


(* Instr validation *)

let valid_instr (walker: unit_walker) (instr: instr) : unit =
  let source = string_of_instr instr $ instr.at in
  (match instr.it with
  | IfI (expr, _, _) | AssertI expr -> check_bool source expr.note
  | EnterI (expr1, expr2, _) ->
    check_context source expr1.note; check_instr source expr2.note
  | PushI expr ->
    if
      not (sub_typ (get_base_typ expr.note) (varT "val")) &&
      not (sub_typ (get_base_typ expr.note) (varT "callframe"))
    then
      error_mismatch source (get_base_typ expr.note) (varT "val")
  | PopI expr | PopAllI expr -> add_bound_vars expr;
    if
      not (sub_typ (get_base_typ expr.note) (varT "val")) &&
      not (sub_typ (get_base_typ expr.note) (varT "callframe"))
    then
      error_mismatch source (get_base_typ expr.note) (varT "val")
  | LetI (expr1, expr2) ->
    add_bound_vars expr1; check_match source expr1.note expr2.note
    | ExecuteI expr | ExecuteSeqI expr -> check_instr source expr.note
  | PerformI (id, args) -> check_call source id args (TupT [] $ no_region)
  | ReplaceI (expr1, path, expr2) ->
    access source expr1.note path |> check_match source expr2.note
  | AppendI (expr1, _expr2) -> check_list source expr1.note
  | FieldWiseAppendI (expr1, expr2) -> check_struct source expr1.note; check_struct source expr2.note
  | OtherwiseI _ | YetI _ -> error_valid "invalid instruction" source ""
  | _ -> ()
  );
  (Option.get walker.super).walk_instr walker instr

let init algo =
  let params = Al_util.params_of_algo algo in

  bound_set := Set.singleton "s";
  List.iter add_bound_param params


let valid_algo (algo: algorithm) =

  print_string (Al_util.name_of_algo algo ^ "(");

  algo
  |> Al_util.params_of_algo
  |> List.map string_of_arg
  |> String.concat ", "
  |> print_string;
  print_endline ")";

  (* TODO: Use local environment *)
  (* Store global enviroment *)
  let global_env = !env in

  (* Add function argument to environment *)
  (match Env.find_opt_def !env (Al_util.name_of_algo algo $ no_region) with
  | Some (params, _, _) -> List.iter (fun param ->
      (match param.it with
      | DefP (id, params', typ') -> env := Env.bind_def !env id (params', typ', [])
      | _ -> ()
      )
    ) params;
  | _ -> ()
  );

  init algo;
  let walker =
    { base_unit_walker with
      super = Some base_unit_walker;
      walk_expr = valid_expr;
      walk_instr = valid_instr
    }
  in
  walker.walk_algo walker algo;

  (* Reset global enviroment *)
  env := global_env

let valid (script: script) =
  List.iter valid_algo script<|MERGE_RESOLUTION|>--- conflicted
+++ resolved
@@ -297,10 +297,7 @@
       match arg.it, param.it with
       | ExpA expr, ExpP (_, typ') -> check_match source expr.note typ'
       (* Add local variable typ *)
-<<<<<<< HEAD
       | TypA typ1, TypP id -> env := Env.bind_var !env id typ1
-=======
-      | TypA typ1, TypP id -> env := Env.bind_var !env id (typ1, [])
       | DefA aid, DefP (_, pparams, ptyp) ->
         (match Env.find_opt_def !env (aid $ no_region) with
         | Some (aparams, atyp, _) -> 
@@ -335,7 +332,6 @@
             ) aparams pparams;
         | _ -> error_valid "no function definition" source aid
         );
->>>>>>> 67c5c35a
       | _ ->
         error_valid "argument type mismatch" source
           (Printf.sprintf "  %s =/= %s"
