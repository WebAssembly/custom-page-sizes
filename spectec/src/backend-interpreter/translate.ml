--- conflicted
+++ resolved
@@ -524,13 +524,8 @@
     let bindings, es' = extract_non_names es in
     [
       IfI
-<<<<<<< HEAD
         ( IsCaseOfC (rhs, tag, note),
-          LetI (ConstructE (tag, note, es'), rhs) :: bindings_to_lets bindings,
-=======
-        ( IsCaseOfC (rhs, tag),
-          LetI (ConstructE (tag, es'), rhs) :: translate_bindings bindings,
->>>>>>> 767e0498
+          LetI (ConstructE (tag, note, es'), rhs) :: translate_bindings bindings,
           [] );
     ]
   | ListE es ->
