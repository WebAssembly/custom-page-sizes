open Al.Ast

<<<<<<< HEAD
let eval_expr =
  let instrs = IterE (NameE "instr", ["instr"], List) in
  let result = NameE "val" in
=======
let exec_expr_const =
  let instrs = IterE (VarE "instr", ["instr"], List) in
  let result = VarE "val" in
>>>>>>> 67d0385f

  FuncA (
    "eval_expr",
    [instrs],
    [
      ExecuteSeqI instrs;
      PopI result;
      ReturnI (Some (ListE [ result ]))
    ]
  )

<<<<<<< HEAD
(*
execution_of_CALL_REF ?(x)
1. Assert: Due to validation, a value is on the top of the stack.
2. Pop u_0 from the stack.
3. If u_0 is of the case REF.NULL, then:
  a. Trap.
4. If u_0 is of the case REF.FUNC_ADDR, then:
4. Let (REF.FUNC_ADDR a) be u_0.
5. If a < |$funcinst()|, then:
  a. Let fi be $funcinst()[a].
  b. If fi.CODE is of the case FUNC, then:
    1) Let (FUNC x' y_1 instr* ) be fi.CODE.
    2) Let (LOCAL t)* be y_1.
    3) If $expanddt(fi.TYPE) is of the case FUNC, then:
      a) Let (FUNC y_0) be $expanddt(fi.TYPE).
      b) Let [t_1^n]->[t_2^m] be y_0.
      c) Assert: Due to validation, there are at least n values on the top of the stack.
      d) Pop val^n from the stack.
      e) Let f be { LOCAL: ?(val)^n ++ $default(t)*; MODULE: fi.MODULE; }.
      f) Let F be the activation of f with arity m.
      g) Enter F with label [FRAME_]:
        1. Let L be the label_m{[]}.
        2. Enter L with label instr* ++ [LABEL_]:

*)

let call_ref =
  (* names *)
  let name x = NameE x in
  let x = name "x" in
  let ref = name "ref" in
  let a = name "a" in
  let fi = name "fi" in
  let y0 = name "y_0" in
  let y1 = name "y_1" in
  let t = name "t" in
  let t1 = name "t_1" in
  let t2 = name "t_2" in
  let n = name "n" in
  let m = name "m" in
  let v = name "val" in
  let f = name "f" in
  let ff = name "F" in
  let ll = name "L" in
  let instr = name "instr" in

  RuleA (
    ("CALL_REF", "admininstr"),
    [ x ],
    [
      AssertI (TopValueC None);
      PopI ref;
      IfI (
        IsCaseOfC (ref, ("REF.NULL", "admininstr")),
        [ TrapI ],
        []
      );
      AssertI (IsCaseOfC (ref, ("REF.FUNC_ADDR", "admininstr")));
      LetI (ConstructE (("REF.FUNC_ADDR", "admininstr"), [a]), ref);
      IfI (
        CompareC (Lt, a, LengthE (AppE ("funcinst", []))),
        [
        LetI (fi, AccessE (AppE ("funcinst", []), IndexP(a)));
        IfI (
          IsCaseOfC (AccessE (fi, DotP("CODE", "code")), ("FUNC", "func")),
          [
          LetI (ConstructE (("FUNC", "func"), [y0 ; y1 ; IterE (instr, ["instr"], List)]), AccessE (fi, DotP ("CODE", "code")));
          LetI (IterE (ConstructE (("LOCAL","local"), [t]), ["t"], List), y1);
          IfI (
            IsCaseOfC (AppE ("expanddt", [ AccessE (fi, DotP ("TYPE", "type")) ]), ("FUNC", "comptype")),
            [
            LetI (ConstructE (("FUNC", "comptype"), [y0]), AppE ("expanddt", [ AccessE (fi, DotP ("TYPE", "type")) ]));
            LetI (ArrowE (IterE (t1, ["t_1"], ListN (n, None)), IterE (t2, ["t_2"], ListN (m, None))), y0);
            AssertI (TopValuesC n);
            PopI (IterE (v, ["val"], ListN(n, None)));
            LetI (f, RecordE (Record.empty
              |> Record.add
                ("LOCAL", "frame")
                (ConcatE (IterE (OptE (Some v), ["val"], ListN (n, None)), IterE (AppE("default", [t]), ["t"], List)))
              |> Record.add
                ("MODULE", "frame")
                (AccessE (fi, DotP ("MODULE", "module")))
            ));
            LetI (ff, FrameE (Some m, f));
            EnterI (ff, ListE ([ConstructE (("FRAME_", ""), [])]),
              [
              LetI (ll, LabelE (m, ListE []));
              EnterI (ll, ConcatE (IterE (instr, ["instr"], List), ListE ([ConstructE (("LABEL_", ""), [])])), []);
              ]
            );
            ], []);
          ], []);
        ], []);
      ]
    )

(* Helper for the manual array_new.data algorithm *)

let group_bytes_by =
  let n = NameE "n" in
  let n' = NameE "n'" in

  let bytes_ = IterE (NameE "byte", ["byte"], List) in
  let bytes_left = ListE [AccessE (bytes_, SliceP (NumE 0L, n))] in
  let bytes_right = AppE 
    (
      "group_bytes_by", 
      [ n; AccessE (bytes_, SliceP (n, BinopE (Sub, n', n))) ]
    ) 
  in

  FuncA (
    "group_bytes_by",
    [n; bytes_],
    [
      LetI (n', LengthE bytes_);
      IfI (
        CompareC (Ge, n', n),
        [ ReturnI (Some (ConcatE (bytes_left, bytes_right))) ],
        []
      );
      ReturnI (Some (ListE []));
    ]
  )

let array_new_data =
  let i32 = ConstructE (("I32", "numtype"), []) in

  let x = NameE "x" in
  let y = NameE "y" in

  let n = NameE "n" in
  let i = NameE "i" in

  let y_0 = NameE "y_0" in
  let mut = NameE "mut" in
  let zt = NameE "zt" in

  let nt = NameE "nt" in

  let c = NameE "c" in

  let bstar = IterE (NameE "b", ["b"], List) in
  let gb = NameE "gb" in
  let gbstar = IterE (gb, ["gb"], List) in
  let cn = IterE (c, ["c"], ListN (n, None)) in

  let expanddt_with_type = AppE ("expanddt", [AppE ("type", [x])]) in
  let storagesize = AppE ("storagesize", [zt]) in
  let unpacknumtype = AppE ("unpacknumtype", [zt]) in
  (* include z or not ??? *)
  let data = AppE ("data", [y]) in
  let group_bytes_by = AppE ("group_bytes_by", [BinopE (Div, storagesize, NumE 8L); bstar]) in
  let inverse_of_bytes_ = IterE (AppE ("inverse_of_ibytes", [storagesize; gb]), ["gb"], List) in

  RuleA (
    ("ARRAY.NEW_DATA", "admininstr"),
    [x; y],
    [
      AssertI (TopValueC (Some i32));
      PopI (ConstructE (("CONST", "admininstr"), [i32; n]));
      AssertI (TopValueC (Some i32));
      PopI (ConstructE (("CONST", "admininstr"), [i32; i]));
      IfI (
        IsCaseOfC (expanddt_with_type, ("ARRAY", "comptype")),
        [
          LetI (ConstructE (("ARRAY", "comptype"), [y_0]), expanddt_with_type);
          LetI (PairE (mut, zt), y_0);
          IfI (
            CompareC (
              Gt,
              BinopE (Add, i, BinopE (Div, BinopE (Mul, n, storagesize), NumE 8L)),
              LengthE (AccessE (AppE ("data", [y]), DotP ("DATA", "datainst")))
            ),
            [TrapI],
            []
          );
          LetI (nt, unpacknumtype);
          LetI (
            bstar, 
            AccessE (
              AccessE (data, DotP ("DATA", "datainst")),
              SliceP (i, BinopE (Div, BinopE (Mul, n, storagesize), NumE 8L))
            )
          );
          LetI (gbstar, group_bytes_by);
          LetI (cn, inverse_of_bytes_);
          PushI (IterE (ConstructE (("CONST", "admininstr"), [nt; c]), ["c"], ListN (n, None)));
          ExecuteI (ConstructE (("ARRAY.NEW_FIXED", "admininstr"), [x; n]));
        ],
        []
      );
    ]
  )

let manual_algos = [eval_expr; call_ref; group_bytes_by; array_new_data;]
=======
let manual_algos =
  [exec_expr_const]
>>>>>>> 67d0385f
<|MERGE_RESOLUTION|>--- conflicted
+++ resolved
@@ -1,14 +1,9 @@
 open Al.Ast
-
-<<<<<<< HEAD
+open Util.Record
+
 let eval_expr =
-  let instrs = IterE (NameE "instr", ["instr"], List) in
-  let result = NameE "val" in
-=======
-let exec_expr_const =
   let instrs = IterE (VarE "instr", ["instr"], List) in
   let result = VarE "val" in
->>>>>>> 67d0385f
 
   FuncA (
     "eval_expr",
@@ -20,7 +15,6 @@
     ]
   )
 
-<<<<<<< HEAD
 (*
 execution_of_CALL_REF ?(x)
 1. Assert: Due to validation, a value is on the top of the stack.
@@ -49,7 +43,7 @@
 
 let call_ref =
   (* names *)
-  let name x = NameE x in
+  let name x = VarE x in
   let x = name "x" in
   let ref = name "ref" in
   let a = name "a" in
@@ -79,36 +73,36 @@
         []
       );
       AssertI (IsCaseOfC (ref, ("REF.FUNC_ADDR", "admininstr")));
-      LetI (ConstructE (("REF.FUNC_ADDR", "admininstr"), [a]), ref);
-      IfI (
-        CompareC (Lt, a, LengthE (AppE ("funcinst", []))),
+      LetI (CaseE (("REF.FUNC_ADDR", "admininstr"), [a]), ref);
+      IfI (
+        CmpC (LtOp, a, LenE (CallE ("funcinst", []))),
         [
-        LetI (fi, AccessE (AppE ("funcinst", []), IndexP(a)));
+        LetI (fi, AccE (CallE ("funcinst", []), IdxP a));
         IfI (
-          IsCaseOfC (AccessE (fi, DotP("CODE", "code")), ("FUNC", "func")),
+          IsCaseOfC (AccE (fi, DotP("CODE", "code")), ("FUNC", "func")),
           [
-          LetI (ConstructE (("FUNC", "func"), [y0 ; y1 ; IterE (instr, ["instr"], List)]), AccessE (fi, DotP ("CODE", "code")));
-          LetI (IterE (ConstructE (("LOCAL","local"), [t]), ["t"], List), y1);
+          LetI (CaseE (("FUNC", "func"), [y0 ; y1 ; IterE (instr, ["instr"], List)]), AccE (fi, DotP ("CODE", "code")));
+          LetI (IterE (CaseE (("LOCAL","local"), [t]), ["t"], List), y1);
           IfI (
-            IsCaseOfC (AppE ("expanddt", [ AccessE (fi, DotP ("TYPE", "type")) ]), ("FUNC", "comptype")),
+            IsCaseOfC (CallE ("expanddt", [ AccE (fi, DotP ("TYPE", "type")) ]), ("FUNC", "comptype")),
             [
-            LetI (ConstructE (("FUNC", "comptype"), [y0]), AppE ("expanddt", [ AccessE (fi, DotP ("TYPE", "type")) ]));
+            LetI (CaseE (("FUNC", "comptype"), [y0]), CallE ("expanddt", [ AccE (fi, DotP ("TYPE", "type")) ]));
             LetI (ArrowE (IterE (t1, ["t_1"], ListN (n, None)), IterE (t2, ["t_2"], ListN (m, None))), y0);
             AssertI (TopValuesC n);
             PopI (IterE (v, ["val"], ListN(n, None)));
-            LetI (f, RecordE (Record.empty
+            LetI (f, StrE (Record.empty
               |> Record.add
                 ("LOCAL", "frame")
-                (ConcatE (IterE (OptE (Some v), ["val"], ListN (n, None)), IterE (AppE("default", [t]), ["t"], List)))
+                (CatE (IterE (OptE (Some v), ["val"], ListN (n, None)), IterE (CallE("default", [t]), ["t"], List)))
               |> Record.add
                 ("MODULE", "frame")
-                (AccessE (fi, DotP ("MODULE", "module")))
+                (AccE (fi, DotP ("MODULE", "module")))
             ));
             LetI (ff, FrameE (Some m, f));
-            EnterI (ff, ListE ([ConstructE (("FRAME_", ""), [])]),
+            EnterI (ff, ListE ([CaseE (("FRAME_", ""), [])]),
               [
               LetI (ll, LabelE (m, ListE []));
-              EnterI (ll, ConcatE (IterE (instr, ["instr"], List), ListE ([ConstructE (("LABEL_", ""), [])])), []);
+              EnterI (ll, CatE (IterE (instr, ["instr"], List), ListE ([CaseE (("LABEL_", ""), [])])), []);
               ]
             );
             ], []);
@@ -120,15 +114,15 @@
 (* Helper for the manual array_new.data algorithm *)
 
 let group_bytes_by =
-  let n = NameE "n" in
-  let n' = NameE "n'" in
-
-  let bytes_ = IterE (NameE "byte", ["byte"], List) in
-  let bytes_left = ListE [AccessE (bytes_, SliceP (NumE 0L, n))] in
-  let bytes_right = AppE 
+  let n = VarE "n" in
+  let n' = VarE "n'" in
+
+  let bytes_ = IterE (VarE "byte", ["byte"], List) in
+  let bytes_left = ListE [AccE (bytes_, SliceP (NumE 0L, n))] in
+  let bytes_right = CallE 
     (
       "group_bytes_by", 
-      [ n; AccessE (bytes_, SliceP (n, BinopE (Sub, n', n))) ]
+      [ n; AccE (bytes_, SliceP (n, BinE (SubOp, n', n))) ]
     ) 
   in
 
@@ -136,10 +130,10 @@
     "group_bytes_by",
     [n; bytes_],
     [
-      LetI (n', LengthE bytes_);
-      IfI (
-        CompareC (Ge, n', n),
-        [ ReturnI (Some (ConcatE (bytes_left, bytes_right))) ],
+      LetI (n', LenE bytes_);
+      IfI (
+        CmpC (GeOp, n', n),
+        [ ReturnI (Some (CatE (bytes_left, bytes_right))) ],
         []
       );
       ReturnI (Some (ListE []));
@@ -147,53 +141,53 @@
   )
 
 let array_new_data =
-  let i32 = ConstructE (("I32", "numtype"), []) in
-
-  let x = NameE "x" in
-  let y = NameE "y" in
-
-  let n = NameE "n" in
-  let i = NameE "i" in
-
-  let y_0 = NameE "y_0" in
-  let mut = NameE "mut" in
-  let zt = NameE "zt" in
-
-  let nt = NameE "nt" in
-
-  let c = NameE "c" in
-
-  let bstar = IterE (NameE "b", ["b"], List) in
-  let gb = NameE "gb" in
+  let i32 = CaseE (("I32", "numtype"), []) in
+
+  let x = VarE "x" in
+  let y = VarE "y" in
+
+  let n = VarE "n" in
+  let i = VarE "i" in
+
+  let y_0 = VarE "y_0" in
+  let mut = VarE "mut" in
+  let zt = VarE "zt" in
+
+  let nt = VarE "nt" in
+
+  let c = VarE "c" in
+
+  let bstar = IterE (VarE "b", ["b"], List) in
+  let gb = VarE "gb" in
   let gbstar = IterE (gb, ["gb"], List) in
   let cn = IterE (c, ["c"], ListN (n, None)) in
 
-  let expanddt_with_type = AppE ("expanddt", [AppE ("type", [x])]) in
-  let storagesize = AppE ("storagesize", [zt]) in
-  let unpacknumtype = AppE ("unpacknumtype", [zt]) in
+  let expanddt_with_type = CallE ("expanddt", [CallE ("type", [x])]) in
+  let storagesize = CallE ("storagesize", [zt]) in
+  let unpacknumtype = CallE ("unpacknumtype", [zt]) in
   (* include z or not ??? *)
-  let data = AppE ("data", [y]) in
-  let group_bytes_by = AppE ("group_bytes_by", [BinopE (Div, storagesize, NumE 8L); bstar]) in
-  let inverse_of_bytes_ = IterE (AppE ("inverse_of_ibytes", [storagesize; gb]), ["gb"], List) in
+  let data = CallE ("data", [y]) in
+  let group_bytes_by = CallE ("group_bytes_by", [BinE (DivOp, storagesize, NumE 8L); bstar]) in
+  let inverse_of_bytes_ = IterE (CallE ("inverse_of_ibytes", [storagesize; gb]), ["gb"], List) in
 
   RuleA (
     ("ARRAY.NEW_DATA", "admininstr"),
     [x; y],
     [
       AssertI (TopValueC (Some i32));
-      PopI (ConstructE (("CONST", "admininstr"), [i32; n]));
+      PopI (CaseE (("CONST", "admininstr"), [i32; n]));
       AssertI (TopValueC (Some i32));
-      PopI (ConstructE (("CONST", "admininstr"), [i32; i]));
+      PopI (CaseE (("CONST", "admininstr"), [i32; i]));
       IfI (
         IsCaseOfC (expanddt_with_type, ("ARRAY", "comptype")),
         [
-          LetI (ConstructE (("ARRAY", "comptype"), [y_0]), expanddt_with_type);
-          LetI (PairE (mut, zt), y_0);
+          LetI (CaseE (("ARRAY", "comptype"), [y_0]), expanddt_with_type);
+          LetI (TupE (mut, zt), y_0);
           IfI (
-            CompareC (
-              Gt,
-              BinopE (Add, i, BinopE (Div, BinopE (Mul, n, storagesize), NumE 8L)),
-              LengthE (AccessE (AppE ("data", [y]), DotP ("DATA", "datainst")))
+            CmpC (
+              GtOp,
+              BinE (AddOp, i, BinE (DivOp, BinE (MulOp, n, storagesize), NumE 8L)),
+              LenE (AccE (CallE ("data", [y]), DotP ("DATA", "datainst")))
             ),
             [TrapI],
             []
@@ -201,23 +195,19 @@
           LetI (nt, unpacknumtype);
           LetI (
             bstar, 
-            AccessE (
-              AccessE (data, DotP ("DATA", "datainst")),
-              SliceP (i, BinopE (Div, BinopE (Mul, n, storagesize), NumE 8L))
+            AccE (
+              AccE (data, DotP ("DATA", "datainst")),
+              SliceP (i, BinE (DivOp, BinE (MulOp, n, storagesize), NumE 8L))
             )
           );
           LetI (gbstar, group_bytes_by);
           LetI (cn, inverse_of_bytes_);
-          PushI (IterE (ConstructE (("CONST", "admininstr"), [nt; c]), ["c"], ListN (n, None)));
-          ExecuteI (ConstructE (("ARRAY.NEW_FIXED", "admininstr"), [x; n]));
+          PushI (IterE (CaseE (("CONST", "admininstr"), [nt; c]), ["c"], ListN (n, None)));
+          ExecuteI (CaseE (("ARRAY.NEW_FIXED", "admininstr"), [x; n]));
         ],
         []
       );
     ]
   )
 
-let manual_algos = [eval_expr; call_ref; group_bytes_by; array_new_data;]
-=======
-let manual_algos =
-  [exec_expr_const]
->>>>>>> 67d0385f
+let manual_algos = [eval_expr; call_ref; group_bytes_by; array_new_data;]