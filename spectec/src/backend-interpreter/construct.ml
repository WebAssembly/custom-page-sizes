open Al.Ast
open Reference_interpreter
open Source


(* Smart Constructor *)

let singleton x = CaseV (x, [])
let listV l = ListV (l |> Array.of_list |> ref)
let id str = VarE str 

module Value = struct
  let num i = NumV i
  let string_ s = TextV s
  let list_ l = ListV (Array.of_list l |> ref)
  let record r = StrV r
  let construct tag args = CaseV (tag, args)
  let opt v = OptV (Some v)
  let nont = OptV None
  let pair v1 v2 = TupV (v1, v2)
  let arrow v1 v2 = ArrowV (v1, v2)
  let frame arity v = FrameV (arity, v)
  let label arity v = LabelV (arity, v)
  let store store_ref = StoreV store_ref
end

module Expr = struct
  let num i = NumE i
  let unop unop e = UnE (unop, e)
  let binop binop e1 e2 = BinE (binop, e1, e2)
  let app fname args = CallE (fname, args)
  let list_ el = ListE el
  let concat e1 e2 = CatE (e1, e2)
  let length e = LenE e
  let record r = StrE r 
  let access e path = AccE (e, path)
  let extend target paths e direction =
    ExtE (target, paths, e, direction)
  let replace target paths e = UpdE(target, paths, e)
  let construct tag args = CaseE (tag, args)
  let opt e = OptE (Some e)
  let none = OptE None
  let pair e1 e2 = TupE (e1, e2)
  let arrow e1 e2 = ArrowE (e1, e2)
  let arity e = ArityE e
  let frame arity e = FrameE (arity, e)
  let get_cur_frame = GetCurFrameE
  let label arity e = LabelE (arity, e)
  let get_cur_label = GetCurLabelE
  let get_cur_context = GetCurContextE
  let cont e = ContE e
  let id n = VarE n
  let iter e names it = IterE (e, names, it)
  let yet s = YetE s
end

let get_param = function
  | RuleA (_, params, _) -> params
  | FuncA (_, params, _) -> params

let get_body = function
  | RuleA (_, _, body) -> body
  | FuncA (_, _, body) -> body

(* Construct types *)

let al_of_null = function
  | Types.NoNull -> ConstructV ("NULL", [ OptV None ])
  | Types.Null -> ConstructV ("NULL", [ OptV (Some (listV [])) ])

let al_of_final = function
  | Types.NoFinal -> OptV None
  | Types.Final -> OptV (Some (singleton "FINAL"))

let al_of_mut = function
  | Types.Cons -> OptV None
  | Types.Var -> OptV (Some (singleton "MUT"))

let rec al_of_storage_type = function
  | Types.ValStorageT vt -> al_of_val_type vt
  | Types.PackStorageT ps ->
    (Pack.packed_size ps * 8)
    |> string_of_int
    |> Printf.sprintf "I%s"
    |> singleton

and al_of_field_type = function
  | Types.FieldT (mut, st) ->
    PairV (al_of_mut mut, al_of_storage_type st)

and al_of_result_type rt = List.map al_of_val_type rt |> listV

and al_of_str_type = function
  | Types.DefStructT (StructT ftl) ->
    let al_ftl = List.map al_of_field_type ftl |> listV in
    ConstructV ("STRUCT", [ al_ftl ])
  | Types.DefArrayT (ArrayT ft) ->
    ConstructV ("ARRAY", [ al_of_field_type ft ])
  | Types.DefFuncT (FuncT (rt1, rt2)) ->
    ConstructV ("FUNC", [ ArrowV (
      al_of_result_type rt1,
      al_of_result_type rt2
    )])

and al_of_sub_type = function
  | Types.SubT (fin, htl, st) ->
    ConstructV ("SUBD", [
      al_of_final fin;
      List.map al_of_heap_type htl |> listV;
      al_of_str_type st
    ])

and al_of_rec_type = function
  | Types.RecT stl ->
    let al_stl = List.map al_of_sub_type stl |> listV in
    ConstructV ("REC", [ al_stl ])

and al_of_def_type = function
  | Types.DefT (rt, i) ->
    ConstructV ("DEF", [al_of_rec_type rt; NumV (Int64.of_int32 i)])

and al_of_heap_type = function
  | Types.VarHT (StatX i) ->
    ConstructV ("_IDX", [ NumV (Int64.of_int32 i) ])
  | Types.VarHT (RecX i) ->
    ConstructV ("REC", [ NumV (Int64.of_int32 i) ])
  | Types.DefHT dt -> al_of_def_type dt
  | Types.BotHT -> singleton "BOT"
  | ht ->
    Types.string_of_heap_type ht
    |> String.uppercase_ascii
    |> singleton

and al_of_ref_type (null, ht) =
  ConstructV ("REF", [ al_of_null null; al_of_heap_type ht ])

and al_of_val_type = function
  | Types.RefT rt -> al_of_ref_type rt
  | vt ->
    Types.string_of_val_type vt
    |> String.uppercase_ascii
    |> singleton

(* Construct value *)

let int64_of_int32_u x = x |> Int64.of_int32 |> Int64.logand 0x0000_0000_ffff_ffffL
let al_of_num n =
  let t, v = match n with
<<<<<<< HEAD
    | Value.I32 i -> "I32", i |> I32.to_bits |> int64_of_int32_u
    | Value.I64 i -> "I64", i |> I64.to_bits
    | Value.F32 f -> "F32", f |> F32.to_bits |> int64_of_int32_u
    | Value.F64 f -> "F64", f |> F64.to_bits in
  let t, v = ConstructV(t, []), NumV v in
  ConstructV ("CONST", [ t; v ])
=======
    | Values.I32 i -> "I32", i |> I32.to_bits |> int64_of_int32_u
    | Values.I64 i -> "I64", i |> I64.to_bits
    | Values.F32 f -> "F32", f |> F32.to_bits |> int64_of_int32_u
    | Values.F64 f -> "F64", f |> F64.to_bits in
  let t, v = CaseV(t, []), NumV v in
  CaseV ("CONST", [ t; v ])
>>>>>>> 67d0385f

let rec al_of_ref = function
  | Value.NullRef ht ->
    ConstructV ("REF.NULL", [ al_of_heap_type ht ])
  (*
  | I31.I31Ref i ->
    ConstructV ("REF.I31_NUM", [ NumV (Int64.of_int i) ])
  | Aggr.StructRef a ->
    ConstructV ("REF.STRUCT_ADDR", [ NumV (int64_of_int32_u a) ])
  | Aggr.ArrayRef a ->
    ConstructV ("REF.ARRAY_ADDR", [ NumV (int64_of_int32_u a) ])
  | Instance.FuncRef a ->
    ConstructV ("REF.FUNC_ADDR", [ NumV (int64_of_int32_u a) ])
  *)
  | Script.HostRef a ->
    ConstructV ("REF.HOST_ADDR", [ NumV (int64_of_int32_u a) ])
  | Extern.ExternRef r ->
    ConstructV ("REF.EXTERN", [ al_of_ref r ])
  | r -> Value.string_of_ref r |> failwith

let al_of_value = function
<<<<<<< HEAD
  | Value.Num n -> al_of_num n
  | Value.Vec _v -> failwith "TODO"
  | Value.Ref r -> al_of_ref r
=======
| Values.Num n -> al_of_num n
| Values.Vec _v -> failwith "TODO"
| Values.Ref r ->
    begin match r with
      | Values.NullRef t -> CaseV ("REF.NULL", [ al_of_type (RefType t) ])
      | Script.ExternRef i -> CaseV ("REF.HOST_ADDR", [ NumV (int64_of_int32_u i) ])
      | r -> Values.string_of_ref r |> failwith
    end
>>>>>>> 67d0385f

(* Construct type *)

let al_of_blocktype = function
| Ast.VarBlockType idx -> ConstructV ("_IDX", [ NumV (Int64.of_int32 idx.it) ])
| Ast.ValBlockType None -> ConstructV ("_RESULT", [ OptV None ])
| Ast.ValBlockType (Some val_type) -> ConstructV ("_RESULT", [ OptV (Some (al_of_val_type val_type)) ])


(* Construct instruction *)

let al_of_unop_int = function
<<<<<<< HEAD
  | Ast.IntOp.Clz -> StringV "Clz"
  | Ast.IntOp.Ctz -> StringV "Ctz"
  | Ast.IntOp.Popcnt -> StringV "Popcnt"
  | Ast.IntOp.ExtendS Pack.Pack8 -> StringV "Extend8S"
  | Ast.IntOp.ExtendS Pack.Pack16 -> StringV "Extend16S"
  | Ast.IntOp.ExtendS Pack.Pack32 -> StringV "Extend32S"
  | Ast.IntOp.ExtendS Pack.Pack64 -> StringV "Extend64S"
=======
  | Ast.IntOp.Clz -> TextV "Clz"
  | Ast.IntOp.Ctz -> TextV "Ctz"
  | Ast.IntOp.Popcnt -> TextV "Popcnt"
  | Ast.IntOp.ExtendS Types.Pack8 -> TextV "Extend8S"
  | Ast.IntOp.ExtendS Types.Pack16 -> TextV "Extend16S"
  | Ast.IntOp.ExtendS Types.Pack32 -> TextV "Extend32S"
  | Ast.IntOp.ExtendS Types.Pack64 -> TextV "Extend64S"
>>>>>>> 67d0385f
let al_of_unop_float = function
  | Ast.FloatOp.Neg -> TextV "Neg"
  | Ast.FloatOp.Abs -> TextV "Abs"
  | Ast.FloatOp.Ceil -> TextV "Ceil"
  | Ast.FloatOp.Floor -> TextV "Floor"
  | Ast.FloatOp.Trunc -> TextV "Trunc"
  | Ast.FloatOp.Nearest -> TextV "Nearest"
  | Ast.FloatOp.Sqrt -> TextV "Sqrt"

let al_of_binop_int = function
  | Ast.IntOp.Add -> TextV "Add"
  | Ast.IntOp.Sub -> TextV "Sub"
  | Ast.IntOp.Mul -> TextV "Mul"
  | Ast.IntOp.DivS -> TextV "DivS"
  | Ast.IntOp.DivU -> TextV "DivU"
  | Ast.IntOp.RemS -> TextV "RemS"
  | Ast.IntOp.RemU -> TextV "RemU"
  | Ast.IntOp.And -> TextV "And"
  | Ast.IntOp.Or -> TextV "Or"
  | Ast.IntOp.Xor -> TextV "Xor"
  | Ast.IntOp.Shl -> TextV "Shl"
  | Ast.IntOp.ShrS -> TextV "ShrS"
  | Ast.IntOp.ShrU -> TextV "ShrU"
  | Ast.IntOp.Rotl -> TextV "Rotl"
  | Ast.IntOp.Rotr -> TextV "Rotr"
let al_of_binop_float = function
  | Ast.FloatOp.Add -> TextV "Add"
  | Ast.FloatOp.Sub -> TextV "Sub"
  | Ast.FloatOp.Mul -> TextV "Mul"
  | Ast.FloatOp.Div -> TextV "Div"
  | Ast.FloatOp.Min -> TextV "Min"
  | Ast.FloatOp.Max -> TextV "Max"
  | Ast.FloatOp.CopySign -> TextV "CopySign"

let al_of_testop_int = function
  | Ast.IntOp.Eqz -> TextV "Eqz"

let al_of_relop_int = function
  | Ast.IntOp.Eq -> TextV "Eq"
  | Ast.IntOp.Ne -> TextV "Ne"
  | Ast.IntOp.LtS -> TextV "LtS"
  | Ast.IntOp.LtU -> TextV "LtU"
  | Ast.IntOp.GtS -> TextV "GtS"
  | Ast.IntOp.GtU -> TextV "GtU"
  | Ast.IntOp.LeS -> TextV "LeS"
  | Ast.IntOp.LeU -> TextV "LeU"
  | Ast.IntOp.GeS -> TextV "GeS"
  | Ast.IntOp.GeU -> TextV "GeU"
let al_of_relop_float = function
  | Ast.FloatOp.Eq -> TextV "Eq"
  | Ast.FloatOp.Ne -> TextV "Ne"
  | Ast.FloatOp.Lt -> TextV "Lt"
  | Ast.FloatOp.Gt -> TextV "Gt"
  | Ast.FloatOp.Le -> TextV "Le"
  | Ast.FloatOp.Ge -> TextV "Ge"

let al_of_cvtop_int bit_num = function
  | Ast.IntOp.ExtendSI32 -> "Extend", "I32", Some (singleton "S")
  | Ast.IntOp.ExtendUI32 -> "Extend", "I32", Some (singleton "U")
  | Ast.IntOp.WrapI64 -> "Wrap", "I64", None
  | Ast.IntOp.TruncSF32 -> "Trunc", "F32", Some (singleton "S")
  | Ast.IntOp.TruncUF32 -> "Trunc", "F32", Some (singleton "U")
  | Ast.IntOp.TruncSF64 -> "Trunc", "F64", Some (singleton "S")
  | Ast.IntOp.TruncUF64 -> "Trunc", "F64", Some (singleton "U")
  | Ast.IntOp.TruncSatSF32 -> "TruncSat", "F32", Some (singleton "S")
  | Ast.IntOp.TruncSatUF32 -> "TruncSat", "F32", Some (singleton "U")
  | Ast.IntOp.TruncSatSF64 -> "TruncSat", "F64", Some (singleton "S")
  | Ast.IntOp.TruncSatUF64 -> "TruncSat", "F64", Some (singleton "U")
  | Ast.IntOp.ReinterpretFloat -> "Reinterpret", ("F" ^ bit_num), None
let al_of_cvtop_float bit_num = function
  | Ast.FloatOp.ConvertSI32 -> "Convert", "I32", Some (singleton "S")
  | Ast.FloatOp.ConvertUI32 -> "Convert", "I32", Some (singleton "U")
  | Ast.FloatOp.ConvertSI64 -> "Convert", "I64", Some (singleton "S")
  | Ast.FloatOp.ConvertUI64 -> "Convert", "I64", Some (singleton "U")
  | Ast.FloatOp.PromoteF32 -> "Promote", "F32", None
  | Ast.FloatOp.DemoteF64 -> "Demote", "F64", None
  | Ast.FloatOp.ReinterpretInt -> "Reinterpret", ("I" ^ bit_num), None

let al_of_packsize p =
  let s = match p with
    | Pack.Pack8 -> 8
    | Pack.Pack16 -> 16
    | Pack.Pack32 -> 32
    | Pack.Pack64 -> 64
  in
  NumV (Int64.of_int s)

let al_of_extension = function
| Pack.SX -> singleton "S"
| Pack.ZX -> singleton "U"

let al_of_packsize_with_extension (p, s) =
  listV [ al_of_packsize p; al_of_extension s ]


let rec al_of_instr winstr =
  let to_int i32 = NumV (int64_of_int32_u i32.it) in
<<<<<<< HEAD
  let f name  = ConstructV (name, []) in
  let f_v name v = ConstructV (name, [v]) in
  let f_i32 name i32 = ConstructV (name, [to_int i32]) in
  let f_i32_i32 name i32 i32' = ConstructV (name, [to_int i32; to_int i32']) in
=======
  let f name  = CaseV (name, []) in
  let f_i32 name i32 = CaseV (name, [to_int i32]) in
  let f_i32_i32 name i32 i32' = CaseV (name, [to_int i32; to_int i32']) in
>>>>>>> 67d0385f

  match winstr.it with
  (* wasm values *)
  | Ast.Const num -> al_of_num num.it
  | Ast.RefNull t -> al_of_value (Value.Ref (Value.NullRef t))
  (* wasm instructions *)
  | Ast.Unreachable -> f "UNREACHABLE"
  | Ast.Nop -> f "NOP"
  | Ast.Drop -> f "DROP"
  | Ast.Unary op ->
    let (ty, op) = (
      match op with
      | Value.I32 op -> ("I32", al_of_unop_int op)
      | Value.I64 op -> ("I64", al_of_unop_int op)
      | Value.F32 op -> ("F32", al_of_unop_float op)
      | Value.F64 op -> ("F64", al_of_unop_float op))
    in
    CaseV ("UNOP", [ singleton ty; op ])
  | Ast.Binary op ->
    let (ty, op) = (
      match op with
      | Value.I32 op -> ("I32", al_of_binop_int op)
      | Value.I64 op -> ("I64", al_of_binop_int op)
      | Value.F32 op -> ("F32", al_of_binop_float op)
      | Value.F64 op -> ("F64", al_of_binop_float op))
    in
    CaseV ("BINOP", [ singleton ty; op ])
  | Ast.Test op ->
    let (ty, op) = (
      match op with
      | Value.I32 op -> ("I32", al_of_testop_int op)
      | Value.I64 op -> ("I64", al_of_testop_int op)
      | _ -> .)
    in
    CaseV ("TESTOP", [ singleton ty; op ])
  | Ast.Compare op ->
    let (ty, op) = (
      match op with
      | Value.I32 op -> ("I32", al_of_relop_int op)
      | Value.I64 op -> ("I64", al_of_relop_int op)
      | Value.F32 op -> ("F32", al_of_relop_float op)
      | Value.F64 op -> ("F64", al_of_relop_float op))
    in
    CaseV ("RELOP", [ singleton ty; op ])
  | Ast.Convert op ->
    let (ty_to, (op, ty_from, sx_opt)) = (
      match op with
      | Value.I32 op -> ("I32", al_of_cvtop_int "32" op)
      | Value.I64 op -> ("I64", al_of_cvtop_int "64" op)
      | Value.F32 op -> ("F32", al_of_cvtop_float "32" op)
      | Value.F64 op -> ("F64", al_of_cvtop_float "64" op))
    in
    CaseV ("CVTOP", [ singleton ty_to; TextV op; singleton ty_from; OptV sx_opt ])
  | Ast.RefIsNull -> f "REF.IS_NULL"
  | Ast.RefFunc i32 -> f_i32 "REF.FUNC" i32
<<<<<<< HEAD
  | Ast.Select None -> ConstructV ("SELECT", [ OptV None ])
  | Ast.Select (Some ts) -> ConstructV ("SELECT", [ OptV (Some (listV (List.map al_of_val_type ts))) ])
=======
  | Ast.Select None -> CaseV ("SELECT", [ OptV None ])
  | Ast.Select (Some [t]) -> CaseV ("SELECT", [ OptV (Some (al_of_type t)) ])
>>>>>>> 67d0385f
  | Ast.LocalGet i32 -> f_i32 "LOCAL.GET" i32
  | Ast.LocalSet i32 -> f_i32 "LOCAL.SET" i32
  | Ast.LocalTee i32 -> f_i32 "LOCAL.TEE" i32
  | Ast.GlobalGet i32 -> f_i32 "GLOBAL.GET" i32
  | Ast.GlobalSet i32 -> f_i32 "GLOBAL.SET" i32
  | Ast.TableGet i32 -> f_i32 "TABLE.GET" i32
  | Ast.TableSet i32 -> f_i32 "TABLE.SET" i32
  | Ast.TableSize i32 -> f_i32 "TABLE.SIZE" i32
  | Ast.TableGrow i32 -> f_i32 "TABLE.GROW" i32
  | Ast.TableFill i32 -> f_i32 "TABLE.FILL" i32
  | Ast.TableCopy (i32, i32') -> f_i32_i32 "TABLE.COPY" i32 i32'
  | Ast.TableInit (i32, i32') -> f_i32_i32 "TABLE.INIT" i32 i32'
  | Ast.ElemDrop i32 -> f_i32 "ELEM.DROP" i32
<<<<<<< HEAD
=======
  | Ast.Call i32 -> f_i32 "CALL" i32
  | Ast.CallIndirect (i32, i32') ->
      CaseV
        ("CALL_INDIRECT", [
            to_int i32;
            al_of_typeidx types i32'])
>>>>>>> 67d0385f
  | Ast.Block (bt, instrs) ->
      CaseV
        ("BLOCK", [
            al_of_blocktype bt;
            listV (instrs |> al_of_instrs)])
  | Ast.Loop (bt, instrs) ->
      CaseV
        ("LOOP", [
            al_of_blocktype bt;
            listV (instrs |> al_of_instrs)])
  | Ast.If (bt, instrs1, instrs2) ->
      CaseV
        ("IF", [
            al_of_blocktype bt;
            listV (instrs1 |> al_of_instrs);
            listV (instrs2 |> al_of_instrs);
            ])
  | Ast.Br i32 -> f_i32 "BR" i32
  | Ast.BrIf i32 -> f_i32 "BR_IF" i32
  | Ast.BrTable (i32s, i32) ->
      CaseV
        ("BR_TABLE", [ listV (i32s |> List.map to_int); to_int i32 ])
  | Ast.BrOnNull i32 -> f_i32 "BR_ON_NULL" i32
  | Ast.BrOnNonNull i32 -> f_i32 "BR_ON_NON_NULL" i32
  | Ast.BrOnCast (i32, rt1, rt2) ->
      ConstructV
        ("BR_ON_CAST", [
            to_int i32;
            al_of_ref_type rt1;
            al_of_ref_type rt2;
            ])
  | Ast.BrOnCastFail (i32, rt1, rt2) ->
      ConstructV
        ("BR_ON_CAST_FAIL", [
            to_int i32;
            al_of_ref_type rt1;
            al_of_ref_type rt2;
            ])
  | Ast.Return -> f "RETURN"
  | Ast.Call i32 -> f_i32 "CALL" i32
  | Ast.CallRef i32 -> f_v "CALL_REF" (OptV (Some (to_int i32)))
  | Ast.CallIndirect (i32, i32') -> f_i32_i32 "CALL_INDIRECT" i32 i32'
  | Ast.ReturnCall i32 -> f_i32 "RETURN_CALL"i32
  | Ast.ReturnCallRef i32 -> f_v "RETURN_CALL_REF" (OptV (Some (to_int i32)))
  | Ast.ReturnCallIndirect (i32, i32') -> f_i32_i32 "RETURN_CALL_INDIRECT" i32 i32'
  | Ast.Load {ty = ty; align = align; offset = offset; pack = pack} ->
      CaseV
        ("LOAD", [
            al_of_val_type (Types.NumT ty);
            OptV (Option.map al_of_packsize_with_extension pack);
            NumV 0L;
            RecordV (Record.empty
              |> Record.add "ALIGN" (NumV (Int64.of_int align))
              |> Record.add "OFFSET" (NumV (int64_of_int32_u offset))
            )
        ])
  | Ast.Store {ty = ty; align = align; offset = offset; pack = pack} ->
      CaseV
        ("STORE", [
            al_of_val_type (Types.NumT ty);
            OptV (Option.map al_of_packsize pack);
            NumV 0L;
            RecordV (Record.empty
              |> Record.add "ALIGN" (NumV (Int64.of_int align))
              |> Record.add "OFFSET" (NumV (int64_of_int32_u offset))
            )
        ])
  | Ast.MemorySize -> ConstructV ("MEMORY.SIZE", [ NumV 0L ])
  | Ast.MemoryGrow -> ConstructV ("MEMORY.GROW", [ NumV 0L ])
  | Ast.MemoryFill -> ConstructV ("MEMORY.FILL", [ NumV 0L ])
  | Ast.MemoryCopy -> ConstructV ("MEMORY.COPY", [ NumV 0L; NumV 0L ])
  | Ast.MemoryInit i32 ->
    ConstructV ("MEMORY.INIT", [ NumV 0L; to_int i32 ])
  | Ast.DataDrop i32 -> f_i32 "DATA.DROP" i32
<<<<<<< HEAD
  | Ast.RefAsNonNull -> f "REF.AS_NON_NULL"
  | Ast.RefTest rt -> ConstructV ("REF.TEST", [ al_of_ref_type rt ])
  | Ast.RefCast rt -> ConstructV ("REF.CAST", [ al_of_ref_type rt ])
  | Ast.RefEq -> f "REF.EQ"
  | Ast.RefI31 -> f "REF.I31"
  | Ast.I31Get sx -> ConstructV ("I31.GET", [ al_of_extension sx ])
  | Ast.StructNew (i32, Ast.Explicit) -> f_i32 "STRUCT.NEW" i32
  | Ast.StructNew (i32, Ast.Implicit) -> f_i32 "STRUCT.NEW_DEFAULT" i32
  | Ast.StructGet (i32, i32', sx_opt) ->
      ConstructV ("STRUCT.GET", [
        OptV (Option.map al_of_extension sx_opt);
        to_int i32;
        to_int i32'
      ])
  | Ast.StructSet (i32, i32') -> f_i32_i32 "STRUCT.SET" i32 i32'
  | Ast.ArrayNew (i32, Ast.Explicit) -> f_i32 "ARRAY.NEW" i32
  | Ast.ArrayNew (i32, Ast.Implicit) -> f_i32 "ARRAY.NEW_DEFAULT" i32
  | Ast.ArrayNewFixed (i32, n) -> ConstructV ("ARRAY.NEW_FIXED", [ to_int i32; NumV (int64_of_int32_u n) ])
  | Ast.ArrayNewElem (i32, i32') -> f_i32_i32 "ARRAY.NEW_ELEM" i32 i32'
  | Ast.ArrayNewData (i32, i32') -> f_i32_i32 "ARRAY.NEW_DATA" i32 i32'
  | Ast.ArrayGet (i32, sx_opt) ->
      ConstructV
        ("ARRAY.GET", [
            OptV (Option.map al_of_extension sx_opt);
            to_int i32
        ])
  | Ast.ArraySet i32 -> f_i32 "ARRAY.SET" i32
  | Ast.ArrayLen -> f "ARRAY.LEN"
  | Ast.ArrayCopy (i32, i32') -> f_i32_i32 "ARRAY.COPY" i32 i32'
  | Ast.ArrayFill i32 -> f_i32 "ARRAY.FILL" i32
  | Ast.ArrayInitData (i32, i32') -> f_i32_i32 "ARRAY.INIT_DATA" i32 i32'
  | Ast.ArrayInitElem (i32, i32') -> f_i32_i32 "ARRAY.INIT_ELEM" i32 i32'
  | Ast.ExternConvert Ast.Internalize -> f "ANY.CONVERT_EXTERN"
  | Ast.ExternConvert Ast.Externalize -> f "EXTERN.CONVERT_ANY"
  | _ -> ConstructV ("TODO: Unconstructed Wasm instruction (al_of_instr)", [])
=======
  | _ -> CaseV ("Untranslated al", [])
>>>>>>> 67d0385f

and al_of_instrs winstrs = List.map al_of_instr winstrs



(* Construct module *)

let it phrase = phrase.it

let al_of_func wasm_func =

  let ftype =
    NumV (Int64.of_int32 wasm_func.it.Ast.ftype.it)
  in

  (* Construct locals *)
  let locals =
    List.map
      (fun l ->
        ConstructV ("LOCAL", [ al_of_val_type l.it.Ast.ltype ]))
      wasm_func.it.Ast.locals
  in

  (* Construct code *)
  let code = al_of_instrs wasm_func.it.Ast.body in

  (* Construct func *)
  CaseV ("FUNC", [ftype; listV locals; listV code])

let al_of_global wasm_global =
  let expr = al_of_instrs wasm_global.it.Ast.ginit.it in

  CaseV ("GLOBAL", [ TextV "Yet: global type"; listV expr ])

let al_of_limits limits max =
  let max =
    match limits.Types.max with
    | Some v -> int64_of_int32_u v
    | None -> max
  in

  TupV (NumV (int64_of_int32_u limits.Types.min), NumV max)

let al_of_table wasm_table =

  let Types.TableT (limits, ref_ty) = wasm_table.it.Ast.ttype in
  let pair = al_of_limits limits 4294967295L in

<<<<<<< HEAD
  let expr = al_of_instrs wasm_table.it.Ast.tinit.it in

  ConstructV ("TABLE", [ PairV(pair, al_of_val_type (RefT ref_ty)); listV expr ])
=======
  CaseV ("TABLE", [ TupV(pair, al_of_type (RefType ref_ty)) ])
>>>>>>> 67d0385f

let al_of_memory wasm_memory =
  let Types.MemoryT (limits) = wasm_memory.it.Ast.mtype in
  let pair = al_of_limits limits 65536L in

  CaseV ("MEMORY", [ CaseV ("I8", [ pair]) ])

let al_of_segment wasm_segment = match wasm_segment.it with
  | Ast.Passive -> singleton "PASSIVE"
  | Ast.Active { index = index; offset = offset } ->
<<<<<<< HEAD
      ConstructV (
        "ACTIVE",
        [
          NumV (int64_of_int32_u index.it);
          listV (al_of_instrs offset.it)
        ]
=======
      OptV (
        Some (
          CaseV (
            active_name,
            [
              NumV (int64_of_int32_u index.it);
              listV (al_of_instrs [] offset.it)
            ]
          )
        )
>>>>>>> 67d0385f
      )
  | Ast.Declarative -> singleton "DECLARE"

let al_of_elem wasm_elem =
  let reftype = al_of_val_type (Types.RefT wasm_elem.it.Ast.etype) in

  let al_of_const const = listV (al_of_instrs const.it) in
  let instrs = wasm_elem.it.Ast.einit |> List.map al_of_const in

  let mode = al_of_segment wasm_elem.it.Ast.emode in

  CaseV ("ELEM", [ reftype; listV instrs; mode ])

let al_of_data wasm_data =
  (* TODO: byte list list *)
  let init = wasm_data.it.Ast.dinit in

  let f chr acc = NumV (Int64.of_int (Char.code chr)) :: acc in
  let byte_list = String.fold_right f init [] in

  let mode = al_of_segment wasm_data.it.Ast.dmode in

  CaseV ("DATA", [ listV byte_list; mode ])

<<<<<<< HEAD
let al_of_import_desc wasm_module idesc = match idesc.it with
  | Ast.FuncImport x ->
      let dts = Ast.def_types_of wasm_module in
      let dt = Lib.List32.nth dts x.it |> al_of_def_type in
      ConstructV ("FUNC", [ dt ])
=======
let al_of_import_desc wasm_module import_desc = match import_desc.it with
  | Ast.FuncImport v ->

      (* Get function type from module *)
      (* Note: function type will be placed in function in DSL *)
      let wasm_types = wasm_module.it.Ast.types in
      let Types.FuncType (wtl1, wtl2) =
        Int32.to_int v.it
        |> List.nth wasm_types
        |> it
      in

      (* Construct function type *)
      let ftype =
        let al_tl1 = List.map al_of_type wtl1 in
        let al_tl2 = List.map al_of_type wtl2 in
        ArrowV (listV al_tl1, listV al_tl2)
      in

      CaseV ("FUNC", [ ftype ])
>>>>>>> 67d0385f
  | Ast.TableImport ty ->
    let Types.TableT (limits, ref_ty) = ty in
    let pair = al_of_limits limits 4294967295L in
<<<<<<< HEAD
    ConstructV ("TABLE", [ pair; al_of_val_type (RefT ref_ty) ])
=======
    CaseV ("TABLE", [ pair; al_of_type (RefType ref_ty) ])
>>>>>>> 67d0385f
  | Ast.MemoryImport ty ->
    let Types.MemoryT (limits) = ty in
    let pair = al_of_limits limits 65536L in
    CaseV ("MEM", [ pair ])
  | Ast.GlobalImport _ -> CaseV ("GLOBAL", [ TextV "Yet: global type" ])

let al_of_import wasm_module wasm_import =

<<<<<<< HEAD
  let module_name = StringV (wasm_import.it.Ast.module_name |> Utf8.encode) in
  let item_name = StringV (wasm_import.it.Ast.item_name |> Utf8.encode) in

=======
  let module_name = TextV (wasm_import.it.Ast.module_name |> Ast.string_of_name) in
  let item_name = TextV (wasm_import.it.Ast.item_name |> Ast.string_of_name) in
>>>>>>> 67d0385f
  let import_desc = al_of_import_desc wasm_module wasm_import.it.Ast.idesc in

  CaseV ("IMPORT", [ module_name; item_name; import_desc ])

let al_of_export_desc export_desc = match export_desc.it with
  | Ast.FuncExport n -> CaseV ("FUNC", [ NumV (int64_of_int32_u n.it) ])
  | Ast.TableExport n -> CaseV ("TABLE", [ NumV (int64_of_int32_u n.it) ])
  | Ast.MemoryExport n -> CaseV ("MEM", [ NumV (int64_of_int32_u n.it) ])
  | Ast.GlobalExport n -> CaseV ("GLOBAL", [ NumV (int64_of_int32_u n.it) ])

let al_of_start wasm_start =
  CaseV ("START", [ NumV (int64_of_int32_u wasm_start.it.Ast.sfunc.it) ])

let al_of_export wasm_export =

<<<<<<< HEAD
  let name = StringV (wasm_export.it.Ast.name |> Utf8.encode) in
=======
  let name = TextV (wasm_export.it.Ast.name |> Ast.string_of_name) in
>>>>>>> 67d0385f
  let export_desc = al_of_export_desc wasm_export.it.Ast.edesc in

  CaseV ("EXPORT", [ name; export_desc ])

let al_of_module wasm_module =

  (* Construct types *)
  let type_list =
    List.map (fun ty ->
      ConstructV ("TYPE", [ al_of_rec_type ty.it ])
    ) wasm_module.it.Ast.types
  in

  (* Construct imports *)
  let import_list =
    List.map (al_of_import wasm_module) wasm_module.it.imports
  in

  (* Construct functions *)
  let func_list =
    List.map al_of_func wasm_module.it.funcs
  in

  (* Construct global *)
  let global_list =
    List.map al_of_global wasm_module.it.globals
  in

  (* Construct table *)
  let table_list =
    List.map al_of_table wasm_module.it.tables
  in

  (* Construct memory *)
  let memory_list =
    List.map al_of_memory wasm_module.it.memories
  in

  (* Construct elem *)
  let elem_list =
    List.map al_of_elem wasm_module.it.elems
  in

  (* Construct data *)
  let data_list =
    List.map al_of_data wasm_module.it.datas
  in

  (* Construct start *)
  let start_opt =
    Option.map al_of_start wasm_module.it.start
  in

  (* Construct export *)
  let export_list =
    List.map al_of_export wasm_module.it.exports
  in

  (* print_endline "";
  Print.string_of_value (listV import_list) |> print_endline;
  Print.string_of_value (listV func_list) |> print_endline;
  Print.string_of_value (listV global_list) |> print_endline;
  Print.string_of_value (listV table_list) |> print_endline;
  Print.string_of_value (listV memory_list) |> print_endline;
  Print.string_of_value (listV elem_list) |> print_endline;
  Print.string_of_value (listV data_list) |> print_endline;
  Print.string_of_value (listV export_list) |> print_endline;*)

  CaseV (
    "MODULE",
    [
      listV type_list;
      listV import_list;
      listV func_list;
      listV global_list;
      listV table_list;
      listV memory_list;
      listV elem_list;
      listV data_list;
      OptV  start_opt;
      listV export_list
    ]
  )

let fail ty v =
  Al.Print.string_of_value v
  |> Printf.sprintf "Invalid %s: %s" ty
  |> failwith

open Types

let al_to_null: value -> null = function
  | ConstructV ("NULL", [ OptV None ]) -> NoNull
  | ConstructV ("NULL", [ OptV _ ]) -> Null
  | v -> fail "null" v

let al_to_final: value -> final = function
  | OptV None -> NoFinal
  | OptV (Some (ConstructV ("FINAL", []))) -> Final
  | v -> fail "final" v

let al_to_mut: value -> mut = function
  | OptV None -> Cons
  | OptV (Some (ConstructV ("MUT", []))) -> Var
  | v -> fail "mut" v

let rec al_to_storage_type: value -> storage_type = function
  | ConstructV ("I8", []) -> PackStorageT Pack8
  | ConstructV ("I16", []) -> PackStorageT Pack16
  | v -> ValStorageT (al_to_val_type v)

and al_to_field_type: value -> field_type = function
  | PairV (mut, st) ->
    FieldT (al_to_mut mut, al_to_storage_type st)
  | v -> fail "field type" v

and al_to_result_type: value -> result_type = function
  | ListV vtl ->
    let vtl' = Array.to_list !vtl in
    List.map al_to_val_type vtl'
  | v -> fail "result type" v

and al_to_str_type: value -> str_type = function
  | ConstructV ("STRUCT", [ ListV ftl ]) ->
    let ftl' = Array.to_list !ftl in
    DefStructT (StructT (List.map al_to_field_type ftl'))
  | ConstructV ("ARRAY", [ ft ]) ->
    DefArrayT (ArrayT (al_to_field_type ft))
  | ConstructV ("FUNC", [ ArrowV (rt1, rt2) ]) ->
    DefFuncT (FuncT (al_to_result_type rt1, (al_to_result_type rt2)))
  | v -> fail "str type" v

and al_to_sub_type: value -> sub_type = function
  | ConstructV ("SUBD", [ fin; ListV htl; st ]) ->
    let htl' = Array.to_list !htl in
    SubT (
      al_to_final fin,
      List.map al_to_heap_type htl',
      al_to_str_type st
    )
  | v -> fail "sub type" v

and al_to_rec_type: value -> rec_type = function
  | ConstructV ("REC", [ ListV stl ]) ->
    let stl' = Array.to_list !stl in
    RecT (List.map al_to_sub_type stl')
  | v -> fail "rec type" v

and al_to_def_type: value -> def_type = function
  | ConstructV ("DEF", [ rt; NumV i ]) ->
    DefT (al_to_rec_type rt, Int64.to_int32 i)
  | v -> fail "def type" v

and al_to_heap_type: value -> heap_type = function
  | ConstructV ("_IDX", [ NumV i ]) ->
    VarHT (StatX (Int64.to_int32 i))
  | ConstructV ("REC", [ NumV i ]) ->
    VarHT (RecX (Int64.to_int32 i))
  | ConstructV ("DEF", _) as v ->
    DefHT (al_to_def_type v)
  | ConstructV (tag, []) as v ->
    begin match tag with
    | "BOT" -> BotHT
    | "ANY" -> AnyHT
    | "NONE" -> NoneHT
    | "EQ" -> EqHT
    | "I31" -> I31HT
    | "STRUCT" -> StructHT
    | "ARRAY" -> ArrayHT
    | "FUNC" -> FuncHT
    | "NOFUNC" -> NoFuncHT
    | "EXTERN" -> ExternHT
    | "NOEXTERN" -> NoExternHT
    | _ -> fail "abstract heap type" v
    end
  | v -> fail "heap type" v

and al_to_ref_type: value -> ref_type = function
  | ConstructV ("REF", [ n; ht ]) ->
    al_to_null n, al_to_heap_type ht
  | v -> fail "ref type" v

and al_to_val_type: value -> val_type = function
  | ConstructV ("I32", []) -> NumT I32T
  | ConstructV ("I64", []) -> NumT I64T
  | ConstructV ("F32", []) -> NumT F32T
  | ConstructV ("F64", []) -> NumT F64T
  | ConstructV ("V128", []) -> VecT V128T
  | ConstructV ("REF", _) as v ->
    RefT (al_to_ref_type v)
  | ConstructV ("BOT", []) -> BotT
  | v -> fail "val type" v<|MERGE_RESOLUTION|>--- conflicted
+++ resolved
@@ -1,6 +1,7 @@
 open Al.Ast
 open Reference_interpreter
 open Source
+open Util.Record
 
 
 (* Smart Constructor *)
@@ -9,51 +10,6 @@
 let listV l = ListV (l |> Array.of_list |> ref)
 let id str = VarE str 
 
-module Value = struct
-  let num i = NumV i
-  let string_ s = TextV s
-  let list_ l = ListV (Array.of_list l |> ref)
-  let record r = StrV r
-  let construct tag args = CaseV (tag, args)
-  let opt v = OptV (Some v)
-  let nont = OptV None
-  let pair v1 v2 = TupV (v1, v2)
-  let arrow v1 v2 = ArrowV (v1, v2)
-  let frame arity v = FrameV (arity, v)
-  let label arity v = LabelV (arity, v)
-  let store store_ref = StoreV store_ref
-end
-
-module Expr = struct
-  let num i = NumE i
-  let unop unop e = UnE (unop, e)
-  let binop binop e1 e2 = BinE (binop, e1, e2)
-  let app fname args = CallE (fname, args)
-  let list_ el = ListE el
-  let concat e1 e2 = CatE (e1, e2)
-  let length e = LenE e
-  let record r = StrE r 
-  let access e path = AccE (e, path)
-  let extend target paths e direction =
-    ExtE (target, paths, e, direction)
-  let replace target paths e = UpdE(target, paths, e)
-  let construct tag args = CaseE (tag, args)
-  let opt e = OptE (Some e)
-  let none = OptE None
-  let pair e1 e2 = TupE (e1, e2)
-  let arrow e1 e2 = ArrowE (e1, e2)
-  let arity e = ArityE e
-  let frame arity e = FrameE (arity, e)
-  let get_cur_frame = GetCurFrameE
-  let label arity e = LabelE (arity, e)
-  let get_cur_label = GetCurLabelE
-  let get_cur_context = GetCurContextE
-  let cont e = ContE e
-  let id n = VarE n
-  let iter e names it = IterE (e, names, it)
-  let yet s = YetE s
-end
-
 let get_param = function
   | RuleA (_, params, _) -> params
   | FuncA (_, params, _) -> params
@@ -65,8 +21,8 @@
 (* Construct types *)
 
 let al_of_null = function
-  | Types.NoNull -> ConstructV ("NULL", [ OptV None ])
-  | Types.Null -> ConstructV ("NULL", [ OptV (Some (listV [])) ])
+  | Types.NoNull -> CaseV ("NULL", [ OptV None ])
+  | Types.Null -> CaseV ("NULL", [ OptV (Some (listV [])) ])
 
 let al_of_final = function
   | Types.NoFinal -> OptV None
@@ -86,25 +42,25 @@
 
 and al_of_field_type = function
   | Types.FieldT (mut, st) ->
-    PairV (al_of_mut mut, al_of_storage_type st)
+    TupV (al_of_mut mut, al_of_storage_type st)
 
 and al_of_result_type rt = List.map al_of_val_type rt |> listV
 
 and al_of_str_type = function
   | Types.DefStructT (StructT ftl) ->
     let al_ftl = List.map al_of_field_type ftl |> listV in
-    ConstructV ("STRUCT", [ al_ftl ])
+    CaseV ("STRUCT", [ al_ftl ])
   | Types.DefArrayT (ArrayT ft) ->
-    ConstructV ("ARRAY", [ al_of_field_type ft ])
+    CaseV ("ARRAY", [ al_of_field_type ft ])
   | Types.DefFuncT (FuncT (rt1, rt2)) ->
-    ConstructV ("FUNC", [ ArrowV (
+    CaseV ("FUNC", [ ArrowV (
       al_of_result_type rt1,
       al_of_result_type rt2
     )])
 
 and al_of_sub_type = function
   | Types.SubT (fin, htl, st) ->
-    ConstructV ("SUBD", [
+    CaseV ("SUBD", [
       al_of_final fin;
       List.map al_of_heap_type htl |> listV;
       al_of_str_type st
@@ -113,17 +69,17 @@
 and al_of_rec_type = function
   | Types.RecT stl ->
     let al_stl = List.map al_of_sub_type stl |> listV in
-    ConstructV ("REC", [ al_stl ])
+    CaseV ("REC", [ al_stl ])
 
 and al_of_def_type = function
   | Types.DefT (rt, i) ->
-    ConstructV ("DEF", [al_of_rec_type rt; NumV (Int64.of_int32 i)])
+    CaseV ("DEF", [al_of_rec_type rt; NumV (Int64.of_int32 i)])
 
 and al_of_heap_type = function
   | Types.VarHT (StatX i) ->
-    ConstructV ("_IDX", [ NumV (Int64.of_int32 i) ])
+    CaseV ("_IDX", [ NumV (Int64.of_int32 i) ])
   | Types.VarHT (RecX i) ->
-    ConstructV ("REC", [ NumV (Int64.of_int32 i) ])
+    CaseV ("REC", [ NumV (Int64.of_int32 i) ])
   | Types.DefHT dt -> al_of_def_type dt
   | Types.BotHT -> singleton "BOT"
   | ht ->
@@ -132,7 +88,7 @@
     |> singleton
 
 and al_of_ref_type (null, ht) =
-  ConstructV ("REF", [ al_of_null null; al_of_heap_type ht ])
+  CaseV ("REF", [ al_of_null null; al_of_heap_type ht ])
 
 and al_of_val_type = function
   | Types.RefT rt -> al_of_ref_type rt
@@ -146,85 +102,55 @@
 let int64_of_int32_u x = x |> Int64.of_int32 |> Int64.logand 0x0000_0000_ffff_ffffL
 let al_of_num n =
   let t, v = match n with
-<<<<<<< HEAD
     | Value.I32 i -> "I32", i |> I32.to_bits |> int64_of_int32_u
     | Value.I64 i -> "I64", i |> I64.to_bits
     | Value.F32 f -> "F32", f |> F32.to_bits |> int64_of_int32_u
     | Value.F64 f -> "F64", f |> F64.to_bits in
-  let t, v = ConstructV(t, []), NumV v in
-  ConstructV ("CONST", [ t; v ])
-=======
-    | Values.I32 i -> "I32", i |> I32.to_bits |> int64_of_int32_u
-    | Values.I64 i -> "I64", i |> I64.to_bits
-    | Values.F32 f -> "F32", f |> F32.to_bits |> int64_of_int32_u
-    | Values.F64 f -> "F64", f |> F64.to_bits in
   let t, v = CaseV(t, []), NumV v in
   CaseV ("CONST", [ t; v ])
->>>>>>> 67d0385f
 
 let rec al_of_ref = function
   | Value.NullRef ht ->
-    ConstructV ("REF.NULL", [ al_of_heap_type ht ])
+    CaseV ("REF.NULL", [ al_of_heap_type ht ])
   (*
   | I31.I31Ref i ->
-    ConstructV ("REF.I31_NUM", [ NumV (Int64.of_int i) ])
+    CaseV ("REF.I31_NUM", [ NumV (Int64.of_int i) ])
   | Aggr.StructRef a ->
-    ConstructV ("REF.STRUCT_ADDR", [ NumV (int64_of_int32_u a) ])
+    CaseV ("REF.STRUCT_ADDR", [ NumV (int64_of_int32_u a) ])
   | Aggr.ArrayRef a ->
-    ConstructV ("REF.ARRAY_ADDR", [ NumV (int64_of_int32_u a) ])
+    CaseV ("REF.ARRAY_ADDR", [ NumV (int64_of_int32_u a) ])
   | Instance.FuncRef a ->
-    ConstructV ("REF.FUNC_ADDR", [ NumV (int64_of_int32_u a) ])
+    CaseV ("REF.FUNC_ADDR", [ NumV (int64_of_int32_u a) ])
   *)
   | Script.HostRef a ->
-    ConstructV ("REF.HOST_ADDR", [ NumV (int64_of_int32_u a) ])
+    CaseV ("REF.HOST_ADDR", [ NumV (int64_of_int32_u a) ])
   | Extern.ExternRef r ->
-    ConstructV ("REF.EXTERN", [ al_of_ref r ])
+    CaseV ("REF.EXTERN", [ al_of_ref r ])
   | r -> Value.string_of_ref r |> failwith
 
 let al_of_value = function
-<<<<<<< HEAD
   | Value.Num n -> al_of_num n
   | Value.Vec _v -> failwith "TODO"
   | Value.Ref r -> al_of_ref r
-=======
-| Values.Num n -> al_of_num n
-| Values.Vec _v -> failwith "TODO"
-| Values.Ref r ->
-    begin match r with
-      | Values.NullRef t -> CaseV ("REF.NULL", [ al_of_type (RefType t) ])
-      | Script.ExternRef i -> CaseV ("REF.HOST_ADDR", [ NumV (int64_of_int32_u i) ])
-      | r -> Values.string_of_ref r |> failwith
-    end
->>>>>>> 67d0385f
 
 (* Construct type *)
 
 let al_of_blocktype = function
-| Ast.VarBlockType idx -> ConstructV ("_IDX", [ NumV (Int64.of_int32 idx.it) ])
-| Ast.ValBlockType None -> ConstructV ("_RESULT", [ OptV None ])
-| Ast.ValBlockType (Some val_type) -> ConstructV ("_RESULT", [ OptV (Some (al_of_val_type val_type)) ])
+| Ast.VarBlockType idx -> CaseV ("_IDX", [ NumV (Int64.of_int32 idx.it) ])
+| Ast.ValBlockType None -> CaseV ("_RESULT", [ OptV None ])
+| Ast.ValBlockType (Some val_type) -> CaseV ("_RESULT", [ OptV (Some (al_of_val_type val_type)) ])
 
 
 (* Construct instruction *)
 
 let al_of_unop_int = function
-<<<<<<< HEAD
-  | Ast.IntOp.Clz -> StringV "Clz"
-  | Ast.IntOp.Ctz -> StringV "Ctz"
-  | Ast.IntOp.Popcnt -> StringV "Popcnt"
-  | Ast.IntOp.ExtendS Pack.Pack8 -> StringV "Extend8S"
-  | Ast.IntOp.ExtendS Pack.Pack16 -> StringV "Extend16S"
-  | Ast.IntOp.ExtendS Pack.Pack32 -> StringV "Extend32S"
-  | Ast.IntOp.ExtendS Pack.Pack64 -> StringV "Extend64S"
-=======
   | Ast.IntOp.Clz -> TextV "Clz"
   | Ast.IntOp.Ctz -> TextV "Ctz"
   | Ast.IntOp.Popcnt -> TextV "Popcnt"
-  | Ast.IntOp.ExtendS Types.Pack8 -> TextV "Extend8S"
-  | Ast.IntOp.ExtendS Types.Pack16 -> TextV "Extend16S"
-  | Ast.IntOp.ExtendS Types.Pack32 -> TextV "Extend32S"
-  | Ast.IntOp.ExtendS Types.Pack64 -> TextV "Extend64S"
->>>>>>> 67d0385f
+  | Ast.IntOp.ExtendS Pack.Pack8 -> TextV "Extend8S"
+  | Ast.IntOp.ExtendS Pack.Pack16 -> TextV "Extend16S"
+  | Ast.IntOp.ExtendS Pack.Pack32 -> TextV "Extend32S"
+  | Ast.IntOp.ExtendS Pack.Pack64 -> TextV "Extend64S"
 let al_of_unop_float = function
   | Ast.FloatOp.Neg -> TextV "Neg"
   | Ast.FloatOp.Abs -> TextV "Abs"
@@ -322,16 +248,10 @@
 
 let rec al_of_instr winstr =
   let to_int i32 = NumV (int64_of_int32_u i32.it) in
-<<<<<<< HEAD
-  let f name  = ConstructV (name, []) in
-  let f_v name v = ConstructV (name, [v]) in
-  let f_i32 name i32 = ConstructV (name, [to_int i32]) in
-  let f_i32_i32 name i32 i32' = ConstructV (name, [to_int i32; to_int i32']) in
-=======
   let f name  = CaseV (name, []) in
+  let f_v name v = CaseV (name, [v]) in
   let f_i32 name i32 = CaseV (name, [to_int i32]) in
   let f_i32_i32 name i32 i32' = CaseV (name, [to_int i32; to_int i32']) in
->>>>>>> 67d0385f
 
   match winstr.it with
   (* wasm values *)
@@ -387,13 +307,8 @@
     CaseV ("CVTOP", [ singleton ty_to; TextV op; singleton ty_from; OptV sx_opt ])
   | Ast.RefIsNull -> f "REF.IS_NULL"
   | Ast.RefFunc i32 -> f_i32 "REF.FUNC" i32
-<<<<<<< HEAD
-  | Ast.Select None -> ConstructV ("SELECT", [ OptV None ])
-  | Ast.Select (Some ts) -> ConstructV ("SELECT", [ OptV (Some (listV (List.map al_of_val_type ts))) ])
-=======
   | Ast.Select None -> CaseV ("SELECT", [ OptV None ])
-  | Ast.Select (Some [t]) -> CaseV ("SELECT", [ OptV (Some (al_of_type t)) ])
->>>>>>> 67d0385f
+  | Ast.Select (Some ts) -> CaseV ("SELECT", [ OptV (Some (listV (List.map al_of_val_type ts))) ])
   | Ast.LocalGet i32 -> f_i32 "LOCAL.GET" i32
   | Ast.LocalSet i32 -> f_i32 "LOCAL.SET" i32
   | Ast.LocalTee i32 -> f_i32 "LOCAL.TEE" i32
@@ -407,15 +322,6 @@
   | Ast.TableCopy (i32, i32') -> f_i32_i32 "TABLE.COPY" i32 i32'
   | Ast.TableInit (i32, i32') -> f_i32_i32 "TABLE.INIT" i32 i32'
   | Ast.ElemDrop i32 -> f_i32 "ELEM.DROP" i32
-<<<<<<< HEAD
-=======
-  | Ast.Call i32 -> f_i32 "CALL" i32
-  | Ast.CallIndirect (i32, i32') ->
-      CaseV
-        ("CALL_INDIRECT", [
-            to_int i32;
-            al_of_typeidx types i32'])
->>>>>>> 67d0385f
   | Ast.Block (bt, instrs) ->
       CaseV
         ("BLOCK", [
@@ -441,14 +347,14 @@
   | Ast.BrOnNull i32 -> f_i32 "BR_ON_NULL" i32
   | Ast.BrOnNonNull i32 -> f_i32 "BR_ON_NON_NULL" i32
   | Ast.BrOnCast (i32, rt1, rt2) ->
-      ConstructV
+      CaseV
         ("BR_ON_CAST", [
             to_int i32;
             al_of_ref_type rt1;
             al_of_ref_type rt2;
             ])
   | Ast.BrOnCastFail (i32, rt1, rt2) ->
-      ConstructV
+      CaseV
         ("BR_ON_CAST_FAIL", [
             to_int i32;
             al_of_ref_type rt1;
@@ -467,7 +373,7 @@
             al_of_val_type (Types.NumT ty);
             OptV (Option.map al_of_packsize_with_extension pack);
             NumV 0L;
-            RecordV (Record.empty
+            StrV (Record.empty
               |> Record.add "ALIGN" (NumV (Int64.of_int align))
               |> Record.add "OFFSET" (NumV (int64_of_int32_u offset))
             )
@@ -478,29 +384,28 @@
             al_of_val_type (Types.NumT ty);
             OptV (Option.map al_of_packsize pack);
             NumV 0L;
-            RecordV (Record.empty
+            StrV (Record.empty
               |> Record.add "ALIGN" (NumV (Int64.of_int align))
               |> Record.add "OFFSET" (NumV (int64_of_int32_u offset))
             )
         ])
-  | Ast.MemorySize -> ConstructV ("MEMORY.SIZE", [ NumV 0L ])
-  | Ast.MemoryGrow -> ConstructV ("MEMORY.GROW", [ NumV 0L ])
-  | Ast.MemoryFill -> ConstructV ("MEMORY.FILL", [ NumV 0L ])
-  | Ast.MemoryCopy -> ConstructV ("MEMORY.COPY", [ NumV 0L; NumV 0L ])
+  | Ast.MemorySize -> CaseV ("MEMORY.SIZE", [ NumV 0L ])
+  | Ast.MemoryGrow -> CaseV ("MEMORY.GROW", [ NumV 0L ])
+  | Ast.MemoryFill -> CaseV ("MEMORY.FILL", [ NumV 0L ])
+  | Ast.MemoryCopy -> CaseV ("MEMORY.COPY", [ NumV 0L; NumV 0L ])
   | Ast.MemoryInit i32 ->
-    ConstructV ("MEMORY.INIT", [ NumV 0L; to_int i32 ])
+    CaseV ("MEMORY.INIT", [ NumV 0L; to_int i32 ])
   | Ast.DataDrop i32 -> f_i32 "DATA.DROP" i32
-<<<<<<< HEAD
   | Ast.RefAsNonNull -> f "REF.AS_NON_NULL"
-  | Ast.RefTest rt -> ConstructV ("REF.TEST", [ al_of_ref_type rt ])
-  | Ast.RefCast rt -> ConstructV ("REF.CAST", [ al_of_ref_type rt ])
+  | Ast.RefTest rt -> CaseV ("REF.TEST", [ al_of_ref_type rt ])
+  | Ast.RefCast rt -> CaseV ("REF.CAST", [ al_of_ref_type rt ])
   | Ast.RefEq -> f "REF.EQ"
   | Ast.RefI31 -> f "REF.I31"
-  | Ast.I31Get sx -> ConstructV ("I31.GET", [ al_of_extension sx ])
+  | Ast.I31Get sx -> CaseV ("I31.GET", [ al_of_extension sx ])
   | Ast.StructNew (i32, Ast.Explicit) -> f_i32 "STRUCT.NEW" i32
   | Ast.StructNew (i32, Ast.Implicit) -> f_i32 "STRUCT.NEW_DEFAULT" i32
   | Ast.StructGet (i32, i32', sx_opt) ->
-      ConstructV ("STRUCT.GET", [
+      CaseV ("STRUCT.GET", [
         OptV (Option.map al_of_extension sx_opt);
         to_int i32;
         to_int i32'
@@ -508,11 +413,11 @@
   | Ast.StructSet (i32, i32') -> f_i32_i32 "STRUCT.SET" i32 i32'
   | Ast.ArrayNew (i32, Ast.Explicit) -> f_i32 "ARRAY.NEW" i32
   | Ast.ArrayNew (i32, Ast.Implicit) -> f_i32 "ARRAY.NEW_DEFAULT" i32
-  | Ast.ArrayNewFixed (i32, n) -> ConstructV ("ARRAY.NEW_FIXED", [ to_int i32; NumV (int64_of_int32_u n) ])
+  | Ast.ArrayNewFixed (i32, n) -> CaseV ("ARRAY.NEW_FIXED", [ to_int i32; NumV (int64_of_int32_u n) ])
   | Ast.ArrayNewElem (i32, i32') -> f_i32_i32 "ARRAY.NEW_ELEM" i32 i32'
   | Ast.ArrayNewData (i32, i32') -> f_i32_i32 "ARRAY.NEW_DATA" i32 i32'
   | Ast.ArrayGet (i32, sx_opt) ->
-      ConstructV
+      CaseV
         ("ARRAY.GET", [
             OptV (Option.map al_of_extension sx_opt);
             to_int i32
@@ -525,10 +430,7 @@
   | Ast.ArrayInitElem (i32, i32') -> f_i32_i32 "ARRAY.INIT_ELEM" i32 i32'
   | Ast.ExternConvert Ast.Internalize -> f "ANY.CONVERT_EXTERN"
   | Ast.ExternConvert Ast.Externalize -> f "EXTERN.CONVERT_ANY"
-  | _ -> ConstructV ("TODO: Unconstructed Wasm instruction (al_of_instr)", [])
-=======
-  | _ -> CaseV ("Untranslated al", [])
->>>>>>> 67d0385f
+  | _ -> CaseV ("TODO: Unconstructed Wasm instruction (al_of_instr)", [])
 
 and al_of_instrs winstrs = List.map al_of_instr winstrs
 
@@ -548,7 +450,7 @@
   let locals =
     List.map
       (fun l ->
-        ConstructV ("LOCAL", [ al_of_val_type l.it.Ast.ltype ]))
+        CaseV ("LOCAL", [ al_of_val_type l.it.Ast.ltype ]))
       wasm_func.it.Ast.locals
   in
 
@@ -577,13 +479,9 @@
   let Types.TableT (limits, ref_ty) = wasm_table.it.Ast.ttype in
   let pair = al_of_limits limits 4294967295L in
 
-<<<<<<< HEAD
   let expr = al_of_instrs wasm_table.it.Ast.tinit.it in
 
-  ConstructV ("TABLE", [ PairV(pair, al_of_val_type (RefT ref_ty)); listV expr ])
-=======
-  CaseV ("TABLE", [ TupV(pair, al_of_type (RefType ref_ty)) ])
->>>>>>> 67d0385f
+  CaseV ("TABLE", [ TupV(pair, al_of_val_type (RefT ref_ty)); listV expr ])
 
 let al_of_memory wasm_memory =
   let Types.MemoryT (limits) = wasm_memory.it.Ast.mtype in
@@ -594,25 +492,12 @@
 let al_of_segment wasm_segment = match wasm_segment.it with
   | Ast.Passive -> singleton "PASSIVE"
   | Ast.Active { index = index; offset = offset } ->
-<<<<<<< HEAD
-      ConstructV (
+      CaseV (
         "ACTIVE",
         [
           NumV (int64_of_int32_u index.it);
           listV (al_of_instrs offset.it)
         ]
-=======
-      OptV (
-        Some (
-          CaseV (
-            active_name,
-            [
-              NumV (int64_of_int32_u index.it);
-              listV (al_of_instrs [] offset.it)
-            ]
-          )
-        )
->>>>>>> 67d0385f
       )
   | Ast.Declarative -> singleton "DECLARE"
 
@@ -637,42 +522,15 @@
 
   CaseV ("DATA", [ listV byte_list; mode ])
 
-<<<<<<< HEAD
 let al_of_import_desc wasm_module idesc = match idesc.it with
   | Ast.FuncImport x ->
       let dts = Ast.def_types_of wasm_module in
       let dt = Lib.List32.nth dts x.it |> al_of_def_type in
-      ConstructV ("FUNC", [ dt ])
-=======
-let al_of_import_desc wasm_module import_desc = match import_desc.it with
-  | Ast.FuncImport v ->
-
-      (* Get function type from module *)
-      (* Note: function type will be placed in function in DSL *)
-      let wasm_types = wasm_module.it.Ast.types in
-      let Types.FuncType (wtl1, wtl2) =
-        Int32.to_int v.it
-        |> List.nth wasm_types
-        |> it
-      in
-
-      (* Construct function type *)
-      let ftype =
-        let al_tl1 = List.map al_of_type wtl1 in
-        let al_tl2 = List.map al_of_type wtl2 in
-        ArrowV (listV al_tl1, listV al_tl2)
-      in
-
-      CaseV ("FUNC", [ ftype ])
->>>>>>> 67d0385f
+      CaseV ("FUNC", [ dt ])
   | Ast.TableImport ty ->
     let Types.TableT (limits, ref_ty) = ty in
     let pair = al_of_limits limits 4294967295L in
-<<<<<<< HEAD
-    ConstructV ("TABLE", [ pair; al_of_val_type (RefT ref_ty) ])
-=======
-    CaseV ("TABLE", [ pair; al_of_type (RefType ref_ty) ])
->>>>>>> 67d0385f
+    CaseV ("TABLE", [ pair; al_of_val_type (RefT ref_ty) ])
   | Ast.MemoryImport ty ->
     let Types.MemoryT (limits) = ty in
     let pair = al_of_limits limits 65536L in
@@ -681,14 +539,9 @@
 
 let al_of_import wasm_module wasm_import =
 
-<<<<<<< HEAD
-  let module_name = StringV (wasm_import.it.Ast.module_name |> Utf8.encode) in
-  let item_name = StringV (wasm_import.it.Ast.item_name |> Utf8.encode) in
-
-=======
-  let module_name = TextV (wasm_import.it.Ast.module_name |> Ast.string_of_name) in
-  let item_name = TextV (wasm_import.it.Ast.item_name |> Ast.string_of_name) in
->>>>>>> 67d0385f
+  let module_name = TextV (wasm_import.it.Ast.module_name |> Utf8.encode) in
+  let item_name = TextV (wasm_import.it.Ast.item_name |> Utf8.encode) in
+
   let import_desc = al_of_import_desc wasm_module wasm_import.it.Ast.idesc in
 
   CaseV ("IMPORT", [ module_name; item_name; import_desc ])
@@ -704,11 +557,7 @@
 
 let al_of_export wasm_export =
 
-<<<<<<< HEAD
-  let name = StringV (wasm_export.it.Ast.name |> Utf8.encode) in
-=======
-  let name = TextV (wasm_export.it.Ast.name |> Ast.string_of_name) in
->>>>>>> 67d0385f
+  let name = TextV (wasm_export.it.Ast.name |> Utf8.encode) in
   let export_desc = al_of_export_desc wasm_export.it.Ast.edesc in
 
   CaseV ("EXPORT", [ name; export_desc ])
@@ -718,7 +567,7 @@
   (* Construct types *)
   let type_list =
     List.map (fun ty ->
-      ConstructV ("TYPE", [ al_of_rec_type ty.it ])
+      CaseV ("TYPE", [ al_of_rec_type ty.it ])
     ) wasm_module.it.Ast.types
   in
 
@@ -801,27 +650,27 @@
 open Types
 
 let al_to_null: value -> null = function
-  | ConstructV ("NULL", [ OptV None ]) -> NoNull
-  | ConstructV ("NULL", [ OptV _ ]) -> Null
+  | CaseV ("NULL", [ OptV None ]) -> NoNull
+  | CaseV ("NULL", [ OptV _ ]) -> Null
   | v -> fail "null" v
 
 let al_to_final: value -> final = function
   | OptV None -> NoFinal
-  | OptV (Some (ConstructV ("FINAL", []))) -> Final
+  | OptV (Some (CaseV ("FINAL", []))) -> Final
   | v -> fail "final" v
 
 let al_to_mut: value -> mut = function
   | OptV None -> Cons
-  | OptV (Some (ConstructV ("MUT", []))) -> Var
+  | OptV (Some (CaseV ("MUT", []))) -> Var
   | v -> fail "mut" v
 
 let rec al_to_storage_type: value -> storage_type = function
-  | ConstructV ("I8", []) -> PackStorageT Pack8
-  | ConstructV ("I16", []) -> PackStorageT Pack16
+  | CaseV ("I8", []) -> PackStorageT Pack8
+  | CaseV ("I16", []) -> PackStorageT Pack16
   | v -> ValStorageT (al_to_val_type v)
 
 and al_to_field_type: value -> field_type = function
-  | PairV (mut, st) ->
+  | TupV (mut, st) ->
     FieldT (al_to_mut mut, al_to_storage_type st)
   | v -> fail "field type" v
 
@@ -832,17 +681,17 @@
   | v -> fail "result type" v
 
 and al_to_str_type: value -> str_type = function
-  | ConstructV ("STRUCT", [ ListV ftl ]) ->
+  | CaseV ("STRUCT", [ ListV ftl ]) ->
     let ftl' = Array.to_list !ftl in
     DefStructT (StructT (List.map al_to_field_type ftl'))
-  | ConstructV ("ARRAY", [ ft ]) ->
+  | CaseV ("ARRAY", [ ft ]) ->
     DefArrayT (ArrayT (al_to_field_type ft))
-  | ConstructV ("FUNC", [ ArrowV (rt1, rt2) ]) ->
+  | CaseV ("FUNC", [ ArrowV (rt1, rt2) ]) ->
     DefFuncT (FuncT (al_to_result_type rt1, (al_to_result_type rt2)))
   | v -> fail "str type" v
 
 and al_to_sub_type: value -> sub_type = function
-  | ConstructV ("SUBD", [ fin; ListV htl; st ]) ->
+  | CaseV ("SUBD", [ fin; ListV htl; st ]) ->
     let htl' = Array.to_list !htl in
     SubT (
       al_to_final fin,
@@ -852,24 +701,24 @@
   | v -> fail "sub type" v
 
 and al_to_rec_type: value -> rec_type = function
-  | ConstructV ("REC", [ ListV stl ]) ->
+  | CaseV ("REC", [ ListV stl ]) ->
     let stl' = Array.to_list !stl in
     RecT (List.map al_to_sub_type stl')
   | v -> fail "rec type" v
 
 and al_to_def_type: value -> def_type = function
-  | ConstructV ("DEF", [ rt; NumV i ]) ->
+  | CaseV ("DEF", [ rt; NumV i ]) ->
     DefT (al_to_rec_type rt, Int64.to_int32 i)
   | v -> fail "def type" v
 
 and al_to_heap_type: value -> heap_type = function
-  | ConstructV ("_IDX", [ NumV i ]) ->
+  | CaseV ("_IDX", [ NumV i ]) ->
     VarHT (StatX (Int64.to_int32 i))
-  | ConstructV ("REC", [ NumV i ]) ->
+  | CaseV ("REC", [ NumV i ]) ->
     VarHT (RecX (Int64.to_int32 i))
-  | ConstructV ("DEF", _) as v ->
+  | CaseV ("DEF", _) as v ->
     DefHT (al_to_def_type v)
-  | ConstructV (tag, []) as v ->
+  | CaseV (tag, []) as v ->
     begin match tag with
     | "BOT" -> BotHT
     | "ANY" -> AnyHT
@@ -887,17 +736,17 @@
   | v -> fail "heap type" v
 
 and al_to_ref_type: value -> ref_type = function
-  | ConstructV ("REF", [ n; ht ]) ->
+  | CaseV ("REF", [ n; ht ]) ->
     al_to_null n, al_to_heap_type ht
   | v -> fail "ref type" v
 
 and al_to_val_type: value -> val_type = function
-  | ConstructV ("I32", []) -> NumT I32T
-  | ConstructV ("I64", []) -> NumT I64T
-  | ConstructV ("F32", []) -> NumT F32T
-  | ConstructV ("F64", []) -> NumT F64T
-  | ConstructV ("V128", []) -> VecT V128T
-  | ConstructV ("REF", _) as v ->
+  | CaseV ("I32", []) -> NumT I32T
+  | CaseV ("I64", []) -> NumT I64T
+  | CaseV ("F32", []) -> NumT F32T
+  | CaseV ("F64", []) -> NumT F64T
+  | CaseV ("V128", []) -> VecT V128T
+  | CaseV ("REF", _) as v ->
     RefT (al_to_ref_type v)
-  | ConstructV ("BOT", []) -> BotT
+  | CaseV ("BOT", []) -> BotT
   | v -> fail "val type" v