--- conflicted
+++ resolved
@@ -462,7 +462,6 @@
       | _ -> env
     in
 
-<<<<<<< HEAD
     List.fold_left (fun env (x, e) ->
       let vs = List.map (lookup_env x) envs in
       let v =
@@ -472,18 +471,6 @@
       in
       assign e v env
     ) env' xes
-  | InfixE (lhs1, _, lhs2), TupV [rhs1; rhs2] ->
-    env |> assign lhs1 rhs1 |> assign lhs2 rhs2
-=======
-    (* Assign iter variable *)
-    ids
-    |> List.map (fun n -> n, rhs_default)
-    |> List.to_seq
-    |> Env.of_seq
-    |> List.fold_right merge
-      (List.map (fun v -> assign e v Env.empty) rhs_iter)
-    |> Env.union (fun _ _ v -> Some v) env_with_length
->>>>>>> 2debdbec
   | TupE lhs_s, TupV rhs_s
     when List.length lhs_s = List.length rhs_s ->
     List.fold_right2 assign lhs_s rhs_s env
