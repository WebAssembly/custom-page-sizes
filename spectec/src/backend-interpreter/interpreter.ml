--- conflicted
+++ resolved
@@ -657,28 +657,8 @@
   try_with_error fname instr.at string_of_instr (step_instr fname ctx env) instr
 
 and step_wasm (ctx: AlContext.t) : value -> AlContext.t = function
-<<<<<<< HEAD
   | CaseV ("REF.NULL" as name, ([ CaseV ("_IDX", _) ] as args)) ->
     create_context name args :: ctx
-=======
-  (* TODO: Change ref.null semantics *)
-  | CaseV ("REF.NULL", [ ht ]) when !version = 3 ->
-    let mm =
-      WasmContext.get_current_context "FRAME_"
-      |> unwrap_framev
-      |> strv_access "MODULE"
-    in
-    (* TODO: some *)
-    let null = caseV ("NULL", [ optV (Some (listV [||])) ]) in
-    let dummy_rt = CaseV ("REF", [ null; ht ]) in
-
-    (* substitute heap type *)
-    (match call_func "inst_reftype" [ mm; dummy_rt ] with
-    | Some (CaseV ("REF", [ n; ht' ])) when n = null ->
-      CaseV ("REF.NULL", [ ht' ]) |> WasmContext.push_value
-    | _ -> raise (Exception.MissingReturnValue "inst_reftype"));
-    ctx
->>>>>>> c7ddf3b9
   | CaseV ("REF.NULL", _)
   | CaseV ("CONST", _)
   | CaseV ("VCONST", _) as v -> WasmContext.push_value v; ctx
