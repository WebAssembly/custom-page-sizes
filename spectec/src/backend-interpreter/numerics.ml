open Reference_interpreter
open Al
open Al.Ast
<<<<<<< HEAD
=======
open Construct
open Reference_interpreter
>>>>>>> 67d0385f

type numerics = { name : string; f : value list -> value }

let num_to_i32 = function
  | NumV bits -> bits |> Int64.to_int32 |> I32.of_bits
  | _ -> failwith "Operand should be NumV"
let num_to_i64 = function
  | NumV bits -> bits |> I64.of_bits
  | _ -> failwith "Operand should be NumV"
let num_to_f32 = function
  | NumV bits -> bits |> Int64.to_int32 |> F32.of_bits
  | _ -> failwith "Operand should be NumV"
let num_to_f64 = function
  | NumV bits -> bits |> F64.of_bits
  | _ -> failwith "Operand should be NumV"

let num_to_i32_string n = n |> num_to_i32 |> I32.to_string_s
let num_to_i64_string n = n |> num_to_i64 |> I64.to_string_s
let num_to_f32_string n = n |> num_to_f32 |> F32.to_string
let num_to_f64_string n = n |> num_to_f64 |> F64.to_string

let int64_of_int32_u x = x |> Int64.of_int32 |> Int64.logand 0x0000_0000_ffff_ffffL
let bool_to_num b = NumV (Bool.to_int b |> I64.of_int_s)
let i32_to_num i = NumV ( i |> I32.to_bits |> int64_of_int32_u )
let i64_to_num i = NumV ( i |> I64.to_bits)
let f32_to_num f = NumV ( f |> F32.to_bits |> int64_of_int32_u )
let f64_to_num f = NumV ( f |> F64.to_bits)

let i32_to_const i = CaseV ("CONST", [singleton "I32"; i |> i32_to_num])
let i64_to_const i = CaseV ("CONST", [singleton "I64"; i |> i64_to_num])
let f32_to_const f = CaseV ("CONST", [singleton "F32"; f |> f32_to_num])
let f64_to_const f = CaseV ("CONST", [singleton "F64"; f |> f64_to_num])

let wrap_i32_unop op i =
  let result = num_to_i32 i |> op |> i32_to_num in
  listV [ result ]
let wrap_i64_unop op i =
  let result = num_to_i64 i |> op |> i64_to_num in
  listV [ result ]
let wrap_f32_unop op f =
  let result = num_to_f32 f |> op |> f32_to_num in
  listV [ result ]
let wrap_f64_unop op f =
  let result = num_to_f64 f |> op |> f64_to_num in
  listV [ result ]
let unop: numerics =
  {
    name = "unop";
    f =
      (function
      | [ op; CaseV (t, []); v ] -> (
        match t with
        | "I32" -> (
          match op with
          | TextV "Clz" -> wrap_i32_unop I32.clz v
          | TextV "Ctz" -> wrap_i32_unop I32.ctz v
          | TextV "Popcnt" -> wrap_i32_unop I32.popcnt v
          | TextV "Extend8S" -> wrap_i32_unop (I32.extend_s 8) v
          | TextV "Extend16S" -> wrap_i32_unop (I32.extend_s 16) v
          | TextV "Extend32S" -> wrap_i32_unop (I32.extend_s 32) v
          | TextV "Extend64S" -> wrap_i32_unop (I32.extend_s 64) v
          | _ -> failwith ("Invalid unop: " ^ (Print.string_of_value op)))
        | "I64" -> (
          match op with
          | TextV "Clz" -> wrap_i64_unop I64.clz v
          | TextV "Ctz" -> wrap_i64_unop I64.ctz v
          | TextV "Popcnt" -> wrap_i64_unop I64.popcnt v
          | TextV "Extend8S" -> wrap_i64_unop (I64.extend_s 8) v
          | TextV "Extend16S" -> wrap_i64_unop (I64.extend_s 16) v
          | TextV "Extend32S" -> wrap_i64_unop (I64.extend_s 32) v
          | TextV "Extend64S" -> wrap_i64_unop (I64.extend_s 64) v
          | _ -> failwith ("Invalid unop: " ^ (Print.string_of_value op)))
        | "F32"  -> (
          match op with
          | TextV "Neg" -> wrap_f32_unop (F32.neg) v
          | TextV "Abs" -> wrap_f32_unop (F32.abs) v
          | TextV "Ceil" -> wrap_f32_unop (F32.ceil) v
          | TextV "Floor" -> wrap_f32_unop (F32.floor) v
          | TextV "Trunc" -> wrap_f32_unop (F32.trunc) v
          | TextV "Nearest" -> wrap_f32_unop (F32.nearest) v
          | TextV "Sqrt" -> wrap_f32_unop (F32.sqrt) v
          | _ -> failwith ("Invalid unop: " ^ (Print.string_of_value op)))
        | "F64" -> (
          match op with
          | TextV "Neg" -> wrap_f64_unop (F64.neg) v
          | TextV "Abs" -> wrap_f64_unop (F64.abs) v
          | TextV "Ceil" -> wrap_f64_unop (F64.ceil) v
          | TextV "Floor" -> wrap_f64_unop (F64.floor) v
          | TextV "Trunc" -> wrap_f64_unop (F64.trunc) v
          | TextV "Nearest" -> wrap_f64_unop (F64.nearest) v
          | TextV "Sqrt" -> wrap_f64_unop (F64.sqrt) v
          | _ -> failwith ("Invalid unop: " ^ (Print.string_of_value op)))
        | _ -> failwith "Invalid type for unop")
      | _ -> failwith "Invalid unop")
  }

let wrap_i32_binop op i1 i2 =
  let i1 = num_to_i32 i1 in
  let i2 = num_to_i32 i2 in
  let result = op i1 i2 |> i32_to_num in
  listV [ result ]
let wrap_i64_binop op i1 i2 =
  let i1 = num_to_i64 i1 in
  let i2 = num_to_i64 i2 in
  let result = op i1 i2 |> i64_to_num in
  listV [ result ]
let wrap_f32_binop op f1 f2 =
  let f1 = num_to_f32 f1 in
  let f2 = num_to_f32 f2 in
  let result = op f1 f2 |> f32_to_num in
  listV [ result ]
let wrap_f64_binop op f1 f2 =
  let f1 = num_to_f64 f1 in
  let f2 = num_to_f64 f2 in
  let result = op f1 f2 |> f64_to_num in
  listV [ result ]
let catch_ixx_exception f = try f() with
  | Ixx.DivideByZero
  | Ixx.Overflow
  | Ixx.InvalidConversion -> raise Exception.Trap
let wrap_i32_binop_with_trap op i1 i2 = catch_ixx_exception (fun _ -> wrap_i32_binop op i1 i2)
let wrap_i64_binop_with_trap op i1 i2 = catch_ixx_exception (fun _ -> wrap_i64_binop op i1 i2)
let binop : numerics =
  {
    name = "binop";
    f =
      (function
      | [ op; CaseV (t, []); v1; v2 ] -> (
        match t with
        | "I32"  -> (
          match op with
          | TextV "Add"  -> wrap_i32_binop I32.add v1 v2
          | TextV "Sub"  -> wrap_i32_binop I32.sub v1 v2
          | TextV "Mul"  -> wrap_i32_binop I32.mul v1 v2
          | TextV "DivS" -> wrap_i32_binop_with_trap I32.div_s v1 v2
          | TextV "DivU" -> wrap_i32_binop_with_trap I32.div_u v1 v2
          | TextV "RemS" -> wrap_i32_binop_with_trap I32.rem_s v1 v2
          | TextV "RemU" -> wrap_i32_binop_with_trap I32.rem_u v1 v2
          | TextV "And"  -> wrap_i32_binop I32.and_ v1 v2
          | TextV "Or"   -> wrap_i32_binop I32.or_ v1 v2
          | TextV "Xor"  -> wrap_i32_binop I32.xor v1 v2
          | TextV "Shl"  -> wrap_i32_binop I32.shl v1 v2
          | TextV "ShrS" -> wrap_i32_binop I32.shr_s v1 v2
          | TextV "ShrU" -> wrap_i32_binop I32.shr_u v1 v2
          | TextV "Rotl" -> wrap_i32_binop I32.rotl v1 v2
          | TextV "Rotr" -> wrap_i32_binop I32.rotr v1 v2
          | _ -> failwith ("Invalid binop: " ^ (Print.string_of_value op)))
        | "I64" -> (
          match op with
          | TextV "Add"  -> wrap_i64_binop I64.add v1 v2
          | TextV "Sub"  -> wrap_i64_binop I64.sub v1 v2
          | TextV "Mul"  -> wrap_i64_binop I64.mul v1 v2
          | TextV "DivS" -> wrap_i64_binop_with_trap I64.div_s v1 v2
          | TextV "DivU" -> wrap_i64_binop_with_trap I64.div_u v1 v2
          | TextV "RemS" -> wrap_i64_binop_with_trap I64.rem_s v1 v2
          | TextV "RemU" -> wrap_i64_binop_with_trap I64.rem_u v1 v2
          | TextV "And"  -> wrap_i64_binop I64.and_ v1 v2
          | TextV "Or"   -> wrap_i64_binop I64.or_ v1 v2
          | TextV "Xor"  -> wrap_i64_binop I64.xor v1 v2
          | TextV "Shl"  -> wrap_i64_binop I64.shl v1 v2
          | TextV "ShrS" -> wrap_i64_binop I64.shr_s v1 v2
          | TextV "ShrU" -> wrap_i64_binop I64.shr_u v1 v2
          | TextV "Rotl" -> wrap_i64_binop I64.rotl v1 v2
          | TextV "Rotr" -> wrap_i64_binop I64.rotr v1 v2
          | _ -> failwith ("Invalid binop: " ^ (Print.string_of_value op)))
        | "F32" -> (
          match op with
          | TextV "Add" -> wrap_f32_binop F32.add v1 v2
          | TextV "Sub" -> wrap_f32_binop F32.sub v1 v2
          | TextV "Mul" -> wrap_f32_binop F32.mul v1 v2
          | TextV "Div" -> wrap_f32_binop F32.div v1 v2
          | TextV "Min" -> wrap_f32_binop F32.min v1 v2
          | TextV "Max" -> wrap_f32_binop F32.max v1 v2
          | TextV "CopySign" -> wrap_f32_binop F32.copysign v1 v2
          | _ -> failwith ("Invalid binop: " ^ (Print.string_of_value op)))
        | "F64" -> (
          match op with
          | TextV "Add" -> wrap_f64_binop F64.add v1 v2
          | TextV "Sub" -> wrap_f64_binop F64.sub v1 v2
          | TextV "Mul" -> wrap_f64_binop F64.mul v1 v2
          | TextV "Div" -> wrap_f64_binop F64.div v1 v2
          | TextV "Min" -> wrap_f64_binop F64.min v1 v2
          | TextV "Max" -> wrap_f64_binop F64.max v1 v2
          | TextV "CopySign" -> wrap_f64_binop F64.copysign v1 v2
          | _ -> failwith ("Invalid binop: " ^ (Print.string_of_value op)))
        | _ -> failwith "Invalid type for binop")
      | _ -> failwith "Invalid binop");
  }

let wrap_i32_testop op i = num_to_i32 i |> op |> bool_to_num
let wrap_i64_testop op i = num_to_i64 i |> op |> bool_to_num
let testop : numerics =
  {
    name = "testop";
    f =
      (function
      | [ TextV "Eqz"; CaseV (t, []); i ] -> (
          match t with
          | "I32" -> wrap_i32_testop I32.eqz i
          | "I64" -> wrap_i64_testop I64.eqz i
          | _ -> failwith "Invalid type for testop")
      | _ -> failwith "Invalid testop");
  }

let wrap_i32_relop op i1 i2 =
  let i1 = num_to_i32 i1 in
  let i2 = num_to_i32 i2 in
  op i1 i2 |> bool_to_num
let wrap_i64_relop op i1 i2 =
  let i1 = num_to_i64 i1 in
  let i2 = num_to_i64 i2 in
  op i1 i2 |> bool_to_num
let wrap_f32_relop op f1 f2 =
  let f1 = num_to_f32 f1 in
  let f2 = num_to_f32 f2 in
  op f1 f2 |> bool_to_num
let wrap_f64_relop op f1 f2 =
  let f1 = num_to_f64 f1 in
  let f2 = num_to_f64 f2 in
  op f1 f2 |> bool_to_num
let relop : numerics =
  {
    name = "relop";
    f =
      (function
      | [ op; CaseV (t, []); v1; v2 ] -> (
        match t with
        | "I32"  -> (
          match op with
          | TextV "Eq" -> wrap_i32_relop I32.eq v1 v2
          | TextV "Ne" -> wrap_i32_relop I32.ne v1 v2
          | TextV "LtS" -> wrap_i32_relop I32.lt_s v1 v2
          | TextV "LtU" -> wrap_i32_relop I32.lt_u v1 v2
          | TextV "LeS" -> wrap_i32_relop I32.le_s v1 v2
          | TextV "LeU" -> wrap_i32_relop I32.le_u v1 v2
          | TextV "GtS" -> wrap_i32_relop I32.gt_s v1 v2
          | TextV "GtU" -> wrap_i32_relop I32.gt_u v1 v2
          | TextV "GeS" -> wrap_i32_relop I32.ge_s v1 v2
          | TextV "GeU" -> wrap_i32_relop I32.ge_u v1 v2
          | _ -> failwith ("Invalid relop: " ^ (Print.string_of_value op)))
        | "I64" -> (
          match op with
          | TextV "Eq" -> wrap_i64_relop I64.eq v1 v2
          | TextV "Ne" -> wrap_i64_relop I64.ne v1 v2
          | TextV "LtS" -> wrap_i64_relop I64.lt_s v1 v2
          | TextV "LtU" -> wrap_i64_relop I64.lt_u v1 v2
          | TextV "LeS" -> wrap_i64_relop I64.le_s v1 v2
          | TextV "LeU" -> wrap_i64_relop I64.le_u v1 v2
          | TextV "GtS" -> wrap_i64_relop I64.gt_s v1 v2
          | TextV "GtU" -> wrap_i64_relop I64.gt_u v1 v2
          | TextV "GeS" -> wrap_i64_relop I64.ge_s v1 v2
          | TextV "GeU" -> wrap_i64_relop I64.ge_u v1 v2
          | _ -> failwith ("Invalid relop: " ^ (Print.string_of_value op)))
        | "F32" -> (
          match op with
          | TextV "Eq" -> wrap_f32_relop F32.eq v1 v2
          | TextV "Ne" -> wrap_f32_relop F32.ne v1 v2
          | TextV "Lt" -> wrap_f32_relop F32.lt v1 v2
          | TextV "Gt" -> wrap_f32_relop F32.gt v1 v2
          | TextV "Le" -> wrap_f32_relop F32.le v1 v2
          | TextV "Ge" -> wrap_f32_relop F32.ge v1 v2
          | _ -> failwith ("Invalid relop: " ^ (Print.string_of_value op)))
        | "F64" -> (
          match op with
          | TextV "Eq" -> wrap_f64_relop F64.eq v1 v2
          | TextV "Ne" -> wrap_f64_relop F64.ne v1 v2
          | TextV "Lt" -> wrap_f64_relop F64.lt v1 v2
          | TextV "Gt" -> wrap_f64_relop F64.gt v1 v2
          | TextV "Le" -> wrap_f64_relop F64.le v1 v2
          | TextV "Ge" -> wrap_f64_relop F64.ge v1 v2
          | _ -> failwith ("Invalid relop: " ^ (Print.string_of_value op)))
        | _ -> failwith "Invalid type for relop" )
      | _ -> failwith "Invalid relop");
  }

(* conversion from i32 *)
let wrap_i64_cvtop_i32 op n = n |> num_to_i32 |> op |> i64_to_num
let wrap_f32_cvtop_i32 op n = n |> num_to_i32 |> op |> f32_to_num
let wrap_f64_cvtop_i32 op n = n |> num_to_i32 |> op |> f64_to_num
(* conversion from i64 *)
let wrap_i32_cvtop_i64 op n = n |> num_to_i64 |> op |> i32_to_num
let wrap_f32_cvtop_i64 op n = n |> num_to_i64 |> op |> f32_to_num
let wrap_f64_cvtop_i64 op n = n |> num_to_i64 |> op |> f64_to_num
(* conversion from f32 *)
let wrap_i32_cvtop_f32 op n = n |> num_to_f32 |> op |> i32_to_num
let wrap_i64_cvtop_f32 op n = n |> num_to_f32 |> op |> i64_to_num
let wrap_f64_cvtop_f32 op n = n |> num_to_f32 |> op |> f64_to_num
(* conversion from i64 *)
let wrap_i32_cvtop_f64 op n = n |> num_to_f64 |> op |> i32_to_num
let wrap_i64_cvtop_f64 op n = n |> num_to_f64 |> op |> i64_to_num
let wrap_f32_cvtop_f64 op n = n |> num_to_f64 |> op |> f32_to_num

let cvtop : numerics =
  {
    name = "cvtop";
    f =
      (function
<<<<<<< HEAD
      | [ StringV op; ConstructV (t_from, []); ConstructV (t_to, []); OptV sx_opt; v ] -> (
=======
      | [ CaseV (t_from, []); TextV op; CaseV (t_to, []); OptV sx_opt; v ] -> (
>>>>>>> 67d0385f
        let sx = match sx_opt with
          | None -> ""
          | Some (CaseV (sx, [])) -> sx
          | _ -> failwith "invalid cvtop" in
        listV ([ catch_ixx_exception (fun _ -> match op, t_to, t_from, sx with
        (* Conversion to I32 *)
        | "Wrap", "I32", "I64", "" -> wrap_i32_cvtop_i64 I32_convert.wrap_i64 v
        | "Trunc", "I32", "F32", "S" -> wrap_i32_cvtop_f32 I32_convert.trunc_f32_s v
        | "Trunc", "I32", "F32", "U" -> wrap_i32_cvtop_f32 I32_convert.trunc_f32_u v
        | "Trunc", "I32", "F64", "S" -> wrap_i32_cvtop_f64 I32_convert.trunc_f64_s v
        | "Trunc", "I32", "F64", "U" -> wrap_i32_cvtop_f64 I32_convert.trunc_f64_u v
        | "TruncSat", "I32", "F32", "S" -> wrap_i32_cvtop_f32 I32_convert.trunc_sat_f32_s v
        | "TruncSat", "I32", "F32", "U" -> wrap_i32_cvtop_f32 I32_convert.trunc_sat_f32_u v
        | "TruncSat", "I32", "F64", "S" -> wrap_i32_cvtop_f64 I32_convert.trunc_sat_f64_s v
        | "TruncSat", "I32", "F64", "U" -> wrap_i32_cvtop_f64 I32_convert.trunc_sat_f64_u v
        | "Reinterpret", "I32", "F32", "" -> wrap_i32_cvtop_f32 I32_convert.reinterpret_f32 v
        (* Conversion to I64 *)
        | "Extend", "I64", "I32", "S" -> wrap_i64_cvtop_i32 I64_convert.extend_i32_s v
        | "Extend", "I64", "I32", "U" -> wrap_i64_cvtop_i32 I64_convert.extend_i32_u v
        | "Trunc", "I64", "F32", "S" -> wrap_i64_cvtop_f32 I64_convert.trunc_f32_s v
        | "Trunc", "I64", "F32", "U" -> wrap_i64_cvtop_f32 I64_convert.trunc_f32_u v
        | "Trunc", "I64", "F64", "S" -> wrap_i64_cvtop_f64 I64_convert.trunc_f64_s v
        | "Trunc", "I64", "F64", "U" -> wrap_i64_cvtop_f64 I64_convert.trunc_f64_u v
        | "TruncSat", "I64", "F32", "S" -> wrap_i64_cvtop_f32 I64_convert.trunc_sat_f32_s v
        | "TruncSat", "I64", "F32", "U" -> wrap_i64_cvtop_f32 I64_convert.trunc_sat_f32_u v
        | "TruncSat", "I64", "F64", "S" -> wrap_i64_cvtop_f64 I64_convert.trunc_sat_f64_s v
        | "TruncSat", "I64", "F64", "U" -> wrap_i64_cvtop_f64 I64_convert.trunc_sat_f64_u v
        | "Reinterpret", "I64", "F64", "" -> wrap_i64_cvtop_f64 I64_convert.reinterpret_f64 v
        (* Conversion to F32 *)
        | "Demote", "F32", "F64", "" -> wrap_f32_cvtop_f64 F32_convert.demote_f64 v
        | "Convert", "F32", "I32", "S" -> wrap_f32_cvtop_i32 F32_convert.convert_i32_s v
        | "Convert", "F32", "I32", "U" -> wrap_f32_cvtop_i32 F32_convert.convert_i32_u v
        | "Convert", "F32", "I64", "S" -> wrap_f32_cvtop_i64 F32_convert.convert_i64_s v
        | "Convert", "F32", "I64", "U" -> wrap_f32_cvtop_i64 F32_convert.convert_i64_u v
        | "Reinterpret", "F32", "I32", "" -> wrap_f32_cvtop_i32 F32_convert.reinterpret_i32 v
        (* Conversion to F64 *)
        | "Promote", "F64", "F32", "" -> wrap_f64_cvtop_f32 F64_convert.promote_f32 v
        | "Convert", "F64", "I32", "S" -> wrap_f64_cvtop_i32 F64_convert.convert_i32_s v
        | "Convert", "F64", "I32", "U" -> wrap_f64_cvtop_i32 F64_convert.convert_i32_u v
        | "Convert", "F64", "I64", "S" -> wrap_f64_cvtop_i64 F64_convert.convert_i64_s v
        | "Convert", "F64", "I64", "U" -> wrap_f64_cvtop_i64 F64_convert.convert_i64_u v
        | "Reinterpret", "F64", "I64", "" -> wrap_f64_cvtop_i64 F64_convert.reinterpret_i64 v
        | _ -> failwith ("Invalid cvtop: " ^ op ^ t_to ^ t_from ^ sx) ) ]))
      | _ -> failwith "Invalid cvtop");
  }

let ext : numerics =
  {
    name = "ext";
    f =
      (function
      | [ _; _; CaseV ("U", []); v ] -> v
      | [ NumV n1; NumV n2; CaseV ("S", []); NumV n3 ] ->
        let i1 = Int64.to_int n1 in
        let i2 = Int64.to_int n2 in
        if Int64.shift_right n3 (i1 - 1) = 0L then NumV n3 else
          let mask = Int64.sub (if i2 = 64 then 0L else Int64.shift_left 1L i2) (Int64.shift_left 1L i1) in
          NumV (Int64.logor n3 mask)
      | _ -> failwith "Invalid argument fot ext"
      );
  }

let ibytes : numerics =
  {
    name = "ibytes";
    (* TODO: Handle the case where n > 16 (i.e. for v128 ) *)
    f =
      (function
      | [ NumV n; NumV i ] ->
          let rec decompose n bits =
            if n = 0L then
              []
            else
              (Int64.logand bits 255L) :: decompose (Int64.sub n 8L) (Int64.shift_right bits 8)
            in
          assert (n >= 0L && Int64.rem n 8L = 0L);
          listV (decompose n i |> List.map (fun x -> NumV x))
      | _ -> failwith "Invalid bytes"
      );
  }
let inverse_of_ibytes : numerics =
  {
    name = "inverse_of_ibytes";
    f =
      (function
      | [ NumV n; ListV bs ] ->
          assert (n = Int64.of_int (Array.length !bs * 8));
          NumV (Array.fold_right (fun b acc ->
            match b with
            | NumV b when 0L <= b && b < 256L -> Int64.add b (Int64.shift_left acc 8)
            | _ -> failwith ("Invalid inverse_of_ibytes: " ^ Print.string_of_value b ^ " is not a valid byte.")
          ) !bs 0L)
      | _ -> failwith "Invalid argument for inverse_of_ibytes."
      );
  }

let ntbytes : numerics =
  {
    name = "ntbytes";
    f =
      (function
      | [ ConstructV ("I32", []); n ] -> ibytes.f [ NumV 32L; n ]
      | [ ConstructV ("I64", []); n ] -> ibytes.f [ NumV 64L; n ]
      | [ ConstructV ("F32", []); f ] -> ibytes.f [ NumV 32L; f ] (* TODO *)
      | [ ConstructV ("F64", []); f ] -> ibytes.f [ NumV 64L; f ] (* TODO *)
      | _ -> failwith "Invalid ntbytes"
      );
  }
let inverse_of_ntbytes : numerics =
  {
    name = "inverse_of_ntbytes";
    f =
      (function
      | [ ConstructV ("I32", []); l ] -> inverse_of_ibytes.f [ NumV 32L; l ]
      | [ ConstructV ("I64", []); l ] -> inverse_of_ibytes.f [ NumV 64L; l ]
      | [ ConstructV ("F32", []); l ] -> inverse_of_ibytes.f [ NumV 32L; l ] (* TODO *)
      | [ ConstructV ("F64", []); l ] -> inverse_of_ibytes.f [ NumV 64L; l ] (* TODO *)
      | _ -> failwith "Invalid inverse_of_ntbytes"
      );
  }

let inverse_of_ztbytes : numerics =
  {
    name = "inverse_of_ztbytes";
    f =
      (function
      | [ ConstructV ("I8", []); l ] -> inverse_of_ibytes.f [ NumV 8L; l ]
      | [ ConstructV ("I16", []); l ] -> inverse_of_ibytes.f [ NumV 16L; l ]
      | args -> inverse_of_ntbytes.f args
      );
  }

let wrap : numerics =
  {
    name = "wrap";
    f =
      (function
        | [ NumV _m; NumV n; NumV i ] -> 
            let mask = Int64.sub (Int64.shift_left 1L (Int64.to_int n)) 1L in
            NumV (Int64.logand i mask)
      | _ -> failwith "Invalid wrap_"
      );
  }

let inverse_of_signed : numerics =
  {
    name = "inverse_of_signed";
    f =
      (function
      | [ n; i ] -> wrap.f [ NumV 64L; n; i ]
      | _ -> failwith "Invalid inverse_of_signed"
      );
  }

let numerics_list : numerics list = [
  unop;
  binop;
  testop;
  relop;
  cvtop;
  ext;
  ibytes;
  inverse_of_ibytes;
  ntbytes;
  inverse_of_ntbytes;
  inverse_of_ztbytes;
  inverse_of_signed;
  wrap ]

let call_numerics fname args =
  let numerics =
    List.find (fun numerics -> numerics.name = fname) numerics_list
  in
  numerics.f args

let mem name = List.exists (fun numerics -> numerics.name = name) numerics_list<|MERGE_RESOLUTION|>--- conflicted
+++ resolved
@@ -1,11 +1,6 @@
 open Reference_interpreter
 open Al
 open Al.Ast
-<<<<<<< HEAD
-=======
-open Construct
-open Reference_interpreter
->>>>>>> 67d0385f
 
 type numerics = { name : string; f : value list -> value }
 
@@ -34,10 +29,12 @@
 let f32_to_num f = NumV ( f |> F32.to_bits |> int64_of_int32_u )
 let f64_to_num f = NumV ( f |> F64.to_bits)
 
-let i32_to_const i = CaseV ("CONST", [singleton "I32"; i |> i32_to_num])
-let i64_to_const i = CaseV ("CONST", [singleton "I64"; i |> i64_to_num])
-let f32_to_const f = CaseV ("CONST", [singleton "F32"; f |> f32_to_num])
-let f64_to_const f = CaseV ("CONST", [singleton "F64"; f |> f64_to_num])
+let i32_to_const i = CaseV ("CONST", [ CaseV ("I32", []); i |> i32_to_num])
+let i64_to_const i = CaseV ("CONST", [ CaseV ("I64", []); i |> i64_to_num])
+let f32_to_const f = CaseV ("CONST", [ CaseV ("F32", []); f |> f32_to_num])
+let f64_to_const f = CaseV ("CONST", [ CaseV ("F64", []); f |> f64_to_num])
+
+let listV l = ListV (l |> Array.of_list |> ref)
 
 let wrap_i32_unop op i =
   let result = num_to_i32 i |> op |> i32_to_num in
@@ -303,11 +300,7 @@
     name = "cvtop";
     f =
       (function
-<<<<<<< HEAD
-      | [ StringV op; ConstructV (t_from, []); ConstructV (t_to, []); OptV sx_opt; v ] -> (
-=======
-      | [ CaseV (t_from, []); TextV op; CaseV (t_to, []); OptV sx_opt; v ] -> (
->>>>>>> 67d0385f
+      | [ TextV op; CaseV (t_from, []); CaseV (t_to, []); OptV sx_opt; v ] -> (
         let sx = match sx_opt with
           | None -> ""
           | Some (CaseV (sx, [])) -> sx
@@ -409,10 +402,10 @@
     name = "ntbytes";
     f =
       (function
-      | [ ConstructV ("I32", []); n ] -> ibytes.f [ NumV 32L; n ]
-      | [ ConstructV ("I64", []); n ] -> ibytes.f [ NumV 64L; n ]
-      | [ ConstructV ("F32", []); f ] -> ibytes.f [ NumV 32L; f ] (* TODO *)
-      | [ ConstructV ("F64", []); f ] -> ibytes.f [ NumV 64L; f ] (* TODO *)
+      | [ CaseV ("I32", []); n ] -> ibytes.f [ NumV 32L; n ]
+      | [ CaseV ("I64", []); n ] -> ibytes.f [ NumV 64L; n ]
+      | [ CaseV ("F32", []); f ] -> ibytes.f [ NumV 32L; f ] (* TODO *)
+      | [ CaseV ("F64", []); f ] -> ibytes.f [ NumV 64L; f ] (* TODO *)
       | _ -> failwith "Invalid ntbytes"
       );
   }
@@ -421,10 +414,10 @@
     name = "inverse_of_ntbytes";
     f =
       (function
-      | [ ConstructV ("I32", []); l ] -> inverse_of_ibytes.f [ NumV 32L; l ]
-      | [ ConstructV ("I64", []); l ] -> inverse_of_ibytes.f [ NumV 64L; l ]
-      | [ ConstructV ("F32", []); l ] -> inverse_of_ibytes.f [ NumV 32L; l ] (* TODO *)
-      | [ ConstructV ("F64", []); l ] -> inverse_of_ibytes.f [ NumV 64L; l ] (* TODO *)
+      | [ CaseV ("I32", []); l ] -> inverse_of_ibytes.f [ NumV 32L; l ]
+      | [ CaseV ("I64", []); l ] -> inverse_of_ibytes.f [ NumV 64L; l ]
+      | [ CaseV ("F32", []); l ] -> inverse_of_ibytes.f [ NumV 32L; l ] (* TODO *)
+      | [ CaseV ("F64", []); l ] -> inverse_of_ibytes.f [ NumV 64L; l ] (* TODO *)
       | _ -> failwith "Invalid inverse_of_ntbytes"
       );
   }
@@ -434,8 +427,8 @@
     name = "inverse_of_ztbytes";
     f =
       (function
-      | [ ConstructV ("I8", []); l ] -> inverse_of_ibytes.f [ NumV 8L; l ]
-      | [ ConstructV ("I16", []); l ] -> inverse_of_ibytes.f [ NumV 16L; l ]
+      | [ CaseV ("I8", []); l ] -> inverse_of_ibytes.f [ NumV 8L; l ]
+      | [ CaseV ("I16", []); l ] -> inverse_of_ibytes.f [ NumV 16L; l ]
       | args -> inverse_of_ntbytes.f args
       );
   }
