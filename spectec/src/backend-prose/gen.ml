open Prose
open Print
open Il
open Al.Al_util
open Il2al.Translate
open Util.Source

let cmpop_to_cmpop = function
| Ast.EqOp -> Eq
| Ast.NeOp -> Ne
| Ast.LtOp _ -> Lt
| Ast.GtOp _ -> Gt
| Ast.LeOp _ -> Le
| Ast.GeOp _ -> Ge

let swap = function Lt -> Gt | Gt -> Lt | Le -> Ge | Ge -> Le | op -> op

let transpile_expr =
  Al.Walk.walk_expr { Al.Walk.default_config with
    post_expr = Il2al.Transpile.simplify_record_concat
  }

<<<<<<< HEAD
let exp_to_expr e = translate_expr e |> transpile_expr
let exp_to_argexpr e = translate_argexpr e |> List.map transpile_expr
=======
let exp_to_expr e = translate_exp e |> transpile_expr
let exp_to_args es = translate_args es |> List.map transpile_expr
>>>>>>> d0302dc3

let rec if_expr_to_instrs e =
  let fail _ =
    let s = Il.Print.string_of_exp e in
    print_endline ("if_expr_to_instrs: Invalid if_prem (" ^ s ^ ")");
    YetI s in
  match e.it with
  | Ast.CmpE (op, e1, e2) ->
    let op = cmpop_to_cmpop op in
    let e1 = exp_to_expr e1 in
    let e2 = exp_to_expr e2 in
    [ match e2.it with LenE _ -> CmpI (e2, swap op, e1) | _ -> CmpI (e1, op, e2) ]
  | Ast.BinE (Ast.AndOp, e1, e2) ->
    if_expr_to_instrs e1 @ if_expr_to_instrs e2
  | Ast.BinE (Ast.OrOp, e1, e2) ->
    let neg_cond = if_expr_to_instrs e1 in
    let body = if_expr_to_instrs e2 in
    [ match neg_cond with
      | [ CmpI ({ it = IterE ({ it = VarE name; _ }, _, Opt); _ }, Eq, { it = OptE None; _ }) ] ->
          IfI (isDefinedE (varE name), body)
      | _ -> fail() ]
  | Ast.BinE (Ast.EquivOp, e1, e2) ->
      [ EquivI (exp_to_expr e1, exp_to_expr e2) ]
  | _ -> [ fail() ]

let rec prem_to_instrs prem = match prem.it with
  | Ast.LetPr (e1, e2, _) ->
    [ LetI (exp_to_expr e1, exp_to_expr e2) ]
  | Ast.IfPr e ->
    if_expr_to_instrs e
  | Ast.RulePr (id, _, exp) when String.ends_with ~suffix:"_ok" id.it ->
    ( match exp_to_argexpr exp with
    | [c; e; t] -> [ MustValidI (c, e, Some t) ]
    | [c; e] -> [ MustValidI (c, e, None) ]
    | _ -> failwith "prem_to_instr: Invalid prem 1"
    )
  | Ast.RulePr (id, _, exp) when String.ends_with ~suffix:"_sub" id.it ->
    ( match exp_to_argexpr exp with
    | [t1; t2] -> [ MustMatchI (t1, t2) ]
    | _ -> print_endline "prem_to_instr: Invalid prem 2"; [ YetI "TODO: prem_to_instrs 2" ]
    )
  | Ast.IterPr (prem, iter) ->
    ( match iter with
    | Ast.Opt, [id] -> [ IfI (isDefinedE (varE id.it), prem_to_instrs prem) ]
    | Ast.(List | ListN _), [id] ->
        let name = varE id.it in
        [ ForallI (name, iterE (name, [id.it], Al.Ast.List), prem_to_instrs prem) ]
    | _ -> print_endline "prem_to_instr: Invalid prem 3"; [ YetI "TODO: prem_to_intrs 3" ])
  | _ ->
    let s = Il.Print.string_of_prem prem in
    print_endline ("prem_to_instrs: Invalid prem (" ^ s ^ ")");
    [ YetI s ]

type vrule_group =
  string * (Ast.exp * Ast.exp * Ast.prem list * Ast.bind list) list

(** Main translation for typing rules **)
let vrule_group_to_prose ((_name, vrules): vrule_group) =
  let (winstr, t, prems, _tenv) = vrules |> List.hd in

  (* name *)
  let winstr_name = match winstr.it with
  | Ast.CaseE (Ast.Atom winstr_name, _) -> winstr_name
  | _ -> failwith "unreachable"
  in
  let name = kwd winstr_name winstr.note in
  (* params *)
  let params = get_params winstr |> List.map exp_to_expr in
  (* body *)
  let body = (List.concat_map prem_to_instrs prems) @ [ IsValidI (Some (exp_to_expr t)) ] in

  (* Predicate *)
  Pred (name, params, body)

let rec extract_vrules def =
  match def.it with
  | Ast.RecD defs -> List.concat_map extract_vrules defs
  | Ast.RelD (id, _, _, rules) when id.it = "Instr_ok" -> rules
  | _ -> []

let pack_vrule vrule =
  let (Ast.RuleD (_, tenv, _, exp, prems)) = vrule.it in
  match exp.it with
  (* c |- e : t *)
  | Ast.TupE [ _c; e; t ] -> (e, t, prems, tenv)
  | _ ->
      Print.string_of_exp exp
      |> Printf.sprintf "Invalid expression `%s` to be typing rule."
      |> failwith

(* group typing rules that have same name *)
(* Il.rule list -> vrule_group list *)
let rec group_vrules = function
  | [] -> []
  | h :: t ->
      let name = name_of_rule h in
      let same_rules, diff_rules =
        List.partition (fun rule -> name_of_rule rule = name) t in
      let group = (name, List.map pack_vrule (h :: same_rules)) in
      group :: group_vrules diff_rules

(** Entry for generating validation prose **)
let gen_validation_prose il =
  il
  |> List.concat_map extract_vrules
  |> group_vrules
  |> List.map vrule_group_to_prose

(** Entry for generating execution prose **)
let gen_execution_prose = List.map (fun algo -> Prose.Algo algo)

(** Main entry for generating prose **)
let gen_prose il al =
  let validation_prose = gen_validation_prose il in
  let execution_prose = gen_execution_prose al in
  validation_prose @ execution_prose

(** Main entry for generating stringified prose **)
let gen_string il al = string_of_prose (gen_prose il al)<|MERGE_RESOLUTION|>--- conflicted
+++ resolved
@@ -20,13 +20,8 @@
     post_expr = Il2al.Transpile.simplify_record_concat
   }
 
-<<<<<<< HEAD
-let exp_to_expr e = translate_expr e |> transpile_expr
-let exp_to_argexpr e = translate_argexpr e |> List.map transpile_expr
-=======
 let exp_to_expr e = translate_exp e |> transpile_expr
-let exp_to_args es = translate_args es |> List.map transpile_expr
->>>>>>> d0302dc3
+let exp_to_argexpr es = translate_argexp es |> List.map transpile_expr
 
 let rec if_expr_to_instrs e =
   let fail _ =
