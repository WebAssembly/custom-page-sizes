--- conflicted
+++ resolved
@@ -74,15 +74,9 @@
     | _ -> print_prem prem "prem_to_instrs" "prem rule_sub"; [ YetI "TODO: prem_to_instrs rule_sub" ]
     )
   | Ast.IterPr (prem, iter) ->
-<<<<<<< HEAD
     (match iter with
-    | Ast.Opt, [id] -> [ IfI (isDefinedE (varE id.it), prem_to_instrs prem) ]
-    | Ast.(List | ListN _), [id] ->
-=======
-    ( match iter with
     | Ast.Opt, [(id, _)] -> [ IfI (isDefinedE (varE id.it), prem_to_instrs prem) ]
     | Ast.(List | ListN _), [(id, _)] ->
->>>>>>> c27aa4b4
         let name = varE id.it in
         [ ForallI (name, iterE (name, [id.it], Al.Ast.List), prem_to_instrs prem) ]
     | _ -> print_prem prem "prem_to_instrs" "prem iter"; [ YetI "TODO: prem_to_intrs iter" ]
