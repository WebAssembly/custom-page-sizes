--- conflicted
+++ resolved
@@ -20,13 +20,8 @@
     post_expr = Il2al.Transpile.simplify_record_concat
   }
 
-<<<<<<< HEAD
-let exp_to_expr e = exp2expr e |> transpile_expr
-let exp_to_args es = exp2exprs es |> List.map transpile_expr
-=======
 let exp_to_expr e = translate_expr e |> transpile_expr
-let exp_to_args es = translate_args es |> List.map transpile_expr
->>>>>>> d6689345
+let exp_to_argexpr e = translate_argexpr e |> List.map transpile_expr
 
 let rec if_expr_to_instrs e =
   let fail _ =
@@ -58,13 +53,13 @@
   | Ast.IfPr e ->
     if_expr_to_instrs e
   | Ast.RulePr (id, _, exp) when String.ends_with ~suffix:"_ok" id.it ->
-    ( match exp_to_args exp with
+    ( match exp_to_argexpr exp with
     | [c; e; t] -> [ MustValidI (c, e, Some t) ]
     | [c; e] -> [ MustValidI (c, e, None) ]
     | _ -> failwith "prem_to_instr: Invalid prem 1"
     )
   | Ast.RulePr (id, _, exp) when String.ends_with ~suffix:"_sub" id.it ->
-    ( match exp_to_args exp with
+    ( match exp_to_argexpr exp with
     | [t1; t2] -> [ MustMatchI (t1, t2) ]
     | _ -> print_endline "prem_to_instr: Invalid prem 2"; [ YetI "TODO: prem_to_instrs 2" ]
     )
