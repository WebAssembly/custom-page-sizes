open Util.Source


(* Lists *)

type 'a nl_elem =
  | Nl
  | Elem of 'a

type 'a nl_list = 'a nl_elem list


(* Terminals *)

type nat = int
type text = string
type id = string phrase

type atom =
  | Atom of string               (* atomid *)
  | Infinity                     (* infinity *)
  | Bot                          (* `_|_` *)
  | Top                          (* `^|^` *)
  | Dot                          (* `.` *)
  | Dot2                         (* `..` *)
  | Dot3                         (* `...` *)
  | Semicolon                    (* `;` *)
  | Backslash                    (* `\` *)
  | In                           (* `<-` *)
  | Arrow                        (* `->` *)
  | Arrow2                       (* ``=>` *)
  | Colon                        (* `:` *)
  | Sub                          (* `<:` *)
  | Sup                          (* `:>` *)
  | Assign                       (* `:=` *)
  | Equiv                        (* `==` *)
  | Approx                       (* `~~` *)
  | SqArrow                      (* `~>` *)
  | SqArrowStar                  (* `~>*` *)
  | Prec                         (* `<<` *)
  | Succ                         (* `>>` *)
  | Turnstile                    (* `|-` *)
  | Tilesturn                    (* `-|` *)
  | Quest                        (* ``?` *)
  | Plus                         (* ``+` *)
  | Star                         (* ``*` *)
  | Comma                        (* ``,` *)
  | Bar                          (* ``|` *)
  | LParen | RParen              (* ``(` `)` *)
  | LBrack | RBrack              (* ``[` `]` *)
  | LBrace | RBrace              (* ``{` `}` *)


(* Iteration *)

type iter =
  | Opt                          (* `?` *)
  | List                         (* `*` *)
  | List1                        (* `+` *)
  | ListN of exp * id option     (* `^` exp *)


(* Types *)

and dots = Dots | NoDots

and numtyp =
  | NatT                         (* `nat` *)
  | IntT                         (* `int` *)
  | RatT                         (* `rat` *)
  | RealT                        (* `real` *)

and typ = typ' phrase
and typ' =
  | VarT of id * arg list        (* varid (`(` arg,* `)`)? *)
  | BoolT                        (* `bool` *)
  | NumT of numtyp               (* numtyp *)
  | TextT                        (* `text` *)
  | ParenT of typ                (* `(` typ `)` *)
  | TupT of typ list             (* `(` list2(typ, `,`) `)` *)
  | IterT of typ * iter          (* typ iter *)
  (* The forms below are only allowed in type definitions *)
  | StrT of typfield nl_list     (* `{` list(typfield,`,`') `}` *)
  | CaseT of dots * id nl_list * typcase nl_list * dots (* `|` list(`...`|varid|typcase, `|`) *)
  | RangeT of typenum nl_list    (* exp `|` `...` `|` exp *)
  | AtomT of atom                (* atom *)
  | SeqT of typ list             (* `epsilon` / typ typ *)
  | InfixT of typ * atom * typ   (* typ atom typ *)
  | BrackT of atom * typ * atom  (* ``` ([{ typ }]) *)

and typfield = atom * (typ * premise nl_list) * hint list (* atom typ prem* hint* *)
and typcase = atom * (typ * premise nl_list) * hint list  (* atom typ* prem* hint* *)
and typenum = exp * exp option                  (* exp (`|` exp (`|` `...` `|` exp)?)* *)


(* Expressions *)

and unop =
  | NotOp   (* `~` *)
  | PlusOp  (* `+` *)
  | MinusOp (* `-` *)

and binop =
  | AndOp  (* `/\` *)
  | OrOp   (* `\/` *)
  | ImplOp (* `=>` *)
  | EquivOp (* `<=>` *)
  | AddOp  (* `+` *)
  | SubOp  (* `-` *)
  | MulOp  (* `*` *)
  | DivOp  (* `/` *)
  | ExpOp  (* `^` *)

and cmpop =
  | EqOp (* `=` *)
  | NeOp (* `=/=` *)
  | LtOp (* `<` *)
  | GtOp (* `>` *)
  | LeOp (* `<=` *)
  | GeOp (* `>=` *)

and exp = exp' phrase
and exp' =
  | VarE of id * arg list        (* varid *)
  | AtomE of atom                (* atom *)
  | BoolE of bool                (* bool *)
  | NatE of nat                  (* nat *)
  | HexE of nat                  (* 0xhex *)
  | CharE of nat                 (* 0uhex *)
  | TextE of text                (* text *)
  | UnE of unop * exp            (* unop exp *)
  | BinE of exp * binop * exp    (* exp binop exp *)
  | CmpE of exp * cmpop * exp    (* exp cmpop exp *)
  | EpsE                         (* `epsilon` *)
  | SeqE of exp list             (* exp exp *)
  | IdxE of exp * exp            (* exp `[` exp `]` *)
  | SliceE of exp * exp * exp    (* exp `[` exp `:` exp `]` *)
  | UpdE of exp * path * exp     (* exp `[` path `=` exp `]` *)
  | ExtE of exp * path * exp     (* exp `[` path `=..` exp `]` *)
  | StrE of expfield nl_list     (* `{` list(expfield, `,`) `}` *)
  | DotE of exp * atom           (* exp `.` atom *)
  | CommaE of exp * exp          (* exp `,` exp *)
  | CompE of exp * exp           (* exp `++` exp *)
  | LenE of exp                  (* `|` exp `|` *)
  | SizeE of id                  (* `||` exp `||` *)
  | ParenE of exp * bool         (* `(` exp `)` *)
  | TupE of exp list             (* `(` list2(exp, `,`) `)` *)
  | InfixE of exp * atom * exp   (* exp atom exp *)
<<<<<<< HEAD
  | BrackE of brack * exp        (* ``` ([{ exp }]) *)
  | CallE of id * arg list       (* `$` defid (`(` arg,* `)`)? *)
=======
  | BrackE of atom * exp * atom  (* ``` ([{ exp }]) *)
  | CallE of id * exp            (* `$` defid exp? *)
>>>>>>> eae606c4
  | IterE of exp * iter          (* exp iter *)
  | TypE of exp * typ            (* exp `:` typ *)
  | HoleE of [`Use | `Skip] * [`One | `All]  (* `%` or `%%` or `!%` or `!%%` *)
  | FuseE of exp * exp           (* exp `#` exp *)

and expfield = atom * exp        (* atom exp *)

and path = path' phrase
and path' =
  | RootP                        (*  *)
  | IdxP of path * exp           (* path `[` exp `]` *)
  | SliceP of path * exp * exp   (* path `[` exp `:` exp `]` *)
  | DotP of path * atom          (* path `.` atom *)


(* Grammars *)

and sym = sym' phrase
and sym' =
  | VarG of id * arg list                    (* gramid (`(` arg,* `)`)? *)
  | NatG of int                              (* nat *)
  | HexG of int                              (* 0xhex *)
  | CharG of int                             (* U+hex *)
  | TextG of string                          (* `"`text`"` *)
  | EpsG                                     (* `epsilon` *)
  | SeqG of sym nl_list                      (* sym sym *)
  | AltG of sym nl_list                      (* sym `|` sym *)
  | RangeG of sym * sym                      (* sym `|` `...` `|` sym *)
  | ParenG of sym                            (* `(` sym `)` *)
  | TupG of sym list                         (* `(` sym ',' ... ',' sym `)` *)
  | IterG of sym * iter                      (* sym iter *)
  | ArithG of exp                            (* `$(` exp `)` *)
  | AttrG of exp * sym                       (* exp `:` sym *)

and prod = prod' phrase
and prod' = sym * exp * premise nl_list      (* `|` sym `=>` exp (`--` premise)* *)

and gram = gram' phrase
and gram' = dots * prod nl_list * dots       (* `|` list(`...`|prod, `|`) *)


(* Definitions *)

and param = param' phrase
and param' =
  | ExpP of id * typ                         (* varid `:` typ *)
  | SynP of id                               (* `syntax` varid *)
  | GramP of id * typ                        (* `grammar` gramid `:` typ *)

and arg = arg' ref phrase
and arg' =
  | ExpA of exp                              (* exp *)
  | SynA of typ                              (* `syntax` typ *)
  | GramA of sym                             (* `grammar` sym *)

and def = def' phrase
and def' =
  | SynD of id * id * param list * typ * hint list (* `syntax` synid params hint* `=` typ *)
  | GramD of id * id * param list * typ * gram * hint list (* `grammar` gramid params hint* `:` type `=` gram *)
  | RelD of id * typ * hint list                   (* `relation` relid `:` typ hint* *)
  | RuleD of id * id * exp * premise nl_list       (* `rule` relid ruleid? `:` exp (`--` premise)* *)
  | VarD of id * typ * hint list                   (* `var` varid `:` typ *)
  | DecD of id * param list * typ * hint list      (* `def` `$` defid params `:` typ hint* *)
  | DefD of id * arg list * exp * premise nl_list  (* `def` `$` defid exp? `=` exp (`--` premise)* *)
  | SepD                                           (* separator *)
  | HintD of hintdef

and premise = premise' phrase
and premise' =
  | RulePr of id * exp                       (* ruleid `:` exp *)
  | IfPr of exp                              (* `if` exp *)
  | ElsePr                                   (* `otherwise` *)
  | IterPr of premise * iter                 (* premise iter *)

and hintdef = hintdef' phrase
and hintdef' =
  | AtomH of id * hint list
  | SynH of id * id * hint list
  | GramH of id * id * hint list
  | RelH of id * hint list
  | VarH of id * hint list
  | DecH of id * hint list

and hint = {hintid : id; hintexp : exp}      (* `(` `hint` hintid exp `)` *)


(* Scripts *)

type script = def list<|MERGE_RESOLUTION|>--- conflicted
+++ resolved
@@ -146,13 +146,8 @@
   | ParenE of exp * bool         (* `(` exp `)` *)
   | TupE of exp list             (* `(` list2(exp, `,`) `)` *)
   | InfixE of exp * atom * exp   (* exp atom exp *)
-<<<<<<< HEAD
-  | BrackE of brack * exp        (* ``` ([{ exp }]) *)
+  | BrackE of atom * exp * atom  (* ``` ([{ exp }]) *)
   | CallE of id * arg list       (* `$` defid (`(` arg,* `)`)? *)
-=======
-  | BrackE of atom * exp * atom  (* ``` ([{ exp }]) *)
-  | CallE of id * exp            (* `$` defid exp? *)
->>>>>>> eae606c4
   | IterE of exp * iter          (* exp iter *)
   | TypE of exp * typ            (* exp `:` typ *)
   | HoleE of [`Use | `Skip] * [`One | `All]  (* `%` or `%%` or `!%` or `!%%` *)
