(library
  (name el)
<<<<<<< HEAD
  (libraries util)
  (modules ast eq free subst convert print debug iter)
=======
  (libraries util zarith)
  (modules ast eq free subst convert print iter)
>>>>>>> c8a1e9a7
)<|MERGE_RESOLUTION|>--- conflicted
+++ resolved
@@ -1,10 +1,5 @@
 (library
   (name el)
-<<<<<<< HEAD
-  (libraries util)
+  (libraries util zarith)
   (modules ast eq free subst convert print debug iter)
-=======
-  (libraries util zarith)
-  (modules ast eq free subst convert print iter)
->>>>>>> c8a1e9a7
 )