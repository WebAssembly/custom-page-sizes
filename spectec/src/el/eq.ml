--- conflicted
+++ resolved
@@ -93,15 +93,10 @@
   | DotE (e11, atom1), DotE (e21, atom2) -> eq_exp e11 e21 && atom1 = atom2
   | InfixE (e11, atom1, e12), InfixE (e21, atom2, e22) ->
     eq_exp e11 e21 && atom1 = atom2 && eq_exp e12 e22
-<<<<<<< HEAD
-  | BrackE (brack1, e1), BrackE (brack2, e2) -> brack1 = brack2 && eq_exp e1 e2
+  | BrackE (l1, e1, r1), BrackE (l2, e2, r2) ->
+    l1 = l2 && eq_exp e1 e2 && r1 = r2
   | CallE (id1, args1), CallE (id2, args2) ->
     id1.it = id2.it && eq_list eq_arg args1 args2
-=======
-  | BrackE (l1, e1, r1), BrackE (l2, e2, r2) ->
-    l1 = l2 && eq_exp e1 e2 && r1 = r2
-  | CallE (id1, e1), CallE (id2, e2) -> id1.it = id2.it && eq_exp e1 e2
->>>>>>> eae606c4
   | IterE (e11, iter1), IterE (e21, iter2) ->
     eq_exp e11 e21 && eq_iter iter1 iter2
   | TypE (e11, t1), TypE (e21, t2) ->
