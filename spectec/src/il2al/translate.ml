--- conflicted
+++ resolved
@@ -595,8 +595,8 @@
         | _ -> assert false
       in
       match e.it with
-      | IterE (_, _, iter) ->
-        let fresh' = IterE (fresh, [ name ], iter) $$ e.at % e.note in
+      | IterE (_, (iter, _)) ->
+        let fresh' = iter_var name iter e.note in
         [ e, fresh' ] @ acc, fresh'
       | _ -> [ e, fresh ] @ acc, fresh
   ) []
@@ -1312,8 +1312,4 @@
   let al =
     List.map translate_rgroup rules @ List.map translate_helper helpers
   in
-<<<<<<< HEAD
-  List.map Transpile.remove_state al
-=======
-  List.map Transpile.remove_state al
->>>>>>> bebb0af0
+  List.map Transpile.remove_state al