open Al
open Ast
open Free
open Al_util
open Printf
open Backend_interpreter.Manual
open Util
open Source

module Il = struct include Il include Ast include Print include Atom end


(* Errors *)

let error at msg = Error.error at "prose translation" msg

let error_exp exp typ =
  error exp.at (sprintf "unexpected %s: `%s`" typ (Il.Print.string_of_exp exp))

(* Helpers *)

let is_state expr = match expr.it with
  | Il.VarE z ->
    z.it = "z" || String.starts_with ~prefix:"z'" z.it || String.starts_with ~prefix:"z_" z.it
  | _ -> false

let is_store expr = match expr.it with
  | Il.VarE s ->
    s.it = "s" || String.starts_with ~prefix:"s'" s.it || String.starts_with ~prefix:"s_" s.it
  | _ -> false

let is_frame expr = match expr.it with
  | Il.VarE f ->
    f.it = "f" || String.starts_with ~prefix:"f'" f.it || String.starts_with ~prefix:"f_" f.it
  | _ -> false

let is_list expr = match expr.it with
  | Il.CatE _ | Il.ListE _ -> true
  | _ -> false

(* transform z; e into e *)
let split_state e =
  let state_instr = [ letI (varE "f", getCurFrameE ()) ] in
  match e.it with
  (* z; e *)
  | Il.CaseE ([ []; [{it = Il.Semicolon; _}]; [] ], {it = TupE [ state; e' ]; _})
    when is_state state -> state_instr, e'
  (* s; f; e *)
  | Il.CaseE ([ []; [{it = Il.Semicolon; _}]; [] ],
      {it = TupE [ { it = Il.CaseE ([ []; [{it = Il.Semicolon; _}]; [] ],
        {it = TupE [ store; frame ]; _}); _ }; e' ]; _} )
    when is_store store && is_frame frame -> state_instr, e'
  | _ -> [], e

let rec flatten e =
  match e.it with
  | Il.CatE (e1, e2) -> flatten e1 @ flatten e2
  | Il.ListE es -> List.concat_map flatten es
  | _ -> [ e ]

let flatten_rec def =
  match def.it with
  | Il.RecD defs -> defs
  | _ -> [ def ]

let get_params winstr =
  match winstr.it with
  | Il.CaseE (_, { it = Il.TupE exps; _ }) -> exps
  | Il.CaseE (_, exp) -> [ exp ]
  | _ -> error winstr.at
    (sprintf "cannot get params of wasm instruction `%s`" (Il.Print.string_of_exp winstr))

let lhs_of_rgroup rgroup =
  let (lhs, _, _) = List.hd rgroup in
  lhs

let name_of_rule rule =
  match rule.it with
  | Il.RuleD (id, _, _, _, _) ->
    String.split_on_char '-' id.it |> List.hd

let args_of_clause clause =
  match clause.it with
  | Il.DefD (_, args, _, _) -> args

let upper = String.uppercase_ascii
let wrap typ e = e $$ no_region % typ

let top = Il.VarT ("TOP" $ no_region, []) $ no_region
let hole = Il.TextE "_" |> wrap top

(* `Il.atom` -> `atom` *) 
let translate_atom atom = atom.it, !(atom.note)

(* `Il.iter` -> `iter` *)
let rec translate_iter = function
  | Il.Opt -> Opt
  | Il.List1 -> List1
  | Il.List -> List
  | Il.ListN (e, id_opt) ->
    ListN (translate_exp e, Option.map (fun id -> id.it) id_opt)

(* `Il.exp` -> `expr` *)
and translate_exp exp =
  let at = exp.at in
  match exp.it with
  | Il.NatE n -> numE n ~at:at
  | Il.BoolE b -> boolE b ~at:at
  (* List *)
  | Il.LenE inner_exp -> lenE (translate_exp inner_exp) ~at:at
  | Il.ListE exps -> listE (List.map translate_exp exps) ~at:at
  | Il.IdxE (exp1, exp2) ->
    accE (translate_exp exp1, idxP (translate_exp exp2)) ~at:at
  | Il.SliceE (exp1, exp2, exp3) ->
    accE (translate_exp exp1, sliceP (translate_exp exp2, translate_exp exp3)) ~at:at
  | Il.CatE (exp1, exp2) -> catE (translate_exp exp1, translate_exp exp2) ~at:at
  (* Variable *)
  | Il.VarE id -> varE id.it ~at:at
  | Il.SubE ({ it = Il.VarE id; _}, { it = VarT (t, _); _ }, _) -> subE (id.it, t.it) ~at:at
  | Il.SubE (inner_exp, _, _) -> translate_exp inner_exp
  | Il.IterE (inner_exp, (iter, ids)) ->
    let names = List.map (fun (id, _) -> id.it) ids in
    iterE (translate_exp inner_exp, names, translate_iter iter) ~at:at
  (* property access *)
  | Il.DotE (inner_exp, ({it = Atom _; _} as atom)) ->
    accE (translate_exp inner_exp, dotP (translate_atom atom)) ~at:at
  (* conacatenation of records *)
  | Il.CompE (inner_exp, { it = Il.StrE expfields; _ }) ->
    (* assumption: CompE is only used for prepending to validation context *)
    let nonempty e = (match e.it with ListE [] | OptE None -> false | _ -> true) in
    List.fold_left
      (fun acc extend_exp -> match extend_exp with
      | {it = Il.Atom _; _} as atom, fieldexp ->
        let extend_expr = translate_exp fieldexp in
        if nonempty extend_expr then
          extE (acc, [ dotP (translate_atom atom) ], extend_expr, Front) ~at:at
        else
          acc
      | _ -> error_exp exp "AL record expression")
      (translate_exp inner_exp) expfields
  (* extension of record field *)
  | Il.ExtE (base, path, v) -> extE (translate_exp base, translate_path path, translate_exp v, Back) ~at:at
  (* update of record field *)
  | Il.UpdE (base, path, v) -> updE (translate_exp base, translate_path path, translate_exp v) ~at:at
  (* Binary / Unary operation *)
  | Il.UnE (op, exp) ->
    let exp' = translate_exp exp in
    let op = match op with
    | Il.NotOp -> NotOp
    | Il.MinusOp _ -> MinusOp
    | _ -> error_exp exp "AL unary expression"
    in
    unE (op, exp') ~at:at
  | Il.BinE (op, exp1, exp2) ->
    let lhs = translate_exp exp1 in
    let rhs = translate_exp exp2 in
    let op =
      match op with
      | Il.AddOp _ -> AddOp
      | Il.SubOp _ -> SubOp
      | Il.MulOp _ -> MulOp
      | Il.DivOp _ -> DivOp
      | Il.ExpOp _ -> ExpOp
      | Il.AndOp -> AndOp
      | Il.OrOp -> OrOp
      | Il.ImplOp -> ImplOp
      | Il.EquivOp -> EquivOp
    in
    binE (op, lhs, rhs) ~at:at
  | Il.CmpE (op, exp1, exp2) ->
    let lhs = translate_exp exp1 in
    let rhs = translate_exp exp2 in
    let compare_op =
      match op with
      | Il.EqOp -> EqOp
      | Il.NeOp -> NeOp
      | Il.LtOp _ -> LtOp
      | Il.GtOp _ -> GtOp
      | Il.LeOp _ -> LeOp
      | Il.GeOp _ -> GeOp
    in
    binE (compare_op, lhs, rhs) ~at:at
  (* Tuple *)
  | Il.TupE [e] -> translate_exp e
  | Il.TupE exps -> tupE (List.map translate_exp exps) ~at:at
  (* Call *)
  | Il.CallE (id, args) -> callE (id.it, translate_args args) ~at:at
  (* Record expression *)
  | Il.StrE expfields ->
    let f acc = function
      | {it = Il.Atom _; _} as atom, fieldexp ->
        let atom = translate_atom atom in
        let expr = translate_exp fieldexp in
<<<<<<< HEAD
        Record.add atom expr acc
      | _ -> fail_on_exp exp "AL record expression"
=======
        Record.add (name, !note) expr acc
      | _ -> error_exp exp "AL record expression"
>>>>>>> 753f0174
    in
    let record = List.fold_left f Record.empty expfields in
    strE record ~at:at
  (* CaseE *)
  | Il.CaseE (op, e) -> (
    let exps =
      match e.it with
      | TupE exps -> exps
      | _ -> [ e ]
    in
    match (op, exps) with
    (* Constructor *)
    (* TODO: Need a better way to convert these CaseE into ConstructE *)
    | [ [ {it = Il.Atom "MUT"; _} as atom ]; [ {it = Il.Quest; _} ]; [] ],
      [ { it = Il.OptE (Some { it = Il.TupE []; _ }); _}; t ] ->
      tupE [ caseE (translate_atom atom, []); translate_exp t ] ~at:at
    | [ [ {it = Il.Atom "MUT"; _} ]; [ {it = Il.Quest; _} ]; [] ],
      [ { it = Il.IterE ({ it = Il.TupE []; _ }, (Il.Opt, [])); _}; t ] ->
      tupE [ iterE (varE "mut", ["mut"], Opt); translate_exp t ] ~at:at
    | [ []; [ {it = Il.Atom "I8"; _} as atom ] ], el ->
      caseE (translate_atom atom, List.map translate_exp el) ~at:at
    | [ [ {it = Il.Atom "NULL"; _} as atom ]; [ {it = Il.Quest; _} ] ], el ->
      caseE (translate_atom atom, List.map translate_exp el) ~at:at
    | [ {it = Il.Atom _; _} as atom ] :: ll, el
      when List.for_all (function ([] | [ {it = (Il.Star | Il.Quest); _} ]) -> true | _ -> false) ll ->
      caseE (translate_atom atom, List.map translate_exp el) ~at:at
    | [ [{it = Il.LBrack; _}]; [{it = Il.Dot2; _}]; [{it = Il.RBrack; _}] ], [ e1; e2 ] ->
      tupE [ translate_exp e1; translate_exp e2 ] ~at:at
    | (({it = Il.Atom _; _} as atom)::_)::_, _ ->
        caseE (translate_atom atom, translate_argexp e) ~at:at
    | [ []; [] ], [ e1 ] -> translate_exp e1
    | [ []; []; [] ], [ e1; e2 ] ->
      tupE [ translate_exp e1; translate_exp e2 ] ~at:at
    | [ []; [{it = Il.Semicolon; _}]; [] ], [ e1; e2 ] ->
      tupE [ translate_exp e1; translate_exp e2 ] ~at:at
    | [ []; [{it = Il.Arrow; _} as atom]; [] ], [ e1; e2 ] ->
      infixE (translate_exp e1, translate_atom atom, translate_exp e2) ~at:at
    | [ []; [{it = Il.Arrow; _} as atom]; []; [] ], [ e1; e2; e3 ] ->
      infixE (translate_exp e1, translate_atom atom, catE (translate_exp e2, translate_exp e3)) ~at:at
    | [ []; [{it = Il.ArrowSub; _} as atom]; []; [] ], [ e1; e2; e3 ] ->
      infixE (translate_exp e1, translate_atom atom, catE (translate_exp e2, translate_exp e3)) ~at:at
    | [ []; [{it = Il.Atom _; _} as atom]; [] ], [ e1; e2 ] ->
      infixE (translate_exp e1, translate_atom atom, translate_exp e2) ~at:at
    | _ -> yetE (Il.Print.string_of_exp exp) ~at:at)
  | Il.UncaseE (e, op) -> (
    match op with
    | [ []; [] ] -> translate_exp e
    | _ -> yetE (Il.Print.string_of_exp exp) ~at:at)
  | Il.ProjE (e, 0) -> translate_exp e
  | Il.OptE inner_exp -> optE (Option.map translate_exp inner_exp) ~at:at
  (* Yet *)
  | _ -> yetE (Il.Print.string_of_exp exp) ~at:at

(* `Il.exp` -> `expr list` *)
and translate_argexp exp =
  match exp.it with
  | Il.TupE el -> List.map translate_exp el
  | _ -> [ translate_exp exp ]

(* `Il.arg list` -> `expr list` *)
and translate_args args = List.concat_map ( fun arg ->
  match arg.it with
  | Il.ExpA el -> [ translate_exp el ]
  | Il.TypA _ -> [] ) args

(* `Il.path` -> `path list` *)
and translate_path path =
  let rec translate_path' path =
    let at = path.at in
    match path.it with
    | Il.RootP -> []
    | Il.IdxP (p, e) -> (translate_path' p) @ [ idxP (translate_exp e) ~at:at ]
    | Il.SliceP (p, e1, e2) -> (translate_path' p) @ [ sliceP (translate_exp e1, translate_exp e2) ~at:at ]
<<<<<<< HEAD
    | Il.DotP (p, ({it = Atom _; _} as atom)) ->
      (translate_path' p) @ [ dotP (translate_atom atom) ~at:at ]
    | _ -> failwith "unreachable"
=======
    | Il.DotP (p, {it = Atom a; note; _}) ->
      (translate_path' p) @ [ dotP (a, !note) ~at:at ]
    | _ -> assert false
>>>>>>> 753f0174
  in
  translate_path' path

let insert_assert exp =
  let at = exp.at in
  match exp.it with
  | Il.CaseE ([{it = Il.Atom "FRAME_"; _}]::_, _) ->
    assertI (topFrameE ()) ~at:at
  | Il.IterE (_, (Il.ListN (e, None), _)) ->
    assertI (topValuesE (translate_exp e) ~at:at) ~at:at
  | Il.CaseE ([{it = Il.Atom "LABEL_"; _}]::_, { it = Il.TupE [ _n; _instrs; _vals ]; _ }) ->
    assertI (topLabelE () ~at:at) ~at:at
  | Il.CaseE ([{it = Il.Atom "CONST"; _}]::_, { it = Il.TupE (ty :: _); _ }) ->
    assertI (topValueE (Some (translate_exp ty)) ~at:at) ~at:at
  | _ ->
    assertI (topValueE None) ~at:at

let insert_pop e =
  let consts = [ "CONST"; "VCONST" ] in

  let e' =
    let open Il in
    match e.it with
    | CaseE ([{it = Atom name; _}]::_ as tag, tup) when List.mem name consts ->
      let tup' =
        match tup.it with
        | TupE (ty :: exps) ->
          let ty' =
            match ty.it with
            | CallE _ ->
              let var, typ = if name = "CONST" then "nt_0", "numtype" else "vt_0", "vectype" in
              VarE (var $ no_region) $$ no_region % (VarT (typ $ no_region, []) $ no_region)
            | _ -> ty
          in
          { tup with it = TupE (ty' :: exps) }
        | _ -> tup
      in
      { e with it = CaseE (tag, tup') }
    | _ -> e
  in

  [ insert_assert e; popI (translate_exp e') ~at:e'.at ]

let insert_nop instrs = match instrs with [] -> [ nopI () ] | _ -> instrs


(* Assume that only the iter variable is unbound *)
let is_unbound vars e =
  match e.it with
  | Il.IterE (_, (ListN (e', _), _))
    when not (Il.Free.subset (Il.Free.free_exp e') vars) -> true
  | _ -> false

let get_unbound e =
  match e.it with
  | Il.IterE (_, (ListN ({ it = VarE id; _ }, _), _)) -> id.it
  | _ -> error e.at
    (sprintf "cannot get_unbound: not an iter expression `%s`" (Il.Print.string_of_exp e))


let rec translate_rhs exp =
  let at = exp.at in
  match exp.it with
  (* Trap *)
  | Il.CaseE ([{it = Atom "TRAP"; _}]::_, _) -> [ trapI () ~at:at ]
  (* Execute instrs
   * TODO: doing this based on variable name is too ad-hoc. Need smarter way. *)
  | Il.IterE ({ it = VarE id; _ }, (Il.List, _))
  | Il.IterE ({ it = SubE ({ it = VarE id; _ }, _, _); _}, (Il.List, _))
    when String.starts_with ~prefix:"instr" id.it ->
    [ executeseqI (translate_exp exp) ~at:at ]
  | Il.IterE ({ it = CaseE ([{it = Atom "CALL"; _} as atom]::_, _); _ }, (Opt, [ (id, _) ])) ->
    let new_name = varE (id.it ^ "_0") in
    [ ifI (isDefinedE (varE id.it),
      [
        letI (optE (Some new_name), varE id.it) ~at:at;
        executeI (caseE (translate_atom atom, [ new_name ])) ~at:at
      ],
      []) ~at:at ]
  (* Push *)
  | Il.SubE _ | IterE _ -> [ pushI (translate_exp exp) ~at:at ]
  | Il.CaseE ([{it = Atom id; _}]::_, _) when List.mem id [
      (* TODO: Consider automating this *)
      "CONST";
      "VCONST";
      "REF.I31_NUM";
      "REF.STRUCT_ADDR";
      "REF.ARRAY_ADDR";
      "REF.FUNC_ADDR";
      "REF.HOST_ADDR";
      "REF.EXTERN";
      "REF.NULL"
    ] -> [ pushI (translate_exp exp) ~at:at ]
  (* multiple rhs' *)
  | Il.CatE (e1, e2) -> translate_rhs e1 @ translate_rhs e2
  | Il.ListE es -> List.concat_map translate_rhs es
  (* Frame *)
  | Il.CaseE (
      [ { it = Il.Atom "FRAME_"; _ } as atom ] :: _,
      { it =
        Il.TupE [
          { it = Il.VarE arity; _ };
          { it = Il.VarE fid; _ };
          { it = Il.ListE [ le ]; _ };
        ];
        _;
      }
    ) ->
    [
      letI (varE "F", frameE (Some (varE arity.it), varE fid.it)) ~at:at;
      enterI (varE "F", listE ([caseE (translate_atom atom, [])]), translate_rhs le) ~at:at;
    ]
  (* TODO: Label *)
  | Il.CaseE (
      [ { it = Atom "LABEL_"; _ } as atom ] :: _,
      { it = Il.TupE [ arity; e1; e2 ]; _ }
    ) ->
    (
    let le = labelE (translate_exp arity, translate_exp e1) ~at:at in
    let at = e2.at in
    match e2.it with
    | Il.CatE (ve, ie) ->
      [
        letI (varE "L", le) ~at:at;
        enterI (varE "L", catE (translate_exp ie, listE ([caseE (translate_atom atom, [])])), [pushI (translate_exp ve)]) ~at:at;
      ]
    | _ ->
      [
        letI (varE "L", le) ~at:at;
        enterI (varE "L", catE(translate_exp e2, listE ([caseE (translate_atom atom, [])])), []) ~at:at;
      ]
    )
  (* Execute instr *)
  | Il.CaseE ([{it = Atom _; _} as atom]::_, argexp) ->
      [ executeI (caseE (translate_atom atom, translate_argexp argexp)) ~at:at ]
  | Il.CaseE ([[]; [{it = Il.Semicolon; _}]; []], {it = TupE [ se; rhs ]; _}) -> (
    let push_instrs = translate_rhs rhs in
    let at = se.at in
    match se.it with
    | Il.CaseE ([[]; [{it = Il.Semicolon; _}]; []], _)
    | Il.VarE _ -> push_instrs
    | Il.CallE (f, ae) -> push_instrs @ [ performI (f.it, translate_args ae) ~at:at ]
    | _ -> error_exp se "state expression" )
  | _ -> error_exp exp "expression on rhs of reduction"


let lhs_id_ref = ref 0
let lhs_prefix = "y_"
let init_lhs_id () = lhs_id_ref := 0
let get_lhs_name () =
  let lhs_id = !lhs_id_ref in
  lhs_id_ref := (lhs_id + 1);
  varE (lhs_prefix ^ (lhs_id |> string_of_int))


let rec contains_name e = match e.it with
  | VarE _ | SubE _ -> true
  | IterE (e', _, _) -> contains_name e'
  | _ -> false

let extract_non_names =
  List.fold_left_map (fun acc e ->
    if contains_name e then acc, e
    else
      let fresh = get_lhs_name () in
      [ e, fresh ] @ acc, fresh
  ) []

let contains_diff target_ns e =
  let free_ns = free_expr e in
  not (IdSet.is_empty free_ns) && IdSet.disjoint free_ns target_ns

let extract_diff lhs rhs ids cont =
  let at = lhs.at in
  match lhs.it with
  (* TODO: Make this actually consider the targets *)
  | CallE (f, args) ->
    let hds, tl = Util.Lib.List.split_last args in
    let new_lhs = tl in
    let new_rhs = callE ("inverse_of_" ^ f, hds @ [ rhs ]) ~at:at in
    new_lhs, new_rhs, cont
  | _ ->
    let conds = ref [] in
    let target_ns = IdSet.of_list (List.map it ids) in
    let pre_expr = (fun e ->
      if not (contains_diff target_ns e) then
        e
      else
        let new_e = get_lhs_name () in
        conds := !conds @ [ binE (EqOp, new_e, e) ];
        new_e
    ) in
    let walker = Al.Walk.walk_expr { Al.Walk.default_config with
      pre_expr;
      stop_cond_expr = contains_diff target_ns;
    } in
    let new_lhs = walker lhs in
    new_lhs, rhs, List.fold_right (fun c il -> [ ifI (c, il, []) ]) !conds cont


let rec translate_bindings ids cont bindings =
  List.fold_right (fun (l, r) cont ->
    match l with
    | _ when IdSet.is_empty (free_expr l) -> [ ifI (binE (EqOp, r, l), cont, []) ]
    | _ -> translate_letpr l r ids cont
  ) bindings cont


and translate_letpr lhs rhs ids cont =
  let lhs, rhs, cont = extract_diff lhs rhs ids cont in
  let lhs_at = lhs.at in
  let rhs_at = rhs.at in
  let at = over_region [ lhs_at; rhs_at ] in
  match lhs.it with
  | CaseE (tag, es) ->
    let bindings, es' = extract_non_names es in
    [
      ifI (
        isCaseOfE (rhs, tag),
        letI (caseE (tag, es') ~at:lhs_at, rhs) ~at:at :: translate_bindings ids cont bindings,
        []
      );
    ]
  | ListE es ->
    let bindings, es' = extract_non_names es in
    if List.length es >= 2 then (* TODO: remove this. This is temporarily for a pure function returning stores *)
    letI (listE es' ~at:lhs_at, rhs) ~at:at :: translate_bindings ids cont bindings
    else
    [
      ifI
        ( binE (EqOp, lenE rhs, numE (Z.of_int (List.length es))),
          letI (listE es' ~at:lhs_at, rhs) ~at:at :: translate_bindings ids cont bindings,
          [] );
    ]
  | OptE None ->
    [
      ifI
        ( unE (NotOp, isDefinedE rhs),
          cont,
          [] );
    ]
  | OptE (Some ({ it = VarE _; _ })) ->
    [
      ifI
        ( isDefinedE rhs,
          letI (lhs, rhs) ~at:at :: cont,
          [] );
     ]
  | OptE (Some e) ->
    let fresh = get_lhs_name() in
    [
      ifI
        ( isDefinedE rhs,
          letI (optE (Some fresh) ~at:lhs_at, rhs) ~at:at :: translate_letpr e fresh ids cont,
          [] );
     ]
  | BinE (AddOp, a, b) ->
    [
      ifI
        ( binE (GeOp, rhs, b),
          letI (a, binE (SubOp, rhs, b) ~at:at) ~at:at :: cont,
          [] );
    ]
  | CatE (prefix, suffix) ->
    let handle_list e =
      match e.it with
      | ListE es ->
        let bindings', es' = extract_non_names es in
        Some (numE (Z.of_int (List.length es))), bindings', listE es'
      | IterE (({ it = VarE _; _ } | { it = SubE _; _ }), _, ListN (e', None)) ->
        Some e', [], e
      | _ ->
        None, [], e in
    let length_p, bindings_p, prefix' = handle_list prefix in
    let length_s, bindings_s, suffix' = handle_list suffix in
    (* TODO: This condition should be injected by sideconditions pass *)
    let cond = match length_p, length_s with
      | None, None -> yetE ("Nondeterministic assignment target: " ^ Al.Print.string_of_expr lhs)
      | Some l, None
      | None, Some l -> binE (GeOp, lenE rhs, l)
      | Some l1, Some l2 -> binE (EqOp, lenE rhs, binE (AddOp, l1, l2))
    in
    [
      ifI
        ( cond,
          letI (catE (prefix', suffix') ~at:lhs_at, rhs) ~at:at
            :: translate_bindings ids cont (bindings_p @ bindings_s),
          [] );
    ]
  | SubE (s, t) ->
    [
      ifI
        ( hasTypeE (rhs, t),
          letI (varE s ~at:lhs_at, rhs) ~at:at :: cont,
          [] )
    ]
  | VarE s when s = "f" || String.starts_with ~prefix:"f_" s ->
    letI (lhs, rhs) ~at:at :: cont
  | VarE s when s = "s" || String.starts_with ~prefix:"s'" s -> (* HARDCODE: hide state *)
    ( match rhs.it with
    | CallE (func, args) -> performI (func, args) ~at:rhs_at :: cont
    | _ -> letI (lhs, rhs) ~at:at :: cont )
  | _ -> letI (lhs, rhs) ~at:at :: cont

(* HARDCODE: Translate each RulePr manually based on their names *)
let translate_rulepr id exp =
  let at = id.at in
  match id.it, translate_argexp exp with
  | "Eval_expr", [z; lhs; _; rhs] ->
    [
      (* TODO: not pushing store without store remover transpiler *)
      pushI (frameE (None, z));
      letI (rhs, callE ("eval_expr", [ lhs ])) ~at:at;
      popI (frameE (None, z));
    ]
  | "Ref_ok", [_s; ref; rt] ->
    [ letI (rt, callE ("ref_type_of", [ ref ]) ~at:at) ~at:at ]
  | "Reftype_sub", [_C; rt1; rt2] ->
    [ ifI (matchE (rt1, rt2) ~at:at, [], []) ~at:at ]
  | _ ->
    print_yet exp.at "translate_rulepr" ("`" ^ Il.Print.string_of_exp exp ^ "`");
    [ yetI ("TODO: translate_rulepr " ^ id.it) ~at:at ]

let rec translate_iterpr pr (iter, ids) =
  let instrs = translate_prem pr in
  let iter', ids' = translate_iter iter, IdSet.of_list (List.map (fun (id, _) -> id.it) ids) in
  let lhs_iter = match iter' with | ListN (e, _) -> ListN (e, None) | _ -> iter' in

  let distribute_iter lhs rhs =
    let lhs_ids = IdSet.elements (IdSet.inter (free_expr lhs) ids') in
    let rhs_ids = IdSet.elements (IdSet.inter (free_expr rhs) ids') in

    assert (List.length (lhs_ids @ rhs_ids) > 0);
    iterE (lhs, lhs_ids, lhs_iter) ~at:lhs.at, iterE (rhs, rhs_ids, iter') ~at:rhs.at
  in

  let post_instr i =
    let at = i.at in
    match i.it with
    | LetI (lhs, rhs) -> [ letI (distribute_iter lhs rhs) ~at:at ]
    | IfI (cond, il1, il2) ->
        let cond_ids = IdSet.elements (IdSet.inter (free_expr cond) ids') in
        [ ifI (iterE (cond, cond_ids, iter') ~at:cond.at, il1, il2) ~at:at ]
    | _ -> [ i ]
  in
  let walk_config = { Al.Walk.default_config with post_instr } in
  Al.Walk.walk_instrs walk_config instrs

and translate_prem prem =
  let at = prem.at in
  match prem.it with
  | Il.IfPr exp -> [ ifI (translate_exp exp, [], []) ~at:at ]
  | Il.ElsePr -> [ otherwiseI [] ~at:at ]
  | Il.LetPr (exp1, exp2, ids) ->
    init_lhs_id ();
    translate_letpr (translate_exp exp1) (translate_exp exp2) ids []
  | Il.RulePr (id, _, exp) -> translate_rulepr id exp
  | Il.IterPr (pr, exp) -> translate_iterpr pr exp


(* Insert `target` at the innermost if instruction *)
let rec insert_instrs target il =
  match Util.Lib.List.split_last_opt il with
  | Some ([], { it = OtherwiseI il'; _ }) -> [ otherwiseI (il' @ insert_nop target) ]
  | Some (h, { it = IfI (cond, il', []); _ }) ->
    h @ [ ifI (cond, insert_instrs (insert_nop target) il' , []) ]
  | _ -> il @ target


(* `premise list` -> `instr list` (return instructions) -> `instr list` *)
let translate_prems =
  List.fold_right (fun prem il -> translate_prem prem |> insert_instrs il)

let get_tup_exps c =
  match c.it with
  | Il.CaseE ([[]; [{it = Il.Semicolon; _}]; []], {it = TupE [ e1; e2 ]; _}) -> e1, e2
  | _ -> failwith "Invalid config"

let split_config ce =
  try
    let state, e = get_tup_exps ce in
    let sto, f = get_tup_exps state in
    sto, f, e
  with _ -> error ce.at
    (sprintf "cannot split `%s` into store, frame and rhs" (Il.Print.string_of_exp ce))

(* s; f; e -> `expr * expr * instr list` *)
let translate_config ce =
  let sto, f, e = split_config ce in

  if is_store sto && is_frame f then
    translate_exp sto, translate_exp f, translate_rhs e
  else
    error ce.at
      (sprintf "cannot translate `%s` into store, frame and rhs" (Il.Print.string_of_exp ce))

let translate_helper_body name clause =
  match clause.it with
  | Il.DefD (_, _, re, prems) ->
    (* TODO: Remove hack *)
    let return_instrs =
      if name = "instantiate" then
        translate_config re |> return_instrs_of_instantiate
      else if name = "invoke" then
        translate_config re |> return_instrs_of_invoke
      else
        [ returnI (Some (translate_exp re)) ]
    in
    translate_prems prems return_instrs

(* Main translation for helper functions *)
let translate_helper partial_funcs def =
  match def.it with
  | Il.DecD (id, _, _, clauses) when List.length clauses > 0 ->
    let name = id.it in
    let unified_clauses = Il2il.unify_defs clauses in
    let args = List.hd unified_clauses |> args_of_clause in
    let params =
      args
      |> translate_args
      |> List.map
        Walk.(walk_expr { default_config with pre_expr = Transpile.remove_sub })
    in
    let blocks = List.map (translate_helper_body name) unified_clauses in
    let body =
      blocks
      |> Transpile.merge_blocks
      |> Transpile.enhance_readability
      |> if List.mem id partial_funcs then Fun.id else Transpile.ensure_return in

    Some (FuncA (name, params, body))
  | _ -> None


(* Translating helper functions *)
let translate_helpers il =
  (* Get list of partial functions *)
  let get_partial_func def =
    let is_partial_hint hint = hint.Il.hintid.it = "partial" in
    match def.it with
    | Il.HintD { it = Il.DecH (id, hints); _ } when List.exists is_partial_hint hints ->
      Some (id)
    | _ -> None
  in
  let partial_funcs = List.filter_map get_partial_func il in

  List.filter_map (translate_helper partial_funcs) il


let rec kind_of_context e =
  match e.it with
  | Il.CaseE ([{it = Il.Atom "FRAME_"; _} as atom]::_, _) -> translate_atom atom 
  | Il.CaseE ([{it = Il.Atom "LABEL_"; _} as atom]::_, _) -> translate_atom atom 
  | Il.CaseE ([[]; [{it = Il.Semicolon; _}]; []], e')
  | Il.ListE [ e' ]
  | Il.TupE [_ (* z *); e'] -> kind_of_context e'
  | _ -> error e.at "cannot get a frame or label from lhs of the reduction rule"

let in_same_context (lhs1, _, _) (lhs2, _, _) =
  kind_of_context lhs1 = kind_of_context lhs2

let group_contexts xs =
  List.fold_left (fun acc x ->
    let g1, g2 = List.partition (fun g -> in_same_context (List.hd g) x) acc in
    match g1 with
    | [] -> [ x ] :: acc
    | [ g ] -> (x :: g) :: g2
    | _ -> failwith "group_contexts: duplicate groups"
    ) [] xs |> List.rev

let un_unify (lhs, rhs, prems) =
  let new_lhs, new_prems = List.fold_left (fun (lhs, ps) p ->
    match p.it with
    | Il.LetPr (e1, ({ it = Il.VarE uvar; _} as u), _) when Il2il.is_unified_id uvar.it ->
      let new_lhs = Il2il.transform_expr (fun e2 -> if Il.Eq.eq_exp e2 u then e1 else e2) lhs in
      new_lhs, ps
    | _ -> lhs, ps @ [ p ]
  ) (lhs, []) prems in
  new_lhs, rhs, new_prems

let insert_deferred = function
  | None -> Fun.id
  | Some exp ->
    (* Translate deferred lhs *)
    let deferred_instrs = insert_pop exp in

    (* Find unbound variable *)
    let unbound_variable = get_unbound exp in

    (* Insert the translated instructions right after the binding *)
    let f instr =
      match instr.it with
      | LetI (lhs, _) when free_expr lhs |> IdSet.mem unbound_variable ->
        instr :: deferred_instrs
      | _ -> [ instr ] in

    let walk_config = { Al.Walk.default_config with post_instr = f } in
    Al.Walk.walk_instrs walk_config

(* `reduction` -> `instr list` *)
let translate_reduction deferred reduction =
  let _, rhs, prems = reduction in

  (* Translate rhs *)
  translate_rhs rhs
  |> insert_nop
  (* Translate premises *)
  |> translate_prems prems
  (* Translate and insert deferred pop instructions *)
  |> insert_deferred deferred


let insert_pop_winstr vars = function
  | h :: t when is_unbound vars h -> List.concat_map insert_pop t, Some h
  | vs -> List.concat_map insert_pop vs, None

let translate_context_winstr winstr =
  let at = winstr.at in
  match winstr.it with
  (* Frame *)
  | Il.CaseE ([{it = Il.Atom "FRAME_"; _}]::_, args) ->
    (match args.it with
    | Il.TupE [arity; name; inner_exp] ->
      [
        letI (translate_exp name, getCurFrameE ()) ~at:at;
        letI (translate_exp arity, arityE (translate_exp name)) ~at:at;
        insert_assert inner_exp;
        popI (translate_exp inner_exp) ~at:at;
        insert_assert winstr;
        exitI () ~at:at
      ]
    | _ -> error_exp args "argument of frame"
    )
  (* Label *)
  | Il.CaseE ([{it = Il.Atom "LABEL_"; _}]::_, { it = Il.TupE [ _n; _instrs; vals ]; _ }) ->
    [
      (* TODO: append Jump instr *)
      popallI (translate_exp vals) ~at:at;
      insert_assert winstr;
      exitI () ~at:at
    ]
  | _ -> []

let translate_context ctx vs =
  let at = ctx.at in
  let first_vs, last_v = Util.Lib.List.split_last vs in
  match ctx.it with
  | Il.CaseE ([{it = Il.Atom "LABEL_"; _}]::_, { it = Il.TupE [ n; instrs; _hole ]; _ }) ->
    [
      letI (varE "L", getCurLabelE ()) ~at:at;
      letI (translate_exp n, arityE (varE "L")) ~at:at;
      letI (translate_exp instrs, contE (varE "L")) ~at:at;
    ] @ List.map (fun v -> popI (translate_exp v) ~at:at) first_vs @
    [
      popallI (translate_exp last_v) ~at:at;
      exitI () ~at:at
    ]
  | Il.CaseE ([{it = Il.Atom "FRAME_"; _}]::_, { it = Il.TupE [ n; _f; _hole ]; _ }) ->
    [
      letI (varE "F", getCurFrameE ()) ~at:at;
      letI (translate_exp n, arityE (varE "F")) ~at:at;
    ] @ List.map (fun v -> popI (translate_exp v)) first_vs @
    [
      popallI (translate_exp last_v) ~at:at;
      exitI () ~at:at
    ]
  | _ -> [ yetI "TODO: translate_context" ~at:at ]

let translate_context_rgroup lhss sub_algos inner_params =
  List.fold_right2 (fun lhs algo acc ->
    match algo with
    | RuleA (_, params, body) ->
      if Option.is_none !inner_params then inner_params := Some params;
      let kind = kind_of_context lhs in
      [ ifI (
        contextKindE (kind, getCurContextE ()),
        body,
        acc ) ]
    | _ -> assert false)
  lhss sub_algos []


let rec split_lhs_stack' ?(note : Il.typ option) name stack ctxs instrs =
  let target = upper name in
  match stack with
  | [] ->
    let typ = Option.get note in
    let tag = [[Il.Atom target $$ typ.at % ref "instr"]] in
    let winstr = Il.CaseE (tag, Il.TupE [] |> wrap top) |> wrap typ in
    ctxs @ [ ([], instrs), None ], winstr
  | hd :: tl ->
    match hd.it with
    | Il.CaseE (({it = Il.Atom name'; _}::_)::_, _) when name' = target || name' = target ^ "_"
      -> ctxs @ [ (tl, instrs), None ], hd
    | Il.CaseE (tag, ({it = Il.TupE args; _} as e)) ->
      let list_arg = List.find is_list args in
      let inner_stack = list_arg |> flatten |> List.rev in
      let holed_args = List.map (fun x -> if x = list_arg then hole else x) args in
      let ctx = { hd with it = Il.CaseE (tag, { e with it = Il.TupE holed_args }) } in

      split_lhs_stack' name inner_stack (ctxs @ [ ((tl, instrs), Some ctx) ]) []
    | _ ->
      split_lhs_stack' ~note:(hd.note) name tl ctxs (hd :: instrs)

let split_lhs_stack name stack = split_lhs_stack' name stack [] []


let rec translate_rgroup' context winstr instr_name rgroup =
  let inner_params = ref None in
  let instrs =
    match context with
    | [ (vs, []), None ] ->
      let pop_instrs, defer_opt = vs |> insert_pop_winstr (Il.Free.free_exp winstr) in
      let inner_pop_instrs = translate_context_winstr winstr in

      let instrs' =
        match rgroup |> Util.Lib.List.split_last with
        (* Either case: No premise for the last reduction rule *)
        | hds, (_, rhs, []) when List.length hds > 0 ->
          assert (defer_opt = None);
          let blocks = List.map (translate_reduction None) hds in
          let body1 = Transpile.merge_blocks blocks in
          let body2 = translate_rhs rhs |> insert_nop in
          eitherI (body1, body2) |> Transpile.push_either
        (* Normal case *)
        | _ ->
          let blocks = List.map (translate_reduction defer_opt) rgroup in
          Transpile.merge_blocks blocks
      in

      pop_instrs @ inner_pop_instrs @ instrs'
    (* The target instruction is inside a context *)
    | [ ([], []), Some context ; (vs, _is), None ] ->
      let head_instrs = translate_context context vs in
      let body_instrs = List.map (translate_reduction None) rgroup |> List.concat in
      head_instrs @ body_instrs
    (* The target instruction is inside different contexts (i.e. return in both label and frame) *)
    | [ ([], [ _ ]), None ] ->
      (try
      let unified_sub_groups =
        rgroup
        |> List.map un_unify
        |> group_contexts
        |> List.map (fun g -> Il2il.unify_lhs (instr_name, g)) in

      let lhss = List.map (fun (_, g) -> lhs_of_rgroup g) unified_sub_groups in
      let sub_algos = List.map translate_rgroup unified_sub_groups in
      translate_context_rgroup lhss sub_algos inner_params
      with _ ->
        [ yetI "TODO: It is likely that the value stack of two rules are different" ])
    | _ -> [ yetI "TODO: translate_rgroup" ] in
  !inner_params, instrs


(* Main translation for reduction rules
 * `rgroup` -> `Backend-prose.Algo` *)
and translate_rgroup (instr_name, rgroup) =
  let lhs, _, _ = List.hd rgroup in
  let state_instr, lhs_pure = split_state lhs in
  let lhs_stack = lhs_pure |> flatten |> List.rev in
  let context, winstr = split_lhs_stack instr_name lhs_stack in

  let inner_params, instrs = translate_rgroup' context winstr instr_name rgroup in

  let name =
    match winstr.it with
<<<<<<< HEAD
    | Il.CaseE ((({it = Il.Atom _; _} as atom)::_)::_, _) -> translate_atom atom
    | _ -> failwith "unreachable"
=======
    | Il.CaseE (({it = Il.Atom winstr_name; note; _}::_)::_, _) -> (winstr_name, !note)
    | _ -> assert false
>>>>>>> 753f0174
  in
  let al_params =
    match inner_params with
    | None ->
      if instr_name = "frame" || instr_name = "label"
      then []
      else
        get_params winstr |> List.map translate_exp
    | Some params -> params
  in
  (* TODO: refactor transpiles *)
  let al_params' =
    List.map
      Walk.(walk_expr { default_config with pre_expr = Transpile.remove_sub })
      al_params
  in
  let body =
    state_instr @ instrs
    |> insert_nop
    |> Transpile.enhance_readability
    |> Transpile.infer_assert
  in
  RuleA (name, al_params', body)


let rule_to_tup rule =
  match rule.it with
  | Il.RuleD (_, _, _, exp, prems) ->
    match exp.it with
    | Il.TupE [ lhs; rhs ] -> lhs, rhs, prems
    | _ -> error_exp exp "form of reduction rule"


(* group reduction rules that have same name *)
let rec group_rules = function
  | [] -> []
  | h :: t ->
    let name = name_of_rule h in
    let t1, t2 =
      List.partition (fun rule -> name_of_rule rule = name) t in
    let grouped_rules = (h :: t1) |> List.map rule_to_tup in
    (name, grouped_rules) :: group_rules t2

(* extract rules except Steps/..., Step/pure and Step/read *)
let extract_rules def =
  match def.it with
  | Il.RelD (id, _, _, rules) when String.starts_with ~prefix:"Step" id.it ->
    let condition rule =
      match rule.it with
      | Il.RuleD (id', _, _, _, _) ->
        id.it <> "Steps" && id'.it <> "pure" && id'.it <> "read"
    in
    List.filter condition rules
  | _ -> []

(* Translating reduction rules *)
let translate_rules il =
  (* Extract rules *)
  il
  |> List.concat_map extract_rules
  (* Group rules that have the same names *)
  |> group_rules
  (* Unify lhs *)
  |> List.map Il2il.unify_lhs
  (* Translate reduction group into algorithm *)
  |> List.map translate_rgroup


(* Entry *)
let translate il =
  let il = List.concat_map flatten_rec il in
  let algos = translate_helpers il @ translate_rules il in

  (* Transpile *)
  (* Can be turned off *)
  List.map Transpile.remove_state algos<|MERGE_RESOLUTION|>--- conflicted
+++ resolved
@@ -191,13 +191,8 @@
       | {it = Il.Atom _; _} as atom, fieldexp ->
         let atom = translate_atom atom in
         let expr = translate_exp fieldexp in
-<<<<<<< HEAD
         Record.add atom expr acc
-      | _ -> fail_on_exp exp "AL record expression"
-=======
-        Record.add (name, !note) expr acc
       | _ -> error_exp exp "AL record expression"
->>>>>>> 753f0174
     in
     let record = List.fold_left f Record.empty expfields in
     strE record ~at:at
@@ -271,15 +266,9 @@
     | Il.RootP -> []
     | Il.IdxP (p, e) -> (translate_path' p) @ [ idxP (translate_exp e) ~at:at ]
     | Il.SliceP (p, e1, e2) -> (translate_path' p) @ [ sliceP (translate_exp e1, translate_exp e2) ~at:at ]
-<<<<<<< HEAD
     | Il.DotP (p, ({it = Atom _; _} as atom)) ->
       (translate_path' p) @ [ dotP (translate_atom atom) ~at:at ]
-    | _ -> failwith "unreachable"
-=======
-    | Il.DotP (p, {it = Atom a; note; _}) ->
-      (translate_path' p) @ [ dotP (a, !note) ~at:at ]
     | _ -> assert false
->>>>>>> 753f0174
   in
   translate_path' path
 
@@ -946,13 +935,8 @@
 
   let name =
     match winstr.it with
-<<<<<<< HEAD
     | Il.CaseE ((({it = Il.Atom _; _} as atom)::_)::_, _) -> translate_atom atom
-    | _ -> failwith "unreachable"
-=======
-    | Il.CaseE (({it = Il.Atom winstr_name; note; _}::_)::_, _) -> (winstr_name, !note)
     | _ -> assert false
->>>>>>> 753f0174
   in
   let al_params =
     match inner_params with
