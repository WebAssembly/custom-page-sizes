open Al
open Ast
open Free
open Al_util
open Printf
open Util
open Source

module Il =
struct
  module Atom = El.Atom
  include Il
  include Ast
  include Print
  include Atom
end


(* Errors *)

let error at msg = Error.error at "prose translation" msg

let error_exp exp typ =
  error exp.at (sprintf "unexpected %s: `%s`" typ (Il.Print.string_of_exp exp))

(* Helpers *)

let check_type_of_exp (ty: string) (exp: Il.exp) =
  match exp.note.it with
  | Il.VarT (id, []) when id.it = ty -> true
  | _ -> false

let is_state: Il.exp -> bool = check_type_of_exp "state"
let is_store: Il.exp -> bool = check_type_of_exp "store"
let is_frame: Il.exp -> bool = check_type_of_exp "frame"
let is_config: Il.exp -> bool = check_type_of_exp "config"

let split_config (exp: Il.exp): Il.exp * Il.exp =
  assert(is_config exp);
  match exp.it with
  | Il.CaseE ([[]; [{it = Il.Semicolon; _}]; []], {it = TupE [ e1; e2 ]; _})
  when is_state e1 -> e1, e2
  | _ -> assert(false)

let split_state (exp: Il.exp): Il.exp * Il.exp =
  assert(is_state exp);
  match exp.it with
  | Il.CaseE ([[]; [{it = Il.Semicolon; _}]; []], {it = TupE [ e1; e2 ]; _})
  when is_store e1 && is_frame e2 -> e1, e2
  | _ -> assert(false)

let is_list expr =
  match expr.it with
  | Il.CatE _ | Il.ListE _ -> true
  | _ -> false

let rec to_exp_list' (exp: Il.exp): Il.exp list =
  match exp.it with
  | Il.CatE (exp1, exp2) -> to_exp_list' exp1 @ to_exp_list' exp2
  | Il.ListE exps -> List.concat_map to_exp_list' exps
  | _ -> [ exp ]
let to_exp_list (exp: Il.exp): Il.exp list = to_exp_list' exp |> List.rev

let flatten_rec def =
  match def.it with
  | Il.RecD defs -> defs
  | _ -> [ def ]

let get_params winstr =
  match winstr.it with
  | Il.CaseE (_, { it = Il.TupE exps; _ }) -> exps
  | Il.CaseE (_, exp) -> [ exp ]
  | _ -> error winstr.at
    (sprintf "cannot get params of wasm instruction `%s`" (Il.Print.string_of_exp winstr))

let lhs_of_rgroup rgroup =
  let (lhs, _, _) = (List.hd rgroup).it in
  lhs

let name_of_rule rule =
  match rule.it with
  | Il.RuleD (id, _, _, _, _) ->
    String.split_on_char '-' id.it |> List.hd

let args_of_clause clause =
  match clause.it with
  | Il.DefD (_, args, _, _) -> args

let upper = String.uppercase_ascii
let wrap typ e = e $$ no_region % typ

let top = Il.VarT ("TOP" $ no_region, []) $ no_region
let hole = Il.TextE "_" |> wrap top

<<<<<<< HEAD
=======
let insert_nop instrs = match instrs with [] -> [ nopI () ] | _ -> instrs

(* Insert `target` at the innermost if instruction *)
let rec insert_instrs target il =
  match Util.Lib.List.split_last_opt il with
  | Some ([], { it = OtherwiseI il'; _ }) -> [ otherwiseI (il' @ insert_nop target) ]
  | Some (h, { it = IfI (cond, il', []); _ }) ->
    h @ [ ifI (cond, insert_instrs (insert_nop target) il' , []) ]
  | _ -> il @ target


(** Translation *)

>>>>>>> e4d628c2
(* `Il.atom` -> `atom` *)
let translate_atom atom = atom.it, atom.note.Il.Atom.def

(* `Il.iter` -> `iter` *)
let rec translate_iter = function
  | Il.Opt -> Opt
  | Il.List1 -> List1
  | Il.List -> List
  | Il.ListN (e, id_opt) ->
    ListN (translate_exp e, Option.map (fun id -> id.it) id_opt)

(* `Il.exp` -> `expr` *)
and translate_exp exp =
  let at = exp.at in
  let note = exp.note in
  match exp.it with
  | Il.NatE n -> numE n ~at:at ~note:note
  | Il.BoolE b -> boolE b ~at:at ~note:note
  (* List *)
  | Il.LenE inner_exp -> lenE (translate_exp inner_exp) ~at:at ~note:note
  | Il.ListE exps -> listE (List.map translate_exp exps) ~at:at ~note:note
  | Il.IdxE (exp1, exp2) ->
    accE (translate_exp exp1, idxP (translate_exp exp2)) ~at:at ~note:note
  | Il.SliceE (exp1, exp2, exp3) ->
    accE (translate_exp exp1, sliceP (translate_exp exp2, translate_exp exp3)) ~at:at ~note:note
  | Il.CatE (exp1, exp2) -> catE (translate_exp exp1, translate_exp exp2) ~at:at ~note:note
  (* Variable *)
  | Il.VarE id -> varE id.it ~at:at ~note:note
  | Il.SubE ({ it = Il.VarE id; _}, { it = VarT (t, _); _ }, _) -> subE (id.it, t.it) ~at:at ~note:note
  | Il.SubE (inner_exp, _, _) -> translate_exp inner_exp
  | Il.IterE (inner_exp, (iter, ids)) ->
    let names = List.map (fun (id, _) -> id.it) ids in
    iterE (translate_exp inner_exp, names, translate_iter iter) ~at:at ~note:note
  (* property access *)
  | Il.DotE (inner_exp, ({it = Atom _; _} as atom)) ->
    accE (translate_exp inner_exp, dotP (translate_atom atom)) ~at:at ~note:note
  (* conacatenation of records *)
  | Il.CompE (inner_exp, { it = Il.StrE expfields; _ }) ->
    (* assumption: CompE is only used with at least one literal *)
    let nonempty e = (match e.it with ListE [] | OptE None -> false | _ -> true) in
    List.fold_left
      (fun acc extend_exp -> match extend_exp with
      | {it = Il.Atom _; _} as atom, fieldexp ->
        let extend_expr = translate_exp fieldexp in
        if nonempty extend_expr then
          extE (acc, [ dotP (translate_atom atom) ], extend_expr, Back) ~at:at ~note:note
        else
          acc
      | _ -> error_exp exp "AL record expression")
      (translate_exp inner_exp) expfields
  | Il.CompE ({ it = Il.StrE expfields; _ }, inner_exp) ->
    (* assumption: CompE is only used with at least one literal *)
    let nonempty e = (match e.it with ListE [] | OptE None -> false | _ -> true) in
    List.fold_left
      (fun acc extend_exp -> match extend_exp with
      | {it = Il.Atom _; _} as atom, fieldexp ->
        let extend_expr = translate_exp fieldexp in
        if nonempty extend_expr then
          extE (acc, [ dotP (translate_atom atom) ], extend_expr, Front) ~at:at ~note:note
        else
          acc
      | _ -> error_exp exp "AL record expression")
      (translate_exp inner_exp) expfields
  (* extension of record field *)
  | Il.ExtE (base, path, v) -> extE (translate_exp base, translate_path path, translate_exp v, Back) ~at:at ~note:note
  (* update of record field *)
  | Il.UpdE (base, path, v) -> updE (translate_exp base, translate_path path, translate_exp v) ~at:at ~note:note
  (* Binary / Unary operation *)
  | Il.UnE (op, exp) ->
    let exp' = translate_exp exp in
    let op = match op with
    | Il.NotOp -> NotOp
    | Il.MinusOp _ -> MinusOp
    | _ -> error_exp exp "AL unary expression"
    in
    unE (op, exp') ~at:at ~note:note
  | Il.BinE (op, exp1, exp2) ->
    let lhs = translate_exp exp1 in
    let rhs = translate_exp exp2 in
    let op =
      match op with
      | Il.AddOp _ -> AddOp
      | Il.SubOp _ -> SubOp
      | Il.MulOp _ -> MulOp
      | Il.DivOp _ -> DivOp
      | Il.ModOp _ -> ModOp
      | Il.ExpOp _ -> ExpOp
      | Il.AndOp -> AndOp
      | Il.OrOp -> OrOp
      | Il.ImplOp -> ImplOp
      | Il.EquivOp -> EquivOp
    in
    binE (op, lhs, rhs) ~at:at ~note:note
  | Il.CmpE (op, exp1, exp2) ->
    let lhs = translate_exp exp1 in
    let rhs = translate_exp exp2 in
    let compare_op =
      match op with
      | Il.EqOp -> EqOp
      | Il.NeOp -> NeOp
      | Il.LtOp _ -> LtOp
      | Il.GtOp _ -> GtOp
      | Il.LeOp _ -> LeOp
      | Il.GeOp _ -> GeOp
    in
    binE (compare_op, lhs, rhs) ~at:at ~note:note
  (* Set operation *)
  | Il.MemE (exp1, exp2) ->
    let lhs = translate_exp exp1 in
    let rhs = translate_exp exp2 in
    memE (lhs, rhs) ~at:at ~note:note
  (* Tuple *)
  | Il.TupE [e] -> translate_exp e
  | Il.TupE exps -> tupE (List.map translate_exp exps) ~at:at ~note:note
  (* Call *)
  | Il.CallE (id, args) -> callE (id.it, translate_args args) ~at:at ~note:note
  (* Record expression *)
  | Il.StrE expfields ->
    let f acc = function
      | {it = Il.Atom _; _} as atom, fieldexp ->
        let atom = translate_atom atom in
        let expr = translate_exp fieldexp in
        Record.add atom expr acc
      | _ -> error_exp exp "AL record expression"
    in
    let record = List.fold_left f Record.empty expfields in
    strE record ~at:at ~note:note
  (* CaseE *)
  | Il.CaseE (op, e) -> (
    let exps =
      match e.it with
      | TupE exps -> exps
      | _ -> [ e ]
    in
    match (op, exps) with
    (* Constructor *)
    (* TODO: Need a better way to convert these CaseE into ConstructE *)
    | [ [ {it = Il.Atom "MUT"; _} as atom ]; [ {it = Il.Quest; _} ]; [] ],
      [ { it = Il.OptE (Some { it = Il.TupE []; _ }); _}; t ] ->
      tupE [ caseE (translate_atom atom, []); translate_exp t ] ~at:at ~note:note
    | [ [ {it = Il.Atom "MUT"; _} ]; [ {it = Il.Quest; _} ]; [] ],
      [ { it = Il.IterE ({ it = Il.TupE []; _ }, (Il.Opt, [])); _}; t ] ->
      tupE [ iterE (varE "mut", ["mut"], Opt); translate_exp t ] ~at:at ~note:note
    | [ []; [ {it = Il.Atom "PAGE"; _} as atom ] ], el ->
      caseE (translate_atom atom, List.map translate_exp el) ~at:at ~note:note
    | [ [ {it = Il.Atom "NULL"; _} as atom ]; [ {it = Il.Quest; _} ] ], el ->
      caseE (translate_atom atom, List.map translate_exp el) ~at:at ~note:note
    | [ {it = Il.Atom _; _} as atom ] :: ll, el
      when List.for_all (function ([] | [ {it = (Il.Star | Il.Quest); _} ]) -> true | _ -> false) ll ->
      caseE (translate_atom atom, List.map translate_exp el) ~at:at ~note:note
    | [ [{it = Il.LBrack; _}]; [{it = Il.Dot2; _}]; [{it = Il.RBrack; _}] ], [ e1; e2 ] ->
      tupE [ translate_exp e1; translate_exp e2 ] ~at:at ~note:note
    | (({it = Il.Atom _; _} as atom)::_)::_, _ ->
        caseE (translate_atom atom, translate_argexp e) ~at:at ~note:note
    | [ []; [] ], [ e1 ] -> translate_exp e1
    | [ []; []; [] ], [ e1; e2 ] ->
      tupE [ translate_exp e1; translate_exp e2 ] ~at:at ~note:note
    | [ []; [{it = Il.Semicolon; _}]; [] ], [ e1; e2 ] ->
      tupE [ translate_exp e1; translate_exp e2 ] ~at:at ~note:note
    | [ []; [{it = Il.Arrow; _} as atom]; [] ], [ e1; e2 ] ->
      infixE (translate_exp e1, translate_atom atom, translate_exp e2) ~at:at ~note:note
    | [ []; [{it = Il.Arrow; _} as atom]; []; [] ], [ e1; e2; e3 ] ->
      infixE (translate_exp e1, translate_atom atom, catE (translate_exp e2, translate_exp e3)) ~at:at ~note:note
    | [ []; [{it = Il.ArrowSub; _} as atom]; []; [] ], [ e1; e2; e3 ] ->
      infixE (translate_exp e1, translate_atom atom, catE (translate_exp e2, translate_exp e3)) ~at:at ~note:note
    | [ []; [{it = Il.Atom _; _} as atom]; [] ], [ e1; e2 ] ->
      infixE (translate_exp e1, translate_atom atom, translate_exp e2) ~at:at ~note:note
    | _ -> yetE (Il.Print.string_of_exp exp) ~at:at ~note:note)
  | Il.UncaseE (e, op) -> (
    match op with
    | [ []; [] ] -> translate_exp e
    | _ -> yetE (Il.Print.string_of_exp exp) ~at:at ~note:note)
  | Il.ProjE (e, 0) -> translate_exp e
  | Il.OptE inner_exp -> optE (Option.map translate_exp inner_exp) ~at:at ~note:note
  (* Yet *)
  | _ -> yetE (Il.Print.string_of_exp exp) ~at:at ~note:note

(* `Il.exp` -> `expr list` *)
and translate_argexp exp =
  match exp.it with
  | Il.TupE el -> List.map translate_exp el
  | _ -> [ translate_exp exp ]

(* `Il.arg list` -> `expr list` *)
and translate_args args = List.concat_map ( fun arg ->
  match arg.it with
  | Il.ExpA el -> [ translate_exp el ]
  | Il.TypA _ -> []
  | Il.DefA _ -> [] (* TODO: handle functions *) ) args

(* `Il.path` -> `path list` *)
and translate_path path =
  let rec translate_path' path =
    let at = path.at in
    match path.it with
    | Il.RootP -> []
    | Il.IdxP (p, e) -> (translate_path' p) @ [ idxP (translate_exp e) ~at:at ]
    | Il.SliceP (p, e1, e2) -> (translate_path' p) @ [ sliceP (translate_exp e1, translate_exp e2) ~at:at ]
    | Il.DotP (p, ({it = Atom _; _} as atom)) ->
      (translate_path' p) @ [ dotP (translate_atom atom) ~at:at ]
    | _ -> assert false
  in
  translate_path' path

let insert_assert exp =
  let at = exp.at in
  match exp.it with
  | Il.CaseE ([{it = Il.Atom "FRAME_"; _}]::_, _) ->
    assertI (topFrameE ()) ~at:at
  | Il.IterE (_, (Il.ListN (e, None), _)) ->
    assertI (topValuesE (translate_exp e) ~at:at) ~at:at
  | Il.CaseE ([{it = Il.Atom "LABEL_"; _}]::_, { it = Il.TupE [ _n; _instrs; _vals ]; _ }) ->
    assertI (topLabelE () ~at:at) ~at:at
  | Il.CaseE ([{it = Il.Atom "CONST"; _}]::_, { it = Il.TupE (ty :: _); _ }) ->
    assertI (topValueE (Some (translate_exp ty)) ~at:at) ~at:at
  | _ ->
    assertI (topValueE None) ~at:at

let insert_pop e =
  let consts = [ "CONST"; "VCONST" ] in

  let e' =
    let open Il in
    match e.it with
    | CaseE ([{it = Atom name; _}]::_ as tag, tup) when List.mem name consts ->
      let tup' =
        match tup.it with
        | TupE (ty :: exps) ->
          let ty' =
            match ty.it with
            | CallE _ ->
              let var, typ = if name = "CONST" then "nt_0", "numtype" else "vt_0", "vectype" in
              VarE (var $ no_region) $$ no_region % (VarT (typ $ no_region, []) $ no_region)
            | _ -> ty
          in
          { tup with it = TupE (ty' :: exps) }
        | _ -> tup
      in
      { e with it = CaseE (tag, tup') }
    | _ -> e
  in

  [ insert_assert e; popI (translate_exp e') ~at:e'.at ]


(* Assume that only the iter variable is unbound *)
let is_unbound vars e =
  match e.it with
  | Il.IterE (_, (ListN (e', _), _))
    when not (Il.Free.subset (Il.Free.free_exp e') vars) -> true
  | _ -> false

let get_unbound e =
  match e.it with
  | Il.IterE (_, (ListN ({ it = VarE id; _ }, _), _)) -> id.it
  | _ -> error e.at
    (sprintf "cannot get_unbound: not an iter expression `%s`" (Il.Print.string_of_exp e))


let rec translate_rhs exp =
  let at = exp.at in
  match exp.it with
  (* Trap *)
  | Il.CaseE ([{it = Atom "TRAP"; _}]::_, _) -> [ trapI () ~at:at ]
  (* Execute instrs
   * TODO: doing this based on variable name is too ad-hoc. Need smarter way. *)
  | Il.IterE ({ it = VarE id; _ }, (List, _))
  | Il.IterE ({ it = SubE ({ it = VarE id; _ }, _, _); _}, (List, _))
    when String.starts_with ~prefix:"instr" id.it ->
      [executeseqI (translate_exp exp) ~at:at ]
  | Il.VarE id | Il.SubE ({ it = VarE id; _ }, _, _)
    when String.starts_with ~prefix:"instr" id.it ->
      [ executeI (translate_exp exp) ~at:at ]
  | Il.IterE (_, (Opt, _)) ->
      (* TODO: need AL expression for unwrapping option *)
    let tmp_name = varE "instr_0" in
    [ ifI (
      isDefinedE (translate_exp exp),
      [ letI (optE (Some tmp_name), translate_exp exp) ~at:at; executeI tmp_name ],
      []
    ) ~at:at ]
  (* Push *)
  | Il.SubE _ | CallE _ | IterE _ -> [ pushI (translate_exp exp) ~at:at ]
  | Il.CaseE ([{it = Atom id; _}]::_, _) when List.mem id [
      (* TODO: Consider automating this *)
      "CONST";
      "VCONST";
      "REF.I31_NUM";
      "REF.STRUCT_ADDR";
      "REF.ARRAY_ADDR";
      "REF.FUNC_ADDR";
      "REF.HOST_ADDR";
      "REF.EXTERN";
      "REF.NULL"
    ] -> [ pushI (translate_exp exp) ~at:at ]
  (* multiple rhs' *)
  | Il.CatE (e1, e2) -> translate_rhs e1 @ translate_rhs e2
  | Il.ListE es -> List.concat_map translate_rhs es
  (* Frame *)
  | Il.CaseE (
      [ { it = Il.Atom "FRAME_"; _ } as atom ] :: _,
      { it =
        Il.TupE [
          { it = Il.VarE arity; _ };
          { it = Il.VarE fid; _ };
          { it = Il.ListE [ le ]; _ };
        ];
        _;
      }
    ) ->
    [
      letI (varE "F", frameE (Some (varE arity.it), varE fid.it)) ~at:at;
      enterI (varE "F", listE ([caseE (translate_atom atom, [])]), translate_rhs le) ~at:at;
    ]
  (* Label *)
  | Il.CaseE (

      [ { it = Atom "LABEL_"; _ } as atom ] :: _,
      { it = Il.TupE [ arity; e1; e2 ]; _ }
    ) ->
    (
    let le = labelE (translate_exp arity, translate_exp e1) ~at:at in
    let at = e2.at in
    match e2.it with
    | Il.CatE (ve, ie) ->
      [
        letI (varE "L", le) ~at:at;
        enterI (varE "L", catE (translate_exp ie, listE ([caseE (translate_atom atom, [])])), [pushI (translate_exp ve)]) ~at:at;
      ]
    | _ ->
      [
        letI (varE "L", le) ~at:at;
        enterI (varE "L", catE(translate_exp e2, listE ([caseE (translate_atom atom, [])])), []) ~at:at;
      ]
    )
  (* Execute instr *)
  | Il.CaseE ([{it = Atom _; _} as atom]::_, argexp) ->
      [ executeI (caseE (translate_atom atom, translate_argexp argexp)) ~at:at ]
  (* Config *)
  | _ when is_config exp ->
    let state, rhs = split_config exp in
    (match state.it with
    | Il.CallE (f, ae) ->
      translate_rhs rhs @ [ performI (f.it, translate_args ae) ~at:state.at ]
    | _ -> translate_rhs rhs
    )
  | _ -> error_exp exp "expression on rhs of reduction"


let lhs_id_ref = ref 0
let lhs_prefix = "y_"
let init_lhs_id () = lhs_id_ref := 0
let get_lhs_name () =
  let lhs_id = !lhs_id_ref in
  lhs_id_ref := (lhs_id + 1);
  varE (lhs_prefix ^ (lhs_id |> string_of_int))


let rec contains_name e = match e.it with
  | VarE _ | SubE _ -> true
  | IterE (e', _, _) -> contains_name e'
  | _ -> false

let extract_non_names =
  List.fold_left_map (fun acc e ->
    if contains_name e then acc, e
    else
      let fresh = get_lhs_name () in
      [ e, fresh ] @ acc, fresh
  ) []

let contains_diff target_ns e =
  let free_ns = free_expr e in
  not (IdSet.is_empty free_ns) && IdSet.disjoint free_ns target_ns

let handle_partial_bindings lhs rhs ids =
  match lhs.it with
  (* TODO: Make this actually consider the targets *)
  | CallE (_, _) ->
    lhs, rhs, []
  | _ ->
    let conds = ref [] in
    let target_ns = IdSet.of_list ids in
    let pre_expr = (fun e ->
      if not (contains_diff target_ns e) then
        e
      else (
        let new_e = get_lhs_name () in
        conds := !conds @ [ binE (EqOp, new_e, e) ];
        new_e
      )
    ) in
    let walker = Al.Walk.walk_expr { Al.Walk.default_config with
      pre_expr;
      stop_cond_expr = contains_diff target_ns;
    } in
    let new_lhs = walker lhs in
    new_lhs, rhs, List.fold_left (fun il c -> [ ifI (c, il, []) ]) [] !conds

let rec translate_bindings ids bindings =
  List.fold_right (fun (l, r) cont ->
    match l with
    | _ when IdSet.is_empty (free_expr l) -> [ ifI (binE (EqOp, r, l), [], []) ]
    | _ -> insert_instrs cont (handle_special_lhs l r ids)
  ) bindings []

and handle_inverse_function lhs rhs free_ids =
  (* Helper functions *)
  let contains_ids ids expr =
    ids
    |> IdSet.of_list
    |> IdSet.disjoint (free_expr expr)
    |> not
  in
  let contains_free = contains_ids free_ids in
  let rhs2args e =
    match e.it with
    | TupE el -> el
    | _ -> [e]
  in
  let args2lhs args = if List.length args = 1 then List.hd args else tupE args in

  (* Get function name and arguments *)
  let f, args =
    match lhs.it with
    | CallE (f, args) -> f, args
    | _ -> assert (false);
  in

  (* All arguments are free *)
  if List.for_all contains_free args then
    let new_lhs = args2lhs args in
    let new_rhs = invCallE (f, [], rhs2args rhs) ~at:lhs.at ~note:lhs.note in
    handle_special_lhs new_lhs new_rhs free_ids

  (* Some arguments are free *)
  else if List.exists contains_free args then
    (* Distinguish free arguments and bound arguments *)
    let free_args_with_index, bound_args =
      args
      |> List.mapi (fun i arg ->
          if contains_free arg then Some (arg, i), None
          else None, Some arg
        )
      |> List.split
    in
    let bound_args = List.filter_map (fun x -> x) bound_args in
    let free_args, indices =
      free_args_with_index
      |> List.filter_map (fun x -> x)
      |> List.split
    in

    (* Free argument become new lhs & InvCallE become new rhs *)
    let new_lhs = args2lhs free_args in
    let new_rhs = invCallE (f, indices, bound_args @ rhs2args rhs) ~at:lhs.at ~note:lhs.note in

    (* Recursively translate new_lhs and new_rhs *)
    handle_special_lhs new_lhs new_rhs free_ids

  (* No argument is free *)
  else
    Print.string_of_expr lhs
    |> sprintf "lhs expression %s doesn't contain free variable"
    |> error lhs.at


and handle_special_lhs lhs rhs free_ids =

  let at = over_region [ lhs.at; rhs.at ] in
  match lhs.it with
  (* Handle inverse function call *)
  | CallE _ -> handle_inverse_function lhs rhs free_ids
  (* Normal cases *)
  | CaseE (tag, es) ->
    let bindings, es' = extract_non_names es in
    [
      ifI (
        isCaseOfE (rhs, tag),
        letI (caseE (tag, es') ~at:lhs.at, rhs) ~at:at :: translate_bindings free_ids bindings,
        []
      );
    ]
  | ListE es ->
    let bindings, es' = extract_non_names es in
    if List.length es >= 2 then (* TODO: remove this. This is temporarily for a pure function returning stores *)
    letI (listE es' ~at:lhs.at, rhs) ~at:at :: translate_bindings free_ids bindings
    else
    [
      ifI
        ( binE (EqOp, lenE rhs, numE (Z.of_int (List.length es))),
          letI (listE es' ~at:lhs.at, rhs) ~at:at :: translate_bindings free_ids bindings,
          [] );
    ]
  | OptE None ->
    [
      ifI
        ( unE (NotOp, isDefinedE rhs),
          [],
          [] );
    ]
  | OptE (Some ({ it = VarE _; _ })) ->
    [
      ifI
        ( isDefinedE rhs,
          [letI (lhs, rhs) ~at:at],
          [] );
     ]
  | OptE (Some e) ->
    let fresh = get_lhs_name() in
    [
      ifI
        ( isDefinedE rhs,
          letI (optE (Some fresh) ~at:lhs.at, rhs) ~at:at :: handle_special_lhs e fresh free_ids,
          [] );
     ]
  | BinE (AddOp, a, b) ->
    [
      ifI
        ( binE (GeOp, rhs, b),
          [letI (a, binE (SubOp, rhs, b) ~at:at) ~at:at],
          [] );
    ]
  | CatE (prefix, suffix) ->
    let handle_list e =
      match e.it with
      | ListE es ->
        let bindings', es' = extract_non_names es in
        Some (numE (Z.of_int (List.length es))), bindings', listE es'
      | IterE (({ it = VarE _; _ } | { it = SubE _; _ }), _, ListN (e', None)) ->
        Some e', [], e
      | _ ->
        None, [], e in
    let length_p, bindings_p, prefix' = handle_list prefix in
    let length_s, bindings_s, suffix' = handle_list suffix in
    (* TODO: This condition should be injected by sideconditions pass *)
    let cond = match length_p, length_s with
      | None, None -> yetE ("Nondeterministic assignment target: " ^ Al.Print.string_of_expr lhs)
      | Some l, None
      | None, Some l -> binE (GeOp, lenE rhs, l)
      | Some l1, Some l2 -> binE (EqOp, lenE rhs, binE (AddOp, l1, l2))
    in
    [
      ifI
        ( cond,
          letI (catE (prefix', suffix') ~at:lhs.at, rhs) ~at:at
            :: translate_bindings free_ids (bindings_p @ bindings_s),
          [] );
    ]
  | SubE (s, t) ->
    [
      ifI
        ( hasTypeE (rhs, t),
          [letI (varE s ~at:lhs.at, rhs) ~at:at],
          [] )
    ]
  | _ -> [letI (lhs, rhs) ~at:at]

let translate_letpr lhs rhs free_ids =
  (* Translate *)
  let al_lhs, al_rhs = translate_exp lhs, translate_exp rhs in
  let al_ids = List.map it free_ids in

  (* Handle partial bindings *)
  let al_lhs', al_rhs', cond_instrs = handle_partial_bindings al_lhs al_rhs al_ids in

  (* Construct binding instructions *)
  let instrs = handle_special_lhs al_lhs' al_rhs' al_ids in

  (* Insert conditions *)
  if List.length cond_instrs = 0 then instrs
  else insert_instrs cond_instrs instrs


(* HARDCODE: Translate each RulePr manually based on their names *)
let translate_rulepr id exp =
  let at = id.at in
  match id.it, translate_argexp exp with
  | "Eval_expr", [z; lhs; _; rhs] ->
    (* Note: State is automatically converted into frame by remove_state *)
    [
      pushI (frameE (None, z));
      letI (rhs, callE ("eval_expr", [ lhs ])) ~at:at;
      popI (frameE (None, z));
    ]
  | "Ref_type", [_s; ref; rt] ->
    [ letI (rt, callE ("ref_type_of", [ ref ]) ~at:at) ~at:at ]
  | "Reftype_sub", [_C; rt1; rt2] ->
    [ ifI (matchE (rt1, rt2) ~at:at, [], []) ~at:at ]
  | _ ->
    print_yet exp.at "translate_rulepr" ("`" ^ Il.Print.string_of_exp exp ^ "`");
    [ yetI ("TODO: translate_rulepr " ^ id.it) ~at:at ]

let rec translate_iterpr pr (iter, ids) =
  let instrs = translate_prem pr in
  let iter', ids' = translate_iter iter, IdSet.of_list (List.map (fun (id, _) -> id.it) ids) in
  let lhs_iter = match iter' with | ListN (e, _) -> ListN (e, None) | _ -> iter' in

  let distribute_iter lhs rhs =
    let lhs_ids = IdSet.elements (IdSet.inter (free_expr lhs) ids') in
    let rhs_ids = IdSet.elements (IdSet.inter (free_expr rhs) ids') in

    assert (List.length (lhs_ids @ rhs_ids) > 0);
    iterE (lhs, lhs_ids, lhs_iter) ~at:lhs.at, iterE (rhs, rhs_ids, iter') ~at:rhs.at
  in

  let post_instr i =
    let at = i.at in
    match i.it with
    | LetI (lhs, rhs) -> [ letI (distribute_iter lhs rhs) ~at:at ]
    | IfI (cond, il1, il2) ->
        let cond_ids = IdSet.elements (IdSet.inter (free_expr cond) ids') in
        [ ifI (iterE (cond, cond_ids, iter') ~at:cond.at, il1, il2) ~at:at ]
    | _ -> [ i ]
  in
  let walk_config = { Al.Walk.default_config with post_instr } in
  Al.Walk.walk_instrs walk_config instrs

and translate_prem prem =
  let at = prem.at in
  match prem.it with
  | Il.IfPr exp -> [ ifI (translate_exp exp, [], []) ~at:at ]
  | Il.ElsePr -> [ otherwiseI [] ~at:at ]
  | Il.LetPr (exp1, exp2, ids) ->
    init_lhs_id ();
    translate_letpr exp1 exp2 ids
  | Il.RulePr (id, _, exp) -> translate_rulepr id exp
  | Il.IterPr (pr, exp) -> translate_iterpr pr exp


(* `premise list` -> `instr list` (return instructions) -> `instr list` *)
let translate_prems =
  List.fold_right (fun prem il -> translate_prem prem |> insert_instrs il)

(* s; f; e -> `expr * expr * instr list` *)
let get_config_return_instrs name exp at =
  assert(is_config exp);
  let state, rhs = split_config exp in
  let store, f = split_state state in

  let config = translate_exp store, translate_exp f, translate_rhs rhs in
  (* HARDCODE: hardcoding required for config returning helper functions *)
  match name with
  | "instantiate" -> Manual.return_instrs_of_instantiate config
  | "invoke" -> Manual.return_instrs_of_invoke config
  | _ ->
    error at
      (sprintf "Helper function that returns config requires hardcoding: %s" name)

let translate_helper_body name clause =
  let Il.DefD (_, _, exp, prems) = clause.it in
  let return_instrs =
    if is_config exp then
      get_config_return_instrs name exp clause.at
    else
      [ returnI (Some (translate_exp exp)) ]
  in
  translate_prems prems return_instrs

(* Main translation for helper functions *)
let translate_helper partial_funcs def =
  match def.it with
  | Il.DecD (id, _, _, clauses) when List.length clauses > 0 ->
    let name = id.it in
    let unified_clauses = Il2il.unify_defs clauses in
    let args = List.hd unified_clauses |> args_of_clause in
    let params =
      args
      |> translate_args
      |> List.map
        Walk.(walk_expr { default_config with pre_expr = Transpile.remove_sub })
    in
    let blocks = List.map (translate_helper_body name) unified_clauses in
    let body =
<<<<<<< HEAD
      letI (varE "f", getCurFrameE ()) :: Transpile.merge_blocks blocks
      (* |> Transpile.enhance_readability *)
      |> Walk.(walk_instrs { default_config with pre_expr = Transpile.remove_sub })
=======
      Transpile.merge_blocks blocks
      |> Transpile.insert_frame_binding
      |> Transpile.enhance_readability
>>>>>>> e4d628c2
      |> (if List.mem id partial_funcs then Fun.id else Transpile.ensure_return)
      |> Transpile.flatten_if in

    Some (FuncA (name, params, body) $ def.at)
  | _ -> None


(* Translating helper functions *)
let translate_helpers il =
  (* Get list of partial functions *)
  let get_partial_func def =
    let is_partial_hint hint = hint.Il.hintid.it = "partial" in
    match def.it with
    | Il.HintD { it = Il.DecH (id, hints); _ } when List.exists is_partial_hint hints ->
      Some (id)
    | _ -> None
  in
  let partial_funcs = List.filter_map get_partial_func il in

  List.filter_map (translate_helper partial_funcs) il


let rec kind_of_context e =
  match e.it with
  | Il.CaseE ([{it = Il.Atom "FRAME_"; _} as atom]::_, _) -> translate_atom atom
  | Il.CaseE ([{it = Il.Atom "LABEL_"; _} as atom]::_, _) -> translate_atom atom
  | Il.CaseE ([[]; [{it = Il.Semicolon; _}]; []], e')
  | Il.ListE [ e' ]
  | Il.TupE [_ (* z *); e'] -> kind_of_context e'
  | _ -> error e.at "cannot get a frame or label from lhs of the reduction rule"

let in_same_context (lhs1, _, _) (lhs2, _, _) =
  kind_of_context lhs1 = kind_of_context lhs2

let group_contexts xs =
  List.fold_left (fun acc x ->
    let g1, g2 = List.partition (fun g -> in_same_context (List.hd g).it x.it) acc in
    match g1 with
    | [] -> [ x ] :: acc
    | [ g ] -> (x :: g) :: g2
    | _ -> failwith "group_contexts: duplicate groups"
    ) [] xs |> List.rev

let un_unify (lhs, rhs, prems) =
  let new_lhs, new_prems = List.fold_left (fun (lhs, ps) p ->
    match p.it with
    | Il.LetPr (e1, ({ it = Il.VarE uvar; _} as u), _) when Il2il.is_unified_id uvar.it ->
      let new_lhs = Il2il.transform_expr (fun e2 -> if Il.Eq.eq_exp e2 u then e1 else e2) lhs in
      new_lhs, ps
    | _ -> lhs, ps @ [ p ]
  ) (lhs, []) prems in
  new_lhs, rhs, new_prems

let insert_deferred = function
  | None -> Fun.id
  | Some exp ->
    (* Translate deferred lhs *)
    let deferred_instrs = insert_pop exp in

    (* Find unbound variable *)
    let unbound_variable = get_unbound exp in

    (* Insert the translated instructions right after the binding *)
    let f instr =
      match instr.it with
      | LetI (lhs, _) when free_expr lhs |> IdSet.mem unbound_variable ->
        instr :: deferred_instrs
      | _ -> [ instr ] in

    let walk_config = { Al.Walk.default_config with post_instr = f } in
    Al.Walk.walk_instrs walk_config

(* `reduction` -> `instr list` *)
let translate_reduction deferred reduction =
  let _, rhs, prems = reduction.it in

  (* Translate rhs *)
  translate_rhs rhs
  |> insert_nop
  (* Translate premises *)
  |> translate_prems prems
  (* Translate and insert deferred pop instructions *)
  |> insert_deferred deferred


let insert_pop_winstr vars es = match es with
  | [] -> [], None
  | _ ->
    (* ASSUMPTION: The deferred pop is only possible at the bottom of the stack *)
    let (hs, t) = Util.Lib.List.split_last es in
    if is_unbound vars t then
      List.concat_map insert_pop hs, Some t
    else
      List.concat_map insert_pop es, None

let translate_context_winstr winstr =
  let at = winstr.at in
  match winstr.it with
  (* Frame *)
  | Il.CaseE ([{it = Il.Atom "FRAME_"; _} as atom]::_, args) ->
    (match args.it with
    | Il.TupE [arity; name; inner_exp] ->
      [
        letI (translate_exp name, getCurFrameE ()) ~at:at;
        letI (translate_exp arity, arityE (translate_exp name)) ~at:at;
        insert_assert inner_exp;
        popI (translate_exp inner_exp) ~at:at;
        insert_assert winstr;
        exitI (translate_atom atom) ~at:at
      ]
    | _ -> error_exp args "argument of frame"
    )
  (* Label *)
  | Il.CaseE ([{it = Il.Atom "LABEL_"; _} as atom]::_, { it = Il.TupE [ _n; _instrs; vals ]; _ }) ->
    [
      (* TODO: append Jump instr *)
      popallI (translate_exp vals) ~at:at;
      insert_assert winstr;
      exitI (translate_atom atom) ~at:at
    ]
  | _ -> []

let translate_context ctx vs =
  let at = ctx.at in
  let e_vals = iterE (subE ("val", "val"), [ "val" ], List) in
  let vs = List.rev vs in
  let instr_popall = popallI e_vals in
  let instr_pop_context =
    match ctx.it with
    | Il.CaseE ([{it = Il.Atom "LABEL_"; _} as atom]::_, { it = Il.TupE [ n; instrs; _hole ]; _ }) ->
      [
        letI (varE "L", getCurLabelE ()) ~at:at;
        letI (translate_exp n, arityE (varE "L")) ~at:at;
        letI (translate_exp instrs, contE (varE "L")) ~at:at;
        exitI (translate_atom atom) ~at:at
      ]
    | Il.CaseE ([{it = Il.Atom "FRAME_"; _} as atom]::_, { it = Il.TupE [ n; _f; _hole ]; _ }) ->
      [
        letI (varE "f", getCurFrameE ()) ~at:at;
        letI (translate_exp n, arityE (varE "f")) ~at:at;
        exitI (translate_atom atom) ~at:at
      ]
    | _ -> [ yetI "TODO: translate_context" ~at:at ]
  in
  let instr_let =
    match vs with
    | v1 :: v2 :: vs ->
        let e1 = translate_exp v1 in
        let e2 = translate_exp v2 in
        let e_vs = catE (e1, e2) in
        let e =
          List.fold_left
            (fun e_vs v -> catE (e_vs, translate_exp v))
            e_vs vs
        in
        [ letI (e, e_vals) ~at:at ]
    | v :: [] ->
        let e = translate_exp v in
        if Eq.eq_expr e e_vals then []
        else [ letI (e, e_vals) ~at:at ]
    | _ -> []
  in
  instr_popall :: instr_pop_context @ instr_let

let translate_context_rgroup lhss sub_algos inner_params =
  let e_vals = iterE (varE "val", [ "val" ], List) in
  let instr_popall = popallI e_vals in
  let instrs_context =
    List.fold_right2 (fun lhs algo acc ->
      match algo.it with
      | RuleA (_, params, body) ->
        (* Assume that each sub-algorithms are produced by translate_context,
           i.e., they will always contain instr_popall as their first instruction. *)
        assert(Eq.eq_instr (List.hd body) instr_popall);
        if Option.is_none !inner_params then inner_params := Some params;
        let e_cond =
          begin match kind_of_context lhs with
          | Il.Atom.Atom "FRAME_", _ -> topFrameE ()
          | Il.Atom.Atom "LABEL_", _ -> topLabelE ()
          | _ -> error lhs.at "the context is neither a frame nor a label"
          end
        in
        [ ifI (e_cond, List.tl body, acc) ]
      | _ -> assert false)
    lhss sub_algos []
  in
  instr_popall :: instrs_context

let rec split_lhs_stack' ?(note : Il.typ option) name stack ctxs instrs =
  let target = upper name in
  match stack with
  | [] ->
    let typ = Option.get note in
    let tag = [[Il.Atom target $$ typ.at % Il.Atom.info "instr"]] in
    let winstr = Il.CaseE (tag, Il.TupE [] |> wrap top) |> wrap typ in
    ctxs @ [ ([], instrs), None ], winstr
  | hd :: tl ->
    match hd.it with
    | Il.CaseE (({it = Il.Atom name'; _}::_)::_, _) when name' = target || name' = target ^ "_"
      -> ctxs @ [ (tl, instrs), None ], hd
    | Il.CaseE (tag, ({it = Il.TupE args; _} as e)) ->
      let list_arg = List.find is_list args in
      let inner_stack = to_exp_list list_arg in
      let holed_args = List.map (fun x -> if x = list_arg then hole else x) args in
      let ctx = { hd with it = Il.CaseE (tag, { e with it = Il.TupE holed_args }) } in

      split_lhs_stack' name inner_stack (ctxs @ [ ((tl, instrs), Some ctx) ]) []
    | _ ->
      split_lhs_stack' ~note:(hd.note) name tl ctxs (hd :: instrs)

let split_lhs_stack name stack = split_lhs_stack' name stack [] []


let rec translate_rgroup' context winstr instr_name rgroup =
  let inner_params = ref None in
  let instrs =
    match context with
    | [ (vs, []), None ] ->
      let pop_instrs, defer_opt = vs |> insert_pop_winstr (Il.Free.free_exp winstr) in
      let inner_pop_instrs = translate_context_winstr winstr in

      let instrs' =
        match rgroup |> Util.Lib.List.split_last with
        (* Either case: No premise for the last reduction rule *)
        | hds, { it = (_, rhs, []); _ } when List.length hds > 0 ->
          assert (defer_opt = None);
          let blocks = List.map (translate_reduction None) hds in
          let body1 = Transpile.merge_blocks blocks in
          let body2 = translate_rhs rhs |> insert_nop in
          eitherI (body1, body2) |> Transpile.push_either
        (* Normal case *)
        | _ ->
          let blocks = List.map (translate_reduction defer_opt) rgroup in
          Transpile.merge_blocks blocks
      in

      pop_instrs @ inner_pop_instrs @ instrs'
    (* The target instruction is inside a context *)
    | [ ([], []), Some context ; (vs, _is), None ] ->
      let head_instrs = translate_context context vs in
      let body_instrs = List.map (translate_reduction None) rgroup |> List.concat in
      head_instrs @ body_instrs
    (* The target instruction is inside different contexts (i.e. return in both label and frame) *)
    | [ ([], [ _ ]), None ] ->
      (try
      let unified_sub_groups =
        rgroup
        |> List.map (Source.map un_unify)
        |> group_contexts
        |> List.map (fun g -> Il2il.unify_lhs (instr_name, g)) in

      let lhss = List.map (fun (_, g) -> lhs_of_rgroup g) unified_sub_groups in
      let sub_algos = List.map translate_rgroup unified_sub_groups in
      translate_context_rgroup lhss sub_algos inner_params
      with _ ->
        [ yetI "TODO: It is likely that the value stack of two rules are different" ])
    | _ -> [ yetI "TODO: translate_rgroup" ] in
  !inner_params, instrs


(* Main translation for reduction rules
 * `rgroup` -> `Backend-prose.Algo` *)

and get_lhs_stack (exp: Il.exp): Il.exp list =
  if is_config exp then
    split_config exp |> snd |> to_exp_list
  else to_exp_list exp

and translate_rgroup (instr_name, rgroup) =
  let lhs, _, _ = (List.hd rgroup).it in
  (* TODO: Generalize getting current frame *)
  let lhs_stack = get_lhs_stack lhs in
  let context, winstr = split_lhs_stack instr_name lhs_stack in

  let inner_params, instrs = translate_rgroup' context winstr instr_name rgroup in

  let name =
    match winstr.it with
    | Il.CaseE ((({it = Il.Atom _; _} as atom)::_)::_, _) -> translate_atom atom
    | _ -> assert false
  in
  let al_params =
    match inner_params with
    | None ->
      if instr_name = "frame" || instr_name = "label"
      then []
      else
        get_params winstr |> List.map translate_exp
    | Some params -> params
  in
  (* TODO: refactor transpiles *)
  let al_params' =
    List.map
      Walk.(walk_expr { default_config with pre_expr = Transpile.remove_sub })
      al_params
  in
  let body =
    instrs
    |> Transpile.insert_frame_binding
    |> insert_nop
    (* |> Transpile.enhance_readability *)
    |> Walk.(walk_instrs { default_config with pre_expr = Transpile.remove_sub })
    |> Transpile.infer_assert
    |> Transpile.flatten_if
  in

  let at = rgroup
    |> List.map at
    |> over_region in
  RuleA (name, al_params', body) $ at


let rule_to_tup rule =
  match rule.it with
  | Il.RuleD (_, _, _, exp, prems) ->
    match exp.it with
    | Il.TupE [ lhs; rhs ] -> (lhs, rhs, prems) $ rule.at
    | _ -> error_exp exp "form of reduction rule"


(* group reduction rules that have same name *)
let rec group_rules = function
  | [] -> []
  | h :: t ->
    let (rel_id, rule) = h in
    let name = name_of_rule rule in
    let t1, t2 =
      List.partition (fun (_, rule) -> name_of_rule rule = name) t in
    let rules = rule :: List.map (fun (rel_id', rule') ->
      if rel_id = rel_id' then rule' else
        Util.Error.error rule'.at
        "prose transformation"
        "this reduction rule uses a different relation compared to the previous rules"
    ) t1 in
    let tups = List.map rule_to_tup rules in
    (name, tups) :: group_rules t2

(* extract reduction rules for wasm instructions *)
let extract_rules def =
  match def.it with
  | Il.RelD (id, _, _, rules) when List.mem id.it [ "Step"; "Step_read"; "Step_pure" ] ->
    List.filter_map (fun rule ->
      match rule.it with
      | Il.RuleD (id', _, _, _, _) when List.mem id'.it [ "pure"; "read" ] ->
        None
      | _ -> Some (id, rule)
    ) rules
  | _ -> []

(* Translating reduction rules *)
let translate_rules il =
  (* Extract rules *)
  il
  |> List.concat_map extract_rules
  (* Group rules that have the same names *)
  |> group_rules
  (* Unify lhs *)
  |> List.map Il2il.unify_lhs
  (* Translate reduction group into algorithm *)
  |> List.map translate_rgroup


(* Entry *)
let translate il =
  let il = List.concat_map flatten_rec il in
  translate_helpers il @ translate_rules il<|MERGE_RESOLUTION|>--- conflicted
+++ resolved
@@ -92,8 +92,6 @@
 let top = Il.VarT ("TOP" $ no_region, []) $ no_region
 let hole = Il.TextE "_" |> wrap top
 
-<<<<<<< HEAD
-=======
 let insert_nop instrs = match instrs with [] -> [ nopI () ] | _ -> instrs
 
 (* Insert `target` at the innermost if instruction *)
@@ -104,10 +102,8 @@
     h @ [ ifI (cond, insert_instrs (insert_nop target) il' , []) ]
   | _ -> il @ target
 
-
 (** Translation *)
 
->>>>>>> e4d628c2
 (* `Il.atom` -> `atom` *)
 let translate_atom atom = atom.it, atom.note.Il.Atom.def
 
@@ -782,15 +778,10 @@
     in
     let blocks = List.map (translate_helper_body name) unified_clauses in
     let body =
-<<<<<<< HEAD
-      letI (varE "f", getCurFrameE ()) :: Transpile.merge_blocks blocks
+      Transpile.merge_blocks blocks
+      |> Transpile.insert_frame_binding
       (* |> Transpile.enhance_readability *)
       |> Walk.(walk_instrs { default_config with pre_expr = Transpile.remove_sub })
-=======
-      Transpile.merge_blocks blocks
-      |> Transpile.insert_frame_binding
-      |> Transpile.enhance_readability
->>>>>>> e4d628c2
       |> (if List.mem id partial_funcs then Fun.id else Transpile.ensure_return)
       |> Transpile.flatten_if in
 
