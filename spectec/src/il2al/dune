--- conflicted
+++ resolved
@@ -9,12 +9,9 @@
     transpile
     free
     preprocess
-<<<<<<< HEAD
     il_walk
-=======
     encode
     def
     il2al_util
->>>>>>> 2debdbec
   )
 )