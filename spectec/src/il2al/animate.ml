--- conflicted
+++ resolved
@@ -44,7 +44,6 @@
   | Assign frees -> subset (diff (free_prem false prem) {empty with varid = (Set.of_list frees)}) env
   | _ -> false
 
-<<<<<<< HEAD
 (* Rewrite iterexp of IterPr *)
 let rewrite (iter, xes) e =
   let rewrite' e' =
@@ -64,7 +63,7 @@
   match pr with
   | RulePr (id, mixop, e) -> RulePr (id, mixop, new_ e)
   | IfPr e -> IfPr (new_ e)
-  | LetPr _ -> failwith "Unreachable"
+  | LetPr (e1, e2, ids) -> LetPr (new_ e1, new_ e2, ids)
   | ElsePr -> ElsePr
   | IterPr (pr, (iter, xes)) -> IterPr (rewrite_iterexp iterexp pr, (iter, xes |> List.map (fun (x, e) -> (x, new_ e))))
 and rewrite_iterexp iterexp pr = Source.map (rewrite_iterexp' iterexp) pr
@@ -91,8 +90,6 @@
 and recover_iterexp iterexp pr = Source.map (recover_iterexp' iterexp) pr
 
 
-(* iteratively select condition and assignment premises,
-=======
 (* is this assign premise encoded premise for pop? *)
 let is_pop env row =
   is_assign env row &&
@@ -101,7 +98,6 @@
   | _ -> false
 
 (* iteratively select pop, condition and assignment premises,
->>>>>>> 2debdbec
  * effectively sorting the premises as a result. *)
 let rec select_pops prems acc env fb =
   match prems with
