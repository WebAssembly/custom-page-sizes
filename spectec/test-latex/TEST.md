# Preview

```sh
<<<<<<< HEAD
$ (dune exec ../src/exe-watsup/main.exe -- ../spec/*.watsup)
$$
\begin{array}{@{}lrrl@{}}
& \mathit{n} &::=& \mathit{nat} \\
\end{array}
$$

$$
\begin{array}{@{}lrrl@{}}
\mbox{(name)} & \mathit{name} &::=& \mathit{text} \\
\end{array}
$$

\vspace{1ex}

$$
\begin{array}{@{}lrrl@{}}
\mbox{(byte)} & \mathit{byte} &::=& \mathit{nat} \\
\mbox{(32-bit integer)} & \mathit{u{\scriptstyle32}} &::=& \mathit{nat} \\
\end{array}
$$

\vspace{1ex}

$$
\begin{array}{@{}lrrl@{}}
\mbox{(index)} & \mathit{idx} &::=& \mathit{nat} \\
\mbox{(function index)} & \mathit{funcidx} &::=& \mathit{idx} \\
\mbox{(global index)} & \mathit{globalidx} &::=& \mathit{idx} \\
\mbox{(table index)} & \mathit{tableidx} &::=& \mathit{idx} \\
\mbox{(memory index)} & \mathit{memidx} &::=& \mathit{idx} \\
\mbox{(elem index)} & \mathit{elemidx} &::=& \mathit{idx} \\
\mbox{(data index)} & \mathit{dataidx} &::=& \mathit{idx} \\
\mbox{(label index)} & \mathit{labelidx} &::=& \mathit{idx} \\
\mbox{(local index)} & \mathit{localidx} &::=& \mathit{idx} \\
\end{array}
$$

\vspace{1ex}

$$
\begin{array}{@{}lrrl@{}}
\mbox{(number type)} & \mathit{numtype} &::=& \mathsf{i{\scriptstyle32}} ~|~ \mathsf{i{\scriptstyle64}} ~|~ \mathsf{f{\scriptstyle32}} ~|~ \mathsf{f{\scriptstyle64}} \\
\mbox{(vector type)} & \mathit{vectype} &::=& \mathsf{v{\scriptstyle128}} \\
\mbox{(reference type)} & \mathit{reftype} &::=& \mathsf{funcref} ~|~ \mathsf{externref} \\
\mbox{(value type)} & \mathit{valtype} &::=& \mathit{numtype} ~|~ \mathit{vectype} ~|~ \mathit{reftype} ~|~ \mathsf{bot} \\
& {\mathsf{i}}{\mathit{n}} &::=& \mathsf{i{\scriptstyle32}} ~|~ \mathsf{i{\scriptstyle64}} \\
& {\mathsf{f}}{\mathit{n}} &::=& \mathsf{f{\scriptstyle32}} ~|~ \mathsf{f{\scriptstyle64}} \\
\end{array}
$$

$$
\begin{array}{@{}lrrl@{}}
\mbox{(result type)} & \mathit{resulttype} &::=& {\mathit{valtype}^\ast} \\
\mbox{(limits)} & \mathit{limits} &::=& [\mathit{u{\scriptstyle32}} .. \mathit{u{\scriptstyle32}}] \\
\mbox{(global type)} & \mathit{globaltype} &::=& {\mathsf{mut}^?}~\mathit{valtype} \\
\mbox{(function type)} & \mathit{functype} &::=& \mathit{resulttype} \rightarrow \mathit{resulttype} \\
\mbox{(table type)} & \mathit{tabletype} &::=& \mathit{limits}~\mathit{reftype} \\
\mbox{(memory type)} & \mathit{memtype} &::=& \mathit{limits}~\mathsf{i{\scriptstyle8}} \\
\mbox{(element type)} & \mathit{elemtype} &::=& \mathit{reftype} \\
\mbox{(data type)} & \mathit{datatype} &::=& \mathsf{ok} \\
\mbox{(external type)} & \mathit{externtype} &::=& \mathsf{global}~\mathit{globaltype} ~|~ \mathsf{func}~\mathit{functype} ~|~ \mathsf{table}~\mathit{tabletype} ~|~ \mathsf{mem}~\mathit{memtype} \\
\end{array}
$$

\vspace{1ex}

$$
\begin{array}{@{}lrrl@{}}
\mbox{(signedness)} & \mathit{sx} &::=& \mathsf{u} ~|~ \mathsf{s} \\
& \mathit{unop}_{\mathsf{ixx}} &::=& \mathsf{clz} ~|~ \mathsf{ctz} ~|~ \mathsf{popcnt} \\
& \mathit{unop}_{\mathsf{fxx}} &::=& \mathsf{abs} ~|~ \mathsf{neg} ~|~ \mathsf{sqrt} ~|~ \mathsf{ceil} ~|~ \mathsf{floor} ~|~ \mathsf{trunc} ~|~ \mathsf{nearest} \\
& \mathit{binop}_{\mathsf{ixx}} &::=& \mathsf{add} ~|~ \mathsf{sub} ~|~ \mathsf{mul} ~|~ {\mathsf{div\_}}{\mathit{sx}} ~|~ {\mathsf{rem\_}}{\mathit{sx}} \\ &&|&
\mathsf{and} ~|~ \mathsf{or} ~|~ \mathsf{xor} ~|~ \mathsf{shl} ~|~ {\mathsf{shr\_}}{\mathit{sx}} ~|~ \mathsf{rotl} ~|~ \mathsf{rotr} \\
& \mathit{binop}_{\mathsf{fxx}} &::=& \mathsf{add} ~|~ \mathsf{sub} ~|~ \mathsf{mul} ~|~ \mathsf{div} ~|~ \mathsf{min} ~|~ \mathsf{max} ~|~ \mathsf{copysign} \\
& \mathit{testop}_{\mathsf{ixx}} &::=& \mathsf{eqz} \\
& \mathit{testop}_{\mathsf{fxx}} &::=&  \\
& \mathit{relop}_{\mathsf{ixx}} &::=& \mathsf{eq} ~|~ \mathsf{ne} ~|~ {\mathsf{lt\_}}{\mathit{sx}} ~|~ {\mathsf{gt\_}}{\mathit{sx}} ~|~ {\mathsf{le\_}}{\mathit{sx}} ~|~ {\mathsf{ge\_}}{\mathit{sx}} \\
& \mathit{relop}_{\mathsf{fxx}} &::=& \mathsf{eq} ~|~ \mathsf{ne} ~|~ \mathsf{lt} ~|~ \mathsf{gt} ~|~ \mathsf{le} ~|~ \mathsf{ge} \\
& \mathit{unop}_{\mathit{numtype}} &::=& \mathit{unop}_{\mathsf{ixx}} ~|~ \mathit{unop}_{\mathsf{fxx}} \\
& \mathit{binop}_{\mathit{numtype}} &::=& \mathit{binop}_{\mathsf{ixx}} ~|~ \mathit{binop}_{\mathsf{fxx}} \\
& \mathit{testop}_{\mathit{numtype}} &::=& \mathit{testop}_{\mathsf{ixx}} ~|~ \mathit{testop}_{\mathsf{fxx}} \\
& \mathit{relop}_{\mathit{numtype}} &::=& \mathit{relop}_{\mathsf{ixx}} ~|~ \mathit{relop}_{\mathsf{fxx}} \\
& \mathit{cvtop} &::=& \mathsf{convert} ~|~ \mathsf{reinterpret} \\
\end{array}
$$

\vspace{1ex}

$$
\begin{array}{@{}lrrl@{}}
& \mathit{c}_{\mathit{numtype}} &::=& \mathit{nat} \\
& \mathit{c}_{\mathit{vectype}} &::=& \mathit{nat} \\
\end{array}
$$

$$
\begin{array}{@{}lrrl@{}}
\mbox{(block type)} & \mathit{blocktype} &::=& \mathit{functype} \\
\end{array}
$$

$$
\begin{array}{@{}lrrl@{}}
\mbox{(instruction)} & \mathit{instr} &::=& \mathsf{unreachable} \\ &&|&
\mathsf{nop} \\ &&|&
\mathsf{drop} \\ &&|&
\mathsf{select}~{\mathit{valtype}^?} \\ &&|&
\mathsf{block}~\mathit{blocktype}~{\mathit{instr}^\ast} \\ &&|&
\mathsf{loop}~\mathit{blocktype}~{\mathit{instr}^\ast} \\ &&|&
\mathsf{if}~\mathit{blocktype}~{\mathit{instr}^\ast}~\mathsf{else}~{\mathit{instr}^\ast} \\ &&|&
\mathsf{br}~\mathit{labelidx} \\ &&|&
\mathsf{br\_if}~\mathit{labelidx} \\ &&|&
\mathsf{br\_table}~{\mathit{labelidx}^\ast}~\mathit{labelidx} \\ &&|&
\mathsf{call}~\mathit{funcidx} \\ &&|&
\mathsf{call\_indirect}~\mathit{tableidx}~\mathit{functype} \\ &&|&
\mathsf{return} \\ &&|&
\mathit{numtype}.\mathsf{const}~\mathit{c}_{\mathit{numtype}} \\ &&|&
\mathit{numtype} . \mathit{unop}_{\mathit{numtype}} \\ &&|&
\mathit{numtype} . \mathit{binop}_{\mathit{numtype}} \\ &&|&
\mathit{numtype} . \mathit{testop}_{\mathit{numtype}} \\ &&|&
\mathit{numtype} . \mathit{relop}_{\mathit{numtype}} \\ &&|&
{\mathit{numtype}.\mathsf{extend}}{\mathit{n}} \\ &&|&
\mathit{numtype} . {{{{\mathit{cvtop}}{\mathsf{\_}}}{\mathit{numtype}}}{\mathsf{\_}}}{{\mathit{sx}^?}} \\ &&|&
\mathsf{ref.null}~\mathit{reftype} \\ &&|&
\mathsf{ref.func}~\mathit{funcidx} \\ &&|&
\mathsf{ref.is\_null} \\ &&|&
\mathsf{local.get}~\mathit{localidx} \\ &&|&
\mathsf{local.set}~\mathit{localidx} \\ &&|&
\mathsf{local.tee}~\mathit{localidx} \\ &&|&
\mathsf{global.get}~\mathit{globalidx} \\ &&|&
\mathsf{global.set}~\mathit{globalidx} \\ &&|&
\mathsf{table.get}~\mathit{tableidx} \\ &&|&
\mathsf{table.set}~\mathit{tableidx} \\ &&|&
\mathsf{table.size}~\mathit{tableidx} \\ &&|&
\mathsf{table.grow}~\mathit{tableidx} \\ &&|&
\mathsf{table.fill}~\mathit{tableidx} \\ &&|&
\mathsf{table.copy}~\mathit{tableidx}~\mathit{tableidx} \\ &&|&
\mathsf{table.init}~\mathit{tableidx}~\mathit{elemidx} \\ &&|&
\mathsf{elem.drop}~\mathit{elemidx} \\ &&|&
\mathsf{memory.size} \\ &&|&
\mathsf{memory.grow} \\ &&|&
\mathsf{memory.fill} \\ &&|&
\mathsf{memory.copy} \\ &&|&
\mathsf{memory.init}~\mathit{dataidx} \\ &&|&
\mathsf{data.drop}~\mathit{dataidx} \\ &&|&
{\mathit{numtype}.\mathsf{load}}{{({{\mathit{n}}{\mathsf{\_}}}{\mathit{sx}})^?}}~\mathit{u{\scriptstyle32}}~\mathit{u{\scriptstyle32}} \\ &&|&
{\mathit{numtype}.\mathsf{store}}{{\mathit{n}^?}}~\mathit{u{\scriptstyle32}}~\mathit{u{\scriptstyle32}} \\
\mbox{(expression)} & \mathit{expr} &::=& {\mathit{instr}^\ast} \\
\end{array}
$$

\vspace{1ex}

$$
\begin{array}{@{}lrrl@{}}
& \mathit{elemmode} &::=& \mathsf{table}~\mathit{tableidx}~\mathit{expr} ~|~ \mathsf{declare} \\
& \mathit{datamode} &::=& \mathsf{memory}~\mathit{memidx}~\mathit{expr} \\
\mbox{(function)} & \mathit{func} &::=& \mathsf{func}~\mathit{functype}~{\mathit{valtype}^\ast}~\mathit{expr} \\
\mbox{(global)} & \mathit{global} &::=& \mathsf{global}~\mathit{globaltype}~\mathit{expr} \\
\mbox{(table)} & \mathit{table} &::=& \mathsf{table}~\mathit{tabletype} \\
\mbox{(memory)} & \mathit{mem} &::=& \mathsf{memory}~\mathit{memtype} \\
\mbox{(table segment)} & \mathit{elem} &::=& \mathsf{elem}~\mathit{reftype}~{\mathit{expr}^\ast}~{\mathit{elemmode}^?} \\
\mbox{(memory segment)} & \mathit{data} &::=& \mathsf{data}~{\mathit{byte}^\ast}~{\mathit{datamode}^?} \\
\mbox{(start function)} & \mathit{start} &::=& \mathsf{start}~\mathit{funcidx} \\
\mbox{(external use)} & \mathit{externuse} &::=& \mathsf{func}~\mathit{funcidx} ~|~ \mathsf{global}~\mathit{globalidx} ~|~ \mathsf{table}~\mathit{tableidx} ~|~ \mathsf{mem}~\mathit{memidx} \\
\mbox{(export)} & \mathit{export} &::=& \mathsf{export}~\mathit{name}~\mathit{externuse} \\
\mbox{(import)} & \mathit{import} &::=& \mathsf{import}~\mathit{name}~\mathit{name}~\mathit{externtype} \\
\mbox{(module)} & \mathit{module} &::=& \mathsf{module}~{\mathit{import}^\ast}~{\mathit{func}^\ast}~{\mathit{global}^\ast}~{\mathit{table}^\ast}~{\mathit{mem}^\ast}~{\mathit{elem}^\ast}~{\mathit{data}^\ast}~{\mathit{start}^?}~{\mathit{export}^\ast} \\
\end{array}
$$

$$
\begin{array}{@{}lcl@{}l@{}}
\mathrm{Ki} &=& 1024 &  \\
\end{array}
$$

\vspace{1ex}

$$
\begin{array}{@{}lcl@{}l@{}}
\mathrm{min}(0,\, \mathit{j}) &=& 0 &  \\
\mathrm{min}(\mathit{i},\, 0) &=& 0 &  \\
\mathrm{min}(\mathit{i} + 1,\, \mathit{j} + 1) &=& \mathrm{min}(\mathit{i},\, \mathit{j}) &  \\
\end{array}
$$

\vspace{1ex}

$$
\begin{array}{@{}lcl@{}l@{}}
{|\mathsf{i{\scriptstyle32}}|} &=& 32 &  \\
{|\mathsf{i{\scriptstyle64}}|} &=& 64 &  \\
{|\mathsf{f{\scriptstyle32}}|} &=& 32 &  \\
{|\mathsf{f{\scriptstyle64}}|} &=& 64 &  \\
{|\mathsf{v{\scriptstyle128}}|} &=& 128 &  \\
\end{array}
$$

\vspace{1ex}

$$
\begin{array}{@{}lcl@{}l@{}}
\mathrm{test}_{\mathit{sub}_{\mathsf{atom}_{22}}}(\mathit{n}_{3_{\mathsf{atom}_{\mathit{y}}}}) &=& 0 &  \\
\end{array}
$$

$$
\begin{array}{@{}lcl@{}l@{}}
{\mathrm{curried}}_{\mathit{n}_{1}}(\mathit{n}_{2}) &=& \mathit{n}_{1} + \mathit{n}_{2} &  \\
\end{array}
$$

$$
\begin{array}{@{}lrrl@{}}
& \mathit{testfuse} &::=& {\mathsf{ab}}_{\mathit{nat}}\,\,\mathit{nat}~\mathit{nat} \\ &&|&
{\mathsf{cd}}_{\mathit{nat}}\,\mathit{nat}~\mathit{nat} \\ &&|&
{\mathsf{ef\_}}{\mathit{nat}}~\mathit{nat}~\mathit{nat} \\ &&|&
{{\mathsf{gh}}_{\mathit{nat}}}{\mathit{nat}}~\mathit{nat} \\ &&|&
{{\mathsf{ij}}_{\mathit{nat}}}{\mathit{nat}}~\mathit{nat} \\ &&|&
{\mathsf{kl\_ab}}{\mathit{nat}}~\mathit{nat}~\mathit{nat} \\ &&|&
{\mathsf{mn\_}}{\mathsf{ab}}~\mathit{nat}~\mathit{nat}~\mathit{nat} \\ &&|&
{{\mathsf{op\_}}{\mathsf{ab}}}{\mathit{nat}}~\mathit{nat}~\mathit{nat} \\ &&|&
{{\mathsf{qr}}_{\mathit{nat}}}{\mathsf{ab}}~\mathit{nat}~\mathit{nat} \\
\mbox{(context)} & \mathit{context} &::=& \{\; \begin{array}[t]{@{}l@{}}
\mathsf{func}~{\mathit{functype}^\ast},\; \mathsf{global}~{\mathit{globaltype}^\ast},\; \mathsf{table}~{\mathit{tabletype}^\ast},\; \mathsf{mem}~{\mathit{memtype}^\ast},\; \\
  \mathsf{elem}~{\mathit{elemtype}^\ast},\; \mathsf{data}~{\mathit{datatype}^\ast},\; \\
  \mathsf{local}~{\mathit{valtype}^\ast},\; \mathsf{label}~{\mathit{resulttype}^\ast},\; \mathsf{return}~{\mathit{resulttype}^?} \;\}\end{array} \\
\end{array}
$$

\vspace{1ex}

$\boxed{{ \vdash }\;\mathit{limits} : \mathit{nat}}$

$\boxed{{ \vdash }\;\mathit{functype} : \mathsf{ok}}$

$\boxed{{ \vdash }\;\mathit{globaltype} : \mathsf{ok}}$

$\boxed{{ \vdash }\;\mathit{tabletype} : \mathsf{ok}}$

$\boxed{{ \vdash }\;\mathit{memtype} : \mathsf{ok}}$

$\boxed{{ \vdash }\;\mathit{externtype} : \mathsf{ok}}$

\vspace{1ex}

$$
\begin{array}{@{}c@{}}\displaystyle
\frac{
\mathit{n}_{1} \leq \mathit{n}_{2} \leq \mathit{k}
}{
{ \vdash }\;[\mathit{n}_{1} .. \mathit{n}_{2}] : \mathit{k}
} \, {[\textsc{\scriptsize K{-}limits}]}
\qquad
\end{array}
$$

$$
\begin{array}{@{}c@{}}\displaystyle
\frac{
}{
{ \vdash }\;\mathit{ft} : \mathsf{ok}
} \, {[\textsc{\scriptsize K{-}func}]}
\qquad
\end{array}
$$

$$
\begin{array}{@{}c@{}}\displaystyle
\frac{
}{
{ \vdash }\;\mathit{gt} : \mathsf{ok}
} \, {[\textsc{\scriptsize K{-}global}]}
\qquad
\end{array}
$$

$$
\begin{array}{@{}c@{}}\displaystyle
\frac{
{ \vdash }\;\mathit{lim} : {2^{32}} - 1
}{
{ \vdash }\;\mathit{lim}~\mathit{rt} : \mathsf{ok}
} \, {[\textsc{\scriptsize K{-}table}]}
\qquad
\end{array}
$$

$$
\begin{array}{@{}c@{}}\displaystyle
\frac{
{ \vdash }\;\mathit{lim} : {2^{16}}
}{
{ \vdash }\;\mathit{lim}~\mathsf{i{\scriptstyle8}} : \mathsf{ok}
} \, {[\textsc{\scriptsize K{-}mem}]}
\qquad
\end{array}
$$

\vspace{1ex}

$$
\begin{array}{@{}c@{}}\displaystyle
\frac{
{ \vdash }\;\mathit{functype} : \mathsf{ok}
}{
{ \vdash }\;\mathsf{func}~\mathit{functype} : \mathsf{ok}
} \, {[\textsc{\scriptsize K{-}extern{-}func}]}
\qquad
\end{array}
$$

$$
\begin{array}{@{}c@{}}\displaystyle
\frac{
{ \vdash }\;\mathit{globaltype} : \mathsf{ok}
}{
{ \vdash }\;\mathsf{global}~\mathit{globaltype} : \mathsf{ok}
} \, {[\textsc{\scriptsize K{-}extern{-}global}]}
\qquad
\end{array}
$$

$$
\begin{array}{@{}c@{}}\displaystyle
\frac{
{ \vdash }\;\mathit{tabletype} : \mathsf{ok}
}{
{ \vdash }\;\mathsf{table}~\mathit{tabletype} : \mathsf{ok}
} \, {[\textsc{\scriptsize K{-}extern{-}table}]}
\qquad
\end{array}
$$

$$
\begin{array}{@{}c@{}}\displaystyle
\frac{
{ \vdash }\;\mathit{memtype} : \mathsf{ok}
}{
{ \vdash }\;\mathsf{mem}~\mathit{memtype} : \mathsf{ok}
} \, {[\textsc{\scriptsize K{-}extern{-}mem}]}
\qquad
\end{array}
$$

\vspace{1ex}

$\boxed{{ \vdash }\;\mathit{valtype} \leq \mathit{valtype}}$

$\boxed{{ \vdash }\;{\mathit{valtype}^\ast} \leq {\mathit{valtype}^\ast}}$

$$
\begin{array}{@{}c@{}}\displaystyle
\frac{
}{
{ \vdash }\;\mathit{t} \leq \mathit{t}
} \, {[\textsc{\scriptsize S{-}refl}]}
\qquad
\end{array}
$$

$$
\begin{array}{@{}c@{}}\displaystyle
\frac{
}{
{ \vdash }\;\mathsf{bot} \leq \mathit{t}
} \, {[\textsc{\scriptsize S{-}bot}]}
\qquad
\end{array}
$$

$$
\begin{array}{@{}c@{}}\displaystyle
\frac{
({ \vdash }\;\mathit{t}_{1} \leq \mathit{t}_{2})^\ast
}{
{ \vdash }\;{\mathit{t}_{1}^\ast} \leq {\mathit{t}_{2}^\ast}
} \, {[\textsc{\scriptsize S{-}result}]}
\qquad
\end{array}
$$

\vspace{1ex}

$\boxed{{ \vdash }\;\mathit{limits} \leq \mathit{limits}}$

$\boxed{{ \vdash }\;\mathit{functype} \leq \mathit{functype}}$

$\boxed{{ \vdash }\;\mathit{globaltype} \leq \mathit{globaltype}}$

$\boxed{{ \vdash }\;\mathit{tabletype} \leq \mathit{tabletype}}$

$\boxed{{ \vdash }\;\mathit{memtype} \leq \mathit{memtype}}$

$\boxed{{ \vdash }\;\mathit{externtype} \leq \mathit{externtype}}$

\vspace{1ex}

$$
\begin{array}{@{}c@{}}\displaystyle
\frac{
\mathit{n}_{11} \geq \mathit{n}_{21}
 \qquad
\mathit{n}_{12} \leq \mathit{n}_{22}
}{
{ \vdash }\;[\mathit{n}_{11} .. \mathit{n}_{12}] \leq [\mathit{n}_{21} .. \mathit{n}_{22}]
} \, {[\textsc{\scriptsize S{-}limits}]}
\qquad
\end{array}
$$

$$
\begin{array}{@{}c@{}}\displaystyle
\frac{
}{
{ \vdash }\;\mathit{ft} \leq \mathit{ft}
} \, {[\textsc{\scriptsize S{-}func}]}
\qquad
\end{array}
$$

$$
\begin{array}{@{}c@{}}\displaystyle
\frac{
}{
{ \vdash }\;\mathit{gt} \leq \mathit{gt}
} \, {[\textsc{\scriptsize S{-}global}]}
\qquad
\end{array}
$$

$$
\begin{array}{@{}c@{}}\displaystyle
\frac{
{ \vdash }\;\mathit{lim}_{1} \leq \mathit{lim}_{2}
}{
{ \vdash }\;\mathit{lim}_{1}~\mathit{rt} \leq \mathit{lim}_{2}~\mathit{rt}
} \, {[\textsc{\scriptsize S{-}table}]}
\qquad
\end{array}
$$

$$
\begin{array}{@{}c@{}}\displaystyle
\frac{
{ \vdash }\;\mathit{lim}_{1} \leq \mathit{lim}_{2}
}{
{ \vdash }\;\mathit{lim}_{1}~\mathsf{i{\scriptstyle8}} \leq \mathit{lim}_{2}~\mathsf{i{\scriptstyle8}}
} \, {[\textsc{\scriptsize S{-}mem}]}
\qquad
\end{array}
$$

\vspace{1ex}

$$
\begin{array}{@{}c@{}}\displaystyle
\frac{
{ \vdash }\;\mathit{ft}_{1} \leq \mathit{ft}_{2}
}{
{ \vdash }\;\mathsf{func}~\mathit{ft}_{1} \leq \mathsf{func}~\mathit{ft}_{2}
} \, {[\textsc{\scriptsize S{-}extern{-}func}]}
\qquad
\end{array}
$$

$$
\begin{array}{@{}c@{}}\displaystyle
\frac{
{ \vdash }\;\mathit{gt}_{1} \leq \mathit{gt}_{2}
}{
{ \vdash }\;\mathsf{global}~\mathit{gt}_{1} \leq \mathsf{global}~\mathit{gt}_{2}
} \, {[\textsc{\scriptsize S{-}extern{-}global}]}
\qquad
\end{array}
$$

$$
\begin{array}{@{}c@{}}\displaystyle
\frac{
{ \vdash }\;\mathit{tt}_{1} \leq \mathit{tt}_{2}
}{
{ \vdash }\;\mathsf{table}~\mathit{tt}_{1} \leq \mathsf{table}~\mathit{tt}_{2}
} \, {[\textsc{\scriptsize S{-}extern{-}table}]}
\qquad
\end{array}
$$

$$
\begin{array}{@{}c@{}}\displaystyle
\frac{
{ \vdash }\;\mathit{mt}_{1} \leq \mathit{mt}_{2}
}{
{ \vdash }\;\mathsf{mem}~\mathit{mt}_{1} \leq \mathsf{mem}~\mathit{mt}_{2}
} \, {[\textsc{\scriptsize S{-}extern{-}mem}]}
\qquad
\end{array}
$$

\vspace{1ex}

$\boxed{\mathit{context} \vdash \mathit{instr} : \mathit{functype}}$

$\boxed{\mathit{context} \vdash {\mathit{instr}^\ast} : \mathit{functype}}$

$\boxed{\mathit{context} \vdash \mathit{expr} : \mathit{resulttype}}$

\vspace{1ex}

$$
\begin{array}{@{}c@{}}\displaystyle
\frac{
\mathit{C} \vdash {\mathit{instr}^\ast} : \epsilon \rightarrow {\mathit{t}^\ast}
}{
\mathit{C} \vdash {\mathit{instr}^\ast} : {\mathit{t}^\ast}
} \, {[\textsc{\scriptsize T{-}expr}]}
\qquad
\end{array}
$$

\vspace{1ex}

$$
\begin{array}{@{}c@{}}\displaystyle
\frac{
}{
\mathit{C} \vdash \epsilon : \epsilon \rightarrow \epsilon
} \, {[\textsc{\scriptsize T*{-}empty}]}
\qquad
\end{array}
$$

$$
\begin{array}{@{}c@{}}\displaystyle
\frac{
\mathit{C} \vdash \mathit{instr}_{1} : {\mathit{t}_{1}^\ast} \rightarrow {\mathit{t}_{2}^\ast}
 \qquad
\mathit{C} \vdash \mathit{instr}_{2} : {\mathit{t}_{2}^\ast} \rightarrow {\mathit{t}_{3}^\ast}
}{
\mathit{C} \vdash \mathit{instr}_{1}~{\mathit{instr}_{2}^\ast} : {\mathit{t}_{1}^\ast} \rightarrow {\mathit{t}_{3}^\ast}
} \, {[\textsc{\scriptsize T*{-}seq}]}
\qquad
\end{array}
$$

$$
\begin{array}{@{}c@{}}\displaystyle
\frac{
\begin{array}{@{}c@{}}
\mathit{C} \vdash {\mathit{instr}^\ast} : {\mathit{t}_{1}^\ast} \rightarrow {\mathit{t}_{2}^\ast}
 \\
{ \vdash }\;{{\mathit{t}'}_{1}^\ast} \leq {\mathit{t}_{1}^\ast}
 \qquad
{ \vdash }\;{\mathit{t}_{2}^\ast} \leq {{\mathit{t}'}_{2}^\ast}
\end{array}
}{
\mathit{C} \vdash {\mathit{instr}^\ast} : {{\mathit{t}'}_{1}^\ast} \rightarrow {{\mathit{t}'}_{2}^\ast}
} \, {[\textsc{\scriptsize T*{-}weak}]}
\qquad
\end{array}
$$

$$
\begin{array}{@{}c@{}}\displaystyle
\frac{
\mathit{C} \vdash {\mathit{instr}^\ast} : {\mathit{t}_{1}^\ast} \rightarrow {\mathit{t}_{2}^\ast}
}{
\mathit{C} \vdash {\mathit{instr}^\ast} : {\mathit{t}^\ast}~{\mathit{t}_{1}^\ast} \rightarrow {\mathit{t}^\ast}~{\mathit{t}_{2}^\ast}
} \, {[\textsc{\scriptsize T*{-}frame}]}
\qquad
\end{array}
$$

\vspace{1ex}

$$
\begin{array}{@{}c@{}}\displaystyle
\frac{
}{
\mathit{C} \vdash \mathsf{unreachable} : {\mathit{t}_{1}^\ast} \rightarrow {\mathit{t}_{2}^\ast}
} \, {[\textsc{\scriptsize T{-}unreachable}]}
\qquad
\end{array}
$$

$$
\begin{array}{@{}c@{}}\displaystyle
\frac{
}{
\mathit{C} \vdash \mathsf{nop} : \epsilon \rightarrow \epsilon
} \, {[\textsc{\scriptsize T{-}nop}]}
\qquad
\end{array}
$$

$$
\begin{array}{@{}c@{}}\displaystyle
\frac{
}{
\mathit{C} \vdash \mathsf{drop} : \mathit{t} \rightarrow \epsilon
} \, {[\textsc{\scriptsize T{-}drop}]}
\qquad
\end{array}
$$

\vspace{1ex}

$$
\begin{array}{@{}c@{}}\displaystyle
\frac{
}{
\mathit{C} \vdash \mathsf{select}~\mathit{t} : \mathit{t}~\mathit{t}~\mathsf{i{\scriptstyle32}} \rightarrow \mathit{t}
} \, {[\textsc{\scriptsize T{-}select{-}expl}]}
\qquad
\end{array}
$$

$$
\begin{array}{@{}c@{}}\displaystyle
\frac{
{ \vdash }\;\mathit{t} \leq {\mathit{t}'}
 \qquad
{\mathit{t}'} = \mathit{numtype} \lor {\mathit{t}'} = \mathit{vectype}
}{
\mathit{C} \vdash \mathsf{select} : \mathit{t}~\mathit{t}~\mathsf{i{\scriptstyle32}} \rightarrow \mathit{t}
} \, {[\textsc{\scriptsize T{-}select{-}impl}]}
\qquad
\end{array}
$$

\vspace{1ex}

$\boxed{\mathit{context} \vdash \mathit{blocktype} : \mathit{functype}}$

$$
\begin{array}{@{}c@{}}\displaystyle
\frac{
{ \vdash }\;\mathit{ft} : \mathsf{ok}
}{
\mathit{C} \vdash \mathit{ft} : \mathit{ft}
} \, {[\textsc{\scriptsize K{-}block}]}
\qquad
\end{array}
$$

$$
\begin{array}{@{}c@{}}\displaystyle
\frac{
\mathit{C} \vdash \mathit{bt} : {\mathit{t}_{1}^\ast} \rightarrow {\mathit{t}_{2}^\ast}
 \qquad
\mathit{C}, \mathsf{label}~{\mathit{t}_{2}^\ast} \vdash {\mathit{instr}^\ast} : {\mathit{t}_{1}^\ast} \rightarrow {\mathit{t}_{2}^\ast}
}{
\mathit{C} \vdash \mathsf{block}~\mathit{bt}~{\mathit{instr}^\ast} : {\mathit{t}_{1}^\ast} \rightarrow {\mathit{t}_{2}^\ast}
} \, {[\textsc{\scriptsize T{-}block}]}
\qquad
\end{array}
$$

$$
\begin{array}{@{}c@{}}\displaystyle
\frac{
\mathit{C} \vdash \mathit{bt} : {\mathit{t}_{1}^\ast} \rightarrow {\mathit{t}_{2}^\ast}
 \qquad
\mathit{C}, \mathsf{label}~{\mathit{t}_{1}^\ast} \vdash {\mathit{instr}^\ast} : {\mathit{t}_{1}^\ast} \rightarrow {\mathit{t}_{2}^\ast}
}{
\mathit{C} \vdash \mathsf{loop}~\mathit{bt}~{\mathit{instr}^\ast} : {\mathit{t}_{1}^\ast} \rightarrow {\mathit{t}_{2}^\ast}
} \, {[\textsc{\scriptsize T{-}loop}]}
\qquad
\end{array}
$$

$$
\begin{array}{@{}c@{}}\displaystyle
\frac{
\mathit{C} \vdash \mathit{bt} : {\mathit{t}_{1}^\ast} \rightarrow {\mathit{t}_{2}^\ast}
 \qquad
\mathit{C}, \mathsf{label}~{\mathit{t}_{2}^\ast} \vdash {\mathit{instr}_{1}^\ast} : {\mathit{t}_{1}^\ast} \rightarrow {\mathit{t}_{2}^\ast}
 \qquad
\mathit{C}, \mathsf{label}~{\mathit{t}_{2}^\ast} \vdash {\mathit{instr}_{2}^\ast} : {\mathit{t}_{1}^\ast} \rightarrow {\mathit{t}_{2}^\ast}
}{
\mathit{C} \vdash \mathsf{if}~\mathit{bt}~{\mathit{instr}_{1}^\ast}~\mathsf{else}~{\mathit{instr}_{2}^\ast} : {\mathit{t}_{1}^\ast} \rightarrow {\mathit{t}_{2}^\ast}
} \, {[\textsc{\scriptsize T{-}if}]}
\qquad
\end{array}
$$

\vspace{1ex}

$$
\begin{array}{@{}c@{}}\displaystyle
\frac{
\mathit{C}.\mathsf{label}[\mathit{l}] = {\mathit{t}^\ast}
}{
\mathit{C} \vdash \mathsf{br}~\mathit{l} : {\mathit{t}_{1}^\ast}~{\mathit{t}^\ast} \rightarrow {\mathit{t}_{2}^\ast}
} \, {[\textsc{\scriptsize T{-}br}]}
\qquad
\end{array}
$$

$$
\begin{array}{@{}c@{}}\displaystyle
\frac{
\mathit{C}.\mathsf{label}[\mathit{l}] = {\mathit{t}^\ast}
}{
\mathit{C} \vdash \mathsf{br\_if}~\mathit{l} : {\mathit{t}^\ast}~\mathsf{i{\scriptstyle32}} \rightarrow {\mathit{t}^\ast}
} \, {[\textsc{\scriptsize T{-}br\_if}]}
\qquad
\end{array}
$$

$$
\begin{array}{@{}c@{}}\displaystyle
\frac{
({ \vdash }\;{\mathit{t}^\ast} \leq \mathit{C}.\mathsf{label}[\mathit{l}])^\ast
 \qquad
{ \vdash }\;{\mathit{t}^\ast} \leq \mathit{C}.\mathsf{label}[{\mathit{l}'}]
}{
\mathit{C} \vdash \mathsf{br\_table}~{\mathit{l}^\ast}~{\mathit{l}'} : {\mathit{t}_{1}^\ast}~{\mathit{t}^\ast} \rightarrow {\mathit{t}_{2}^\ast}
} \, {[\textsc{\scriptsize T{-}br\_table}]}
\qquad
\end{array}
$$

$$
\begin{array}{@{}c@{}}\displaystyle
\frac{
\mathit{C}.\mathsf{return} = ({\mathit{t}^\ast})
}{
\mathit{C} \vdash \mathsf{return} : {\mathit{t}_{1}^\ast}~{\mathit{t}^\ast} \rightarrow {\mathit{t}_{2}^\ast}
} \, {[\textsc{\scriptsize T{-}return}]}
\qquad
\end{array}
$$

$$
\begin{array}{@{}c@{}}\displaystyle
\frac{
\mathit{C}.\mathsf{func}[\mathit{x}] = {\mathit{t}_{1}^\ast} \rightarrow {\mathit{t}_{2}^\ast}
}{
\mathit{C} \vdash \mathsf{call}~\mathit{x} : {\mathit{t}_{1}^\ast} \rightarrow {\mathit{t}_{2}^\ast}
} \, {[\textsc{\scriptsize T{-}call}]}
\qquad
\end{array}
$$

$$
\begin{array}{@{}c@{}}\displaystyle
\frac{
\mathit{C}.\mathsf{table}[\mathit{x}] = \mathit{lim}~\mathsf{funcref}
 \qquad
\mathit{ft} = {\mathit{t}_{1}^\ast} \rightarrow {\mathit{t}_{2}^\ast}
}{
\mathit{C} \vdash \mathsf{call\_indirect}~\mathit{x}~\mathit{ft} : {\mathit{t}_{1}^\ast}~\mathsf{i{\scriptstyle32}} \rightarrow {\mathit{t}_{2}^\ast}
} \, {[\textsc{\scriptsize T{-}call\_indirect}]}
\qquad
\end{array}
$$

\vspace{1ex}

$$
\begin{array}{@{}c@{}}\displaystyle
\frac{
}{
\mathit{C} \vdash \mathit{nt}.\mathsf{const}~\mathit{c}_{\mathit{nt}} : \epsilon \rightarrow \mathit{nt}
} \, {[\textsc{\scriptsize T{-}const}]}
\qquad
\end{array}
$$

$$
\begin{array}{@{}c@{}}\displaystyle
\frac{
}{
\mathit{C} \vdash \mathit{nt} . \mathit{unop} : \mathit{nt} \rightarrow \mathit{nt}
} \, {[\textsc{\scriptsize T{-}unop}]}
\qquad
\end{array}
$$

$$
\begin{array}{@{}c@{}}\displaystyle
\frac{
}{
\mathit{C} \vdash \mathit{nt} . \mathit{binop} : \mathit{nt}~\mathit{nt} \rightarrow \mathit{nt}
} \, {[\textsc{\scriptsize T{-}binop}]}
\qquad
\end{array}
$$

$$
\begin{array}{@{}c@{}}\displaystyle
\frac{
}{
\mathit{C} \vdash \mathit{nt} . \mathit{testop} : \mathit{nt} \rightarrow \mathsf{i{\scriptstyle32}}
} \, {[\textsc{\scriptsize T{-}testop}]}
\qquad
\end{array}
$$

$$
\begin{array}{@{}c@{}}\displaystyle
\frac{
}{
\mathit{C} \vdash \mathit{nt} . \mathit{relop} : \mathit{nt}~\mathit{nt} \rightarrow \mathsf{i{\scriptstyle32}}
} \, {[\textsc{\scriptsize T{-}relop}]}
\qquad
\end{array}
$$

\vspace{1ex}

$$
\begin{array}{@{}c@{}}\displaystyle
\frac{
\mathit{n} \leq {|\mathit{nt}|}
}{
\mathit{C} \vdash {\mathit{nt}.\mathsf{extend}}{\mathit{n}} : \mathit{nt} \rightarrow \mathit{nt}
} \, {[\textsc{\scriptsize T{-}extend}]}
\qquad
\end{array}
$$

$$
\begin{array}{@{}c@{}}\displaystyle
\frac{
\mathit{nt}_{1} \neq \mathit{nt}_{2}
 \qquad
{|\mathit{nt}_{1}|} = {|\mathit{nt}_{2}|}
}{
\mathit{C} \vdash \mathsf{cvtop}~\mathit{nt}_{1}~\mathsf{reinterpret}~\mathit{nt}_{2} : \mathit{nt}_{2} \rightarrow \mathit{nt}_{1}
} \, {[\textsc{\scriptsize T{-}reinterpret}]}
\qquad
\end{array}
$$

$$
\begin{array}{@{}c@{}}\displaystyle
\frac{
{\mathsf{i}}{\mathit{n}}_{1} \neq {\mathsf{i}}{\mathit{n}}_{2}
 \qquad
{\mathit{sx}^?} = \epsilon \Leftrightarrow {|{\mathsf{i}}{\mathit{n}}_{1}|} > {|{\mathsf{i}}{\mathit{n}}_{2}|}
}{
\mathit{C} \vdash {\mathsf{i}}{\mathit{n}}_{1} . {{{{\mathsf{convert}}{\mathsf{\_}}}{{\mathsf{i}}{\mathit{n}}_{2}}}{\mathsf{\_}}}{{\mathit{sx}^?}} : {\mathsf{i}}{\mathit{n}}_{2} \rightarrow {\mathsf{i}}{\mathit{n}}_{1}
} \, {[\textsc{\scriptsize T{-}convert{-}i}]}
\qquad
\end{array}
$$

$$
\begin{array}{@{}c@{}}\displaystyle
\frac{
{\mathsf{f}}{\mathit{n}}_{1} \neq {\mathsf{f}}{\mathit{n}}_{2}
}{
\mathit{C} \vdash \mathsf{cvtop}~{\mathsf{f}}{\mathit{n}}_{1}~\mathsf{convert}~{\mathsf{f}}{\mathit{n}}_{2} : {\mathsf{f}}{\mathit{n}}_{2} \rightarrow {\mathsf{f}}{\mathit{n}}_{1}
} \, {[\textsc{\scriptsize T{-}convert{-}f}]}
\qquad
\end{array}
$$

\vspace{1ex}

$$
\begin{array}{@{}c@{}}\displaystyle
\frac{
}{
\mathit{C} \vdash \mathsf{ref.null}~\mathit{rt} : \epsilon \rightarrow \mathit{rt}
} \, {[\textsc{\scriptsize T{-}ref.null}]}
\qquad
\end{array}
$$

$$
\begin{array}{@{}c@{}}\displaystyle
\frac{
\mathit{C}.\mathsf{func}[\mathit{x}] = \mathit{ft}
}{
\mathit{C} \vdash \mathsf{ref.func}~\mathit{x} : \epsilon \rightarrow \mathsf{funcref}
} \, {[\textsc{\scriptsize T{-}ref.func}]}
\qquad
\end{array}
$$

$$
\begin{array}{@{}c@{}}\displaystyle
\frac{
}{
\mathit{C} \vdash \mathsf{ref.is\_null} : \mathit{rt} \rightarrow \mathsf{i{\scriptstyle32}}
} \, {[\textsc{\scriptsize T{-}ref.is\_null}]}
\qquad
\end{array}
$$

\vspace{1ex}

$$
\begin{array}{@{}c@{}}\displaystyle
\frac{
\mathit{C}.\mathsf{local}[\mathit{x}] = \mathit{t}
}{
\mathit{C} \vdash \mathsf{local.get}~\mathit{x} : \epsilon \rightarrow \mathit{t}
} \, {[\textsc{\scriptsize T{-}local.get}]}
\qquad
\end{array}
$$

$$
\begin{array}{@{}c@{}}\displaystyle
\frac{
\mathit{C}.\mathsf{local}[\mathit{x}] = \mathit{t}
}{
\mathit{C} \vdash \mathsf{local.set}~\mathit{x} : \mathit{t} \rightarrow \epsilon
} \, {[\textsc{\scriptsize T{-}local.set}]}
\qquad
\end{array}
$$

$$
\begin{array}{@{}c@{}}\displaystyle
\frac{
\mathit{C}.\mathsf{local}[\mathit{x}] = \mathit{t}
}{
\mathit{C} \vdash \mathsf{local.tee}~\mathit{x} : \mathit{t} \rightarrow \mathit{t}
} \, {[\textsc{\scriptsize T{-}local.tee}]}
\qquad
\end{array}
$$

\vspace{1ex}

$$
\begin{array}{@{}c@{}}\displaystyle
\frac{
\mathit{C}.\mathsf{global}[\mathit{x}] = {\mathsf{mut}^?}~\mathit{t}
}{
\mathit{C} \vdash \mathsf{global.get}~\mathit{x} : \epsilon \rightarrow \mathit{t}
} \, {[\textsc{\scriptsize T{-}global.get}]}
\qquad
\end{array}
$$

$$
\begin{array}{@{}c@{}}\displaystyle
\frac{
\mathit{C}.\mathsf{global}[\mathit{x}] = \mathsf{mut}~\mathit{t}
}{
\mathit{C} \vdash \mathsf{global.set}~\mathit{x} : \mathit{t} \rightarrow \epsilon
} \, {[\textsc{\scriptsize T{-}global.set}]}
\qquad
\end{array}
$$

\vspace{1ex}

$$
\begin{array}{@{}c@{}}\displaystyle
\frac{
\mathit{C}.\mathsf{table}[\mathit{x}] = \mathit{lim}~\mathit{rt}
}{
\mathit{C} \vdash \mathsf{table.get}~\mathit{x} : \mathsf{i{\scriptstyle32}} \rightarrow \mathit{rt}
} \, {[\textsc{\scriptsize T{-}table.get}]}
\qquad
\end{array}
$$

$$
\begin{array}{@{}c@{}}\displaystyle
\frac{
\mathit{C}.\mathsf{table}[\mathit{x}] = \mathit{lim}~\mathit{rt}
}{
\mathit{C} \vdash \mathsf{table.set}~\mathit{x} : \mathsf{i{\scriptstyle32}}~\mathit{rt} \rightarrow \epsilon
} \, {[\textsc{\scriptsize T{-}table.set}]}
\qquad
\end{array}
$$

$$
\begin{array}{@{}c@{}}\displaystyle
\frac{
\mathit{C}.\mathsf{table}[\mathit{x}] = \mathit{tt}
}{
\mathit{C} \vdash \mathsf{table.size}~\mathit{x} : \epsilon \rightarrow \mathsf{i{\scriptstyle32}}
} \, {[\textsc{\scriptsize T{-}table.size}]}
\qquad
\end{array}
$$

$$
\begin{array}{@{}c@{}}\displaystyle
\frac{
\mathit{C}.\mathsf{table}[\mathit{x}] = \mathit{lim}~\mathit{rt}
}{
\mathit{C} \vdash \mathsf{table.grow}~\mathit{x} : \mathit{rt}~\mathsf{i{\scriptstyle32}} \rightarrow \mathsf{i{\scriptstyle32}}
} \, {[\textsc{\scriptsize T{-}table.grow}]}
\qquad
\end{array}
$$

$$
\begin{array}{@{}c@{}}\displaystyle
\frac{
\mathit{C}.\mathsf{table}[\mathit{x}] = \mathit{lim}~\mathit{rt}
}{
\mathit{C} \vdash \mathsf{table.fill}~\mathit{x} : \mathsf{i{\scriptstyle32}}~\mathit{rt}~\mathsf{i{\scriptstyle32}} \rightarrow \epsilon
} \, {[\textsc{\scriptsize T{-}table.fill}]}
\qquad
\end{array}
$$

$$
\begin{array}{@{}c@{}}\displaystyle
\frac{
\mathit{C}.\mathsf{table}[\mathit{x}_{1}] = \mathit{lim}_{1}~\mathit{rt}
 \qquad
\mathit{C}.\mathsf{table}[\mathit{x}_{2}] = \mathit{lim}_{2}~\mathit{rt}
}{
\mathit{C} \vdash \mathsf{table.copy}~\mathit{x}_{1}~\mathit{x}_{2} : \mathsf{i{\scriptstyle32}}~\mathsf{i{\scriptstyle32}}~\mathsf{i{\scriptstyle32}} \rightarrow \epsilon
} \, {[\textsc{\scriptsize T{-}table.copy}]}
\qquad
\end{array}
$$

$$
\begin{array}{@{}c@{}}\displaystyle
\frac{
\mathit{C}.\mathsf{table}[\mathit{x}_{1}] = \mathit{lim}~\mathit{rt}
 \qquad
\mathit{C}.\mathsf{elem}[\mathit{x}_{2}] = \mathit{rt}
}{
\mathit{C} \vdash \mathsf{table.init}~\mathit{x}_{1}~\mathit{x}_{2} : \mathsf{i{\scriptstyle32}}~\mathsf{i{\scriptstyle32}}~\mathsf{i{\scriptstyle32}} \rightarrow \epsilon
} \, {[\textsc{\scriptsize T{-}table.init}]}
\qquad
\end{array}
$$

$$
\begin{array}{@{}c@{}}\displaystyle
\frac{
\mathit{C}.\mathsf{elem}[\mathit{x}] = \mathit{rt}
}{
\mathit{C} \vdash \mathsf{elem.drop}~\mathit{x} : \epsilon \rightarrow \epsilon
} \, {[\textsc{\scriptsize T{-}elem.drop}]}
\qquad
\end{array}
$$

\vspace{1ex}

$$
\begin{array}{@{}c@{}}\displaystyle
\frac{
\mathit{C}.\mathsf{mem}[0] = \mathit{mt}
}{
\mathit{C} \vdash \mathsf{memory.size} : \epsilon \rightarrow \mathsf{i{\scriptstyle32}}
} \, {[\textsc{\scriptsize T{-}memory.size}]}
\qquad
\end{array}
$$

$$
\begin{array}{@{}c@{}}\displaystyle
\frac{
\mathit{C}.\mathsf{mem}[0] = \mathit{mt}
}{
\mathit{C} \vdash \mathsf{memory.grow} : \mathsf{i{\scriptstyle32}} \rightarrow \mathsf{i{\scriptstyle32}}
} \, {[\textsc{\scriptsize T{-}memory.grow}]}
\qquad
\end{array}
$$

$$
\begin{array}{@{}c@{}}\displaystyle
\frac{
\mathit{C}.\mathsf{mem}[0] = \mathit{mt}
}{
\mathit{C} \vdash \mathsf{memory.fill} : \mathsf{i{\scriptstyle32}}~\mathsf{i{\scriptstyle32}}~\mathsf{i{\scriptstyle32}} \rightarrow \mathsf{i{\scriptstyle32}}
} \, {[\textsc{\scriptsize T{-}memory.fill}]}
\qquad
\end{array}
$$

$$
\begin{array}{@{}c@{}}\displaystyle
\frac{
\mathit{C}.\mathsf{mem}[0] = \mathit{mt}
}{
\mathit{C} \vdash \mathsf{memory.copy} : \mathsf{i{\scriptstyle32}}~\mathsf{i{\scriptstyle32}}~\mathsf{i{\scriptstyle32}} \rightarrow \mathsf{i{\scriptstyle32}}
} \, {[\textsc{\scriptsize T{-}memory.copy}]}
\qquad
\end{array}
$$

$$
\begin{array}{@{}c@{}}\displaystyle
\frac{
\mathit{C}.\mathsf{mem}[0] = \mathit{mt}
 \qquad
\mathit{C}.\mathsf{data}[\mathit{x}] = \mathsf{ok}
}{
\mathit{C} \vdash \mathsf{memory.init}~\mathit{x} : \mathsf{i{\scriptstyle32}}~\mathsf{i{\scriptstyle32}}~\mathsf{i{\scriptstyle32}} \rightarrow \mathsf{i{\scriptstyle32}}
} \, {[\textsc{\scriptsize T{-}memory.init}]}
\qquad
\end{array}
$$

$$
\begin{array}{@{}c@{}}\displaystyle
\frac{
\mathit{C}.\mathsf{data}[\mathit{x}] = \mathsf{ok}
}{
\mathit{C} \vdash \mathsf{data.drop}~\mathit{x} : \epsilon \rightarrow \epsilon
} \, {[\textsc{\scriptsize T{-}data.drop}]}
\qquad
\end{array}
$$

$$
\begin{array}{@{}c@{}}\displaystyle
\frac{
\mathit{C}.\mathsf{mem}[0] = \mathit{mt}
 \qquad
{2^{\mathit{n}_{\mathsf{a}}}} \leq {|\mathit{nt}|} / 8
 \qquad
({2^{\mathit{n}_{\mathsf{a}}}} \leq \mathit{n} / 8 < {|\mathit{nt}|} / 8)^?
 \qquad
{\mathit{n}^?} = \epsilon \lor \mathit{nt} = {\mathsf{i}}{\mathit{n}}
}{
\mathit{C} \vdash {\mathit{nt}.\mathsf{load}}{{({{\mathit{n}}{\mathsf{\_}}}{\mathit{sx}})^?}}~\mathit{n}_{\mathsf{a}}~\mathit{n}_{\mathsf{o}} : \mathsf{i{\scriptstyle32}} \rightarrow \mathit{nt}
} \, {[\textsc{\scriptsize T{-}load}]}
\qquad
\end{array}
$$

$$
\begin{array}{@{}c@{}}\displaystyle
\frac{
\mathit{C}.\mathsf{mem}[0] = \mathit{mt}
 \qquad
{2^{\mathit{n}_{\mathsf{a}}}} \leq {|\mathit{nt}|} / 8
 \qquad
({2^{\mathit{n}_{\mathsf{a}}}} \leq \mathit{n} / 8 < {|\mathit{nt}|} / 8)^?
 \qquad
{\mathit{n}^?} = \epsilon \lor \mathit{nt} = {\mathsf{i}}{\mathit{n}}
}{
\mathit{C} \vdash {\mathit{nt}.\mathsf{store}}{{\mathit{n}^?}}~\mathit{n}_{\mathsf{a}}~\mathit{n}_{\mathsf{o}} : \mathsf{i{\scriptstyle32}}~\mathit{nt} \rightarrow \epsilon
} \, {[\textsc{\scriptsize T{-}store}]}
\qquad
\end{array}
$$

\vspace{1ex}

$\boxed{\mathit{context} \vdash \mathit{instr}~\mathsf{const}}$

$\boxed{\mathit{context} \vdash \mathit{expr}~\mathsf{const}}$

$\boxed{\mathit{context} \vdash \mathit{expr} : \mathit{valtype}~\mathsf{const}}$

$$
\begin{array}{@{}c@{}}\displaystyle
\frac{
}{
\mathit{C} \vdash (\mathit{nt}.\mathsf{const}~\mathit{c})~\mathsf{const}
} \, {[\textsc{\scriptsize C{-}instr{-}const}]}
\qquad
\end{array}
$$

$$
\begin{array}{@{}c@{}}\displaystyle
\frac{
}{
\mathit{C} \vdash (\mathsf{ref.null}~\mathit{rt})~\mathsf{const}
} \, {[\textsc{\scriptsize C{-}instr{-}ref.null}]}
\qquad
\end{array}
$$

$$
\begin{array}{@{}c@{}}\displaystyle
\frac{
}{
\mathit{C} \vdash (\mathsf{ref.func}~\mathit{x})~\mathsf{const}
} \, {[\textsc{\scriptsize C{-}instr{-}ref.func}]}
\qquad
\end{array}
$$

$$
\begin{array}{@{}c@{}}\displaystyle
\frac{
\mathit{C}.\mathsf{global}[\mathit{x}] = \epsilon~\mathit{t}
}{
\mathit{C} \vdash (\mathsf{global.get}~\mathit{x})~\mathsf{const}
} \, {[\textsc{\scriptsize C{-}instr{-}global.get}]}
\qquad
\end{array}
$$

\vspace{1ex}

$$
\begin{array}{@{}c@{}}\displaystyle
\frac{
(\mathit{C} \vdash \mathit{instr}~\mathsf{const})^\ast
}{
\mathit{C} \vdash {\mathit{instr}^\ast}~\mathsf{const}
} \, {[\textsc{\scriptsize C{-}expr}]}
\qquad
\end{array}
$$

\vspace{1ex}

$$
\begin{array}{@{}c@{}}\displaystyle
\frac{
\mathit{C} \vdash \mathit{expr} : \mathit{t}
 \qquad
\mathit{C} \vdash \mathit{expr}~\mathsf{const}
}{
\mathit{C} \vdash \mathit{expr} : \mathit{t}~\mathsf{const}
} \, {[\textsc{\scriptsize TC{-}expr}]}
\qquad
\end{array}
$$

\vspace{1ex}

$\boxed{\mathit{context} \vdash \mathit{func} : \mathit{functype}}$

$\boxed{\mathit{context} \vdash \mathit{global} : \mathit{globaltype}}$

$\boxed{\mathit{context} \vdash \mathit{table} : \mathit{tabletype}}$

$\boxed{\mathit{context} \vdash \mathit{mem} : \mathit{memtype}}$

$\boxed{\mathit{context} \vdash \mathit{elem} : \mathit{reftype}}$

$\boxed{\mathit{context} \vdash \mathit{data} : \mathsf{ok}}$

$\boxed{\mathit{context} \vdash \mathit{elemmode} : \mathit{reftype}}$

$\boxed{\mathit{context} \vdash \mathit{datamode} : \mathsf{ok}}$

$\boxed{\mathit{context} \vdash \mathit{start} : \mathsf{ok}}$

\vspace{1ex}

$$
\begin{array}{@{}c@{}}\displaystyle
\frac{
\mathit{ft} = {\mathit{t}_{1}^\ast} \rightarrow {\mathit{t}_{2}^\ast}
 \qquad
{ \vdash }\;\mathit{ft} : \mathsf{ok}
 \qquad
\mathit{C}, \mathsf{local}~{\mathit{t}_{1}^\ast}~{\mathit{t}^\ast}, \mathsf{label}~({\mathit{t}_{2}^\ast}), \mathsf{return}~({\mathit{t}_{2}^\ast}) \vdash \mathit{expr} : {\mathit{t}_{2}^\ast}
}{
\mathit{C} \vdash \mathsf{func}~\mathit{ft}~{\mathit{t}^\ast}~\mathit{expr} : \mathit{ft}
} \, {[\textsc{\scriptsize T{-}func}]}
\qquad
\end{array}
$$

$$
\begin{array}{@{}c@{}}\displaystyle
\frac{
{ \vdash }\;\mathit{gt} : \mathsf{ok}
 \qquad
\mathit{gt} = {\mathsf{mut}^?}~\mathit{t}
 \qquad
\mathit{C} \vdash \mathit{expr} : \mathit{t}~\mathsf{const}
}{
\mathit{C} \vdash \mathsf{global}~\mathit{gt}~\mathit{expr} : \mathit{gt}
} \, {[\textsc{\scriptsize T{-}global}]}
\qquad
\end{array}
$$

$$
\begin{array}{@{}c@{}}\displaystyle
\frac{
{ \vdash }\;\mathit{tt} : \mathsf{ok}
}{
\mathit{C} \vdash \mathsf{table}~\mathit{tt} : \mathit{tt}
} \, {[\textsc{\scriptsize T{-}table}]}
\qquad
\end{array}
$$

$$
\begin{array}{@{}c@{}}\displaystyle
\frac{
{ \vdash }\;\mathit{mt} : \mathsf{ok}
}{
\mathit{C} \vdash \mathsf{memory}~\mathit{mt} : \mathit{mt}
} \, {[\textsc{\scriptsize T{-}mem}]}
\qquad
\end{array}
$$

$$
\begin{array}{@{}c@{}}\displaystyle
\frac{
(\mathit{C} \vdash \mathit{expr} : \mathit{rt})^\ast
 \qquad
(\mathit{C} \vdash \mathit{elemmode} : \mathit{rt})^?
}{
\mathit{C} \vdash \mathsf{elem}~\mathit{rt}~{\mathit{expr}^\ast}~{\mathit{elemmode}^?} : \mathit{rt}
} \, {[\textsc{\scriptsize T{-}elem}]}
\qquad
\end{array}
$$

$$
\begin{array}{@{}c@{}}\displaystyle
\frac{
(\mathit{C} \vdash \mathit{datamode} : \mathsf{ok})^?
}{
\mathit{C} \vdash \mathsf{data}~{\mathit{b}^\ast}~{\mathit{datamode}^?} : \mathsf{ok}
} \, {[\textsc{\scriptsize T{-}data}]}
\qquad
\end{array}
$$

$$
\begin{array}{@{}c@{}}\displaystyle
\frac{
\mathit{C}.\mathsf{table}[\mathit{x}] = \mathit{lim}~\mathit{rt}
 \qquad
(\mathit{C} \vdash \mathit{expr} : \mathsf{i{\scriptstyle32}}~\mathsf{const})^\ast
}{
\mathit{C} \vdash \mathsf{table}~\mathit{x}~\mathit{expr} : \mathit{rt}
} \, {[\textsc{\scriptsize T{-}elemmode{-}active}]}
\qquad
\end{array}
$$

$$
\begin{array}{@{}c@{}}\displaystyle
\frac{
}{
\mathit{C} \vdash \mathsf{declare} : \mathit{rt}
} \, {[\textsc{\scriptsize T{-}elemmode{-}declare}]}
\qquad
\end{array}
$$

$$
\begin{array}{@{}c@{}}\displaystyle
\frac{
\mathit{C}.\mathsf{mem}[0] = \mathit{mt}
 \qquad
(\mathit{C} \vdash \mathit{expr} : \mathsf{i{\scriptstyle32}}~\mathsf{const})^\ast
}{
\mathit{C} \vdash \mathsf{memory}~0~\mathit{expr} : \mathsf{ok}
} \, {[\textsc{\scriptsize T{-}datamode}]}
\qquad
\end{array}
$$

$$
\begin{array}{@{}c@{}}\displaystyle
\frac{
\mathit{C}.\mathsf{func}[\mathit{x}] = \epsilon \rightarrow \epsilon
}{
\mathit{C} \vdash \mathsf{start}~\mathit{x} : \mathsf{ok}
} \, {[\textsc{\scriptsize T{-}start}]}
\qquad
\end{array}
$$

\vspace{1ex}

$\boxed{\mathit{context} \vdash \mathit{import} : \mathit{externtype}}$

$\boxed{\mathit{context} \vdash \mathit{export} : \mathit{externtype}}$

$\boxed{\mathit{context} \vdash \mathit{externuse} : \mathit{externtype}}$

$$
\begin{array}{@{}c@{}}\displaystyle
\frac{
{ \vdash }\;\mathit{xt} : \mathsf{ok}
}{
\mathit{C} \vdash \mathsf{import}~\mathit{name}_{1}~\mathit{name}_{2}~\mathit{xt} : \mathit{xt}
} \, {[\textsc{\scriptsize T{-}import}]}
\qquad
\end{array}
$$

$$
\begin{array}{@{}c@{}}\displaystyle
\frac{
\mathit{C} \vdash \mathit{externuse} : \mathit{xt}
}{
\mathit{C} \vdash \mathsf{export}~\mathit{name}~\mathit{externuse} : \mathit{xt}
} \, {[\textsc{\scriptsize T{-}export}]}
\qquad
\end{array}
$$

$$
\begin{array}{@{}c@{}}\displaystyle
\frac{
\mathit{C}.\mathsf{func}[\mathit{x}] = \mathit{ft}
}{
\mathit{C} \vdash \mathsf{func}~\mathit{x} : \mathsf{func}~\mathit{ft}
} \, {[\textsc{\scriptsize T{-}externuse{-}func}]}
\qquad
\end{array}
$$

$$
\begin{array}{@{}c@{}}\displaystyle
\frac{
\mathit{C}.\mathsf{global}[\mathit{x}] = \mathit{gt}
}{
\mathit{C} \vdash \mathsf{global}~\mathit{x} : \mathsf{global}~\mathit{gt}
} \, {[\textsc{\scriptsize T{-}externuse{-}global}]}
\qquad
\end{array}
$$

$$
\begin{array}{@{}c@{}}\displaystyle
\frac{
\mathit{C}.\mathsf{table}[\mathit{x}] = \mathit{tt}
}{
\mathit{C} \vdash \mathsf{table}~\mathit{x} : \mathsf{table}~\mathit{tt}
} \, {[\textsc{\scriptsize T{-}externuse{-}table}]}
\qquad
\end{array}
$$

$$
\begin{array}{@{}c@{}}\displaystyle
\frac{
\mathit{C}.\mathsf{mem}[\mathit{x}] = \mathit{mt}
}{
\mathit{C} \vdash \mathsf{mem}~\mathit{x} : \mathsf{mem}~\mathit{mt}
} \, {[\textsc{\scriptsize T{-}externuse{-}mem}]}
\qquad
\end{array}
$$

\vspace{1ex}

$\boxed{{ \vdash }\;\mathit{module} : \mathsf{ok}}$

$$
\begin{array}{@{}c@{}}\displaystyle
\frac{
\begin{array}{@{}c@{}}
\mathit{C} = \{ \begin{array}[t]{@{}l@{}}
\mathsf{func}~{\mathit{ft}^\ast},\; \mathsf{global}~{\mathit{gt}^\ast},\; \mathsf{table}~{\mathit{tt}^\ast},\; \mathsf{mem}~{\mathit{mt}^\ast},\; \mathsf{elem}~{\mathit{rt}^\ast},\; \mathsf{data}~{\mathsf{ok}^{\mathit{n}}} \}\end{array}
 \\
(\mathit{C} \vdash \mathit{func} : \mathit{ft})^\ast
 \qquad
(\mathit{C} \vdash \mathit{global} : \mathit{gt})^\ast
 \qquad
(\mathit{C} \vdash \mathit{table} : \mathit{tt})^\ast
 \qquad
(\mathit{C} \vdash \mathit{mem} : \mathit{mt})^\ast
 \\
(\mathit{C} \vdash \mathit{elem} : \mathit{rt})^\ast
 \qquad
(\mathit{C} \vdash \mathit{data} : \mathsf{ok})^{\mathit{n}}
 \qquad
(\mathit{C} \vdash \mathit{start} : \mathsf{ok})^?
 \\
{|{\mathit{mem}^\ast}|} \leq 1
\end{array}
}{
{ \vdash }\;\mathsf{module}~{\mathit{import}^\ast}~{\mathit{func}^\ast}~{\mathit{global}^\ast}~{\mathit{table}^\ast}~{\mathit{mem}^\ast}~{\mathit{elem}^\ast}~{\mathit{data}^{\mathit{n}}}~{\mathit{start}^?}~{\mathit{export}^\ast} : \mathsf{ok}
} \, {[\textsc{\scriptsize T{-}module}]}
\qquad
\end{array}
$$

$$
\begin{array}{@{}lrrl@{}}
\mbox{(address)} & \mathit{addr} &::=& \mathit{nat} \\
\mbox{(function address)} & \mathit{funcaddr} &::=& \mathit{addr} \\
\mbox{(global address)} & \mathit{globaladdr} &::=& \mathit{addr} \\
\mbox{(table address)} & \mathit{tableaddr} &::=& \mathit{addr} \\
\mbox{(memory address)} & \mathit{memaddr} &::=& \mathit{addr} \\
\mbox{(elem address)} & \mathit{elemaddr} &::=& \mathit{addr} \\
\mbox{(data address)} & \mathit{dataaddr} &::=& \mathit{addr} \\
\mbox{(label address)} & \mathit{labeladdr} &::=& \mathit{addr} \\
\mbox{(host address)} & \mathit{hostaddr} &::=& \mathit{addr} \\
\end{array}
$$

\vspace{1ex}

$$
\begin{array}{@{}lrrl@{}}
\mbox{(number)} & \mathit{num} &::=& \mathit{numtype}.\mathsf{const}~\mathit{c}_{\mathit{numtype}} \\
\mbox{(reference)} & \mathit{ref} &::=& \mathsf{ref.null}~\mathit{reftype} ~|~ \mathsf{ref.func}~\mathit{funcaddr} ~|~ \mathsf{ref.extern}~\mathit{hostaddr} \\
\mbox{(value)} & \mathit{val} &::=& \mathit{num} ~|~ \mathit{ref} \\
\mbox{(result)} & \mathit{result} &::=& {\mathit{val}^\ast} ~|~ \mathsf{trap} \\
\end{array}
$$

$$
\begin{array}{@{}lrrl@{}}
\mbox{(external value)} & \mathit{externval} &::=& \mathsf{func}~\mathit{funcaddr} ~|~ \mathsf{global}~\mathit{globaladdr} ~|~ \mathsf{table}~\mathit{tableaddr} ~|~ \mathsf{mem}~\mathit{memaddr} \\
\end{array}
$$

\vspace{1ex}

$$
\begin{array}{@{}lcl@{}l@{}}
{\mathrm{default}}_{\mathsf{i{\scriptstyle32}}} &=& (\mathsf{i{\scriptstyle32}}.\mathsf{const}~0) &  \\
{\mathrm{default}}_{\mathsf{i{\scriptstyle64}}} &=& (\mathsf{i{\scriptstyle64}}.\mathsf{const}~0) &  \\
{\mathrm{default}}_{\mathsf{f{\scriptstyle32}}} &=& (\mathsf{f{\scriptstyle32}}.\mathsf{const}~0) &  \\
{\mathrm{default}}_{\mathsf{f{\scriptstyle64}}} &=& (\mathsf{f{\scriptstyle64}}.\mathsf{const}~0) &  \\
{\mathrm{default}}_{\mathsf{funcref}} &=& (\mathsf{ref.null}~\mathsf{funcref}) &  \\
{\mathrm{default}}_{\mathsf{externref}} &=& (\mathsf{ref.null}~\mathsf{externref}) &  \\
\end{array}
$$

\vspace{1ex}

$$
\begin{array}{@{}lrrl@{}}
\mbox{(function instance)} & \mathit{funcinst} &::=& \{\; \begin{array}[t]{@{}l@{}}
\mathsf{module}~\mathit{moduleinst},\; \\
  \mathsf{code}~\mathit{func} \;\}\end{array} \\
\mbox{(global instance)} & \mathit{globalinst} &::=& \{\; \begin{array}[t]{@{}l@{}}
\mathsf{type}~\mathit{globaltype},\; \\
  \mathsf{value}~\mathit{val} \;\}\end{array} \\
\mbox{(table instance)} & \mathit{tableinst} &::=& \{\; \begin{array}[t]{@{}l@{}}
\mathsf{type}~\mathit{tabletype},\; \\
  \mathsf{elem}~{\mathit{ref}^\ast} \;\}\end{array} \\
\mbox{(memory instance)} & \mathit{meminst} &::=& \{\; \begin{array}[t]{@{}l@{}}
\mathsf{type}~\mathit{memtype},\; \\
  \mathsf{data}~{\mathit{byte}^\ast} \;\}\end{array} \\
\mbox{(element instance)} & \mathit{eleminst} &::=& \{\; \begin{array}[t]{@{}l@{}}
\mathsf{type}~\mathit{elemtype},\; \\
  \mathsf{elem}~{\mathit{ref}^\ast} \;\}\end{array} \\
\mbox{(data instance)} & \mathit{datainst} &::=& \{\; \begin{array}[t]{@{}l@{}}
\mathsf{data}~{\mathit{byte}^\ast} \;\}\end{array} \\
\mbox{(export instance)} & \mathit{exportinst} &::=& \{\; \begin{array}[t]{@{}l@{}}
\mathsf{name}~\mathit{name},\; \\
  \mathsf{value}~\mathit{externval} \;\}\end{array} \\
\mbox{(store)} & \mathit{store} &::=& \{\; \begin{array}[t]{@{}l@{}}
\mathsf{func}~{\mathit{funcinst}^\ast},\; \\
  \mathsf{global}~{\mathit{globalinst}^\ast},\; \\
  \mathsf{table}~{\mathit{tableinst}^\ast},\; \\
  \mathsf{mem}~{\mathit{meminst}^\ast},\; \\
  \mathsf{elem}~{\mathit{eleminst}^\ast},\; \\
  \mathsf{data}~{\mathit{datainst}^\ast} \;\}\end{array} \\
\mbox{(module instance)} & \mathit{moduleinst} &::=& \{\; \begin{array}[t]{@{}l@{}}
\mathsf{func}~{\mathit{funcaddr}^\ast},\; \\
  \mathsf{global}~{\mathit{globaladdr}^\ast},\; \\
  \mathsf{table}~{\mathit{tableaddr}^\ast},\; \\
  \mathsf{mem}~{\mathit{memaddr}^\ast},\; \\
  \mathsf{elem}~{\mathit{elemaddr}^\ast},\; \\
  \mathsf{data}~{\mathit{dataaddr}^\ast},\; \\
  \mathsf{export}~{\mathit{exportinst}^\ast} \;\}\end{array} \\
\mbox{(frame)} & \mathit{frame} &::=& \{\; \begin{array}[t]{@{}l@{}}
\mathsf{local}~{\mathit{val}^\ast},\; \\
  \mathsf{module}~\mathit{moduleinst} \;\}\end{array} \\
\mbox{(state)} & \mathit{state} &::=& \mathit{store} ; \mathit{frame} \\
\mbox{(configuration)} & \mathit{config} &::=& \mathit{state} ; {\mathit{instr}^\ast} \\
\end{array}
$$

\vspace{1ex}

$$
\begin{array}{@{}lcl@{}l@{}}
(\mathit{s} ; \mathit{f}).\mathsf{module}.\mathsf{func} &=& \mathit{f}.\mathsf{module}.\mathsf{func} &  \\
\end{array}
$$

$$
\begin{array}{@{}lcl@{}l@{}}
(\mathit{s} ; \mathit{f}).\mathsf{func} &=& \mathit{s}.\mathsf{func} &  \\
\end{array}
$$

$$
\begin{array}{@{}lcl@{}l@{}}
(\mathit{s} ; \mathit{f}).\mathsf{global} &=& \mathit{s}.\mathsf{global} &  \\
\end{array}
$$

$$
\begin{array}{@{}lcl@{}l@{}}
(\mathit{s} ; \mathit{f}).\mathsf{table} &=& \mathit{s}.\mathsf{table} &  \\
\end{array}
$$

$$
\begin{array}{@{}lcl@{}l@{}}
(\mathit{s} ; \mathit{f}).\mathsf{mem} &=& \mathit{s}.\mathsf{mem} &  \\
\end{array}
$$

$$
\begin{array}{@{}lcl@{}l@{}}
(\mathit{s} ; \mathit{f}).\mathsf{elem} &=& \mathit{s}.\mathsf{elem} &  \\
\end{array}
$$

$$
\begin{array}{@{}lcl@{}l@{}}
(\mathit{s} ; \mathit{f}).\mathsf{data} &=& \mathit{s}.\mathsf{data} &  \\
\end{array}
$$

$$
\begin{array}{@{}lcl@{}l@{}}
{(\mathit{s} ; \mathit{f}).\mathsf{func}}{[\mathit{x}]} &=& \mathit{s}.\mathsf{func}[\mathit{f}.\mathsf{module}.\mathsf{func}[\mathit{x}]] &  \\
\end{array}
$$

$$
\begin{array}{@{}lcl@{}l@{}}
{(\mathit{s} ; \mathit{f}).\mathsf{global}}{[\mathit{x}]} &=& \mathit{s}.\mathsf{global}[\mathit{f}.\mathsf{module}.\mathsf{global}[\mathit{x}]] &  \\
\end{array}
$$

$$
\begin{array}{@{}lcl@{}l@{}}
{(\mathit{s} ; \mathit{f}).\mathsf{table}}{[\mathit{x}]} &=& \mathit{s}.\mathsf{table}[\mathit{f}.\mathsf{module}.\mathsf{table}[\mathit{x}]] &  \\
\end{array}
$$

$$
\begin{array}{@{}lcl@{}l@{}}
{(\mathit{s} ; \mathit{f}).\mathsf{mem}}{[\mathit{x}]} &=& \mathit{s}.\mathsf{mem}[\mathit{f}.\mathsf{module}.\mathsf{mem}[\mathit{x}]] &  \\
\end{array}
$$

$$
\begin{array}{@{}lcl@{}l@{}}
{(\mathit{s} ; \mathit{f}).\mathsf{elem}}{[\mathit{x}]} &=& \mathit{s}.\mathsf{elem}[\mathit{f}.\mathsf{module}.\mathsf{elem}[\mathit{x}]] &  \\
\end{array}
$$

$$
\begin{array}{@{}lcl@{}l@{}}
{(\mathit{s} ; \mathit{f}).\mathsf{data}}{[\mathit{x}]} &=& \mathit{s}.\mathsf{data}[\mathit{f}.\mathsf{module}.\mathsf{data}[\mathit{x}]] &  \\
\end{array}
$$

$$
\begin{array}{@{}lcl@{}l@{}}
{(\mathit{s} ; \mathit{f}).\mathsf{local}}{[\mathit{x}]} &=& \mathit{f}.\mathsf{local}[\mathit{x}] &  \\
\end{array}
$$

\vspace{1ex}

$$
\begin{array}{@{}lcl@{}l@{}}
(\mathit{s} ; \mathit{f})[\mathsf{local}[\mathit{x}] = \mathit{v}] &=& \mathit{s} ; \mathit{f}[\mathsf{local}[\mathit{x}] = \mathit{v}] &  \\
\end{array}
$$

$$
\begin{array}{@{}lcl@{}l@{}}
(\mathit{s} ; \mathit{f})[\mathsf{global}[\mathit{x}].\mathsf{value} = \mathit{v}] &=& \mathit{s}[\mathsf{global}[\mathit{f}.\mathsf{module}.\mathsf{global}[\mathit{x}]].\mathsf{value} = \mathit{v}] ; \mathit{f} &  \\
\end{array}
$$

$$
\begin{array}{@{}lcl@{}l@{}}
(\mathit{s} ; \mathit{f})[\mathsf{table}[\mathit{x}].\mathsf{elem}[\mathit{i}] = \mathit{r}] &=& \mathit{s}[\mathsf{table}[\mathit{f}.\mathsf{module}.\mathsf{table}[\mathit{x}]].\mathsf{elem}[\mathit{i}] = \mathit{r}] ; \mathit{f} &  \\
\end{array}
$$

$$
\begin{array}{@{}lcl@{}l@{}}
(\mathit{s} ; \mathit{f})[\mathsf{table}[\mathit{x}] = \mathit{ti}] &=& \mathit{s}[\mathsf{table}[\mathit{f}.\mathsf{module}.\mathsf{table}[\mathit{x}]] = \mathit{ti}] ; \mathit{f} &  \\
\end{array}
$$

$$
\begin{array}{@{}lcl@{}l@{}}
(\mathit{s} ; \mathit{f})[\mathsf{mem}[\mathit{x}].\mathsf{data}[\mathit{i} : \mathit{j}] = {\mathit{b}^\ast}] &=& \mathit{s}[\mathsf{mem}[\mathit{f}.\mathsf{module}.\mathsf{mem}[\mathit{x}]].\mathsf{data}[\mathit{i} : \mathit{j}] = {\mathit{b}^\ast}] ; \mathit{f} &  \\
\end{array}
$$

$$
\begin{array}{@{}lcl@{}l@{}}
(\mathit{s} ; \mathit{f})[\mathsf{mem}[\mathit{x}] = \mathit{mi}] &=& \mathit{s}[\mathsf{mem}[\mathit{f}.\mathsf{module}.\mathsf{mem}[\mathit{x}]] = \mathit{mi}] ; \mathit{f} &  \\
\end{array}
$$

$$
\begin{array}{@{}lcl@{}l@{}}
(\mathit{s} ; \mathit{f})[\mathsf{elem}[\mathit{x}].\mathsf{elem} = {\mathit{r}^\ast}] &=& \mathit{s}[\mathsf{elem}[\mathit{f}.\mathsf{module}.\mathsf{elem}[\mathit{x}]].\mathsf{elem} = {\mathit{r}^\ast}] ; \mathit{f} &  \\
\end{array}
$$

$$
\begin{array}{@{}lcl@{}l@{}}
(\mathit{s} ; \mathit{f})[\mathsf{data}[\mathit{x}].\mathsf{data} = {\mathit{b}^\ast}] &=& \mathit{s}[\mathsf{data}[\mathit{f}.\mathsf{module}.\mathsf{data}[\mathit{x}]].\mathsf{data} = {\mathit{b}^\ast}] ; \mathit{f} &  \\
\end{array}
$$

$$
\begin{array}{@{}lcl@{}l@{}}
\mathrm{grow}_{\mathit{table}}(\mathit{ti},\, \mathit{n},\, \mathit{r}) &=& {\mathit{ti}'} &\quad
  \mbox{if}~\mathit{ti} = \{ \begin{array}[t]{@{}l@{}}
\mathsf{type}~[\mathit{i} .. \mathit{j}]~\mathit{rt},\; \mathsf{elem}~{{\mathit{r}'}^\ast} \}\end{array} \\
 &&&\quad {\land}~{\mathit{i}'} = {|{{\mathit{r}'}^\ast}|} + \mathit{n} \\
 &&&\quad {\land}~{\mathit{ti}'} = \{ \begin{array}[t]{@{}l@{}}
\mathsf{type}~[{\mathit{i}'} .. \mathit{j}]~\mathit{rt},\; \mathsf{elem}~{{\mathit{r}'}^\ast}~{\mathit{r}^{\mathit{n}}} \}\end{array} \\
 &&&\quad {\land}~{ \vdash }\;{\mathit{ti}'}.\mathsf{type} : \mathsf{ok} \\
\end{array}
$$

$$
\begin{array}{@{}lcl@{}l@{}}
\mathrm{grow}_{\mathit{memory}}(\mathit{mi},\, \mathit{n}) &=& {\mathit{mi}'} &\quad
  \mbox{if}~\mathit{mi} = \{ \begin{array}[t]{@{}l@{}}
\mathsf{type}~([\mathit{i} .. \mathit{j}]~\mathsf{i{\scriptstyle8}}),\; \mathsf{data}~{\mathit{b}^\ast} \}\end{array} \\
 &&&\quad {\land}~{\mathit{i}'} = {|{\mathit{b}^\ast}|} / (64 \cdot \mathrm{Ki}) + \mathit{n} \\
 &&&\quad {\land}~{\mathit{mi}'} = \{ \begin{array}[t]{@{}l@{}}
\mathsf{type}~([{\mathit{i}'} .. \mathit{j}]~\mathsf{i{\scriptstyle8}}),\; \mathsf{data}~{\mathit{b}^\ast}~{0^{\mathit{n} \cdot 64 \cdot \mathrm{Ki}}} \}\end{array} \\
 &&&\quad {\land}~{ \vdash }\;{\mathit{mi}'}.\mathsf{type} : \mathsf{ok} \\
\end{array}
$$

$$
\begin{array}{@{}lrrl@{}}
\mbox{(administrative instruction)} & \mathit{instr} &::=& \mathit{instr} \\ &&|&
\mathsf{ref.func}~\mathit{funcaddr} \\ &&|&
\mathsf{ref.extern}~\mathit{hostaddr} \\ &&|&
\mathsf{call}~\mathit{funcaddr} \\ &&|&
{{\mathsf{label}}_{\mathit{n}}}{\{{\mathit{instr}^\ast}\}}~{\mathit{instr}^\ast} \\ &&|&
{{\mathsf{frame}}_{\mathit{n}}}{\{\mathit{frame}\}}~{\mathit{instr}^\ast} \\ &&|&
\mathsf{trap} \\
\mbox{(evaluation context)} & \mathit{E} &::=& [\mathsf{\_}] \\ &&|&
{\mathit{val}^\ast}~\mathit{E}~{\mathit{instr}^\ast} \\ &&|&
{{\mathsf{label}}_{\mathit{n}}}{\{{\mathit{instr}^\ast}\}}~\mathit{E} \\
\end{array}
$$

$\boxed{\mathit{config} \hookrightarrow \mathit{config}}$

$\boxed{{\mathit{instr}^\ast} \hookrightarrow {\mathit{instr}^\ast}}$

$\boxed{\mathit{config} \hookrightarrow {\mathit{instr}^\ast}}$

$$
\begin{array}{@{}l@{}lcl@{}l@{}}
{[\textsc{\scriptsize E{-}pure}]} \quad & \mathit{z} ; {\mathit{instr}^\ast} &\hookrightarrow& \mathit{z} ; {{\mathit{instr}'}^\ast} &\quad
  \mbox{if}~{\mathit{instr}^\ast} \hookrightarrow {{\mathit{instr}'}^\ast} \\
{[\textsc{\scriptsize E{-}read}]} \quad & \mathit{z} ; {\mathit{instr}^\ast} &\hookrightarrow& \mathit{z} ; {{\mathit{instr}'}^\ast} &\quad
  \mbox{if}~\mathit{z} ; {\mathit{instr}^\ast} \hookrightarrow {{\mathit{instr}'}^\ast} \\
\end{array}
$$

\vspace{1ex}

$\boxed{\mathit{config} \hookrightarrow \mathit{val}}$

\vspace{1ex}

$$
\begin{array}{@{}l@{}lcl@{}l@{}}
{[\textsc{\scriptsize E{-}unreachable}]} \quad & \mathsf{unreachable} &\hookrightarrow& \mathsf{trap} &  \\
{[\textsc{\scriptsize E{-}nop}]} \quad & \mathsf{nop} &\hookrightarrow& \epsilon &  \\
{[\textsc{\scriptsize E{-}drop}]} \quad & \mathit{val}~\mathsf{drop} &\hookrightarrow& \epsilon &  \\
\end{array}
$$

\vspace{1ex}

$$
\begin{array}{@{}l@{}lcl@{}l@{}}
{[\textsc{\scriptsize E{-}select{-}true}]} \quad & \mathit{val}_{1}~\mathit{val}_{2}~(\mathsf{i{\scriptstyle32}}.\mathsf{const}~\mathit{c})~(\mathsf{select}~{\mathit{t}^?}) &\hookrightarrow& \mathit{val}_{1} &\quad
  \mbox{if}~\mathit{c} \neq 0 \\
{[\textsc{\scriptsize E{-}select{-}false}]} \quad & \mathit{val}_{1}~\mathit{val}_{2}~(\mathsf{i{\scriptstyle32}}.\mathsf{const}~\mathit{c})~(\mathsf{select}~{\mathit{t}^?}) &\hookrightarrow& \mathit{val}_{2} &\quad
  \mbox{if}~\mathit{c} = 0 \\
\end{array}
$$

\vspace{1ex}

$$
\begin{array}{@{}l@{}lcl@{}l@{}}
{[\textsc{\scriptsize E{-}block}]} \quad & {\mathit{val}^{\mathit{k}}}~(\mathsf{block}~\mathit{bt}~{\mathit{instr}^\ast}) &\hookrightarrow& ({{\mathsf{label}}_{\mathit{n}}}{\{\epsilon\}}~{\mathit{val}^{\mathit{k}}}~{\mathit{instr}^\ast}) &\quad
  \mbox{if}~\mathit{bt} = {\mathit{t}_{1}^{\mathit{k}}} \rightarrow {\mathit{t}_{2}^{\mathit{n}}} \\
{[\textsc{\scriptsize E{-}loop}]} \quad & {\mathit{val}^{\mathit{k}}}~(\mathsf{loop}~\mathit{bt}~{\mathit{instr}^\ast}) &\hookrightarrow& ({{\mathsf{label}}_{\mathit{k}}}{\{\mathsf{loop}~\mathit{bt}~{\mathit{instr}^\ast}\}}~{\mathit{val}^{\mathit{k}}}~{\mathit{instr}^\ast}) &\quad
  \mbox{if}~\mathit{bt} = {\mathit{t}_{1}^{\mathit{k}}} \rightarrow {\mathit{t}_{2}^{\mathit{n}}} \\
{[\textsc{\scriptsize E{-}if{-}true}]} \quad & (\mathsf{i{\scriptstyle32}}.\mathsf{const}~\mathit{c})~(\mathsf{if}~\mathit{bt}~{\mathit{instr}_{1}^\ast}~\mathsf{else}~{\mathit{instr}_{2}^\ast}) &\hookrightarrow& (\mathsf{block}~\mathit{bt}~{\mathit{instr}_{1}^\ast}) &\quad
  \mbox{if}~\mathit{c} \neq 0 \\
{[\textsc{\scriptsize E{-}if{-}false}]} \quad & (\mathsf{i{\scriptstyle32}}.\mathsf{const}~\mathit{c})~(\mathsf{if}~\mathit{bt}~{\mathit{instr}_{1}^\ast}~\mathsf{else}~{\mathit{instr}_{2}^\ast}) &\hookrightarrow& (\mathsf{block}~\mathit{bt}~{\mathit{instr}_{2}^\ast}) &\quad
  \mbox{if}~\mathit{c} = 0 \\
\end{array}
$$

\vspace{1ex}

$$
\begin{array}{@{}l@{}lcl@{}l@{}}
{[\textsc{\scriptsize E{-}label{-}vals}]} \quad & ({{\mathsf{label}}_{\mathit{n}}}{\{{\mathit{instr}^\ast}\}}~{\mathit{val}^\ast}) &\hookrightarrow& {\mathit{val}^\ast} &  \\
\end{array}
$$

\vspace{1ex}

$$
\begin{array}{@{}l@{}lcl@{}l@{}}
{[\textsc{\scriptsize E{-}br{-}zero}]} \quad & ({{\mathsf{label}}_{\mathit{n}}}{\{{{\mathit{instr}'}^\ast}\}}~{{\mathit{val}'}^\ast}~{\mathit{val}^{\mathit{n}}}~(\mathsf{br}~0)~{\mathit{instr}^\ast}) &\hookrightarrow& {\mathit{val}^{\mathit{n}}}~{{\mathit{instr}'}^\ast} &  \\
{[\textsc{\scriptsize E{-}br{-}succ}]} \quad & ({{\mathsf{label}}_{\mathit{n}}}{\{{{\mathit{instr}'}^\ast}\}}~{\mathit{val}^\ast}~(\mathsf{br}~\mathit{l} + 1)~{\mathit{instr}^\ast}) &\hookrightarrow& {\mathit{val}^\ast}~(\mathsf{br}~\mathit{l}) &  \\
\end{array}
$$

\vspace{1ex}

$$
\begin{array}{@{}l@{}lcl@{}l@{}}
{[\textsc{\scriptsize E{-}br\_if{-}true}]} \quad & (\mathsf{i{\scriptstyle32}}.\mathsf{const}~\mathit{c})~(\mathsf{br\_if}~\mathit{l}) &\hookrightarrow& (\mathsf{br}~\mathit{l}) &\quad
  \mbox{if}~\mathit{c} \neq 0 \\
{[\textsc{\scriptsize E{-}br\_if{-}false}]} \quad & (\mathsf{i{\scriptstyle32}}.\mathsf{const}~\mathit{c})~(\mathsf{br\_if}~\mathit{l}) &\hookrightarrow& \epsilon &\quad
  \mbox{if}~\mathit{c} = 0 \\
\end{array}
$$

\vspace{1ex}

$$
\begin{array}{@{}l@{}lcl@{}l@{}}
{[\textsc{\scriptsize E{-}br\_table{-}lt}]} \quad & (\mathsf{i{\scriptstyle32}}.\mathsf{const}~\mathit{i})~(\mathsf{br\_table}~{\mathit{l}^\ast}~{\mathit{l}'}) &\hookrightarrow& (\mathsf{br}~{\mathit{l}^\ast}[\mathit{i}]) &\quad
  \mbox{if}~\mathit{i} < {|{\mathit{l}^\ast}|} \\
{[\textsc{\scriptsize E{-}br\_table{-}ge}]} \quad & (\mathsf{i{\scriptstyle32}}.\mathsf{const}~\mathit{i})~(\mathsf{br\_table}~{\mathit{l}^\ast}~{\mathit{l}'}) &\hookrightarrow& (\mathsf{br}~{\mathit{l}'}) &\quad
  \mbox{if}~\mathit{i} \geq {|{\mathit{l}^\ast}|} \\
\end{array}
$$

\vspace{1ex}

$$
\begin{array}{@{}l@{}lcl@{}l@{}}
{[\textsc{\scriptsize E{-}call}]} \quad & \mathit{z} ; (\mathsf{call}~\mathit{x}) &\hookrightarrow& (\mathsf{call}~\mathit{z}.\mathsf{module}.\mathsf{func}[\mathit{x}]) &  \\
{[\textsc{\scriptsize E{-}call\_indirect{-}call}]} \quad & \mathit{z} ; (\mathsf{i{\scriptstyle32}}.\mathsf{const}~\mathit{i})~(\mathsf{call\_indirect}~\mathit{x}~\mathit{ft}) &\hookrightarrow& (\mathsf{call}~\mathit{a}) &\quad
  \mbox{if}~{\mathit{z}.\mathsf{table}}{[\mathit{x}]}.\mathsf{elem}[\mathit{i}] = (\mathsf{ref.func}~\mathit{a}) \\
 &&&&\quad {\land}~\mathit{z}.\mathsf{func}[\mathit{a}].\mathsf{code} = \mathsf{func}~{\mathit{ft}'}~{\mathit{t}^\ast}~{\mathit{instr}^\ast} \\
 &&&&\quad {\land}~\mathit{ft} = {\mathit{ft}'} \\
{[\textsc{\scriptsize E{-}call\_indirect{-}trap}]} \quad & \mathit{z} ; (\mathsf{i{\scriptstyle32}}.\mathsf{const}~\mathit{i})~(\mathsf{call\_indirect}~\mathit{x}~\mathit{ft}) &\hookrightarrow& \mathsf{trap} &\quad
  \mbox{otherwise} \\
{[\textsc{\scriptsize E{-}call\_addr}]} \quad & \mathit{z} ; {\mathit{val}^{\mathit{k}}}~(\mathsf{call}~\mathit{a}) &\hookrightarrow& ({{\mathsf{frame}}_{\mathit{n}}}{\{\mathit{f}\}}~({{\mathsf{label}}_{\mathit{n}}}{\{\epsilon\}}~{\mathit{instr}^\ast})) &\quad
  \mbox{if}~\mathit{z}.\mathsf{func}[\mathit{a}] = \{ \begin{array}[t]{@{}l@{}}
\mathsf{module}~\mathit{m},\; \mathsf{code}~\mathit{func} \}\end{array} \\
 &&&&\quad {\land}~\mathit{func} = \mathsf{func}~({\mathit{t}_{1}^{\mathit{k}}} \rightarrow {\mathit{t}_{2}^{\mathit{n}}})~{\mathit{t}^\ast}~{\mathit{instr}^\ast} \\
 &&&&\quad {\land}~\mathit{f} = \{ \begin{array}[t]{@{}l@{}}
\mathsf{local}~{\mathit{val}^{\mathit{k}}}~{({\mathrm{default}}_{\mathit{t}})^\ast},\; \mathsf{module}~\mathit{m} \}\end{array} \\
\end{array}
$$

\vspace{1ex}

$$
\begin{array}{@{}l@{}lcl@{}l@{}}
{[\textsc{\scriptsize E{-}frame{-}vals}]} \quad & ({{\mathsf{frame}}_{\mathit{n}}}{\{\mathit{f}\}}~{\mathit{val}^{\mathit{n}}}) &\hookrightarrow& {\mathit{val}^{\mathit{n}}} &  \\
{[\textsc{\scriptsize E{-}return{-}frame}]} \quad & ({{\mathsf{frame}}_{\mathit{n}}}{\{\mathit{f}\}}~{{\mathit{val}'}^\ast}~{\mathit{val}^{\mathit{n}}}~\mathsf{return}~{\mathit{instr}^\ast}) &\hookrightarrow& {\mathit{val}^{\mathit{n}}} &  \\
{[\textsc{\scriptsize E{-}return{-}label}]} \quad & ({{\mathsf{label}}_{\mathit{k}}}{\{{{\mathit{instr}'}^\ast}\}}~{\mathit{val}^\ast}~\mathsf{return}~{\mathit{instr}^\ast}) &\hookrightarrow& {\mathit{val}^\ast}~\mathsf{return} &  \\
\end{array}
$$

\vspace{1ex}

$$
\begin{array}{@{}l@{}lcl@{}l@{}}
{[\textsc{\scriptsize E{-}unop{-}val}]} \quad & (\mathit{nt}.\mathsf{const}~\mathit{c}_{1})~(\mathit{nt} . \mathit{unop}) &\hookrightarrow& (\mathit{nt}.\mathsf{const}~\mathit{c}) &\quad
  \mbox{if}~{{{\mathit{unop}}{}}_{\mathit{nt}}}{(\mathit{c}_{1})} = \mathit{c} \\
{[\textsc{\scriptsize E{-}unop{-}trap}]} \quad & (\mathit{nt}.\mathsf{const}~\mathit{c}_{1})~(\mathit{nt} . \mathit{unop}) &\hookrightarrow& \mathsf{trap} &\quad
  \mbox{if}~{{{\mathit{unop}}{}}_{\mathit{nt}}}{(\mathit{c}_{1})} = \epsilon \\
\end{array}
$$

\vspace{1ex}

$$
\begin{array}{@{}l@{}lcl@{}l@{}}
{[\textsc{\scriptsize E{-}binop{-}val}]} \quad & (\mathit{nt}.\mathsf{const}~\mathit{c}_{1})~(\mathit{nt}.\mathsf{const}~\mathit{c}_{2})~(\mathit{nt} . \mathit{binop}) &\hookrightarrow& (\mathit{nt}.\mathsf{const}~\mathit{c}) &\quad
  \mbox{if}~{{{\mathit{binop}}{}}_{\mathit{nt}}}{(\mathit{c}_{1},\, \mathit{c}_{2})} = \mathit{c} \\
{[\textsc{\scriptsize E{-}binop{-}trap}]} \quad & (\mathit{nt}.\mathsf{const}~\mathit{c}_{1})~(\mathit{nt}.\mathsf{const}~\mathit{c}_{2})~(\mathit{nt} . \mathit{binop}) &\hookrightarrow& \mathsf{trap} &\quad
  \mbox{if}~{{{\mathit{binop}}{}}_{\mathit{nt}}}{(\mathit{c}_{1},\, \mathit{c}_{2})} = \epsilon \\
\end{array}
$$

\vspace{1ex}

$$
\begin{array}{@{}l@{}lcl@{}l@{}}
{[\textsc{\scriptsize E{-}testop}]} \quad & (\mathit{nt}.\mathsf{const}~\mathit{c}_{1})~(\mathit{nt} . \mathit{testop}) &\hookrightarrow& (\mathsf{i{\scriptstyle32}}.\mathsf{const}~\mathit{c}) &\quad
  \mbox{if}~\mathit{c} = {{{\mathit{testop}}{}}_{\mathit{nt}}}{(\mathit{c}_{1})} \\
{[\textsc{\scriptsize E{-}relop}]} \quad & (\mathit{nt}.\mathsf{const}~\mathit{c}_{1})~(\mathit{nt}.\mathsf{const}~\mathit{c}_{2})~(\mathit{nt} . \mathit{relop}) &\hookrightarrow& (\mathsf{i{\scriptstyle32}}.\mathsf{const}~\mathit{c}) &\quad
  \mbox{if}~\mathit{c} = {{{\mathit{relop}}{}}_{\mathit{nt}}}{(\mathit{c}_{1},\, \mathit{c}_{2})} \\
\end{array}
$$

\vspace{1ex}

$$
\begin{array}{@{}l@{}lcl@{}l@{}}
{[\textsc{\scriptsize E{-}extend}]} \quad & (\mathit{nt}.\mathsf{const}~\mathit{c})~({\mathit{nt}.\mathsf{extend}}{\mathit{n}}) &\hookrightarrow& (\mathit{nt}.\mathsf{const}~{{\mathrm{ext}}_{\mathit{n}}({|\mathit{nt}|})^{\mathsf{s}}}~(\mathit{c})) &  \\
\end{array}
$$

\vspace{1ex}

$$
\begin{array}{@{}l@{}lcl@{}l@{}}
{[\textsc{\scriptsize E{-}cvtop{-}val}]} \quad & (\mathit{nt}_{1}.\mathsf{const}~\mathit{c}_{1})~(\mathit{nt}_{2} . {{{{\mathit{cvtop}}{\mathsf{\_}}}{\mathit{nt}_{1}}}{\mathsf{\_}}}{{\mathit{sx}^?}}) &\hookrightarrow& (\mathit{nt}_{2}.\mathsf{const}~\mathit{c}) &\quad
  \mbox{if}~\mathrm{cvtop}(\mathit{nt}_{1},\, \mathit{cvtop},\, \mathit{nt}_{2},\, {\mathit{sx}^?},\, \mathit{c}_{1}) = \mathit{c} \\
{[\textsc{\scriptsize E{-}cvtop{-}trap}]} \quad & (\mathit{nt}_{1}.\mathsf{const}~\mathit{c}_{1})~(\mathit{nt}_{2} . {{{{\mathit{cvtop}}{\mathsf{\_}}}{\mathit{nt}_{1}}}{\mathsf{\_}}}{{\mathit{sx}^?}}) &\hookrightarrow& \mathsf{trap} &\quad
  \mbox{if}~\mathrm{cvtop}(\mathit{nt}_{1},\, \mathit{cvtop},\, \mathit{nt}_{2},\, {\mathit{sx}^?},\, \mathit{c}_{1}) = \epsilon \\
\end{array}
$$

\vspace{1ex}

$$
\begin{array}{@{}l@{}lcl@{}l@{}}
{[\textsc{\scriptsize E{-}ref.func}]} \quad & \mathit{z} ; (\mathsf{ref.func}~\mathit{x}) &\hookrightarrow& (\mathsf{ref.func}~\mathit{z}.\mathsf{module}.\mathsf{func}[\mathit{x}]) &  \\
\end{array}
$$

\vspace{1ex}

$$
\begin{array}{@{}l@{}lcl@{}l@{}}
{[\textsc{\scriptsize E{-}ref.is\_null{-}true}]} \quad & \mathit{val}~\mathsf{ref.is\_null} &\hookrightarrow& (\mathsf{i{\scriptstyle32}}.\mathsf{const}~1) &\quad
  \mbox{if}~\mathit{val} = (\mathsf{ref.null}~\mathit{rt}) \\
{[\textsc{\scriptsize E{-}ref.is\_null{-}false}]} \quad & \mathit{val}~\mathsf{ref.is\_null} &\hookrightarrow& (\mathsf{i{\scriptstyle32}}.\mathsf{const}~0) &\quad
  \mbox{otherwise} \\
\end{array}
$$

\vspace{1ex}

$$
\begin{array}{@{}l@{}lcl@{}l@{}}
{[\textsc{\scriptsize E{-}local.get}]} \quad & \mathit{z} ; (\mathsf{local.get}~\mathit{x}) &\hookrightarrow& {\mathit{z}.\mathsf{local}}{[\mathit{x}]} &  \\
\end{array}
$$

$$
\begin{array}{@{}l@{}lcl@{}l@{}}
{[\textsc{\scriptsize E{-}local.set}]} \quad & \mathit{z} ; \mathit{val}~(\mathsf{local.set}~\mathit{x}) &\hookrightarrow& \mathit{z}[\mathsf{local}[\mathit{x}] = \mathit{val}] ; \epsilon &  \\
\end{array}
$$

$$
\begin{array}{@{}l@{}lcl@{}l@{}}
{[\textsc{\scriptsize E{-}local.tee}]} \quad & \mathit{val}~(\mathsf{local.tee}~\mathit{x}) &\hookrightarrow& \mathit{val}~\mathit{val}~(\mathsf{local.set}~\mathit{x}) &  \\
\end{array}
$$

\vspace{1ex}

$$
\begin{array}{@{}l@{}lcl@{}l@{}}
{[\textsc{\scriptsize E{-}global.get}]} \quad & \mathit{z} ; (\mathsf{global.get}~\mathit{x}) &\hookrightarrow& {\mathit{z}.\mathsf{global}}{[\mathit{x}]}.\mathsf{value} &  \\
\end{array}
$$

$$
\begin{array}{@{}l@{}lcl@{}l@{}}
{[\textsc{\scriptsize E{-}global.set}]} \quad & \mathit{z} ; \mathit{val}~(\mathsf{global.set}~\mathit{x}) &\hookrightarrow& \mathit{z}[\mathsf{global}[\mathit{x}].\mathsf{value} = \mathit{val}] ; \epsilon &  \\
\end{array}
$$

\vspace{1ex}

$$
\begin{array}{@{}l@{}lcl@{}l@{}}
{[\textsc{\scriptsize E{-}table.get{-}trap}]} \quad & \mathit{z} ; (\mathsf{i{\scriptstyle32}}.\mathsf{const}~\mathit{i})~(\mathsf{table.get}~\mathit{x}) &\hookrightarrow& \mathsf{trap} &\quad
  \mbox{if}~\mathit{i} \geq {|{\mathit{z}.\mathsf{table}}{[\mathit{x}]}.\mathsf{elem}|} \\
{[\textsc{\scriptsize E{-}table.get{-}val}]} \quad & \mathit{z} ; (\mathsf{i{\scriptstyle32}}.\mathsf{const}~\mathit{i})~(\mathsf{table.get}~\mathit{x}) &\hookrightarrow& {\mathit{z}.\mathsf{table}}{[\mathit{x}]}.\mathsf{elem}[\mathit{i}] &\quad
  \mbox{if}~\mathit{i} < {|{\mathit{z}.\mathsf{table}}{[\mathit{x}]}.\mathsf{elem}|} \\
\end{array}
$$

$$
\begin{array}{@{}l@{}lcl@{}l@{}}
{[\textsc{\scriptsize E{-}table.set{-}trap}]} \quad & \mathit{z} ; (\mathsf{i{\scriptstyle32}}.\mathsf{const}~\mathit{i})~\mathit{ref}~(\mathsf{table.set}~\mathit{x}) &\hookrightarrow& \mathit{z} ; \mathsf{trap} &\quad
  \mbox{if}~\mathit{i} \geq {|{\mathit{z}.\mathsf{table}}{[\mathit{x}]}.\mathsf{elem}|} \\
{[\textsc{\scriptsize E{-}table.set{-}val}]} \quad & \mathit{z} ; (\mathsf{i{\scriptstyle32}}.\mathsf{const}~\mathit{i})~\mathit{ref}~(\mathsf{table.set}~\mathit{x}) &\hookrightarrow& \mathit{z}[\mathsf{table}[\mathit{x}].\mathsf{elem}[\mathit{i}] = \mathit{ref}] ; \epsilon &\quad
  \mbox{if}~\mathit{i} < {|{\mathit{z}.\mathsf{table}}{[\mathit{x}]}.\mathsf{elem}|} \\
\end{array}
$$

\vspace{1ex}

$$
\begin{array}{@{}l@{}lcl@{}l@{}}
{[\textsc{\scriptsize E{-}table.size}]} \quad & \mathit{z} ; (\mathsf{table.size}~\mathit{x}) &\hookrightarrow& (\mathsf{i{\scriptstyle32}}.\mathsf{const}~\mathit{n}) &\quad
  \mbox{if}~{|{\mathit{z}.\mathsf{table}}{[\mathit{x}]}.\mathsf{elem}|} = \mathit{n} \\
\end{array}
$$

\vspace{1ex}

$$
\begin{array}{@{}l@{}lcl@{}l@{}}
{[\textsc{\scriptsize E{-}table.grow{-}succeed}]} \quad & \mathit{z} ; \mathit{ref}~(\mathsf{i{\scriptstyle32}}.\mathsf{const}~\mathit{n})~(\mathsf{table.grow}~\mathit{x}) &\hookrightarrow& \mathit{z}[\mathsf{table}[\mathit{x}] = \mathit{ti}] ; (\mathsf{i{\scriptstyle32}}.\mathsf{const}~{|{\mathit{z}.\mathsf{table}}{[\mathit{x}]}.\mathsf{elem}|}) &\quad
  \mbox{if}~\mathrm{grow}_{\mathit{table}}({\mathit{z}.\mathsf{table}}{[\mathit{x}]},\, \mathit{n},\, \mathit{ref}) = \mathit{ti} \\
{[\textsc{\scriptsize E{-}table.grow{-}fail}]} \quad & \mathit{z} ; \mathit{ref}~(\mathsf{i{\scriptstyle32}}.\mathsf{const}~\mathit{n})~(\mathsf{table.grow}~\mathit{x}) &\hookrightarrow& \mathit{z} ; (\mathsf{i{\scriptstyle32}}.\mathsf{const}~-1) &  \\
\end{array}
$$

\vspace{1ex}

$$
\begin{array}{@{}l@{}lcl@{}l@{}}
{[\textsc{\scriptsize E{-}table.fill{-}trap}]} \quad & \mathit{z} ; (\mathsf{i{\scriptstyle32}}.\mathsf{const}~\mathit{i})~\mathit{val}~(\mathsf{i{\scriptstyle32}}.\mathsf{const}~\mathit{n})~(\mathsf{table.fill}~\mathit{x}) &\hookrightarrow& \mathsf{trap} &\quad
  \mbox{if}~\mathit{i} + \mathit{n} > {|{\mathit{z}.\mathsf{table}}{[\mathit{x}]}.\mathsf{elem}|} \\
{[\textsc{\scriptsize E{-}table.fill{-}zero}]} \quad & \mathit{z} ; (\mathsf{i{\scriptstyle32}}.\mathsf{const}~\mathit{i})~\mathit{val}~(\mathsf{i{\scriptstyle32}}.\mathsf{const}~\mathit{n})~(\mathsf{table.fill}~\mathit{x}) &\hookrightarrow& \epsilon &\quad
  \mbox{otherwise, if}~\mathit{n} = 0 \\
{[\textsc{\scriptsize E{-}table.fill{-}succ}]} \quad & \mathit{z} ; (\mathsf{i{\scriptstyle32}}.\mathsf{const}~\mathit{i})~\mathit{val}~(\mathsf{i{\scriptstyle32}}.\mathsf{const}~\mathit{n})~(\mathsf{table.fill}~\mathit{x}) &\hookrightarrow& (\mathsf{i{\scriptstyle32}}.\mathsf{const}~\mathit{i})~\mathit{val}~(\mathsf{table.set}~\mathit{x})~(\mathsf{i{\scriptstyle32}}.\mathsf{const}~\mathit{i} + 1)~\mathit{val}~(\mathsf{i{\scriptstyle32}}.\mathsf{const}~\mathit{n} - 1)~(\mathsf{table.fill}~\mathit{x}) &\quad
  \mbox{otherwise} \\
\end{array}
$$

\vspace{1ex}

$$
\begin{array}{@{}l@{}lcl@{}l@{}}
{[\textsc{\scriptsize E{-}table.copy{-}trap}]} \quad & \mathit{z} ; (\mathsf{i{\scriptstyle32}}.\mathsf{const}~\mathit{j})~(\mathsf{i{\scriptstyle32}}.\mathsf{const}~\mathit{i})~(\mathsf{i{\scriptstyle32}}.\mathsf{const}~\mathit{n})~(\mathsf{table.copy}~\mathit{x}~\mathit{y}) &\hookrightarrow& \mathsf{trap} &\quad
  \mbox{if}~\mathit{i} + \mathit{n} > {|{\mathit{z}.\mathsf{table}}{[\mathit{y}]}.\mathsf{elem}|} \lor \mathit{j} + \mathit{n} > {|{\mathit{z}.\mathsf{table}}{[\mathit{x}]}.\mathsf{elem}|} \\
{[\textsc{\scriptsize E{-}table.copy{-}zero}]} \quad & \mathit{z} ; (\mathsf{i{\scriptstyle32}}.\mathsf{const}~\mathit{j})~(\mathsf{i{\scriptstyle32}}.\mathsf{const}~\mathit{i})~(\mathsf{i{\scriptstyle32}}.\mathsf{const}~\mathit{n})~(\mathsf{table.copy}~\mathit{x}~\mathit{y}) &\hookrightarrow& \epsilon &\quad
  \mbox{otherwise, if}~\mathit{n} = 0 \\
{[\textsc{\scriptsize E{-}table.copy{-}le}]} \quad & \mathit{z} ; (\mathsf{i{\scriptstyle32}}.\mathsf{const}~\mathit{j})~(\mathsf{i{\scriptstyle32}}.\mathsf{const}~\mathit{i})~(\mathsf{i{\scriptstyle32}}.\mathsf{const}~\mathit{n})~(\mathsf{table.copy}~\mathit{x}~\mathit{y}) &\hookrightarrow& (\mathsf{i{\scriptstyle32}}.\mathsf{const}~\mathit{j})~(\mathsf{i{\scriptstyle32}}.\mathsf{const}~\mathit{i})~(\mathsf{table.get}~\mathit{y})~(\mathsf{table.set}~\mathit{x})~(\mathsf{i{\scriptstyle32}}.\mathsf{const}~\mathit{j} + 1)~(\mathsf{i{\scriptstyle32}}.\mathsf{const}~\mathit{i} + 1)~(\mathsf{i{\scriptstyle32}}.\mathsf{const}~\mathit{n} - 1)~(\mathsf{table.copy}~\mathit{x}~\mathit{y}) &\quad
  \mbox{otherwise, if}~\mathit{j} \leq \mathit{i} \\
{[\textsc{\scriptsize E{-}table.copy{-}gt}]} \quad & \mathit{z} ; (\mathsf{i{\scriptstyle32}}.\mathsf{const}~\mathit{j})~(\mathsf{i{\scriptstyle32}}.\mathsf{const}~\mathit{i})~(\mathsf{i{\scriptstyle32}}.\mathsf{const}~\mathit{n})~(\mathsf{table.copy}~\mathit{x}~\mathit{y}) &\hookrightarrow& (\mathsf{i{\scriptstyle32}}.\mathsf{const}~\mathit{j} + \mathit{n} - 1)~(\mathsf{i{\scriptstyle32}}.\mathsf{const}~\mathit{i} + \mathit{n} - 1)~(\mathsf{table.get}~\mathit{y})~(\mathsf{table.set}~\mathit{x})~(\mathsf{i{\scriptstyle32}}.\mathsf{const}~\mathit{j})~(\mathsf{i{\scriptstyle32}}.\mathsf{const}~\mathit{i})~(\mathsf{i{\scriptstyle32}}.\mathsf{const}~\mathit{n} - 1)~(\mathsf{table.copy}~\mathit{x}~\mathit{y}) &\quad
  \mbox{otherwise} \\
\end{array}
$$

\vspace{1ex}

$$
\begin{array}{@{}l@{}lcl@{}l@{}}
{[\textsc{\scriptsize E{-}table.init{-}trap}]} \quad & \mathit{z} ; (\mathsf{i{\scriptstyle32}}.\mathsf{const}~\mathit{j})~(\mathsf{i{\scriptstyle32}}.\mathsf{const}~\mathit{i})~(\mathsf{i{\scriptstyle32}}.\mathsf{const}~\mathit{n})~(\mathsf{table.init}~\mathit{x}~\mathit{y}) &\hookrightarrow& \mathsf{trap} &\quad
  \mbox{if}~\mathit{i} + \mathit{n} > {|{\mathit{z}.\mathsf{elem}}{[\mathit{y}]}.\mathsf{elem}|} \lor \mathit{j} + \mathit{n} > {|{\mathit{z}.\mathsf{table}}{[\mathit{x}]}.\mathsf{elem}|} \\
{[\textsc{\scriptsize E{-}table.init{-}zero}]} \quad & \mathit{z} ; (\mathsf{i{\scriptstyle32}}.\mathsf{const}~\mathit{j})~(\mathsf{i{\scriptstyle32}}.\mathsf{const}~\mathit{i})~(\mathsf{i{\scriptstyle32}}.\mathsf{const}~\mathit{n})~(\mathsf{table.init}~\mathit{x}~\mathit{y}) &\hookrightarrow& \epsilon &\quad
  \mbox{otherwise, if}~\mathit{n} = 0 \\
{[\textsc{\scriptsize E{-}table.init{-}succ}]} \quad & \mathit{z} ; (\mathsf{i{\scriptstyle32}}.\mathsf{const}~\mathit{j})~(\mathsf{i{\scriptstyle32}}.\mathsf{const}~\mathit{i})~(\mathsf{i{\scriptstyle32}}.\mathsf{const}~\mathit{n})~(\mathsf{table.init}~\mathit{x}~\mathit{y}) &\hookrightarrow& (\mathsf{i{\scriptstyle32}}.\mathsf{const}~\mathit{j})~{\mathit{z}.\mathsf{elem}}{[\mathit{y}]}.\mathsf{elem}[\mathit{i}]~(\mathsf{table.set}~\mathit{x})~(\mathsf{i{\scriptstyle32}}.\mathsf{const}~\mathit{j} + 1)~(\mathsf{i{\scriptstyle32}}.\mathsf{const}~\mathit{i} + 1)~(\mathsf{i{\scriptstyle32}}.\mathsf{const}~\mathit{n} - 1)~(\mathsf{table.init}~\mathit{x}~\mathit{y}) &\quad
  \mbox{otherwise} \\
\end{array}
$$

\vspace{1ex}

$$
\begin{array}{@{}l@{}lcl@{}l@{}}
{[\textsc{\scriptsize E{-}elem.drop}]} \quad & \mathit{z} ; (\mathsf{elem.drop}~\mathit{x}) &\hookrightarrow& \mathit{z}[\mathsf{elem}[\mathit{x}].\mathsf{elem} = \epsilon] ; \epsilon &  \\
\end{array}
$$

\vspace{1ex}

$$
\begin{array}{@{}l@{}lcl@{}l@{}}
{[\textsc{\scriptsize E{-}load{-}num{-}trap}]} \quad & \mathit{z} ; (\mathsf{i{\scriptstyle32}}.\mathsf{const}~\mathit{i})~(\mathit{nt}.\mathsf{load}~\mathit{n}_{\mathsf{a}}~\mathit{n}_{\mathsf{o}}) &\hookrightarrow& \mathsf{trap} &\quad
  \mbox{if}~\mathit{i} + \mathit{n}_{\mathsf{o}} + {|\mathit{nt}|} / 8 > {|{\mathit{z}.\mathsf{mem}}{[0]}.\mathsf{data}|} \\
{[\textsc{\scriptsize E{-}load{-}num{-}val}]} \quad & \mathit{z} ; (\mathsf{i{\scriptstyle32}}.\mathsf{const}~\mathit{i})~(\mathit{nt}.\mathsf{load}~\mathit{n}_{\mathsf{a}}~\mathit{n}_{\mathsf{o}}) &\hookrightarrow& (\mathit{nt}.\mathsf{const}~\mathit{c}) &\quad
  \mbox{if}~{\mathrm{bytes}}_{{|\mathit{nt}|}}(\mathit{c}) = {\mathit{z}.\mathsf{mem}}{[0]}.\mathsf{data}[\mathit{i} + \mathit{n}_{\mathsf{o}} : {|\mathit{nt}|} / 8] \\
{[\textsc{\scriptsize E{-}load{-}pack{-}trap}]} \quad & \mathit{z} ; (\mathsf{i{\scriptstyle32}}.\mathsf{const}~\mathit{i})~({\mathit{nt}.\mathsf{load}}{{{\mathit{n}}{\mathsf{\_}}}{\mathit{sx}}}~\mathit{n}_{\mathsf{a}}~\mathit{n}_{\mathsf{o}}) &\hookrightarrow& \mathsf{trap} &\quad
  \mbox{if}~\mathit{i} + \mathit{n}_{\mathsf{o}} + \mathit{n} / 8 > {|{\mathit{z}.\mathsf{mem}}{[0]}.\mathsf{data}|} \\
{[\textsc{\scriptsize E{-}load{-}pack{-}val}]} \quad & \mathit{z} ; (\mathsf{i{\scriptstyle32}}.\mathsf{const}~\mathit{i})~({\mathit{nt}.\mathsf{load}}{{{\mathit{n}}{\mathsf{\_}}}{\mathit{sx}}}~\mathit{n}_{\mathsf{a}}~\mathit{n}_{\mathsf{o}}) &\hookrightarrow& (\mathit{nt}.\mathsf{const}~{{\mathrm{ext}}_{\mathit{n}}({|\mathit{nt}|})^{\mathit{sx}}}~(\mathit{c})) &\quad
  \mbox{if}~{\mathrm{bytes}}_{\mathit{n}}(\mathit{c}) = {\mathit{z}.\mathsf{mem}}{[0]}.\mathsf{data}[\mathit{i} + \mathit{n}_{\mathsf{o}} : \mathit{n} / 8] \\
\end{array}
$$

\vspace{1ex}

$$
\begin{array}{@{}l@{}lcl@{}l@{}}
{[\textsc{\scriptsize E{-}store{-}num{-}trap}]} \quad & \mathit{z} ; (\mathsf{i{\scriptstyle32}}.\mathsf{const}~\mathit{i})~(\mathit{nt}.\mathsf{const}~\mathit{c})~(\mathit{nt}.\mathsf{store}~\mathit{n}_{\mathsf{a}}~\mathit{n}_{\mathsf{o}}) &\hookrightarrow& \mathit{z} ; \mathsf{trap} &\quad
  \mbox{if}~\mathit{i} + \mathit{n}_{\mathsf{o}} + {|\mathit{nt}|} / 8 > {|{\mathit{z}.\mathsf{mem}}{[0]}.\mathsf{data}|} \\
{[\textsc{\scriptsize E{-}store{-}num{-}val}]} \quad & \mathit{z} ; (\mathsf{i{\scriptstyle32}}.\mathsf{const}~\mathit{i})~(\mathit{nt}.\mathsf{const}~\mathit{c})~(\mathit{nt}.\mathsf{store}~\mathit{n}_{\mathsf{a}}~\mathit{n}_{\mathsf{o}}) &\hookrightarrow& \mathit{z}[\mathsf{mem}[0].\mathsf{data}[\mathit{i} + \mathit{n}_{\mathsf{o}} : {|\mathit{nt}|} / 8] = {\mathit{b}^\ast}] ; \epsilon &\quad
  \mbox{if}~{\mathit{b}^\ast} = {\mathrm{bytes}}_{{|\mathit{nt}|}}(\mathit{c}) \\
{[\textsc{\scriptsize E{-}store{-}pack{-}trap}]} \quad & \mathit{z} ; (\mathsf{i{\scriptstyle32}}.\mathsf{const}~\mathit{i})~(\mathit{nt}.\mathsf{const}~\mathit{c})~({\mathit{nt}.\mathsf{store}}{\mathit{n}}~\mathit{n}_{\mathsf{a}}~\mathit{n}_{\mathsf{o}}) &\hookrightarrow& \mathit{z} ; \mathsf{trap} &\quad
  \mbox{if}~\mathit{i} + \mathit{n}_{\mathsf{o}} + \mathit{n} / 8 > {|{\mathit{z}.\mathsf{mem}}{[0]}.\mathsf{data}|} \\
{[\textsc{\scriptsize E{-}store{-}pack{-}val}]} \quad & \mathit{z} ; (\mathsf{i{\scriptstyle32}}.\mathsf{const}~\mathit{i})~(\mathit{nt}.\mathsf{const}~\mathit{c})~({\mathit{nt}.\mathsf{store}}{\mathit{n}}~\mathit{n}_{\mathsf{a}}~\mathit{n}_{\mathsf{o}}) &\hookrightarrow& \mathit{z}[\mathsf{mem}[0].\mathsf{data}[\mathit{i} + \mathit{n}_{\mathsf{o}} : \mathit{n} / 8] = {\mathit{b}^\ast}] ; \epsilon &\quad
  \mbox{if}~{\mathit{b}^\ast} = {\mathrm{bytes}}_{\mathit{n}}({\mathrm{wrap}}_{{|\mathit{nt}|},\mathit{n}}(\mathit{c})) \\
\end{array}
$$

\vspace{1ex}

$$
\begin{array}{@{}l@{}lcl@{}l@{}}
{[\textsc{\scriptsize E{-}memory.size}]} \quad & \mathit{z} ; (\mathsf{memory.size}) &\hookrightarrow& (\mathsf{i{\scriptstyle32}}.\mathsf{const}~\mathit{n}) &\quad
  \mbox{if}~\mathit{n} \cdot 64 \cdot \mathrm{Ki} = {|{\mathit{z}.\mathsf{mem}}{[0]}.\mathsf{data}|} \\
\end{array}
$$

\vspace{1ex}

$$
\begin{array}{@{}l@{}lcl@{}l@{}}
{[\textsc{\scriptsize E{-}memory.grow{-}succeed}]} \quad & \mathit{z} ; (\mathsf{i{\scriptstyle32}}.\mathsf{const}~\mathit{n})~(\mathsf{memory.grow}) &\hookrightarrow& \mathit{z}[\mathsf{mem}[0] = \mathit{mi}] ; (\mathsf{i{\scriptstyle32}}.\mathsf{const}~{|{\mathit{z}.\mathsf{mem}}{[0]}.\mathsf{data}|} / (64 \cdot \mathrm{Ki})) &\quad
  \mbox{if}~\mathrm{grow}_{\mathit{memory}}({\mathit{z}.\mathsf{mem}}{[0]},\, \mathit{n}) = \mathit{mi} \\
{[\textsc{\scriptsize E{-}memory.grow{-}fail}]} \quad & \mathit{z} ; (\mathsf{i{\scriptstyle32}}.\mathsf{const}~\mathit{n})~(\mathsf{memory.grow}) &\hookrightarrow& \mathit{z} ; (\mathsf{i{\scriptstyle32}}.\mathsf{const}~-1) &  \\
\end{array}
$$

\vspace{1ex}

$$
\begin{array}{@{}l@{}lcl@{}l@{}}
{[\textsc{\scriptsize E{-}memory.fill{-}trap}]} \quad & \mathit{z} ; (\mathsf{i{\scriptstyle32}}.\mathsf{const}~\mathit{i})~\mathit{val}~(\mathsf{i{\scriptstyle32}}.\mathsf{const}~\mathit{n})~(\mathsf{memory.fill}) &\hookrightarrow& \mathsf{trap} &\quad
  \mbox{if}~\mathit{i} + \mathit{n} > {|{\mathit{z}.\mathsf{mem}}{[0]}.\mathsf{data}|} \\
{[\textsc{\scriptsize E{-}memory.fill{-}zero}]} \quad & \mathit{z} ; (\mathsf{i{\scriptstyle32}}.\mathsf{const}~\mathit{i})~\mathit{val}~(\mathsf{i{\scriptstyle32}}.\mathsf{const}~\mathit{n})~(\mathsf{memory.fill}) &\hookrightarrow& \epsilon &\quad
  \mbox{otherwise, if}~\mathit{n} = 0 \\
{[\textsc{\scriptsize E{-}memory.fill{-}succ}]} \quad & \mathit{z} ; (\mathsf{i{\scriptstyle32}}.\mathsf{const}~\mathit{i})~\mathit{val}~(\mathsf{i{\scriptstyle32}}.\mathsf{const}~\mathit{n})~(\mathsf{memory.fill}) &\hookrightarrow& (\mathsf{i{\scriptstyle32}}.\mathsf{const}~\mathit{i})~\mathit{val}~({\mathsf{i{\scriptstyle32}}.\mathsf{store}}{8}~0~0)~(\mathsf{i{\scriptstyle32}}.\mathsf{const}~\mathit{i} + 1)~\mathit{val}~(\mathsf{i{\scriptstyle32}}.\mathsf{const}~\mathit{n} - 1)~(\mathsf{memory.fill}) &\quad
  \mbox{otherwise} \\
\end{array}
$$

\vspace{1ex}

$$
\begin{array}{@{}l@{}lcl@{}l@{}}
{[\textsc{\scriptsize E{-}memory.copy{-}trap}]} \quad & \mathit{z} ; (\mathsf{i{\scriptstyle32}}.\mathsf{const}~\mathit{j})~(\mathsf{i{\scriptstyle32}}.\mathsf{const}~\mathit{i})~(\mathsf{i{\scriptstyle32}}.\mathsf{const}~\mathit{n})~(\mathsf{memory.copy}) &\hookrightarrow& \mathsf{trap} &\quad
  \mbox{if}~\mathit{i} + \mathit{n} > {|{\mathit{z}.\mathsf{mem}}{[0]}.\mathsf{data}|} \lor \mathit{j} + \mathit{n} > {|{\mathit{z}.\mathsf{mem}}{[0]}.\mathsf{data}|} \\
{[\textsc{\scriptsize E{-}memory.copy{-}zero}]} \quad & \mathit{z} ; (\mathsf{i{\scriptstyle32}}.\mathsf{const}~\mathit{j})~(\mathsf{i{\scriptstyle32}}.\mathsf{const}~\mathit{i})~(\mathsf{i{\scriptstyle32}}.\mathsf{const}~\mathit{n})~(\mathsf{memory.copy}) &\hookrightarrow& \epsilon &\quad
  \mbox{otherwise, if}~\mathit{n} = 0 \\
{[\textsc{\scriptsize E{-}memory.copy{-}le}]} \quad & \mathit{z} ; (\mathsf{i{\scriptstyle32}}.\mathsf{const}~\mathit{j})~(\mathsf{i{\scriptstyle32}}.\mathsf{const}~\mathit{i})~(\mathsf{i{\scriptstyle32}}.\mathsf{const}~\mathit{n})~(\mathsf{memory.copy}) &\hookrightarrow& (\mathsf{i{\scriptstyle32}}.\mathsf{const}~\mathit{j})~(\mathsf{i{\scriptstyle32}}.\mathsf{const}~\mathit{i})~({\mathsf{i{\scriptstyle32}}.\mathsf{load}}{{{8}{\mathsf{\_}}}{\mathsf{u}}}~0~0)~({\mathsf{i{\scriptstyle32}}.\mathsf{store}}{8}~0~0)~(\mathsf{i{\scriptstyle32}}.\mathsf{const}~\mathit{j} + 1)~(\mathsf{i{\scriptstyle32}}.\mathsf{const}~\mathit{i} + 1)~(\mathsf{i{\scriptstyle32}}.\mathsf{const}~\mathit{n} - 1)~(\mathsf{memory.copy}) &\quad
  \mbox{otherwise, if}~\mathit{j} \leq \mathit{i} \\
{[\textsc{\scriptsize E{-}memory.copy{-}gt}]} \quad & \mathit{z} ; (\mathsf{i{\scriptstyle32}}.\mathsf{const}~\mathit{j})~(\mathsf{i{\scriptstyle32}}.\mathsf{const}~\mathit{i})~(\mathsf{i{\scriptstyle32}}.\mathsf{const}~\mathit{n})~(\mathsf{memory.copy}) &\hookrightarrow& (\mathsf{i{\scriptstyle32}}.\mathsf{const}~\mathit{j} + \mathit{n} - 1)~(\mathsf{i{\scriptstyle32}}.\mathsf{const}~\mathit{i} + \mathit{n} - 1)~({\mathsf{i{\scriptstyle32}}.\mathsf{load}}{{{8}{\mathsf{\_}}}{\mathsf{u}}}~0~0)~({\mathsf{i{\scriptstyle32}}.\mathsf{store}}{8}~0~0)~(\mathsf{i{\scriptstyle32}}.\mathsf{const}~\mathit{j})~(\mathsf{i{\scriptstyle32}}.\mathsf{const}~\mathit{i})~(\mathsf{i{\scriptstyle32}}.\mathsf{const}~\mathit{n} - 1)~(\mathsf{memory.copy}) &\quad
  \mbox{otherwise} \\
\end{array}
$$

\vspace{1ex}

$$
\begin{array}{@{}l@{}lcl@{}l@{}}
{[\textsc{\scriptsize E{-}memory.init{-}trap}]} \quad & \mathit{z} ; (\mathsf{i{\scriptstyle32}}.\mathsf{const}~\mathit{j})~(\mathsf{i{\scriptstyle32}}.\mathsf{const}~\mathit{i})~(\mathsf{i{\scriptstyle32}}.\mathsf{const}~\mathit{n})~(\mathsf{memory.init}~\mathit{x}) &\hookrightarrow& \mathsf{trap} &\quad
  \mbox{if}~\mathit{i} + \mathit{n} > {|{\mathit{z}.\mathsf{data}}{[\mathit{x}]}.\mathsf{data}|} \lor \mathit{j} + \mathit{n} > {|{\mathit{z}.\mathsf{mem}}{[0]}.\mathsf{data}|} \\
{[\textsc{\scriptsize E{-}memory.init{-}zero}]} \quad & \mathit{z} ; (\mathsf{i{\scriptstyle32}}.\mathsf{const}~\mathit{j})~(\mathsf{i{\scriptstyle32}}.\mathsf{const}~\mathit{i})~(\mathsf{i{\scriptstyle32}}.\mathsf{const}~\mathit{n})~(\mathsf{memory.init}~\mathit{x}) &\hookrightarrow& \epsilon &\quad
  \mbox{otherwise, if}~\mathit{n} = 0 \\
{[\textsc{\scriptsize E{-}memory.init{-}succ}]} \quad & \mathit{z} ; (\mathsf{i{\scriptstyle32}}.\mathsf{const}~\mathit{j})~(\mathsf{i{\scriptstyle32}}.\mathsf{const}~\mathit{i})~(\mathsf{i{\scriptstyle32}}.\mathsf{const}~\mathit{n})~(\mathsf{memory.init}~\mathit{x}) &\hookrightarrow& (\mathsf{i{\scriptstyle32}}.\mathsf{const}~\mathit{j})~(\mathsf{i{\scriptstyle32}}.\mathsf{const}~{\mathit{z}.\mathsf{data}}{[\mathit{x}]}.\mathsf{data}[\mathit{i}])~({\mathsf{i{\scriptstyle32}}.\mathsf{store}}{8}~0~0)~(\mathsf{i{\scriptstyle32}}.\mathsf{const}~\mathit{j} + 1)~(\mathsf{i{\scriptstyle32}}.\mathsf{const}~\mathit{i} + 1)~(\mathsf{i{\scriptstyle32}}.\mathsf{const}~\mathit{n} - 1)~(\mathsf{memory.init}~\mathit{x}) &\quad
  \mbox{otherwise} \\
\end{array}
$$

\vspace{1ex}

$$
\begin{array}{@{}l@{}lcl@{}l@{}}
{[\textsc{\scriptsize E{-}data.drop}]} \quad & \mathit{z} ; (\mathsf{data.drop}~\mathit{x}) &\hookrightarrow& \mathit{z}[\mathsf{data}[\mathit{x}].\mathsf{data} = \epsilon] ; \epsilon &  \\
\end{array}
$$

\vspace{1ex}

$$
\begin{array}{@{}lcl@{}l@{}}
\mathrm{funcs}(\epsilon) &=& \epsilon &  \\
\mathrm{funcs}((\mathsf{func}~\mathit{fa})~{{\mathit{externval}'}^\ast}) &=& \mathit{fa}~\mathrm{funcs}({{\mathit{externval}'}^\ast}) &  \\
\mathrm{funcs}(\mathit{externval}~{{\mathit{externval}'}^\ast}) &=& \mathrm{funcs}({{\mathit{externval}'}^\ast}) &\quad
  \mbox{otherwise} \\
\end{array}
$$

$$
\begin{array}{@{}lcl@{}l@{}}
\mathrm{globals}(\epsilon) &=& \epsilon &  \\
\mathrm{globals}((\mathsf{global}~\mathit{ga})~{{\mathit{externval}'}^\ast}) &=& \mathit{ga}~\mathrm{globals}({{\mathit{externval}'}^\ast}) &  \\
\mathrm{globals}(\mathit{externval}~{{\mathit{externval}'}^\ast}) &=& \mathrm{globals}({{\mathit{externval}'}^\ast}) &\quad
  \mbox{otherwise} \\
\end{array}
$$

$$
\begin{array}{@{}lcl@{}l@{}}
\mathrm{tables}(\epsilon) &=& \epsilon &  \\
\mathrm{tables}((\mathsf{table}~\mathit{ta})~{{\mathit{externval}'}^\ast}) &=& \mathit{ta}~\mathrm{tables}({{\mathit{externval}'}^\ast}) &  \\
\mathrm{tables}(\mathit{externval}~{{\mathit{externval}'}^\ast}) &=& \mathrm{tables}({{\mathit{externval}'}^\ast}) &\quad
  \mbox{otherwise} \\
\end{array}
$$

$$
\begin{array}{@{}lcl@{}l@{}}
\mathrm{mems}(\epsilon) &=& \epsilon &  \\
\mathrm{mems}((\mathsf{mem}~\mathit{ma})~{{\mathit{externval}'}^\ast}) &=& \mathit{ma}~\mathrm{mems}({{\mathit{externval}'}^\ast}) &  \\
\mathrm{mems}(\mathit{externval}~{{\mathit{externval}'}^\ast}) &=& \mathrm{mems}({{\mathit{externval}'}^\ast}) &\quad
  \mbox{otherwise} \\
\end{array}
$$

\vspace{1ex}

$$
\begin{array}{@{}lcl@{}l@{}}
\mathrm{instexport}({\mathit{fa}^\ast},\, {\mathit{ga}^\ast},\, {\mathit{ta}^\ast},\, {\mathit{ma}^\ast},\, \mathsf{export}~\mathit{name}~(\mathsf{func}~\mathit{x})) &=& \{ \begin{array}[t]{@{}l@{}}
\mathsf{name}~\mathit{name},\; \mathsf{value}~(\mathsf{func}~{\mathit{fa}^\ast}[\mathit{x}]) \}\end{array} &  \\
\mathrm{instexport}({\mathit{fa}^\ast},\, {\mathit{ga}^\ast},\, {\mathit{ta}^\ast},\, {\mathit{ma}^\ast},\, \mathsf{export}~\mathit{name}~(\mathsf{global}~\mathit{x})) &=& \{ \begin{array}[t]{@{}l@{}}
\mathsf{name}~\mathit{name},\; \mathsf{value}~(\mathsf{global}~{\mathit{ga}^\ast}[\mathit{x}]) \}\end{array} &  \\
\mathrm{instexport}({\mathit{fa}^\ast},\, {\mathit{ga}^\ast},\, {\mathit{ta}^\ast},\, {\mathit{ma}^\ast},\, \mathsf{export}~\mathit{name}~(\mathsf{table}~\mathit{x})) &=& \{ \begin{array}[t]{@{}l@{}}
\mathsf{name}~\mathit{name},\; \mathsf{value}~(\mathsf{table}~{\mathit{ta}^\ast}[\mathit{x}]) \}\end{array} &  \\
\mathrm{instexport}({\mathit{fa}^\ast},\, {\mathit{ga}^\ast},\, {\mathit{ta}^\ast},\, {\mathit{ma}^\ast},\, \mathsf{export}~\mathit{name}~(\mathsf{mem}~\mathit{x})) &=& \{ \begin{array}[t]{@{}l@{}}
\mathsf{name}~\mathit{name},\; \mathsf{value}~(\mathsf{mem}~{\mathit{ma}^\ast}[\mathit{x}]) \}\end{array} &  \\
\end{array}
$$

\vspace{1ex}

$$
\begin{array}{@{}lcl@{}l@{}}
\mathrm{allocfunc}(\mathit{s},\, \mathit{m},\, \mathit{func}) &=& (\mathit{s}[\mathsf{func} = ..\mathit{fi}],\, {|\mathit{s}.\mathsf{func}|}) &\quad
  \mbox{if}~\mathit{fi} = \{ \begin{array}[t]{@{}l@{}}
\mathsf{module}~\mathit{m},\; \mathsf{code}~\mathit{func} \}\end{array} \\
\end{array}
$$

$$
\begin{array}{@{}lcl@{}l@{}}
\mathrm{allocfuncs}(\mathit{s},\, \mathit{m},\, \epsilon) &=& (\mathit{s},\, \epsilon) &  \\
\mathrm{allocfuncs}(\mathit{s},\, \mathit{m},\, \mathit{func}~{{\mathit{func}'}^\ast}) &=& (\mathit{s}_{2},\, \mathit{fa}~{{\mathit{fa}'}^\ast}) &\quad
  \mbox{if}~(\mathit{s}_{1},\, \mathit{fa}) = \mathrm{allocfunc}(\mathit{s},\, \mathit{m},\, \mathit{func}) \\
 &&&\quad {\land}~(\mathit{s}_{2},\, {{\mathit{fa}'}^\ast}) = \mathrm{allocfuncs}(\mathit{s}_{1},\, \mathit{m},\, {{\mathit{func}'}^\ast}) \\
\end{array}
$$

$$
\begin{array}{@{}lcl@{}l@{}}
\mathrm{allocglobal}(\mathit{s},\, \mathit{globaltype},\, \mathit{val}) &=& (\mathit{s}[\mathsf{global} = ..\mathit{gi}],\, {|\mathit{s}.\mathsf{global}|}) &\quad
  \mbox{if}~\mathit{gi} = \{ \begin{array}[t]{@{}l@{}}
\mathsf{type}~\mathit{globaltype},\; \mathsf{value}~\mathit{val} \}\end{array} \\
\end{array}
$$

$$
\begin{array}{@{}lcl@{}l@{}}
\mathrm{allocglobals}(\mathit{s},\, \epsilon,\, \epsilon) &=& (\mathit{s},\, \epsilon) &  \\
\mathrm{allocglobals}(\mathit{s},\, \mathit{globaltype}~{{\mathit{globaltype}'}^\ast},\, \mathit{val}~{{\mathit{val}'}^\ast}) &=& (\mathit{s}_{2},\, \mathit{ga}~{{\mathit{ga}'}^\ast}) &\quad
  \mbox{if}~(\mathit{s}_{1},\, \mathit{ga}) = \mathrm{allocglobal}(\mathit{s},\, \mathit{globaltype},\, \mathit{val}) \\
 &&&\quad {\land}~(\mathit{s}_{2},\, {{\mathit{ga}'}^\ast}) = \mathrm{allocglobals}(\mathit{s}_{1},\, {{\mathit{globaltype}'}^\ast},\, {{\mathit{val}'}^\ast}) \\
\end{array}
$$

$$
\begin{array}{@{}lcl@{}l@{}}
\mathrm{alloctable}(\mathit{s},\, [\mathit{i} .. \mathit{j}]~\mathit{rt}) &=& (\mathit{s}[\mathsf{table} = ..\mathit{ti}],\, {|\mathit{s}.\mathsf{table}|}) &\quad
  \mbox{if}~\mathit{ti} = \{ \begin{array}[t]{@{}l@{}}
\mathsf{type}~([\mathit{i} .. \mathit{j}]~\mathit{rt}),\; \mathsf{elem}~{(\mathsf{ref.null}~\mathit{rt})^{\mathit{i}}} \}\end{array} \\
\end{array}
$$

$$
\begin{array}{@{}lcl@{}l@{}}
\mathrm{alloctables}(\mathit{s},\, \epsilon) &=& (\mathit{s},\, \epsilon) &  \\
\mathrm{alloctables}(\mathit{s},\, \mathit{tabletype}~{{\mathit{tabletype}'}^\ast}) &=& (\mathit{s}_{2},\, \mathit{ta}~{{\mathit{ta}'}^\ast}) &\quad
  \mbox{if}~(\mathit{s}_{1},\, \mathit{ta}) = \mathrm{alloctable}(\mathit{s},\, \mathit{tabletype}) \\
 &&&\quad {\land}~(\mathit{s}_{2},\, {{\mathit{ta}'}^\ast}) = \mathrm{alloctables}(\mathit{s}_{1},\, {{\mathit{tabletype}'}^\ast}) \\
\end{array}
$$

$$
\begin{array}{@{}lcl@{}l@{}}
\mathrm{allocmem}(\mathit{s},\, [\mathit{i} .. \mathit{j}]~\mathsf{i{\scriptstyle8}}) &=& (\mathit{s}[\mathsf{mem} = ..\mathit{mi}],\, {|\mathit{s}.\mathsf{mem}|}) &\quad
  \mbox{if}~\mathit{mi} = \{ \begin{array}[t]{@{}l@{}}
\mathsf{type}~([\mathit{i} .. \mathit{j}]~\mathsf{i{\scriptstyle8}}),\; \mathsf{data}~{0^{\mathit{i} \cdot 64 \cdot \mathrm{Ki}}} \}\end{array} \\
\end{array}
$$

$$
\begin{array}{@{}lcl@{}l@{}}
\mathrm{allocmems}(\mathit{s},\, \epsilon) &=& (\mathit{s},\, \epsilon) &  \\
\mathrm{allocmems}(\mathit{s},\, \mathit{memtype}~{{\mathit{memtype}'}^\ast}) &=& (\mathit{s}_{2},\, \mathit{ma}~{{\mathit{ma}'}^\ast}) &\quad
  \mbox{if}~(\mathit{s}_{1},\, \mathit{ma}) = \mathrm{allocmem}(\mathit{s},\, \mathit{memtype}) \\
 &&&\quad {\land}~(\mathit{s}_{2},\, {{\mathit{ma}'}^\ast}) = \mathrm{allocmems}(\mathit{s}_{1},\, {{\mathit{memtype}'}^\ast}) \\
\end{array}
$$

$$
\begin{array}{@{}lcl@{}l@{}}
\mathrm{allocelem}(\mathit{s},\, \mathit{rt},\, {\mathit{ref}^\ast}) &=& (\mathit{s}[\mathsf{elem} = ..\mathit{ei}],\, {|\mathit{s}.\mathsf{elem}|}) &\quad
  \mbox{if}~\mathit{ei} = \{ \begin{array}[t]{@{}l@{}}
\mathsf{type}~\mathit{rt},\; \mathsf{elem}~{\mathit{ref}^\ast} \}\end{array} \\
\end{array}
$$

$$
\begin{array}{@{}lcl@{}l@{}}
\mathrm{allocelems}(\mathit{s},\, \epsilon,\, \epsilon) &=& (\mathit{s},\, \epsilon) &  \\
\mathrm{allocelems}(\mathit{s},\, \mathit{rt}~{{\mathit{rt}'}^\ast},\, {\mathit{ref}^\ast}~{{{\mathit{ref}'}^\ast}^\ast}) &=& (\mathit{s}_{2},\, \mathit{ea}~{{\mathit{ea}'}^\ast}) &\quad
  \mbox{if}~(\mathit{s}_{1},\, \mathit{ea}) = \mathrm{allocelem}(\mathit{s},\, \mathit{rt},\, {\mathit{ref}^\ast}) \\
 &&&\quad {\land}~(\mathit{s}_{2},\, {{\mathit{ea}'}^\ast}) = \mathrm{allocelems}(\mathit{s}_{2},\, {{\mathit{rt}'}^\ast},\, {{{\mathit{ref}'}^\ast}^\ast}) \\
\end{array}
$$

$$
\begin{array}{@{}lcl@{}l@{}}
\mathrm{allocdata}(\mathit{s},\, {\mathit{byte}^\ast}) &=& (\mathit{s}[\mathsf{data} = ..\mathit{di}],\, {|\mathit{s}.\mathsf{data}|}) &\quad
  \mbox{if}~\mathit{di} = \{ \begin{array}[t]{@{}l@{}}
\mathsf{data}~{\mathit{byte}^\ast} \}\end{array} \\
\end{array}
$$

$$
\begin{array}{@{}lcl@{}l@{}}
\mathrm{allocdatas}(\mathit{s},\, \epsilon) &=& (\mathit{s},\, \epsilon) &  \\
\mathrm{allocdatas}(\mathit{s},\, {\mathit{byte}^\ast}~{{{\mathit{byte}'}^\ast}^\ast}) &=& (\mathit{s}_{2},\, \mathit{da}~{{\mathit{da}'}^\ast}) &\quad
  \mbox{if}~(\mathit{s}_{1},\, \mathit{da}) = \mathrm{allocdata}(\mathit{s},\, {\mathit{byte}^\ast}) \\
 &&&\quad {\land}~(\mathit{s}_{2},\, {{\mathit{da}'}^\ast}) = \mathrm{allocdatas}(\mathit{s}_{1},\, {{{\mathit{byte}'}^\ast}^\ast}) \\
\end{array}
$$

\vspace{1ex}

$$
\begin{array}{@{}lcl@{}l@{}}
\mathrm{allocmodule}(\mathit{s},\, \mathit{module},\, {\mathit{externval}^\ast},\, {\mathit{val}^\ast},\, {({\mathit{ref}^\ast})^\ast}) &=& (\mathit{s}_{6},\, \mathit{m}) &\quad
  \mbox{if}~\mathit{module} = \mathsf{module}~{\mathit{import}^\ast}~{\mathit{func}^{\mathit{n}_{\mathit{func}}}}~{(\mathsf{global}~\mathit{globaltype}~\mathit{expr}_{1})^{\mathit{n}_{\mathit{global}}}}~{(\mathsf{table}~\mathit{tabletype})^{\mathit{n}_{\mathit{table}}}}~{(\mathsf{memory}~\mathit{memtype})^{\mathit{n}_{\mathit{mem}}}}~{(\mathsf{elem}~\mathit{rt}~{\mathit{expr}_{2}^\ast}~{\mathit{elemmode}^?})^{\mathit{n}_{\mathit{elem}}}}~{(\mathsf{data}~{\mathit{byte}^\ast}~{\mathit{datamode}^?})^{\mathit{n}_{\mathit{data}}}}~{\mathit{start}^?}~{\mathit{export}^\ast} \\
 &&&\quad {\land}~{\mathit{fa}_{\mathit{ex}}^\ast} = \mathrm{funcs}({\mathit{externval}^\ast}) \\
 &&&\quad {\land}~{\mathit{ga}_{\mathit{ex}}^\ast} = \mathrm{globals}({\mathit{externval}^\ast}) \\
 &&&\quad {\land}~{\mathit{ta}_{\mathit{ex}}^\ast} = \mathrm{tables}({\mathit{externval}^\ast}) \\
 &&&\quad {\land}~{\mathit{ma}_{\mathit{ex}}^\ast} = \mathrm{mems}({\mathit{externval}^\ast}) \\
 &&&\quad {\land}~{\mathit{fa}^\ast} = {{|\mathit{s}.\mathsf{func}|} + \mathit{i}^{\mathit{i} < \mathit{n}_{\mathit{func}}}} \\
 &&&\quad {\land}~{\mathit{ga}^\ast} = {{|\mathit{s}.\mathsf{global}|} + \mathit{i}^{\mathit{i} < \mathit{n}_{\mathit{global}}}} \\
 &&&\quad {\land}~{\mathit{ta}^\ast} = {{|\mathit{s}.\mathsf{table}|} + \mathit{i}^{\mathit{i} < \mathit{n}_{\mathit{table}}}} \\
 &&&\quad {\land}~{\mathit{ma}^\ast} = {{|\mathit{s}.\mathsf{mem}|} + \mathit{i}^{\mathit{i} < \mathit{n}_{\mathit{mem}}}} \\
 &&&\quad {\land}~{\mathit{ea}^\ast} = {{|\mathit{s}.\mathsf{elem}|} + \mathit{i}^{\mathit{i} < \mathit{n}_{\mathit{elem}}}} \\
 &&&\quad {\land}~{\mathit{da}^\ast} = {{|\mathit{s}.\mathsf{data}|} + \mathit{i}^{\mathit{i} < \mathit{n}_{\mathit{data}}}} \\
 &&&\quad {\land}~{\mathit{xi}^\ast} = {\mathrm{instexport}({\mathit{fa}_{\mathit{ex}}^\ast}~{\mathit{fa}^\ast},\, {\mathit{ga}_{\mathit{ex}}^\ast}~{\mathit{ga}^\ast},\, {\mathit{ta}_{\mathit{ex}}^\ast}~{\mathit{ta}^\ast},\, {\mathit{ma}_{\mathit{ex}}^\ast}~{\mathit{ma}^\ast},\, \mathit{export})^\ast} \\
 &&&\quad {\land}~\mathit{m} = \{ \begin{array}[t]{@{}l@{}}
\mathsf{func}~{\mathit{fa}_{\mathit{ex}}^\ast}~{\mathit{fa}^\ast},\; \\
  \mathsf{global}~{\mathit{ga}_{\mathit{ex}}^\ast}~{\mathit{ga}^\ast},\; \\
  \mathsf{table}~{\mathit{ta}_{\mathit{ex}}^\ast}~{\mathit{ta}^\ast},\; \\
  \mathsf{mem}~{\mathit{ma}_{\mathit{ex}}^\ast}~{\mathit{ma}^\ast},\; \\
  \mathsf{elem}~{\mathit{ea}^\ast},\; \\
  \mathsf{data}~{\mathit{da}^\ast},\; \\
  \mathsf{export}~{\mathit{xi}^\ast} \}\end{array} \\
 &&&\quad {\land}~(\mathit{s}_{1},\, {\mathit{fa}^\ast}) = \mathrm{allocfuncs}(\mathit{s},\, \mathit{m},\, {\mathit{func}^{\mathit{n}_{\mathit{func}}}}) \\
 &&&\quad {\land}~(\mathit{s}_{2},\, {\mathit{ga}^\ast}) = \mathrm{allocglobals}(\mathit{s}_{1},\, {\mathit{globaltype}^{\mathit{n}_{\mathit{global}}}},\, {\mathit{val}^\ast}) \\
 &&&\quad {\land}~(\mathit{s}_{3},\, {\mathit{ta}^\ast}) = \mathrm{alloctables}(\mathit{s}_{2},\, {\mathit{tabletype}^{\mathit{n}_{\mathit{table}}}}) \\
 &&&\quad {\land}~(\mathit{s}_{4},\, {\mathit{ma}^\ast}) = \mathrm{allocmems}(\mathit{s}_{3},\, {\mathit{memtype}^{\mathit{n}_{\mathit{mem}}}}) \\
 &&&\quad {\land}~(\mathit{s}_{5},\, {\mathit{ea}^\ast}) = \mathrm{allocelems}(\mathit{s}_{4},\, {\mathit{rt}^{\mathit{n}_{\mathit{elem}}}},\, {({\mathit{ref}^\ast})^\ast}) \\
 &&&\quad {\land}~(\mathit{s}_{6},\, {\mathit{da}^\ast}) = \mathrm{allocdatas}(\mathit{s}_{5},\, {({\mathit{byte}^\ast})^{\mathit{n}_{\mathit{data}}}}) \\
 &&&\quad {\land}~\mathit{i} = 0 \\
\end{array}
$$

\vspace{1ex}

$$
\begin{array}{@{}lcl@{}l@{}}
\mathrm{runelem}(\mathsf{elem}~\mathit{reftype}~{\mathit{expr}^\ast},\, \mathit{i}) &=& \epsilon &  \\
\mathrm{runelem}(\mathsf{elem}~\mathit{reftype}~{\mathit{expr}^\ast}~(\mathsf{declare}),\, \mathit{i}) &=& (\mathsf{elem.drop}~\mathit{i}) &  \\
\mathrm{runelem}(\mathsf{elem}~\mathit{reftype}~{\mathit{expr}^\ast}~(\mathsf{table}~\mathit{x}~{\mathit{instr}^\ast}),\, \mathit{i}) &=& {\mathit{instr}^\ast}~(\mathsf{i{\scriptstyle32}}.\mathsf{const}~0)~(\mathsf{i{\scriptstyle32}}.\mathsf{const}~\mathit{n})~(\mathsf{table.init}~\mathit{x}~\mathit{i})~(\mathsf{elem.drop}~\mathit{i}) &\quad
  \mbox{if}~\mathit{n} = {|{\mathit{expr}^\ast}|} \\
\end{array}
$$

$$
\begin{array}{@{}lcl@{}l@{}}
\mathrm{rundata}(\mathsf{data}~{\mathit{byte}^\ast},\, \mathit{i}) &=& \epsilon &  \\
\mathrm{rundata}(\mathsf{data}~{\mathit{byte}^\ast}~(\mathsf{memory}~0~{\mathit{instr}^\ast}),\, \mathit{i}) &=& {\mathit{instr}^\ast}~(\mathsf{i{\scriptstyle32}}.\mathsf{const}~0)~(\mathsf{i{\scriptstyle32}}.\mathsf{const}~\mathit{n})~(\mathsf{memory.init}~\mathit{i})~(\mathsf{data.drop}~\mathit{i}) &\quad
  \mbox{if}~\mathit{n} = {|{\mathit{byte}^\ast}|} \\
\end{array}
$$

\vspace{1ex}

$$
\begin{array}{@{}lcl@{}l@{}}
\mathrm{concat}_{\mathit{instr}}(\epsilon) &=& \epsilon &  \\
\mathrm{concat}_{\mathit{instr}}({\mathit{instr}^\ast}~{{{\mathit{instr}'}^\ast}^\ast}) &=& {\mathit{instr}^\ast}~\mathrm{concat}_{\mathit{instr}}({{{\mathit{instr}'}^\ast}^\ast}) &  \\
\end{array}
$$

\vspace{1ex}

$$
\begin{array}{@{}lcl@{}l@{}}
\mathrm{instantiation}(\mathit{s},\, \mathit{module},\, {\mathit{externval}^\ast}) &=& {\mathit{s}'} ; \mathit{f} ; {\mathit{instr}_{\mathit{elem}}^\ast}~{\mathit{instr}_{\mathit{data}}^\ast}~{(\mathsf{call}~\mathit{x})^?} &\quad
  \mbox{if}~\mathit{module} = \mathsf{module}~{\mathit{import}^\ast}~{\mathit{func}^\ast}~{\mathit{global}^\ast}~{\mathit{table}^\ast}~{\mathit{mem}^\ast}~{\mathit{elem}^\ast}~{\mathit{data}^\ast}~{\mathit{start}^?}~{\mathit{export}^\ast} \\
 &&&\quad {\land}~\mathit{m}_{\mathit{init}} = \{ \begin{array}[t]{@{}l@{}}
\mathsf{func}~\mathrm{funcs}({\mathit{externval}^\ast}),\; \\
  \mathsf{global}~\mathrm{globals}({\mathit{externval}^\ast}),\; \\
  \mathsf{table}~\epsilon,\; \\
  \mathsf{mem}~\epsilon,\; \\
  \mathsf{elem}~\epsilon,\; \\
  \mathsf{data}~\epsilon,\; \\
  \mathsf{export}~\epsilon \}\end{array} \\
 &&&\quad {\land}~\mathit{f}_{\mathit{init}} = \{ \begin{array}[t]{@{}l@{}}
\mathsf{local}~\epsilon,\; \mathsf{module}~\mathit{m}_{\mathit{init}} \}\end{array} \\
 &&&\quad {\land}~{\mathit{global}^\ast} = {(\mathsf{global}~\mathit{globaltype}~{\mathit{instr}_{1}^\ast})^\ast} \\
 &&&\quad {\land}~(\mathit{s} ; \mathit{f}_{\mathit{init}} ; {\mathit{instr}_{1}^\ast} \hookrightarrow \mathit{val})^\ast \\
 &&&\quad {\land}~{\mathit{elem}^\ast} = {(\mathsf{elem}~\mathit{reftype}~{({\mathit{instr}_{2}^\ast})^\ast}~{\mathit{elemmode}^?})^\ast} \\
 &&&\quad {\land}~{(\mathit{s} ; \mathit{f}_{\mathit{init}} ; {\mathit{instr}_{2}^\ast} \hookrightarrow \mathit{ref})^\ast}^\ast \\
 &&&\quad {\land}~({\mathit{s}'},\, \mathit{m}) = \mathrm{allocmodule}(\mathit{s},\, \mathit{module},\, {\mathit{externval}^\ast},\, {\mathit{val}^\ast},\, {({\mathit{ref}^\ast})^\ast}) \\
 &&&\quad {\land}~\mathit{f} = \{ \begin{array}[t]{@{}l@{}}
\mathsf{local}~\epsilon,\; \mathsf{module}~\mathit{m} \}\end{array} \\
 &&&\quad {\land}~\mathit{n}_{\mathit{elem}} = {|{\mathit{elem}^\ast}|} \\
 &&&\quad {\land}~{\mathit{instr}_{\mathit{elem}}^\ast} = \mathrm{concat}_{\mathit{instr}}({\mathrm{runelem}({\mathit{elem}^\ast}[\mathit{i}],\, \mathit{i})^{\mathit{i} < \mathit{n}_{\mathit{elem}}}}) \\
 &&&\quad {\land}~\mathit{n}_{\mathit{data}} = {|{\mathit{data}^\ast}|} \\
 &&&\quad {\land}~{\mathit{instr}_{\mathit{data}}^\ast} = \mathrm{concat}_{\mathit{instr}}({\mathrm{rundata}({\mathit{data}^\ast}[\mathit{j}],\, \mathit{j})^{\mathit{j} < \mathit{n}_{\mathit{data}}}}) \\
 &&&\quad {\land}~{\mathit{start}^?} = {(\mathsf{start}~\mathit{x})^?} \\
 &&&\quad {\land}~\mathit{i} = 0 \\
 &&&\quad {\land}~\mathit{j} = 0 \\
\end{array}
$$

\vspace{1ex}

$$
\begin{array}{@{}lcl@{}l@{}}
\mathrm{invocation}(\mathit{s},\, \mathit{fa},\, {\mathit{val}^{\mathit{n}}}) &=& \mathit{s} ; \mathit{f} ; {\mathit{val}^{\mathit{n}}}~(\mathsf{call}~\mathit{fa}) &\quad
  \mbox{if}~\mathit{m} = \{ \begin{array}[t]{@{}l@{}}
\mathsf{func}~\epsilon,\; \\
  \mathsf{global}~\epsilon,\; \\
  \mathsf{table}~\epsilon,\; \\
  \mathsf{mem}~\epsilon,\; \\
  \mathsf{elem}~\epsilon,\; \\
  \mathsf{data}~\epsilon,\; \\
  \mathsf{export}~\epsilon \}\end{array} \\
 &&&\quad {\land}~\mathit{f} = \{ \begin{array}[t]{@{}l@{}}
\mathsf{local}~\epsilon,\; \mathsf{module}~\mathit{m} \}\end{array} \\
 &&&\quad {\land}~(\mathit{s} ; \mathit{f}).\mathsf{func}[\mathit{fa}].\mathsf{code} = \mathsf{func}~\mathit{functype}~{\mathit{valtype}^\ast}~\mathit{expr} \\
 &&&\quad {\land}~\mathit{functype} = {\mathit{valtype}_{\mathit{param}}^{\mathit{n}}} \rightarrow {\mathit{valtype}_{\mathit{res}}^{\mathit{k}}} \\
\end{array}
$$


=======
$ (dune exec ../src/exe-watsup/main.exe -- ../spec/*.watsup -l -p -d spec-splice-in.tex -w)
== Parsing...
== Elaboration...
== IL Validation...
== Latex Generation...
warning: syntax `E` was never spliced
warning: syntax `addr` was never spliced
warning: syntax `admininstr` was never spliced
warning: syntax `binop_FXX` was never spliced
warning: syntax `binop_IXX` was never spliced
warning: syntax `binop_numtype` was never spliced
warning: syntax `blocktype` was never spliced
warning: syntax `byte` was never spliced
warning: syntax `c_numtype` was never spliced
warning: syntax `c_vectype` was never spliced
warning: syntax `config` was never spliced
warning: syntax `context` was never spliced
warning: syntax `cvtop` was never spliced
warning: syntax `data` was never spliced
warning: syntax `dataaddr` was never spliced
warning: syntax `dataidx` was never spliced
warning: syntax `datainst` was never spliced
warning: syntax `datamode` was never spliced
warning: syntax `datatype` was never spliced
warning: syntax `elem` was never spliced
warning: syntax `elemaddr` was never spliced
warning: syntax `elemidx` was never spliced
warning: syntax `eleminst` was never spliced
warning: syntax `elemmode` was never spliced
warning: syntax `elemtype` was never spliced
warning: syntax `export` was never spliced
warning: syntax `exportinst` was never spliced
warning: syntax `externuse` was never spliced
warning: syntax `externval` was never spliced
warning: syntax `fn` was never spliced
warning: syntax `frame` was never spliced
warning: syntax `func` was never spliced
warning: syntax `funcaddr` was never spliced
warning: syntax `funcidx` was never spliced
warning: syntax `funcinst` was never spliced
warning: syntax `global` was never spliced
warning: syntax `globaladdr` was never spliced
warning: syntax `globalidx` was never spliced
warning: syntax `globalinst` was never spliced
warning: syntax `hostaddr` was never spliced
warning: syntax `idx` was never spliced
warning: syntax `import` was never spliced
warning: syntax `in` was never spliced
warning: syntax `labeladdr` was never spliced
warning: syntax `labelidx` was never spliced
warning: syntax `localidx` was never spliced
warning: syntax `mem` was never spliced
warning: syntax `memaddr` was never spliced
warning: syntax `memidx` was never spliced
warning: syntax `meminst` was never spliced
warning: syntax `module` was never spliced
warning: syntax `moduleinst` was never spliced
warning: syntax `n` was never spliced
warning: syntax `name` was never spliced
warning: syntax `num` was never spliced
warning: syntax `ref` was never spliced
warning: syntax `relop_FXX` was never spliced
warning: syntax `relop_IXX` was never spliced
warning: syntax `relop_numtype` was never spliced
warning: syntax `result` was never spliced
warning: syntax `start` was never spliced
warning: syntax `state` was never spliced
warning: syntax `store` was never spliced
warning: syntax `sx` was never spliced
warning: syntax `table` was never spliced
warning: syntax `tableaddr` was never spliced
warning: syntax `tableidx` was never spliced
warning: syntax `tableinst` was never spliced
warning: syntax `testop_FXX` was never spliced
warning: syntax `testop_IXX` was never spliced
warning: syntax `testop_numtype` was never spliced
warning: syntax `u32` was never spliced
warning: syntax `unop_FXX` was never spliced
warning: syntax `unop_IXX` was never spliced
warning: syntax `unop_numtype` was never spliced
warning: syntax `val` was never spliced
warning: rule `Blocktype_ok` was never spliced
warning: rule `Data_ok` was never spliced
warning: rule `Datamode_ok` was never spliced
warning: rule `Elem_ok` was never spliced
warning: rule `Elemmode_ok/active` was never spliced
warning: rule `Elemmode_ok/declare` was never spliced
warning: rule `Export_ok` was never spliced
warning: rule `Expr_const` was never spliced
warning: rule `Expr_ok` was never spliced
warning: rule `Expr_ok_const` was never spliced
warning: rule `Externtype_ok/func` was never spliced
warning: rule `Externtype_ok/global` was never spliced
warning: rule `Externtype_ok/table` was never spliced
warning: rule `Externtype_ok/mem` was never spliced
warning: rule `Externtype_sub/func` was never spliced
warning: rule `Externtype_sub/global` was never spliced
warning: rule `Externtype_sub/table` was never spliced
warning: rule `Externtype_sub/mem` was never spliced
warning: rule `Externuse_ok/func` was never spliced
warning: rule `Externuse_ok/global` was never spliced
warning: rule `Externuse_ok/table` was never spliced
warning: rule `Externuse_ok/mem` was never spliced
warning: rule `Func_ok` was never spliced
warning: rule `Functype_ok` was never spliced
warning: rule `Functype_sub` was never spliced
warning: rule `Global_ok` was never spliced
warning: rule `Globaltype_ok` was never spliced
warning: rule `Globaltype_sub` was never spliced
warning: rule `Import_ok` was never spliced
warning: rule `InstrSeq_ok/empty` was spliced more than once
warning: rule `InstrSeq_ok/frame` was spliced more than once
warning: rule `Instr_const/const` was never spliced
warning: rule `Instr_const/ref.null` was never spliced
warning: rule `Instr_const/ref.func` was never spliced
warning: rule `Instr_const/global.get` was never spliced
warning: rule `Instr_ok/select-expl` was never spliced
warning: rule `Instr_ok/select-impl` was never spliced
warning: rule `Instr_ok/br` was never spliced
warning: rule `Instr_ok/br_if` was never spliced
warning: rule `Instr_ok/br_table` was never spliced
warning: rule `Instr_ok/return` was never spliced
warning: rule `Instr_ok/call` was never spliced
warning: rule `Instr_ok/call_indirect` was never spliced
warning: rule `Instr_ok/const` was never spliced
warning: rule `Instr_ok/unop` was never spliced
warning: rule `Instr_ok/binop` was never spliced
warning: rule `Instr_ok/testop` was never spliced
warning: rule `Instr_ok/relop` was never spliced
warning: rule `Instr_ok/extend` was never spliced
warning: rule `Instr_ok/reinterpret` was never spliced
warning: rule `Instr_ok/convert-i` was never spliced
warning: rule `Instr_ok/convert-f` was never spliced
warning: rule `Instr_ok/ref.null` was never spliced
warning: rule `Instr_ok/ref.func` was never spliced
warning: rule `Instr_ok/ref.is_null` was never spliced
warning: rule `Instr_ok/local.get` was never spliced
warning: rule `Instr_ok/local.set` was never spliced
warning: rule `Instr_ok/local.tee` was never spliced
warning: rule `Instr_ok/global.get` was never spliced
warning: rule `Instr_ok/global.set` was never spliced
warning: rule `Instr_ok/table.get` was never spliced
warning: rule `Instr_ok/table.set` was never spliced
warning: rule `Instr_ok/table.size` was never spliced
warning: rule `Instr_ok/table.grow` was never spliced
warning: rule `Instr_ok/table.fill` was never spliced
warning: rule `Instr_ok/table.copy` was never spliced
warning: rule `Instr_ok/table.init` was never spliced
warning: rule `Instr_ok/elem.drop` was never spliced
warning: rule `Instr_ok/memory.size` was never spliced
warning: rule `Instr_ok/memory.grow` was never spliced
warning: rule `Instr_ok/memory.fill` was never spliced
warning: rule `Instr_ok/memory.copy` was never spliced
warning: rule `Instr_ok/memory.init` was never spliced
warning: rule `Instr_ok/data.drop` was never spliced
warning: rule `Instr_ok/load` was never spliced
warning: rule `Instr_ok/store` was never spliced
warning: rule `Limits_ok` was never spliced
warning: rule `Limits_sub` was never spliced
warning: rule `Mem_ok` was never spliced
warning: rule `Memtype_ok` was never spliced
warning: rule `Memtype_sub` was never spliced
warning: rule `Module_ok` was never spliced
warning: rule `Resulttype_sub` was never spliced
warning: rule `Start_ok` was never spliced
warning: rule `Step/local.set` was never spliced
warning: rule `Step/global.set` was never spliced
warning: rule `Step/table.set-trap` was never spliced
warning: rule `Step/table.set-val` was never spliced
warning: rule `Step/table.grow-succeed` was never spliced
warning: rule `Step/table.grow-fail` was never spliced
warning: rule `Step/elem.drop` was never spliced
warning: rule `Step/store-num-trap` was never spliced
warning: rule `Step/store-num-val` was never spliced
warning: rule `Step/store-pack-trap` was never spliced
warning: rule `Step/store-pack-val` was never spliced
warning: rule `Step/memory.grow-succeed` was never spliced
warning: rule `Step/memory.grow-fail` was never spliced
warning: rule `Step/data.drop` was never spliced
warning: rule `Step_pure/unreachable` was never spliced
warning: rule `Step_pure/nop` was never spliced
warning: rule `Step_pure/drop` was never spliced
warning: rule `Step_pure/select-true` was never spliced
warning: rule `Step_pure/select-false` was never spliced
warning: rule `Step_pure/if-true` was spliced more than once
warning: rule `Step_pure/if-false` was spliced more than once
warning: rule `Step_pure/label-vals` was never spliced
warning: rule `Step_pure/br-zero` was never spliced
warning: rule `Step_pure/br-succ` was never spliced
warning: rule `Step_pure/br_if-true` was never spliced
warning: rule `Step_pure/br_if-false` was never spliced
warning: rule `Step_pure/br_table-lt` was never spliced
warning: rule `Step_pure/br_table-ge` was never spliced
warning: rule `Step_pure/frame-vals` was never spliced
warning: rule `Step_pure/return-frame` was never spliced
warning: rule `Step_pure/return-label` was never spliced
warning: rule `Step_pure/unop-val` was never spliced
warning: rule `Step_pure/unop-trap` was never spliced
warning: rule `Step_pure/binop-val` was never spliced
warning: rule `Step_pure/binop-trap` was never spliced
warning: rule `Step_pure/testop` was never spliced
warning: rule `Step_pure/relop` was never spliced
warning: rule `Step_pure/extend` was never spliced
warning: rule `Step_pure/cvtop-val` was never spliced
warning: rule `Step_pure/cvtop-trap` was never spliced
warning: rule `Step_pure/ref.is_null-true` was never spliced
warning: rule `Step_pure/ref.is_null-false` was never spliced
warning: rule `Step_pure/local.tee` was never spliced
warning: rule `Step_read/call` was never spliced
warning: rule `Step_read/call_indirect-call` was never spliced
warning: rule `Step_read/call_indirect-trap` was never spliced
warning: rule `Step_read/call_addr` was never spliced
warning: rule `Step_read/ref.func` was never spliced
warning: rule `Step_read/local.get` was never spliced
warning: rule `Step_read/global.get` was never spliced
warning: rule `Step_read/table.get-trap` was never spliced
warning: rule `Step_read/table.get-val` was never spliced
warning: rule `Step_read/table.size` was never spliced
warning: rule `Step_read/table.fill-trap` was never spliced
warning: rule `Step_read/table.fill-zero` was never spliced
warning: rule `Step_read/table.fill-succ` was never spliced
warning: rule `Step_read/table.copy-trap` was never spliced
warning: rule `Step_read/table.copy-zero` was never spliced
warning: rule `Step_read/table.copy-le` was never spliced
warning: rule `Step_read/table.copy-gt` was never spliced
warning: rule `Step_read/table.init-trap` was never spliced
warning: rule `Step_read/table.init-zero` was never spliced
warning: rule `Step_read/table.init-succ` was never spliced
warning: rule `Step_read/load-num-trap` was never spliced
warning: rule `Step_read/load-num-val` was never spliced
warning: rule `Step_read/load-pack-trap` was never spliced
warning: rule `Step_read/load-pack-val` was never spliced
warning: rule `Step_read/memory.size` was never spliced
warning: rule `Step_read/memory.fill-trap` was never spliced
warning: rule `Step_read/memory.fill-zero` was never spliced
warning: rule `Step_read/memory.fill-succ` was never spliced
warning: rule `Step_read/memory.copy-trap` was never spliced
warning: rule `Step_read/memory.copy-zero` was never spliced
warning: rule `Step_read/memory.copy-le` was never spliced
warning: rule `Step_read/memory.copy-gt` was never spliced
warning: rule `Step_read/memory.init-trap` was never spliced
warning: rule `Step_read/memory.init-zero` was never spliced
warning: rule `Step_read/memory.init-succ` was never spliced
warning: rule `Table_ok` was never spliced
warning: rule `Tabletype_ok` was never spliced
warning: rule `Tabletype_sub` was never spliced
warning: rule `Valtype_sub/refl` was never spliced
warning: rule `Valtype_sub/bot` was never spliced
warning: definition `Ki` was never spliced
warning: definition `binop` was never spliced
warning: definition `bytes_` was never spliced
warning: definition `cvtop` was never spliced
warning: definition `data` was never spliced
warning: definition `elem` was never spliced
warning: definition `ext` was never spliced
warning: definition `global` was never spliced
warning: definition `grow_memory` was never spliced
warning: definition `grow_table` was never spliced
warning: definition `local` was never spliced
warning: definition `mem` was never spliced
warning: definition `min` was never spliced
warning: definition `relop` was never spliced
warning: definition `testop` was never spliced
warning: definition `unop` was never spliced
warning: definition `with_data` was never spliced
warning: definition `with_elem` was never spliced
warning: definition `with_global` was never spliced
warning: definition `with_local` was never spliced
warning: definition `with_mem` was never spliced
warning: definition `with_meminst` was never spliced
warning: definition `with_table` was never spliced
warning: definition `with_tableinst` was never spliced
warning: definition `wrap_` was never spliced
== Complete.
>>>>>>> 8c09d426
```<|MERGE_RESOLUTION|>--- conflicted
+++ resolved
@@ -1,7 +1,6 @@
 # Preview
 
 ```sh
-<<<<<<< HEAD
 $ (dune exec ../src/exe-watsup/main.exe -- ../spec/*.watsup)
 $$
 \begin{array}{@{}lrrl@{}}
@@ -684,7 +683,7 @@
  \qquad
 \mathit{C}, \mathsf{label}~{\mathit{t}_{2}^\ast} \vdash {\mathit{instr}_{2}^\ast} : {\mathit{t}_{1}^\ast} \rightarrow {\mathit{t}_{2}^\ast}
 }{
-\mathit{C} \vdash \mathsf{if}~\mathit{bt}~{\mathit{instr}_{1}^\ast}~\mathsf{else}~{\mathit{instr}_{2}^\ast} : {\mathit{t}_{1}^\ast} \rightarrow {\mathit{t}_{2}^\ast}
+\mathit{C} \vdash \mathsf{if}~\mathit{bt}~{\mathit{instr}_{1}^\ast}~\mathsf{else}~{\mathit{instr}_{2}^\ast} : {\mathit{t}_{1}^\ast}~\mathsf{i{\scriptstyle32}} \rightarrow {\mathit{t}_{2}^\ast}
 } \, {[\textsc{\scriptsize T{-}if}]}
 \qquad
 \end{array}
@@ -1079,7 +1078,7 @@
 \frac{
 \mathit{C}.\mathsf{mem}[0] = \mathit{mt}
 }{
-\mathit{C} \vdash \mathsf{memory.fill} : \mathsf{i{\scriptstyle32}}~\mathsf{i{\scriptstyle32}}~\mathsf{i{\scriptstyle32}} \rightarrow \mathsf{i{\scriptstyle32}}
+\mathit{C} \vdash \mathsf{memory.fill} : \mathsf{i{\scriptstyle32}}~\mathsf{i{\scriptstyle32}}~\mathsf{i{\scriptstyle32}} \rightarrow \epsilon
 } \, {[\textsc{\scriptsize T{-}memory.fill}]}
 \qquad
 \end{array}
@@ -1090,7 +1089,7 @@
 \frac{
 \mathit{C}.\mathsf{mem}[0] = \mathit{mt}
 }{
-\mathit{C} \vdash \mathsf{memory.copy} : \mathsf{i{\scriptstyle32}}~\mathsf{i{\scriptstyle32}}~\mathsf{i{\scriptstyle32}} \rightarrow \mathsf{i{\scriptstyle32}}
+\mathit{C} \vdash \mathsf{memory.copy} : \mathsf{i{\scriptstyle32}}~\mathsf{i{\scriptstyle32}}~\mathsf{i{\scriptstyle32}} \rightarrow \epsilon
 } \, {[\textsc{\scriptsize T{-}memory.copy}]}
 \qquad
 \end{array}
@@ -1103,7 +1102,7 @@
  \qquad
 \mathit{C}.\mathsf{data}[\mathit{x}] = \mathsf{ok}
 }{
-\mathit{C} \vdash \mathsf{memory.init}~\mathit{x} : \mathsf{i{\scriptstyle32}}~\mathsf{i{\scriptstyle32}}~\mathsf{i{\scriptstyle32}} \rightarrow \mathsf{i{\scriptstyle32}}
+\mathit{C} \vdash \mathsf{memory.init}~\mathit{x} : \mathsf{i{\scriptstyle32}}~\mathsf{i{\scriptstyle32}}~\mathsf{i{\scriptstyle32}} \rightarrow \epsilon
 } \, {[\textsc{\scriptsize T{-}memory.init}]}
 \qquad
 \end{array}
@@ -2439,280 +2438,4 @@
 $$
 
 
-=======
-$ (dune exec ../src/exe-watsup/main.exe -- ../spec/*.watsup -l -p -d spec-splice-in.tex -w)
-== Parsing...
-== Elaboration...
-== IL Validation...
-== Latex Generation...
-warning: syntax `E` was never spliced
-warning: syntax `addr` was never spliced
-warning: syntax `admininstr` was never spliced
-warning: syntax `binop_FXX` was never spliced
-warning: syntax `binop_IXX` was never spliced
-warning: syntax `binop_numtype` was never spliced
-warning: syntax `blocktype` was never spliced
-warning: syntax `byte` was never spliced
-warning: syntax `c_numtype` was never spliced
-warning: syntax `c_vectype` was never spliced
-warning: syntax `config` was never spliced
-warning: syntax `context` was never spliced
-warning: syntax `cvtop` was never spliced
-warning: syntax `data` was never spliced
-warning: syntax `dataaddr` was never spliced
-warning: syntax `dataidx` was never spliced
-warning: syntax `datainst` was never spliced
-warning: syntax `datamode` was never spliced
-warning: syntax `datatype` was never spliced
-warning: syntax `elem` was never spliced
-warning: syntax `elemaddr` was never spliced
-warning: syntax `elemidx` was never spliced
-warning: syntax `eleminst` was never spliced
-warning: syntax `elemmode` was never spliced
-warning: syntax `elemtype` was never spliced
-warning: syntax `export` was never spliced
-warning: syntax `exportinst` was never spliced
-warning: syntax `externuse` was never spliced
-warning: syntax `externval` was never spliced
-warning: syntax `fn` was never spliced
-warning: syntax `frame` was never spliced
-warning: syntax `func` was never spliced
-warning: syntax `funcaddr` was never spliced
-warning: syntax `funcidx` was never spliced
-warning: syntax `funcinst` was never spliced
-warning: syntax `global` was never spliced
-warning: syntax `globaladdr` was never spliced
-warning: syntax `globalidx` was never spliced
-warning: syntax `globalinst` was never spliced
-warning: syntax `hostaddr` was never spliced
-warning: syntax `idx` was never spliced
-warning: syntax `import` was never spliced
-warning: syntax `in` was never spliced
-warning: syntax `labeladdr` was never spliced
-warning: syntax `labelidx` was never spliced
-warning: syntax `localidx` was never spliced
-warning: syntax `mem` was never spliced
-warning: syntax `memaddr` was never spliced
-warning: syntax `memidx` was never spliced
-warning: syntax `meminst` was never spliced
-warning: syntax `module` was never spliced
-warning: syntax `moduleinst` was never spliced
-warning: syntax `n` was never spliced
-warning: syntax `name` was never spliced
-warning: syntax `num` was never spliced
-warning: syntax `ref` was never spliced
-warning: syntax `relop_FXX` was never spliced
-warning: syntax `relop_IXX` was never spliced
-warning: syntax `relop_numtype` was never spliced
-warning: syntax `result` was never spliced
-warning: syntax `start` was never spliced
-warning: syntax `state` was never spliced
-warning: syntax `store` was never spliced
-warning: syntax `sx` was never spliced
-warning: syntax `table` was never spliced
-warning: syntax `tableaddr` was never spliced
-warning: syntax `tableidx` was never spliced
-warning: syntax `tableinst` was never spliced
-warning: syntax `testop_FXX` was never spliced
-warning: syntax `testop_IXX` was never spliced
-warning: syntax `testop_numtype` was never spliced
-warning: syntax `u32` was never spliced
-warning: syntax `unop_FXX` was never spliced
-warning: syntax `unop_IXX` was never spliced
-warning: syntax `unop_numtype` was never spliced
-warning: syntax `val` was never spliced
-warning: rule `Blocktype_ok` was never spliced
-warning: rule `Data_ok` was never spliced
-warning: rule `Datamode_ok` was never spliced
-warning: rule `Elem_ok` was never spliced
-warning: rule `Elemmode_ok/active` was never spliced
-warning: rule `Elemmode_ok/declare` was never spliced
-warning: rule `Export_ok` was never spliced
-warning: rule `Expr_const` was never spliced
-warning: rule `Expr_ok` was never spliced
-warning: rule `Expr_ok_const` was never spliced
-warning: rule `Externtype_ok/func` was never spliced
-warning: rule `Externtype_ok/global` was never spliced
-warning: rule `Externtype_ok/table` was never spliced
-warning: rule `Externtype_ok/mem` was never spliced
-warning: rule `Externtype_sub/func` was never spliced
-warning: rule `Externtype_sub/global` was never spliced
-warning: rule `Externtype_sub/table` was never spliced
-warning: rule `Externtype_sub/mem` was never spliced
-warning: rule `Externuse_ok/func` was never spliced
-warning: rule `Externuse_ok/global` was never spliced
-warning: rule `Externuse_ok/table` was never spliced
-warning: rule `Externuse_ok/mem` was never spliced
-warning: rule `Func_ok` was never spliced
-warning: rule `Functype_ok` was never spliced
-warning: rule `Functype_sub` was never spliced
-warning: rule `Global_ok` was never spliced
-warning: rule `Globaltype_ok` was never spliced
-warning: rule `Globaltype_sub` was never spliced
-warning: rule `Import_ok` was never spliced
-warning: rule `InstrSeq_ok/empty` was spliced more than once
-warning: rule `InstrSeq_ok/frame` was spliced more than once
-warning: rule `Instr_const/const` was never spliced
-warning: rule `Instr_const/ref.null` was never spliced
-warning: rule `Instr_const/ref.func` was never spliced
-warning: rule `Instr_const/global.get` was never spliced
-warning: rule `Instr_ok/select-expl` was never spliced
-warning: rule `Instr_ok/select-impl` was never spliced
-warning: rule `Instr_ok/br` was never spliced
-warning: rule `Instr_ok/br_if` was never spliced
-warning: rule `Instr_ok/br_table` was never spliced
-warning: rule `Instr_ok/return` was never spliced
-warning: rule `Instr_ok/call` was never spliced
-warning: rule `Instr_ok/call_indirect` was never spliced
-warning: rule `Instr_ok/const` was never spliced
-warning: rule `Instr_ok/unop` was never spliced
-warning: rule `Instr_ok/binop` was never spliced
-warning: rule `Instr_ok/testop` was never spliced
-warning: rule `Instr_ok/relop` was never spliced
-warning: rule `Instr_ok/extend` was never spliced
-warning: rule `Instr_ok/reinterpret` was never spliced
-warning: rule `Instr_ok/convert-i` was never spliced
-warning: rule `Instr_ok/convert-f` was never spliced
-warning: rule `Instr_ok/ref.null` was never spliced
-warning: rule `Instr_ok/ref.func` was never spliced
-warning: rule `Instr_ok/ref.is_null` was never spliced
-warning: rule `Instr_ok/local.get` was never spliced
-warning: rule `Instr_ok/local.set` was never spliced
-warning: rule `Instr_ok/local.tee` was never spliced
-warning: rule `Instr_ok/global.get` was never spliced
-warning: rule `Instr_ok/global.set` was never spliced
-warning: rule `Instr_ok/table.get` was never spliced
-warning: rule `Instr_ok/table.set` was never spliced
-warning: rule `Instr_ok/table.size` was never spliced
-warning: rule `Instr_ok/table.grow` was never spliced
-warning: rule `Instr_ok/table.fill` was never spliced
-warning: rule `Instr_ok/table.copy` was never spliced
-warning: rule `Instr_ok/table.init` was never spliced
-warning: rule `Instr_ok/elem.drop` was never spliced
-warning: rule `Instr_ok/memory.size` was never spliced
-warning: rule `Instr_ok/memory.grow` was never spliced
-warning: rule `Instr_ok/memory.fill` was never spliced
-warning: rule `Instr_ok/memory.copy` was never spliced
-warning: rule `Instr_ok/memory.init` was never spliced
-warning: rule `Instr_ok/data.drop` was never spliced
-warning: rule `Instr_ok/load` was never spliced
-warning: rule `Instr_ok/store` was never spliced
-warning: rule `Limits_ok` was never spliced
-warning: rule `Limits_sub` was never spliced
-warning: rule `Mem_ok` was never spliced
-warning: rule `Memtype_ok` was never spliced
-warning: rule `Memtype_sub` was never spliced
-warning: rule `Module_ok` was never spliced
-warning: rule `Resulttype_sub` was never spliced
-warning: rule `Start_ok` was never spliced
-warning: rule `Step/local.set` was never spliced
-warning: rule `Step/global.set` was never spliced
-warning: rule `Step/table.set-trap` was never spliced
-warning: rule `Step/table.set-val` was never spliced
-warning: rule `Step/table.grow-succeed` was never spliced
-warning: rule `Step/table.grow-fail` was never spliced
-warning: rule `Step/elem.drop` was never spliced
-warning: rule `Step/store-num-trap` was never spliced
-warning: rule `Step/store-num-val` was never spliced
-warning: rule `Step/store-pack-trap` was never spliced
-warning: rule `Step/store-pack-val` was never spliced
-warning: rule `Step/memory.grow-succeed` was never spliced
-warning: rule `Step/memory.grow-fail` was never spliced
-warning: rule `Step/data.drop` was never spliced
-warning: rule `Step_pure/unreachable` was never spliced
-warning: rule `Step_pure/nop` was never spliced
-warning: rule `Step_pure/drop` was never spliced
-warning: rule `Step_pure/select-true` was never spliced
-warning: rule `Step_pure/select-false` was never spliced
-warning: rule `Step_pure/if-true` was spliced more than once
-warning: rule `Step_pure/if-false` was spliced more than once
-warning: rule `Step_pure/label-vals` was never spliced
-warning: rule `Step_pure/br-zero` was never spliced
-warning: rule `Step_pure/br-succ` was never spliced
-warning: rule `Step_pure/br_if-true` was never spliced
-warning: rule `Step_pure/br_if-false` was never spliced
-warning: rule `Step_pure/br_table-lt` was never spliced
-warning: rule `Step_pure/br_table-ge` was never spliced
-warning: rule `Step_pure/frame-vals` was never spliced
-warning: rule `Step_pure/return-frame` was never spliced
-warning: rule `Step_pure/return-label` was never spliced
-warning: rule `Step_pure/unop-val` was never spliced
-warning: rule `Step_pure/unop-trap` was never spliced
-warning: rule `Step_pure/binop-val` was never spliced
-warning: rule `Step_pure/binop-trap` was never spliced
-warning: rule `Step_pure/testop` was never spliced
-warning: rule `Step_pure/relop` was never spliced
-warning: rule `Step_pure/extend` was never spliced
-warning: rule `Step_pure/cvtop-val` was never spliced
-warning: rule `Step_pure/cvtop-trap` was never spliced
-warning: rule `Step_pure/ref.is_null-true` was never spliced
-warning: rule `Step_pure/ref.is_null-false` was never spliced
-warning: rule `Step_pure/local.tee` was never spliced
-warning: rule `Step_read/call` was never spliced
-warning: rule `Step_read/call_indirect-call` was never spliced
-warning: rule `Step_read/call_indirect-trap` was never spliced
-warning: rule `Step_read/call_addr` was never spliced
-warning: rule `Step_read/ref.func` was never spliced
-warning: rule `Step_read/local.get` was never spliced
-warning: rule `Step_read/global.get` was never spliced
-warning: rule `Step_read/table.get-trap` was never spliced
-warning: rule `Step_read/table.get-val` was never spliced
-warning: rule `Step_read/table.size` was never spliced
-warning: rule `Step_read/table.fill-trap` was never spliced
-warning: rule `Step_read/table.fill-zero` was never spliced
-warning: rule `Step_read/table.fill-succ` was never spliced
-warning: rule `Step_read/table.copy-trap` was never spliced
-warning: rule `Step_read/table.copy-zero` was never spliced
-warning: rule `Step_read/table.copy-le` was never spliced
-warning: rule `Step_read/table.copy-gt` was never spliced
-warning: rule `Step_read/table.init-trap` was never spliced
-warning: rule `Step_read/table.init-zero` was never spliced
-warning: rule `Step_read/table.init-succ` was never spliced
-warning: rule `Step_read/load-num-trap` was never spliced
-warning: rule `Step_read/load-num-val` was never spliced
-warning: rule `Step_read/load-pack-trap` was never spliced
-warning: rule `Step_read/load-pack-val` was never spliced
-warning: rule `Step_read/memory.size` was never spliced
-warning: rule `Step_read/memory.fill-trap` was never spliced
-warning: rule `Step_read/memory.fill-zero` was never spliced
-warning: rule `Step_read/memory.fill-succ` was never spliced
-warning: rule `Step_read/memory.copy-trap` was never spliced
-warning: rule `Step_read/memory.copy-zero` was never spliced
-warning: rule `Step_read/memory.copy-le` was never spliced
-warning: rule `Step_read/memory.copy-gt` was never spliced
-warning: rule `Step_read/memory.init-trap` was never spliced
-warning: rule `Step_read/memory.init-zero` was never spliced
-warning: rule `Step_read/memory.init-succ` was never spliced
-warning: rule `Table_ok` was never spliced
-warning: rule `Tabletype_ok` was never spliced
-warning: rule `Tabletype_sub` was never spliced
-warning: rule `Valtype_sub/refl` was never spliced
-warning: rule `Valtype_sub/bot` was never spliced
-warning: definition `Ki` was never spliced
-warning: definition `binop` was never spliced
-warning: definition `bytes_` was never spliced
-warning: definition `cvtop` was never spliced
-warning: definition `data` was never spliced
-warning: definition `elem` was never spliced
-warning: definition `ext` was never spliced
-warning: definition `global` was never spliced
-warning: definition `grow_memory` was never spliced
-warning: definition `grow_table` was never spliced
-warning: definition `local` was never spliced
-warning: definition `mem` was never spliced
-warning: definition `min` was never spliced
-warning: definition `relop` was never spliced
-warning: definition `testop` was never spliced
-warning: definition `unop` was never spliced
-warning: definition `with_data` was never spliced
-warning: definition `with_elem` was never spliced
-warning: definition `with_global` was never spliced
-warning: definition `with_local` was never spliced
-warning: definition `with_mem` was never spliced
-warning: definition `with_meminst` was never spliced
-warning: definition `with_table` was never spliced
-warning: definition `with_tableinst` was never spliced
-warning: definition `wrap_` was never spliced
-== Complete.
->>>>>>> 8c09d426
 ```