;;
;; Configurations
;;

relation Step: config ~> config                 hint(show "E")
relation Step_pure: admininstr* ~> admininstr*  hint(show "E")
relation Step_read: config ~> admininstr*       hint(show "E")
relation Steps: config ~>* config               hint(show "E")

rule Step/pure:
  z; instr*  ~>  z; instr'*
  -- Step_pure: instr* ~> instr'*

rule Step/read:
  z; instr*  ~>  z; instr'*
  -- Step_read: z; instr* ~> instr'*

rule Steps/refl:
  z; admininstr* ~>* z; admininstr*

rule Steps/trans:
  z; admininstr*  ~>*  z''; admininstr''*
  -- Step: z; admininstr*  ~>  z'; admininstr'*
  -- Steps: z'; admininstr'  ~>*  z''; admininstr''*


;; Expressions

relation Eval_expr: state; expr ~>* state; val*  hint(show "E-expr")

rule Eval_expr:
  z; instr*  ~>*  z'; val*
  -- Steps: z; instr*  ~>*  z'; val*


;;
;; Instructions
;;

;; Polymorphic instructions

rule Step_pure/unreachable:
  UNREACHABLE  ~>  TRAP

rule Step_pure/nop:
  NOP  ~>  eps

rule Step_pure/drop:
  val DROP  ~>  eps


rule Step_pure/select-true:
  val_1 val_2 (CONST I32 c) (SELECT t*?)  ~>  val_1
  -- if c =/= 0

rule Step_pure/select-false:
  val_1 val_2 (CONST I32 c) (SELECT t*?)  ~>  val_2
  -- if c = 0


;; Block instructions

def $blocktype(state, blocktype) : functype  hint(show $blocktype_(%,%))
def $blocktype(z, _RESULT eps) = eps -> eps
def $blocktype(z, _RESULT t) = eps -> t
def $blocktype(z, _IDX x) = $type(z, x)

rule Step_read/block:
  z; val^k (BLOCK bt instr*)  ~>  (LABEL_ n `{eps} val^k instr*)
  -- if $blocktype(z, bt) = t_1^k -> t_2^n

rule Step_read/loop:
  z; val^k (LOOP bt instr*)  ~>  (LABEL_ k `{LOOP bt instr*} val^k instr*)
  -- if $blocktype(z, bt) = t_1^k -> t_2^n

rule Step_pure/if-true:
  (CONST I32 c) (IF bt instr_1* ELSE instr_2*)  ~>  (BLOCK bt instr_1*)
  -- if c =/= 0

rule Step_pure/if-false:
  (CONST I32 c) (IF bt instr_1* ELSE instr_2*)  ~>  (BLOCK bt instr_2*)
  -- if c = 0


rule Step_pure/label-vals:
  (LABEL_ n `{instr*} val*)  ~>  val*


;; Branch instructions

;; TODO: may want a label context instead of bubbling up
rule Step_pure/br-zero:
  (LABEL_ n `{instr'*} val'* val^n (BR 0) instr*)  ~>  val^n instr'*

rule Step_pure/br-succ:
  (LABEL_ n `{instr'*} val* (BR $(l+1)) instr*)  ~>  val* (BR l)


rule Step_pure/br_if-true:
  (CONST I32 c) (BR_IF l)  ~>  (BR l)
  -- if c =/= 0

rule Step_pure/br_if-false:
  (CONST I32 c) (BR_IF l)  ~>  eps
  -- if c = 0


rule Step_pure/br_table-lt:
  (CONST I32 i) (BR_TABLE l* l')  ~>  (BR l*[i])
  -- if i < |l*|

rule Step_pure/br_table-ge:
  (CONST I32 i) (BR_TABLE l* l')  ~>  (BR l')
  -- if i >= |l*|


;; Function instructions

rule Step_read/call:
  z; (CALL x)  ~>  (CALL_ADDR $funcaddr(z)[x])  ;; TODO

rule Step_read/call_indirect-call:
  z; (CONST I32 i) (CALL_INDIRECT x y)  ~>  (CALL_ADDR a)
  -- if $table(z, x).ELEM[i] = (REF.FUNC_ADDR a)
  -- if $type(z, y) = $funcinst(z)[a].TYPE

rule Step_read/call_indirect-trap:
  z; (CONST I32 i) (CALL_INDIRECT x y)  ~>  TRAP
  -- otherwise

rule Step_read/call_addr:
  z; val^k (CALL_ADDR a)  ~>  (FRAME_ n `{f} (LABEL_ n `{eps} instr*))
  -- if $funcinst(z)[a] = {TYPE (t_1^k -> t_2^n), MODULE mm, CODE func}
  -- if func = FUNC x (LOCAL t)* instr*
  -- if f = {LOCAL val^k ($default(t))*, MODULE mm}


rule Step_pure/frame-vals:
  (FRAME_ n `{f} val^n)  ~>  val^n

rule Step_pure/return-frame:
  (FRAME_ n `{f} val'* val^n RETURN instr*)  ~>  val^n

rule Step_pure/return-label:
  (LABEL_ k `{instr'*} val* RETURN instr*)  ~>  val* RETURN


;; Numeric instructions

rule Step_pure/unop-val:
  (CONST nt c_1) (UNOP nt unop)  ~>  (CONST nt c)
  -- if $unop(nt, unop, c_1) = c  ;; TODO

rule Step_pure/unop-trap:
  (CONST nt c_1) (UNOP nt unop)  ~>  TRAP
  -- if $unop(nt, unop, c_1) = eps  ;; TODO


rule Step_pure/binop-val:
  (CONST nt c_1) (CONST nt c_2) (BINOP nt binop)  ~>  (CONST nt c)
  -- if $binop(nt, binop, c_1, c_2) = c  ;; TODO

rule Step_pure/binop-trap:
  (CONST nt c_1) (CONST nt c_2) (BINOP nt binop)  ~>  TRAP
  -- if $binop(nt, binop, c_1, c_2) = eps  ;; TODO


rule Step_pure/testop:
  (CONST nt c_1) (TESTOP nt testop)  ~>  (CONST I32 c)
  -- if c = $testop(nt, testop, c_1)

rule Step_pure/relop:
  (CONST nt c_1) (CONST nt c_2) (RELOP nt relop)  ~>  (CONST I32 c)
  -- if c = $relop(nt, relop, c_1, c_2)


rule Step_pure/cvtop-val:
  (CONST nt_1 c_1) (CVTOP nt_2 cvtop nt_1 sx?)  ~>  (CONST nt_2 c)
  -- if $cvtop(nt_1, nt_2, cvtop, sx?, c_1) = c  ;; TODO

rule Step_pure/cvtop-trap:
  (CONST nt_1 c_1) (CVTOP nt_2 cvtop nt_1 sx?)  ~>  TRAP
  -- if $cvtop(nt_1, nt_2, cvtop, sx?, c_1) = eps  ;; TODO


;; Reference instructions

rule Step_read/ref.func:
  z; (REF.FUNC x) ~> (REF.FUNC_ADDR $funcaddr(z)[x])


rule Step_pure/ref.is_null-true:
  val REF.IS_NULL  ~>  (CONST I32 1)
  -- if val = (REF.NULL rt)

rule Step_pure/ref.is_null-false:
  val REF.IS_NULL  ~>  (CONST I32 0)
  -- otherwise


;; Vector instructions

rule Step_pure/vvunop:
  (VCONST V128 c_1) (VVUNOP V128 vvunop)  ~>  (VCONST V128 c)
  -- if $vvunop(V128, vvunop, c_1) = c ;; TODO


rule Step_pure/vvbinop:
  (VCONST V128 c_1) (VCONST V128 c_2) (VVBINOP V128 vvbinop)  ~>  (VCONST V128 c)
  -- if $vvbinop(V128, vvbinop, c_1, c_2) = c ;; TODO


rule Step_pure/vvternop:
  (VCONST V128 c_1) (VCONST V128 c_2) (VCONST V128 c_3) (VVTERNOP V128 vvternop)  ~>  (VCONST V128 c)
  -- if $vvternop(V128, vvternop, c_1, c_2, c_3) = c ;; TODO


rule Step_pure/vvtestop:
  (VCONST V128 c_1) (VVTESTOP V128 ANY_TRUE) ~> (CONST I32 c)
  -- if c = $ine($size(V128), c_1, 0)


rule Step_pure/vswizzle:
  (VCONST V128 c_1) (VCONST V128 c_2) (VSWIZZLE (inn X N)) ~> (VCONST V128 c')
  -- var c : iN($size(inn))
  -- if ci* = $lanes_(inn X N, c_2)
  -- if c* = $lanes_(inn X N, c_1) 0^(256 - N)
  -- if c' = $invlanes_(inn X N, c*[$(ci*[k])]^(k<N))


rule Step_pure/vshuffle:
  (VCONST V128 c_1) (VCONST V128 c_2) (VSHUFFLE (inn X N) i*) ~> (VCONST V128 c)
  -- var c' : iN($size(inn))
  -- if c'* = $lanes_(inn X N, c_1) $lanes_(inn X N, c_2)
  -- if c = $invlanes_(inn X N, c'*[$(i*[k])]^(k<N))


rule Step_pure/vsplat:
  (CONST $unpack(lnn) c_1) (VSPLAT (lnn X N)) ~> (VCONST V128 c)
  -- if c = $invlanes_(lnn X N, $packnum(lnn, c_1)^N)


rule Step_pure/vextract_lane-num:
  (VCONST V128 c_1) (VEXTRACT_LANE (nt X N) i) ~> (CONST nt c_2)
  -- if c_2 = $lanes_(nt X N, c_1)[i]

rule Step_pure/vextract_lane-pack:
  (VCONST V128 c_1) (VEXTRACT_LANE (pt X N) sx i) ~> (CONST I32 c_2)
  -- if c_2 = $ext($psize(pt), 32, sx, $lanes_(pt X N, c_1)[i])


rule Step_pure/vreplace_lane:
  (VCONST V128 c_1) (CONST $unpack(lnn) c_2) (VREPLACE_LANE (lnn X N) i) ~> (VCONST V128 c)
  -- if c = $invlanes_(lnn X N, $lanes_(lnn X N, c_1)[[i] = $packnum(lnn, c_2)])


rule Step_pure/vunop:
  (VCONST V128 c_1) (VUNOP sh vunop)  ~>  (VCONST V128 c)
  -- if c = $vunop(sh, vunop, c_1)


rule Step_pure/vbinop-val:
  (VCONST V128 c_1) (VCONST V128 c_2) (VBINOP sh vbinop)  ~>  (VCONST V128 c)
  -- if $vbinop(sh, vbinop, c_1, c_2) = c

rule Step_pure/vbinop-trap:
  (VCONST V128 c_1) (VCONST V128 c_2) (VBINOP sh vbinop)  ~>  TRAP
  -- if $vbinop(sh, vbinop, c_1, c_2) = eps


rule Step_pure/vrelop:
  (VCONST V128 c_1) (VCONST V128 c_2) (VRELOP sh vrelop)  ~>  (VCONST V128 c)
  -- if $vrelop(sh, vrelop, c_1, c_2) = c
(; TODO: this should be implemented at the same level as other pointwise ops
  -- if c'_1* = $lanes_(lnn X N, c_1)
  -- if c'_2* = $lanes_(lnn X N, c_2)
  -- if c = $invlanes_($IN($lsize(lnn)) X N, $ext(1, $lsize(lnn), S, $vrelop(lnn X N, vrelop, c'_1, c'_2))*)
;)


rule Step_pure/vshiftop:
  (VCONST V128 c_1) (CONST I32 n) (VSHIFTOP (imm X N) vshiftop) ~> (VCONST V128 c)
  -- if ci* = $lanes_(imm X N, c_1)
  -- if c = $invlanes_(imm X N, $vishiftop(imm X N, vshiftop, ci, n)*)


;; TODO: introduce $vitestop for uniformity
rule Step_pure/vtestop-true:
  (VCONST V128 c) (VTESTOP (inn X N) ALL_TRUE) ~> (CONST I32 1)
  -- if ci* = $lanes_(inn X N, c)
  -- (if $(ci =/= 0))*

rule Step_pure/vtestop-false:
  (VCONST V128 c) (VTESTOP (inn X N) ALL_TRUE) ~> (CONST I32 0)
  -- otherwise


rule Step_pure/vbitmask:
  (VCONST V128 c) (VBITMASK (inn X N)) ~> (CONST I32 i)
  -- if ci* = $lanes_(inn X N, c)
  -- if $ibits(32, i) = $ilt($size(inn), S, ci, 0)*


rule Step_pure/vnarrow:
  (VCONST V128 c_1) (VCONST V128 c_2) (VNARROW (inn_1 X N_1) (inn_2 X N_2) sx) ~> (VCONST V128 c)
  -- if ci_1* = $lanes_(inn_1 X N_1, c_1)
  -- if ci_2* = $lanes_(inn_1 X N_1, c_2)
  -- if cj_1* = $narrow($size(inn_1), $size(inn_2), sx, i_1)*
  -- if cj_2* = $narrow($size(inn_1), $size(inn_2), sx, i_2)*
  -- if c = $invlanes_(inn_2 X N_2, cj_1* cj_2*)


rule Step_pure/vcvtop-normal:
  (VCONST V128 c_1) (VCVTOP (lnn_2 X N_2) vcvtop eps (lnn_1 X N_1) sx) ~> (VCONST V128 c)
  -- if c'* = $lanes_(lnn_1 X N_1, c_1)
  -- if c = $invlanes_(lnn_2 X N_2, $vcvtop(lnn_1 X N_1, lnn_2 X N_2, vcvtop, sx, c')*)

var hf : half  ;; TODO: this declaration shouldn't be needed
rule Step_pure/vcvtop-half:
  (VCONST V128 c_1) (VCVTOP (inn_2 X N_2) vcvtop hf (inn_1 X N_1) sx?) ~> (VCONST V128 c)
  -- if ci* = $lanes_(inn_1 X N_1, c_1)[$halfop(hf, 0, N_2) : N_2]
  -- if c = $invlanes_(inn_2 X N_2, $vcvtop(inn_1 X N_1, inn_2 X N_2, vcvtop, sx?, ci)*)

rule Step_pure/vcvtop-zero:
  (VCONST V128 c_1) (VCVTOP (inn_2 X N_2) vcvtop eps (inn_1 X N_1) sx? ZERO) ~> (VCONST V128 c)
  -- if ci* = $lanes_(inn_1 X N_1, c_1)
  -- if c = $invlanes_(inn_2 X N_2, $vcvtop(inn_1 X N_1, inn_2 X N_2, vcvtop, sx?, ci)* 0^N_1)


rule Step_pure/vextunop:
  (VCONST V128 c_1) (VEXTUNOP sh_1 sh_2 vextunop sx) ~> (VCONST V128 c)
  -- if $vextunop(sh_1, sh_2, vextunop, sx, c_1) = c


rule Step_pure/vextbinop:
  (VCONST V128 c_1) (VCONST V128 c_2) (VEXTBINOP sh_1 sh_2 vextbinop sx) ~> (VCONST V128 c)
  -- if $vextbinop(sh_1, sh_2, vextbinop, sx, c_1, c_2) = c


;; Local instructions

rule Step_read/local.get:
  z; (LOCAL.GET x)  ~>  $local(z, x)

rule Step/local.set:
  z; val (LOCAL.SET x)  ~>  $with_local(z, x, val); eps

rule Step_pure/local.tee:
  val (LOCAL.TEE x)  ~>  val val (LOCAL.SET x)


;; Global instructions

rule Step_read/global.get:
  z; (GLOBAL.GET x)  ~>  $global(z, x).VALUE

rule Step/global.set:
  z; val (GLOBAL.SET x)  ~>  $with_global(z, x, val); eps


;; Table instructions

rule Step_read/table.get-trap:
  z; (CONST I32 i) (TABLE.GET x)  ~>  TRAP
  -- if i >= |$table(z, x).ELEM|

rule Step_read/table.get-val:
  z; (CONST I32 i) (TABLE.GET x)  ~>  $table(z,x).ELEM[i]
  -- if i < |$table(z, x).ELEM|

rule Step/table.set-trap:
  z; (CONST I32 i) ref (TABLE.SET x)  ~>  z; TRAP
  -- if i >= |$table(z, x).ELEM|

rule Step/table.set-val:
  z; (CONST I32 i) ref (TABLE.SET x)  ~>  $with_table(z, x, i, ref); eps
  -- if i < |$table(z, x).ELEM|


rule Step_read/table.size:
  z; (TABLE.SIZE x)  ~>  (CONST I32 n)
  -- if |$table(z, x).ELEM| = n  ;; TODO: inline this


rule Step/table.grow-succeed:
  z; ref (CONST I32 n) (TABLE.GROW x)  ~>  $with_tableinst(z, x, ti); (CONST I32 $(|$table(z, x).ELEM|))
  -- if $growtable($table(z, x), n, ref) = ti

rule Step/table.grow-fail:
  z; ref (CONST I32 n) (TABLE.GROW x)  ~>  z; (CONST I32 $invsigned(32, $(-1)))


rule Step_read/table.fill-trap:
  z; (CONST I32 i) val (CONST I32 n) (TABLE.FILL x)  ~>  TRAP
  -- if $(i + n) > |$table(z, x).ELEM|

rule Step_read/table.fill-zero:
  z; (CONST I32 i) val (CONST I32 n) (TABLE.FILL x)  ~>  eps
  -- otherwise
  -- if n = 0

rule Step_read/table.fill-succ:
  z; (CONST I32 i) val (CONST I32 n) (TABLE.FILL x)  ~>
    (CONST I32 i) val (TABLE.SET x)
    (CONST I32 $(i+1)) val (CONST I32 $(n-1)) (TABLE.FILL x)
  -- otherwise


rule Step_read/table.copy-trap:
  z; (CONST I32 j) (CONST I32 i) (CONST I32 n) (TABLE.COPY x y)  ~>  TRAP
  -- if $(i + n) > |$table(z, y).ELEM| \/ $(j + n) > |$table(z, x).ELEM|

rule Step_read/table.copy-zero:
  z; (CONST I32 j) (CONST I32 i) (CONST I32 n) (TABLE.COPY x y)  ~>  eps
  -- otherwise
  -- if n = 0

rule Step_read/table.copy-le:
  z; (CONST I32 j) (CONST I32 i) (CONST I32 n) (TABLE.COPY x y)  ~>
    (CONST I32 j) (CONST I32 i) (TABLE.GET y) (TABLE.SET x)
    (CONST I32 $(j+1)) (CONST I32 $(i+1)) (CONST I32 $(n-1)) (TABLE.COPY x y)
  -- otherwise
  -- if j <= i

rule Step_read/table.copy-gt:
  z; (CONST I32 j) (CONST I32 i) (CONST I32 n) (TABLE.COPY x y)  ~>
    (CONST I32 $(j+n-1)) (CONST I32 $(i+n-1)) (TABLE.GET y) (TABLE.SET x)
    (CONST I32 j) (CONST I32 i) (CONST I32 $(n-1)) (TABLE.COPY x y)
  -- otherwise


rule Step_read/table.init-trap:
  z; (CONST I32 j) (CONST I32 i) (CONST I32 n) (TABLE.INIT x y)  ~>  TRAP
  -- if $(i + n) > |$elem(z, y).ELEM| \/ $(j + n) > |$table(z, x).ELEM|

rule Step_read/table.init-zero:
  z; (CONST I32 j) (CONST I32 i) (CONST I32 n) (TABLE.INIT x y)  ~>  eps
  -- otherwise
  -- if n = 0

rule Step_read/table.init-succ:
  z; (CONST I32 j) (CONST I32 i) (CONST I32 n) (TABLE.INIT x y)  ~>
    (CONST I32 j) $elem(z,y).ELEM[i] (TABLE.SET x)
    (CONST I32 $(j+1)) (CONST I32 $(i+1)) (CONST I32 $(n-1)) (TABLE.INIT x y)
  -- otherwise


rule Step/elem.drop:
  z; (ELEM.DROP x)  ~>  $with_elem(z, x, eps); eps


;; Memory instructions

rule Step_read/load-num-trap:
  z; (CONST I32 i) (LOAD nt mo)  ~>  TRAP
  -- if $(i + mo.OFFSET + $size(nt)/8 > |$mem(z, 0).DATA|)

rule Step_read/load-num-val:
  z; (CONST I32 i) (LOAD nt mo)  ~>  (CONST nt c)
  -- if $nbytes(nt, c) = $mem(z, 0).DATA[i + mo.OFFSET : $size(nt)/8]

rule Step_read/load-pack-trap:
  z; (CONST I32 i) (LOAD inn (n _ sx) mo)  ~>  TRAP
  -- if $(i + mo.OFFSET + n/8 > |$mem(z, 0).DATA|)

rule Step_read/load-pack-val:
  z; (CONST I32 i) (LOAD inn (n _ sx) mo)  ~>  (CONST inn $ext(n, $size(inn), sx, c))
  -- if $ibytes(n, c) = $mem(z, 0).DATA[i + mo.OFFSET : n/8]

rule Step_read/vload-oob:
  z; (CONST I32 i) (VLOAD mo)  ~>  TRAP
  -- if $(i + mo.OFFSET + $size(V128)/8 > |$mem(z, 0).DATA|)

rule Step_read/vload-val:
  z; (CONST I32 i) (VLOAD mo)  ~>  (VCONST V128 c)
  -- if $vbytes(V128, c) = $mem(z, 0).DATA[i + mo.OFFSET : $size(V128)/8]


rule Step_read/vload-shape-oob:
  z; (CONST I32 i) (VLOAD (SHAPE M X N sx) mo)  ~>  TRAP
  -- if $(i + mo.OFFSET + M * N/8) > |$mem(z, 0).DATA|

rule Step_read/vload-shape-val:
  z; (CONST I32 i) (VLOAD (SHAPE M X N sx) mo)  ~>  (VCONST V128 c)
  -- (if $ibytes(M, j) = $mem(z, 0).DATA[i + mo.OFFSET + k * M/8 : M/8])^(k<N)
  -- if $size(inn) = $(M * 2)  ;; TODO: relate implicitly
  -- if c = $invlanes_(inn X N, $ext(M, $size(inn), sx, j)^N)


rule Step_read/vload-splat-oob:
  z; (CONST I32 i) (VLOAD (SPLAT N) mo)  ~>  TRAP
  -- if $(i + mo.OFFSET + N/8) > |$mem(z, 0).DATA|

rule Step_read/vload-splat-val:
  z; (CONST I32 i) (VLOAD (SPLAT N) mo)  ~>  (VCONST V128 c)
  -- if $ibytes(N, j) = $mem(z, 0).DATA[i + mo.OFFSET : N/8]
  -- if N = $lsize(imm)  ;; TODO: relate implicitly
  -- if M = $(128/N)
  -- if c = $invlanes_(imm X M, j^M)
<<<<<<< HEAD
=======

>>>>>>> 2cf124e1

rule Step_read/vload-zero-oob:
  z; (CONST I32 i) (VLOAD (ZERO N) mo)  ~>  TRAP
  -- if $(i + mo.OFFSET + N/8) > |$mem(z, 0).DATA|

rule Step_read/vload-zero-val:
  z; (CONST I32 i) (VLOAD (ZERO N) mo)  ~>  (VCONST V128 c)
  -- if $ibytes(N, j) = $mem(z, 0).DATA[i + mo.OFFSET : N/8]
  -- if c = $ext(N, 128, U, j)


rule Step_read/vload_lane-oob:
  z; (CONST I32 i) (VCONST V128 c_1) (VLOAD_LANE N mo j)  ~>  TRAP
  -- if $(i + mo.OFFSET + N/8 > |$mem(z, 0).DATA|)

rule Step_read/vload_lane-val:
  z; (CONST I32 i) (VCONST V128 c_1) (VLOAD_LANE N mo j)  ~>  (VCONST V128 c)
  -- if $ibytes(N, k) = $mem(z, 0).DATA[i + mo.OFFSET : N/8]
  -- if N = $lsize(imm)  ;; TODO: relate implicitly
  -- if M = $(128/N)
  -- if c = $invlanes_(imm X M, $lanes_(imm X M, c_1)[[j] = k])


rule Step/store-num-trap:
  z; (CONST I32 i) (CONST nt c) (STORE nt mo)  ~>  z; TRAP
  -- if $(i + mo.OFFSET + $size(nt)/8) > |$mem(z, 0).DATA|

rule Step/store-num-val:
  z; (CONST I32 i) (CONST nt c) (STORE nt mo)  ~>  $with_mem(z, 0, $(i + mo.OFFSET), $($size(nt)/8), b*); eps
  -- if b* = $nbytes(nt, c)

rule Step/store-pack-trap:
  z; (CONST I32 i) (CONST inn c) (STORE inn n mo)  ~>  z; TRAP
  -- if $(i + mo.OFFSET + n/8) > |$mem(z, 0).DATA|

rule Step/store-pack-val:
  z; (CONST I32 i) (CONST inn c) (STORE inn n mo)  ~>  $with_mem(z, 0, $(i + mo.OFFSET), $(n/8), b*); eps
  -- if b* = $ibytes(n, $wrap($size(inn), n, c))

rule Step/vstore-oob:
  z; (CONST I32 i) (VCONST V128 c) (VSTORE mo)  ~>  z; TRAP
  -- if $(i + mo.OFFSET + $size(V128)/8) > |$mem(z, 0).DATA|

rule Step/vstore-val:
  z; (CONST I32 i) (VCONST V128 c) (VSTORE mo)  ~>  $with_mem(z, 0, $(i + mo.OFFSET), $($size(V128)/8), b*); eps
  -- if b* = $vbytes(V128, c)


rule Step/vstore_lane-oob:
  z; (CONST I32 i) (VCONST V128 c) (VSTORE_LANE N mo j)  ~>  z; TRAP
  -- if $(i + mo.OFFSET + N) > |$mem(z, 0).DATA|

rule Step/vstore_lane-val:
  z; (CONST I32 i) (VCONST V128 c) (VSTORE_LANE N mo j)  ~>  $with_mem(z, 0, $(i + mo.OFFSET), $(N/8), b*); eps
  -- if N = $lsize(imm)  ;; TODO: relate implicitly
  -- if M = $(128/N)
  -- if b* = $ibytes(N, $lanes_(imm X M, c)[j])


rule Step_read/memory.size:
  z; (MEMORY.SIZE)  ~>  (CONST I32 n)
  -- if $(n * 64 * $Ki) = |$mem(z, 0).DATA|


rule Step/memory.grow-succeed:
  z; (CONST I32 n) (MEMORY.GROW)  ~>  $with_meminst(z, 0, mi); (CONST I32 $(|$mem(z, 0).DATA| / (64 * $Ki)))
  -- if $growmemory($mem(z, 0), n) = mi

rule Step/memory.grow-fail:
  z; (CONST I32 n) (MEMORY.GROW)  ~>  z; (CONST I32 $invsigned(32, $(-1)))


rule Step_read/memory.fill-trap:
  z; (CONST I32 i) val (CONST I32 n) (MEMORY.FILL)  ~>  TRAP
  -- if $(i + n) > |$mem(z, 0).DATA|

rule Step_read/memory.fill-zero:
  z; (CONST I32 i) val (CONST I32 n) (MEMORY.FILL)  ~>  eps
  -- otherwise
  -- if n = 0

rule Step_read/memory.fill-succ:
  z; (CONST I32 i) val (CONST I32 n) (MEMORY.FILL)  ~>
    (CONST I32 i) val (STORE I32 8 $memop0)
    (CONST I32 $(i+1)) val (CONST I32 $(n-1)) (MEMORY.FILL)
  -- otherwise


rule Step_read/memory.copy-trap:
  z; (CONST I32 j) (CONST I32 i) (CONST I32 n) (MEMORY.COPY)  ~>  TRAP
  -- if $(i + n) > |$mem(z, 0).DATA| \/ $(j + n) > |$mem(z, 0).DATA|

rule Step_read/memory.copy-zero:
  z; (CONST I32 j) (CONST I32 i) (CONST I32 n) (MEMORY.COPY)  ~>  eps
  -- otherwise
  -- if n = 0

rule Step_read/memory.copy-le:
  z; (CONST I32 j) (CONST I32 i) (CONST I32 n) (MEMORY.COPY)  ~>
    (CONST I32 j) (CONST I32 i) (LOAD I32 (8 _ U) $memop0) (STORE I32 8 $memop0)
    (CONST I32 $(j+1)) (CONST I32 $(i+1)) (CONST I32 $(n-1)) (MEMORY.COPY)
  -- otherwise
  -- if j <= i

rule Step_read/memory.copy-gt:
  z; (CONST I32 j) (CONST I32 i) (CONST I32 n) (MEMORY.COPY)  ~>
    (CONST I32 $(j+n-1)) (CONST I32 $(i+n-1)) (LOAD I32 (8 _ U) $memop0) (STORE I32 8 $memop0)
    (CONST I32 j) (CONST I32 i) (CONST I32 $(n-1)) (MEMORY.COPY)
  -- otherwise


rule Step_read/memory.init-trap:
  z; (CONST I32 j) (CONST I32 i) (CONST I32 n) (MEMORY.INIT x)  ~>  TRAP
  -- if $(i + n) > |$data(z, x).DATA| \/ $(j + n) > |$mem(z, 0).DATA|

rule Step_read/memory.init-zero:
  z; (CONST I32 j) (CONST I32 i) (CONST I32 n) (MEMORY.INIT x)  ~>  eps
  -- otherwise
  -- if n = 0

rule Step_read/memory.init-succ:
  z; (CONST I32 j) (CONST I32 i) (CONST I32 n) (MEMORY.INIT x)  ~>
    (CONST I32 j) (CONST I32 $data(z,x).DATA[i]) (STORE I32 8 $memop0)
    (CONST I32 $(j+1)) (CONST I32 $(i+1)) (CONST I32 $(n-1)) (MEMORY.INIT x)
  -- otherwise


rule Step/data.drop:
  z; (DATA.DROP x)  ~>  $with_data(z, x, eps); eps<|MERGE_RESOLUTION|>--- conflicted
+++ resolved
@@ -497,10 +497,7 @@
   -- if N = $lsize(imm)  ;; TODO: relate implicitly
   -- if M = $(128/N)
   -- if c = $invlanes_(imm X M, j^M)
-<<<<<<< HEAD
-=======
-
->>>>>>> 2cf124e1
+
 
 rule Step_read/vload-zero-oob:
   z; (CONST I32 i) (VLOAD (ZERO N) mo)  ~>  TRAP
