--- conflicted
+++ resolved
@@ -875,11 +875,7 @@
   z; (CONST I32 i) (VCONST V128 c_1) (VLOAD_LANE N x mo j)  ~>  (VCONST V128 c)
   -- if $ibytes(N, k) = $mem(z, x).DATA[i + mo.OFFSET : N/8]
   -- if N = $lsize(imm)  ;; TODO: relate implicitly
-<<<<<<< HEAD
-  -- if M = $($vsize(vt)/N)
-=======
-  -- if M = $($size(V128)/N)
->>>>>>> da0a5bff
+  -- if M = $($vsize(V128)/N)
   -- if c = $invlanes_(imm X M, $lanes_(imm X M, c_1)[[j] = k])
 
 
