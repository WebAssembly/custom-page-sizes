--- conflicted
+++ resolved
@@ -218,7 +218,7 @@
 
 def $expanddt(deftype) = comptype              -- if $unrolldt(deftype) = SUB fin typeuse* comptype
 
-relation Expand: deftype ~~ comptype hint(macro "%expanddt") hint(tabular)
+relation Expand: deftype ~~ comptype hint(macro "%expanddt") hint(tabular) hint(prose "The :ref:`expansion <aux-expand-deftype>` of % is %")
 rule Expand: deftype ~~ comptype               -- if $unrolldt(deftype) = SUB fin typeuse* comptype
 
 
@@ -647,204 +647,4 @@
 def $funcidx_module(module) = $free_module(module).FUNCS
 
 def $dataidx_funcs(func*) : dataidx*  hint(show $dataidx(%)) hint(macro "freedataidx")
-<<<<<<< HEAD
-def $dataidx_funcs(func*) = $free_list($free_func(func)*).DATAS
-
-
-;; Substitution
-
-def $subst_typevar(typevar, typevar*, typeuse*) : typeuse             hint(show %#`[%:=%]) hint(macro "%subst")
-def $subst_typeuse(typeuse, typevar*, typeuse*) : typeuse             hint(show %#`[%:=%]) hint(macro "%subst")
-
-def $subst_numtype(numtype, typevar*, typeuse*) : numtype             hint(show %#`[%:=%]) hint(macro "%subst")
-def $subst_vectype(vectype, typevar*, typeuse*) : vectype             hint(show %#`[%:=%]) hint(macro "%subst")
-def $subst_heaptype(heaptype, typevar*, typeuse*) : heaptype          hint(show %#`[%:=%]) hint(macro "%subst")
-def $subst_reftype(reftype, typevar*, typeuse*) : reftype             hint(show %#`[%:=%]) hint(macro "%subst")
-def $subst_valtype(valtype, typevar*, typeuse*) : valtype             hint(show %#`[%:=%]) hint(macro "%subst")
-
-def $subst_packtype(packtype, typevar*, typeuse*) : packtype          hint(show %#`[%:=%]) hint(macro "%subst")
-def $subst_storagetype(storagetype, typevar*, typeuse*) : storagetype hint(show %#`[%:=%]) hint(macro "%subst")
-def $subst_fieldtype(fieldtype, typevar*, typeuse*) : fieldtype       hint(show %#`[%:=%]) hint(macro "%subst")
-
-def $subst_comptype(comptype, typevar*, typeuse*) : comptype          hint(show %#`[%:=%]) hint(macro "%subst")
-def $subst_subtype(subtype, typevar*, typeuse*) : subtype             hint(show %#`[%:=%]) hint(macro "%subst")
-def $subst_rectype(rectype, typevar*, typeuse*) : rectype             hint(show %#`[%:=%]) hint(macro "%subst")
-def $subst_deftype(deftype, typevar*, typeuse*) : deftype             hint(show %#`[%:=%]) hint(macro "%subst")
-
-def $subst_globaltype(globaltype, typevar*, typeuse*) : globaltype    hint(show %#`[%:=%]) hint(macro "%subst")
-def $subst_functype(functype, typevar*, typeuse*) : functype          hint(show %#`[%:=%]) hint(macro "%subst")
-def $subst_tabletype(tabletype, typevar*, typeuse*) : tabletype       hint(show %#`[%:=%]) hint(macro "%subst")
-def $subst_memtype(memtype, typevar*, typeuse*) : memtype             hint(show %#`[%:=%]) hint(macro "%subst")
-
-def $subst_externtype(externtype, typevar*, typeuse*) : externtype    hint(show %#`[%:=%]) hint(macro "%subst")
-def $subst_moduletype(moduletype, typevar*, typeuse*) : moduletype    hint(show %#`[%:=%]) hint(macro "%subst")
-
-
-def $subst_typevar(tv, eps, eps) = tv
-def $subst_typevar(tv, tv_1 tv'*, tu_1 tu'*) = tu_1                            -- if tv = tv_1
-def $subst_typevar(tv, tv_1 tv'*, tu_1 tu'*) = $subst_typevar(tv, tv'*, tu'*)  -- otherwise
-
-def $subst_typeuse(tv', tv*, tu*) = $subst_typevar(tv', tv*, tu*)
-def $subst_typeuse(dt, tv*, tu*) = $subst_deftype(dt, tv*, tu*)
-
-def $subst_numtype(nt, tv*, tu*) = nt
-def $subst_vectype(vt, tv*, tu*) = vt
-
-def $subst_heaptype(tv', tv*, tu*) = $subst_typevar(tv', tv*, tu*)
-def $subst_heaptype(dt, tv*, tu*) = $subst_deftype(dt, tv*, tu*)
-def $subst_heaptype(ht, tv*, tu*) = ht  -- otherwise
-
-def $subst_reftype((REF nul ht), tv*, tu*) = REF nul $subst_heaptype(ht, tv*, tu*)
-
-def $subst_valtype(nt, tv*, tu*) = $subst_numtype(nt, tv*, tu*)
-def $subst_valtype(vt, tv*, tu*) = $subst_vectype(vt, tv*, tu*)
-def $subst_valtype(rt, tv*, tu*) = $subst_reftype(rt, tv*, tu*)
-def $subst_valtype(BOT, tv*, tu*) = BOT
-
-def $subst_packtype(pt, tv*, tu*) = pt
-
-def $subst_storagetype(t, tv*, tu*) = $subst_valtype(t, tv*, tu*)
-def $subst_storagetype(pt, tv*, tu*) = $subst_packtype(pt, tv*, tu*)
-
-def $subst_fieldtype((mut zt), tv*, tu*) = mut $subst_storagetype(zt, tv*, tu*)
-
-def $subst_comptype((STRUCT yt*), tv*, tu*) = STRUCT $subst_fieldtype(yt, tv*, tu*)*
-def $subst_comptype((ARRAY yt), tv*, tu*) = ARRAY $subst_fieldtype(yt, tv*, tu*)
-def $subst_comptype((FUNC ft), tv*, tu*) = FUNC $subst_functype(ft, tv*, tu*)
-
-def $subst_subtype((SUB fin tu'* ct), tv*, tu*) =
-  SUB fin $subst_typeuse(tu', tv*, tu*)* $subst_comptype(ct, tv*, tu*)
-
-def $subst_rectype((REC st*), tv*, tu*) = REC $subst_subtype(st, tv*, tu*)*
-
-def $subst_deftype((DEF qt i), tv*, tu*) = DEF $subst_rectype(qt, tv*, tu*) i
-
-def $subst_globaltype((mut t), tv*, tu*) = mut $subst_valtype(t, tv*, tu*)
-def $subst_functype((t_1* -> t_2*), tv*, tu*) = $subst_valtype(t_1, tv*, tu*)* -> $subst_valtype(t_2, tv*, tu*)*
-def $subst_memtype((lim PAGE), tv*, tu*) = lim PAGE
-def $subst_tabletype((lim rt), tv*, tu*) = lim $subst_reftype(rt, tv*, tu*)
-
-def $subst_externtype((FUNC dt), tv*, tu*) = FUNC $subst_deftype(dt, tv*, tu*)
-def $subst_externtype((GLOBAL gt), tv*, tu*) = GLOBAL $subst_globaltype(gt, tv*, tu*)
-def $subst_externtype((TABLE tt), tv*, tu*) = TABLE $subst_tabletype(tt, tv*, tu*)
-def $subst_externtype((MEM mt), tv*, tu*) = MEM $subst_memtype(mt, tv*, tu*)
-
-def $subst_moduletype(xt_1* -> xt_2*, tv*, tu*) = $subst_externtype(xt_1, tv*, tu*)* -> $subst_externtype(xt_2, tv*, tu*)*
-
-
-def $subst_all_valtype(valtype, heaptype*) : valtype  hint(show %#`[:=%]) hint(macro "%subst")
-def $subst_all_reftype(reftype, heaptype*) : reftype  hint(show %#`[:=%]) hint(macro "%subst")
-def $subst_all_deftype(deftype, heaptype*) : deftype  hint(show %#`[:=%]) hint(macro "%subst")
-def $subst_all_globaltype(globaltype, heaptype*) : globaltype  hint(show %#`[:=%]) hint(macro "%subst")
-def $subst_all_tabletype(tabletype, heaptype*) : tabletype  hint(show %#`[:=%]) hint(macro "%subst")
-def $subst_all_memtype(memtype, heaptype*) : memtype  hint(show %#`[:=%]) hint(macro "%subst")
-def $subst_all_moduletype(moduletype, heaptype*) : moduletype  hint(show %#`[:=%]) hint(macro "%subst")
-
-def $subst_all_valtype(t, tu^n) = $subst_valtype(t, (_IDX i)^(i<n), tu^n)
-def $subst_all_reftype(rt, tu^n) = $subst_reftype(rt, (_IDX i)^(i<n), tu^n)
-def $subst_all_deftype(dt, tu^n) = $subst_deftype(dt, (_IDX i)^(i<n), tu^n)
-def $subst_all_globaltype(gt, tu^n) = $subst_globaltype(gt, (_IDX i)^(i<n), tu^n)
-def $subst_all_tabletype(tt, tu^n) = $subst_tabletype(tt, (_IDX i)^(i<n), tu^n)
-def $subst_all_memtype(mt, tu^n) = $subst_memtype(mt, (_IDX i)^(i<n), tu^n)
-def $subst_all_moduletype(mmt, tu^n) = $subst_moduletype(mmt, (_IDX i)^(i<n), tu^n)
-
-def $subst_all_deftypes(deftype*, heaptype*) : deftype*  hint(show %#`[:=%]) hint(macro "%subst")
-def $subst_all_deftypes(eps, tu*) = eps
-def $subst_all_deftypes(dt_1 dt*, tu*) = $subst_all_deftype(dt_1, tu*) $subst_all_deftypes(dt*, tu*)
-
-
-;; Rolling and Unrolling
-
-def $rollrt(typeidx, rectype) : rectype  hint(show $roll_(%, %))   hint(macro "rollrt")
-def $unrollrt(rectype) : rectype         hint(show $unroll(%))     hint(macro "unrollrt")
-def $rolldt(typeidx, rectype) : deftype* hint(show $roll_(%)*#((%))) hint(macro "rolldt")
-def $unrolldt(deftype) : subtype         hint(show $unroll(%))     hint(macro "unrolldt")
-def $expanddt(deftype) : comptype        hint(show $expand(%))     hint(macro "expanddt")
-
-;; TODO(3, rossberg): in general, multi-dimensional use of dimensioned vars is ambiguous;
-;; for example, x** with dimension x* could be x1 x2 x1 x2 or x1 x1 x2 x2.
-;; For now, we avoid to reuse the dimension var in exact same form
-def $rollrt(x, rectype) = REC ($subst_subtype(subtype, ((_IDX $(x + i)))^(i<n), (REC i)^(i<n)))^n
-  -- if rectype = REC subtype^n
-def $unrollrt(rectype) = REC ($subst_subtype(subtype, (REC i)^(i<n), (DEF rectype i)^(i<n)))^n
-  -- if rectype = REC subtype^n
-
-def $rolldt(x, rectype) = (DEF (REC subtype^n) i)^(i<n)  -- if $rollrt(x, rectype) = REC subtype^n
-def $unrolldt(DEF rectype i) = subtype*[i]               -- if $unrollrt(rectype) = REC subtype*
-
-def $expanddt(deftype) = comptype              -- if $unrolldt(deftype) = SUB fin typeuse* comptype
-
-relation Expand: deftype ~~ comptype hint(macro "%expanddt") hint(tabular) hint(prose "The :ref:`expansion <aux-expand-deftype>` of % is %")
-rule Expand: deftype ~~ comptype               -- if $unrolldt(deftype) = SUB fin typeuse* comptype
-
-
-;; Projections
-
-;; TODO(2, rossberg): add built-in notation for comprehensions
-
-def $funcsxx(externidx*) : typeidx*      hint(show $funcs(%))   hint(macro "funcsxx")
-def $globalsxx(externidx*) : globalidx*  hint(show $globals(%)) hint(macro "globalsxx")
-def $tablesxx(externidx*) : tableidx*    hint(show $tables(%))  hint(macro "tablesxx")
-def $memsxx(externidx*) : memidx*        hint(show $mems(%))    hint(macro "memsxx")
-def $tagsxx(externidx*) : tagidx*        hint(show $tags(%))    hint(macro "tagsxx")
-
-def $funcsxx(eps) = eps
-def $funcsxx((FUNC x) xx*) = x $funcsxx(xx*)
-def $funcsxx(externidx xx*) = $funcsxx(xx*)  -- otherwise
-
-def $globalsxx(eps) = eps
-def $globalsxx((GLOBAL x) xx*) = x $globalsxx(xx*)
-def $globalsxx(externidx xx*) = $globalsxx(xx*)  -- otherwise
-
-def $tablesxx(eps) = eps
-def $tablesxx((TABLE x) xx*) = x $tablesxx(xx*)
-def $tablesxx(externidx xx*) = $tablesxx(xx*)  -- otherwise
-
-def $memsxx(eps) = eps
-def $memsxx((MEM x) xx*) = x $memsxx(xx*)
-def $memsxx(externidx xx*) = $memsxx(xx*)  -- otherwise
-
-def $tagsxx(eps) = eps
-def $tagsxx((TAG x) xx*) = x $tagsxx(xx*)
-def $tagsxx(externidx xx*) = $tagsxx(xx*)  -- otherwise
-
-
-def $funcsxt(externtype*) : deftype*       hint(show $funcs(%))   hint(macro "funcsxt")
-def $globalsxt(externtype*) : globaltype*  hint(show $globals(%)) hint(macro "globalsxt")
-def $tablesxt(externtype*) : tabletype*    hint(show $tables(%))  hint(macro "tablesxt")
-def $memsxt(externtype*) : memtype*        hint(show $mems(%))    hint(macro "memsxt")
-def $tagsxt(externtype*) : tagtype*        hint(show $tags(%))    hint(macro "tagsxt")
-
-def $funcsxt(eps) = eps
-def $funcsxt((FUNC dt) xt*) = dt $funcsxt(xt*)
-def $funcsxt(externtype xt*) = $funcsxt(xt*)  -- otherwise
-
-def $globalsxt(eps) = eps
-def $globalsxt((GLOBAL gt) xt*) = gt $globalsxt(xt*)
-def $globalsxt(externtype xt*) = $globalsxt(xt*)  -- otherwise
-
-def $tablesxt(eps) = eps
-def $tablesxt((TABLE tt) xt*) = tt $tablesxt(xt*)
-def $tablesxt(externtype xt*) = $tablesxt(xt*)  -- otherwise
-
-def $memsxt(eps) = eps
-def $memsxt((MEM mt) xt*) = mt $memsxt(xt*)
-def $memsxt(externtype xt*) = $memsxt(xt*)  -- otherwise
-
-def $tagsxt(eps) = eps
-def $tagsxt((TAG at) xt*) = at $tagsxt(xt*)
-def $tagsxt(externtype xt*) = $tagsxt(xt*)  -- otherwise
-
-
-
-;;
-;; Auxiliary definitions on Instructions
-;;
-
-;; Shorthands for Instructions
-
-def $memarg0 : memarg  hint(show )
-def $memarg0 = {ALIGN 0, OFFSET 0}
-=======
-def $dataidx_funcs(func*) = $free_list($free_func(func)*).DATAS
->>>>>>> b662037c
+def $dataidx_funcs(func*) = $free_list($free_func(func)*).DATAS