--- conflicted
+++ resolved
@@ -509,11 +509,7 @@
 
 
 def $free_module(module) : free
-<<<<<<< HEAD
-def $free_module(MODULE type* import* func* global* table* mem* tag* elem* data* start* export*) =
-=======
-def $free_module(MODULE type* import* func* global* table* mem* elem* data* start? export*) =
->>>>>>> 7f243562
+def $free_module(MODULE type* import* func* global* table* mem* tag* elem* data* start? export*) =
   $free_list($free_type(type)*) ++
   $free_list($free_import(import)*) ++
   $free_list($free_func(func)*) ++
