--- conflicted
+++ resolved
@@ -188,19 +188,11 @@
   -- if i < |$table(z, x).ELEM|
 
 rule Step/table.set-trap:
-<<<<<<< HEAD
   z; (CONST I32 i) ref (TABLE.SET x)  ~>  z; TRAP
   -- if i >= |$table(z, x).ELEM|
 
 rule Step/table.set-val:
   z; (CONST I32 i) ref (TABLE.SET x)  ~>  $with_table(z, x, i, ref); epsilon
-=======
-  z; (CONST I32 i) ref (TABLE.GET x)  ~>  z; TRAP
-  -- if i >= |$table(z, x).ELEM|
-
-rule Step/table.set-val:
-  z; (CONST I32 i) ref (TABLE.GET x)  ~>  $with_table(z, x, i, ref); epsilon
->>>>>>> 093949bb
   -- if i < |$table(z, x).ELEM|
 
 
@@ -210,15 +202,8 @@
 
 
 rule Step/table.grow-succeed:
-<<<<<<< HEAD
-  z; ref (CONST I32 n) (TABLE.GROW x)  ~>  $with_tableinst(z, x, ti'); (CONST I32 $(|$table(z, x).ELEM|))
-  -- if $table(z, x) = ti
-  -- if $grow_table(ti, n, ref) = ti'
-  -- Tabletype_ok: |- ti'.TYPE : OK
-=======
   z; ref (CONST I32 n) (TABLE.GROW x)  ~>  $with_tableinst(z, x, ti); (CONST I32 $(|$table(z, x).ELEM|))
   -- if $grow_table($table(z, x), n, ref) = ti
->>>>>>> 093949bb
 
 rule Step/table.grow-fail:
   z; ref (CONST I32 n) (TABLE.GROW x)  ~>  z; (CONST I32 $(-1))
@@ -323,15 +308,8 @@
 
 
 rule Step/memory.grow-succeed:
-<<<<<<< HEAD
-  z; (CONST I32 n) (MEMORY.GROW)  ~>  $with_meminst(z, 0, mi'); (CONST I32 $(|$mem(z, 0).DATA| / (64 * $Ki)))
-  -- if $mem(z, 0) = mi
-  -- if $grow_memory(mi, n) = mi'
-  -- Memtype_ok: |- mi'.TYPE : OK
-=======
   z; (CONST I32 n) (MEMORY.GROW)  ~>  $with_meminst(z, 0, mi); (CONST I32 $(|$mem(z, 0).DATA| / (64 * $Ki)))
   -- if $grow_memory($mem(z, 0), n) = mi
->>>>>>> 093949bb
 
 rule Step/memory.grow-fail:
   z; (CONST I32 n) (MEMORY.GROW)  ~>  z; (CONST I32 $(-1))
