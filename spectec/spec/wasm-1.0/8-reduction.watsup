;;
;; Configurations
;;

relation Step: config ~> config                 hint(show "E")
relation Step_pure: admininstr* ~> admininstr*  hint(show "E")
relation Step_read: config ~> admininstr*       hint(show "E")
relation Steps: config ~>* config               hint(show "E")

rule Step/pure:
  z; instr*  ~>  z; instr'*
  -- Step_pure: instr* ~> instr'*

rule Step/read:
  z; instr*  ~>  z; instr'*
  -- Step_read: z; instr* ~> instr'*

rule Steps/refl:
  z; admininstr* ~>* z; admininstr*

rule Steps/trans:
  z; admininstr*  ~>*  z''; admininstr''*
  -- Step: z; admininstr*  ~>  z'; admininstr'*
  -- Steps: z'; admininstr'  ~>*  z''; admininstr''*


;; Expressions

relation Eval_expr: state; expr ~>* state; val*  hint(show "E-expr")

rule Eval_expr:
  z; instr*  ~>*  z'; val*
  -- Steps: z; instr*  ~>*  z'; val*


;;
;; Instructions
;;

;; Polymorphic instructions

rule Step_pure/unreachable:
  UNREACHABLE  ~>  TRAP

rule Step_pure/nop:
  NOP  ~>  eps

rule Step_pure/drop:
  val DROP  ~>  eps


rule Step_pure/select-true:
  val_1 val_2 (CONST I32 c) SELECT  ~>  val_1
  -- if c =/= 0

rule Step_pure/select-false:
  val_1 val_2 (CONST I32 c) SELECT  ~>  val_2
  -- if c = 0


;; Block instructions

rule Step_read/block:
  z; (BLOCK t? instr*)  ~>  (LABEL_ n `{eps} instr*)
  -- if t? = eps /\ n = 0 \/ t? =/= eps /\ n = 1  ;; TODO: allow |t?|

rule Step_read/loop:
  z; (LOOP t? instr*)  ~>  (LABEL_ 0 `{LOOP t? instr*} instr*)

rule Step_pure/if-true:
  (CONST I32 c) (IF t? instr_1* ELSE instr_2*)  ~>  (BLOCK t? instr_1*)
  -- if c =/= 0

rule Step_pure/if-false:
  (CONST I32 c) (IF t? instr_1* ELSE instr_2*)  ~>  (BLOCK t? instr_2*)
  -- if c = 0


rule Step_pure/label-vals:
  (LABEL_ n `{instr*} val*)  ~>  val*


;; Branch instructions

;; TODO: may want a label context instead of bubbling up
rule Step_pure/br-zero:
  (LABEL_ n `{instr'*} val'* val^n (BR 0) instr*)  ~>  val^n instr'*

rule Step_pure/br-succ:
  (LABEL_ n `{instr'*} val* (BR $(l+1)) instr*)  ~>  val* (BR l)


rule Step_pure/br_if-true:
  (CONST I32 c) (BR_IF l)  ~>  (BR l)
  -- if c =/= 0

rule Step_pure/br_if-false:
  (CONST I32 c) (BR_IF l)  ~>  eps
  -- if c = 0


rule Step_pure/br_table-lt:
  (CONST I32 i) (BR_TABLE l* l')  ~>  (BR l*[i])
  -- if i < |l*|

rule Step_pure/br_table-ge:
  (CONST I32 i) (BR_TABLE l* l')  ~>  (BR l')
  -- if i >= |l*|


;; Function instructions

rule Step_read/call:
  z; (CALL x)  ~>  (CALL_ADDR $funcaddr(z)[x])  ;; TODO

rule Step_read/call_indirect-call:
  z; (CONST I32 i) (CALL_INDIRECT x)  ~>  (CALL_ADDR a)
  -- if $table(z, 0).REFS[i] = a
  -- if $type(z, x) = $funcinst(z)[a].TYPE

rule Step_read/call_indirect-trap:
  z; (CONST I32 i) (CALL_INDIRECT x)  ~>  TRAP
  -- otherwise

rule Step_read/call_addr:
  z; val^k (CALL_ADDR a)  ~>  (FRAME_ n `{f} (LABEL_ n `{eps} instr*))
  -- if $funcinst(z)[a] = {TYPE (t_1^k -> t_2^n), MODULE mm, CODE func}
  -- if func = FUNC x (LOCAL t)* instr*
  -- if f = {LOCALS val^k ($default_(t))*, MODULE mm}


rule Step_pure/frame-vals:
  (FRAME_ n `{f} val^n)  ~>  val^n

rule Step_pure/return-frame:
  (FRAME_ n `{f} val'* val^n RETURN instr*)  ~>  val^n

rule Step_pure/return-label:
  (LABEL_ n `{instr'*} val* RETURN instr*)  ~>  val* RETURN


;; Traps

rule Step_pure/trap-vals:
  val* TRAP instr*  ~>  TRAP
  -- if val* =/= eps \/ instr* =/= eps

rule Step_pure/trap-label:
  (LABEL_ n `{instr'*} TRAP)  ~>  TRAP

rule Step_pure/trap-frame:
  (FRAME_ n `{f} TRAP)  ~>  TRAP


;; Context

rule Step/ctxt-label:
  z; (LABEL_ n `{instr_0*} instr*)  ~>  z'; (LABEL_ n `{instr_0*} instr'*)
  -- Step: z; instr* ~> z'; instr'*

rule Step/ctxt-frame:
  s; f; (FRAME_ n `{f'} instr*)  ~>  s'; f; (FRAME_ n `{f'} instr'*)
  -- Step: s; f'; instr* ~> s'; f'; instr'*


;; Numeric instructions

rule Step_pure/unop-val:
  (CONST t c_1) (UNOP t unop)  ~>  (CONST t c)
<<<<<<< HEAD
  -- if c <- $unop(t, unop, c_1)

rule Step_pure/unop-trap:
  (CONST t c_1) (UNOP t unop)  ~>  TRAP
  -- if $unop(t, unop, c_1) = eps
=======
  -- if $unop_(t, unop, c_1) = c  ;; TODO

rule Step_pure/unop-trap:
  (CONST t c_1) (UNOP t unop)  ~>  TRAP
  -- if $unop_(t, unop, c_1) = eps  ;; TODO
>>>>>>> 5cd8e883


rule Step_pure/binop-val:
  (CONST t c_1) (CONST t c_2) (BINOP t binop)  ~>  (CONST t c)
<<<<<<< HEAD
  -- if c <- $binop(t, binop, c_1, c_2)

rule Step_pure/binop-trap:
  (CONST t c_1) (CONST t c_2) (BINOP t binop)  ~>  TRAP
  -- if $binop(t, binop, c_1, c_2) = eps
=======
  -- if $binop_(t, binop, c_1, c_2) = c  ;; TODO

rule Step_pure/binop-trap:
  (CONST t c_1) (CONST t c_2) (BINOP t binop)  ~>  TRAP
  -- if $binop_(t, binop, c_1, c_2) = eps  ;; TODO
>>>>>>> 5cd8e883


rule Step_pure/testop:
  (CONST t c_1) (TESTOP t testop)  ~>  (CONST I32 c)
  -- if c = $testop_(t, testop, c_1)

rule Step_pure/relop:
  (CONST t c_1) (CONST t c_2) (RELOP t relop)  ~>  (CONST I32 c)
  -- if c = $relop_(t, relop, c_1, c_2)


rule Step_pure/cvtop-val:
  (CONST t_1 c_1) (CVTOP t_2 t_1 cvtop)  ~>  (CONST t_2 c)
<<<<<<< HEAD
  -- if c <- $cvtop(t_1, t_2, cvtop, c_1)

rule Step_pure/cvtop-trap:
  (CONST t_1 c_1) (CVTOP t_2 t_1 cvtop)  ~>  TRAP
  -- if $cvtop(t_1, t_2, cvtop, c_1) = eps
=======
  -- if $cvtop__(t_1, t_2, cvtop, c_1) = c  ;; TODO

rule Step_pure/cvtop-trap:
  (CONST t_1 c_1) (CVTOP t_2 t_1 cvtop)  ~>  TRAP
  -- if $cvtop__(t_1, t_2, cvtop, c_1) = eps  ;; TODO
>>>>>>> 5cd8e883


;; Local instructions

rule Step_read/local.get:
  z; (LOCAL.GET x)  ~>  $local(z, x)

rule Step/local.set:
  z; val (LOCAL.SET x)  ~>  $with_local(z, x, val); eps

rule Step_pure/local.tee:
  val (LOCAL.TEE x)  ~>  val val (LOCAL.SET x)


;; Global instructions

rule Step_read/global.get:
  z; (GLOBAL.GET x)  ~>  $global(z, x).VALUE

rule Step/global.set:
  z; val (GLOBAL.SET x)  ~>  $with_global(z, x, val); eps


;; Memory instructions

rule Step_read/load-num-trap:
  z; (CONST I32 i) (LOAD t ao)  ~>  TRAP
  -- if $(i + ao.OFFSET + $size(t)/8 > |$mem(z, 0).BYTES|)

rule Step_read/load-num-val:
  z; (CONST I32 i) (LOAD t ao)  ~>  (CONST t c)
  -- if $bytes_(t, c) = $mem(z, 0).BYTES[i + ao.OFFSET : $size(t)/8]

rule Step_read/load-pack-trap:
  z; (CONST I32 i) (LOAD Inn (n _ sx) ao)  ~>  TRAP
  -- if $(i + ao.OFFSET + n/8 > |$mem(z, 0).BYTES|)

rule Step_read/load-pack-val:
  z; (CONST I32 i) (LOAD Inn (n _ sx) ao)  ~>  (CONST Inn $extend__(n, $size(Inn), sx, c))
  -- if $ibytes_(n, c) = $mem(z, 0).BYTES[i + ao.OFFSET : n/8]


rule Step/store-num-trap:
  z; (CONST I32 i) (CONST t c) (STORE t ao)  ~>  z; TRAP
  -- if $(i + ao.OFFSET + $size(t)/8) > |$mem(z, 0).BYTES|

rule Step/store-num-val:
  z; (CONST I32 i) (CONST t c) (STORE t ao)  ~>  $with_mem(z, 0, $(i + ao.OFFSET), $($size(t)/8), b*); eps
  -- if b* = $bytes_(t, c)

rule Step/store-pack-trap:
  z; (CONST I32 i) (CONST Inn c) (STORE Inn n ao)  ~>  z; TRAP
  -- if $(i + ao.OFFSET + n/8) > |$mem(z, 0).BYTES|

rule Step/store-pack-val:
  z; (CONST I32 i) (CONST Inn c) (STORE Inn n ao)  ~>  $with_mem(z, 0, $(i + ao.OFFSET), $(n/8), b*); eps
  -- if b* = $ibytes_(n, $wrap__($size(Inn), n, c))


rule Step_read/memory.size:
  z; (MEMORY.SIZE)  ~>  (CONST I32 n)
  -- if $(n * 64 * $Ki) = |$mem(z, 0).BYTES|


rule Step/memory.grow-succeed:
  z; (CONST I32 n) (MEMORY.GROW)  ~>  $with_meminst(z, 0, mi); (CONST I32 $(|$mem(z, 0).BYTES| / (64 * $Ki)))
  -- if $growmemory($mem(z, 0), n) = mi

rule Step/memory.grow-fail:
  z; (CONST I32 n) (MEMORY.GROW)  ~>  z; (CONST I32 $invsigned_(32, $(-1)))<|MERGE_RESOLUTION|>--- conflicted
+++ resolved
@@ -167,36 +167,20 @@
 
 rule Step_pure/unop-val:
   (CONST t c_1) (UNOP t unop)  ~>  (CONST t c)
-<<<<<<< HEAD
-  -- if c <- $unop(t, unop, c_1)
+  -- if c <- $unop_(t, unop, c_1)
 
 rule Step_pure/unop-trap:
   (CONST t c_1) (UNOP t unop)  ~>  TRAP
-  -- if $unop(t, unop, c_1) = eps
-=======
-  -- if $unop_(t, unop, c_1) = c  ;; TODO
-
-rule Step_pure/unop-trap:
-  (CONST t c_1) (UNOP t unop)  ~>  TRAP
-  -- if $unop_(t, unop, c_1) = eps  ;; TODO
->>>>>>> 5cd8e883
+  -- if $unop_(t, unop, c_1) = eps
 
 
 rule Step_pure/binop-val:
   (CONST t c_1) (CONST t c_2) (BINOP t binop)  ~>  (CONST t c)
-<<<<<<< HEAD
-  -- if c <- $binop(t, binop, c_1, c_2)
+  -- if c <- $binop_(t, binop, c_1, c_2)
 
 rule Step_pure/binop-trap:
   (CONST t c_1) (CONST t c_2) (BINOP t binop)  ~>  TRAP
-  -- if $binop(t, binop, c_1, c_2) = eps
-=======
-  -- if $binop_(t, binop, c_1, c_2) = c  ;; TODO
-
-rule Step_pure/binop-trap:
-  (CONST t c_1) (CONST t c_2) (BINOP t binop)  ~>  TRAP
-  -- if $binop_(t, binop, c_1, c_2) = eps  ;; TODO
->>>>>>> 5cd8e883
+  -- if $binop_(t, binop, c_1, c_2) = eps
 
 
 rule Step_pure/testop:
@@ -210,19 +194,11 @@
 
 rule Step_pure/cvtop-val:
   (CONST t_1 c_1) (CVTOP t_2 t_1 cvtop)  ~>  (CONST t_2 c)
-<<<<<<< HEAD
-  -- if c <- $cvtop(t_1, t_2, cvtop, c_1)
+  -- if c <- $cvtop__(t_1, t_2, cvtop, c_1)
 
 rule Step_pure/cvtop-trap:
   (CONST t_1 c_1) (CVTOP t_2 t_1 cvtop)  ~>  TRAP
-  -- if $cvtop(t_1, t_2, cvtop, c_1) = eps
-=======
-  -- if $cvtop__(t_1, t_2, cvtop, c_1) = c  ;; TODO
-
-rule Step_pure/cvtop-trap:
-  (CONST t_1 c_1) (CVTOP t_2 t_1 cvtop)  ~>  TRAP
-  -- if $cvtop__(t_1, t_2, cvtop, c_1) = eps  ;; TODO
->>>>>>> 5cd8e883
+  -- if $cvtop__(t_1, t_2, cvtop, c_1) = eps
 
 
 ;; Local instructions
