--- conflicted
+++ resolved
@@ -34,7 +34,7 @@
 syntax num hint(desc "number") =
   | CONST numtype c_numtype
 syntax addrref hint(desc "address reference") =
-  | REF.I31_NUM i31                hint(show REF.I31 %)
+  | REF.I31_NUM u31                hint(show REF.I31 %)
   | REF.STRUCT_ADDR structaddr     hint(show REF.STRUCT %)
   | REF.ARRAY_ADDR arrayaddr       hint(show REF.ARRAY %)
   | REF.FUNC_ADDR funcaddr         hint(show REF.FUNC %)
@@ -71,11 +71,7 @@
 syntax c_packedtype = nat  ;; TODO
 
 syntax funcinst hint(desc "function instance") =
-<<<<<<< HEAD
   { TYPE deftype,
-=======
-  { TYPE functype,
->>>>>>> d6cc096b
     MODULE moduleinst,
     CODE func }
 syntax globalinst hint(desc "global instance") =
@@ -108,11 +104,7 @@
     FIELD fieldval* }
 
 syntax moduleinst hint(desc "module instance") =
-<<<<<<< HEAD
   { TYPE deftype*,
-=======
-  { TYPE functype*,
->>>>>>> d6cc096b
     FUNC funcaddr*,
     GLOBAL globaladdr*,
     TABLE tableaddr*,
@@ -160,84 +152,6 @@
 var z : state
 
 
-<<<<<<< HEAD
-=======
-;; Auxiliary notation: short-hands
-
-def $funcaddr(state) : funcaddr*  hint(show %.MODULE.FUNC)
-def $funcaddr((s; f)) = f.MODULE.FUNC
-
-def $funcinst(state) : funcinst*  hint(show %.FUNC)
-def $globalinst(state) : globalinst*  hint(show %.GLOBAL)
-def $tableinst(state) : tableinst*  hint(show %.TABLE)
-def $meminst(state) : meminst*  hint(show %.MEM)
-def $eleminst(state) : eleminst*  hint(show %.ELEM)
-def $datainst(state) : datainst*  hint(show %.DATA)
-
-def $funcinst((s; f)) = s.FUNC
-def $globalinst((s; f)) = s.GLOBAL
-def $tableinst((s; f)) = s.TABLE
-def $meminst((s; f)) = s.MEM
-def $eleminst((s; f)) = s.ELEM
-def $datainst((s; f)) = s.DATA
-
-def $type(state, typeidx) : functype        hint(show %.TYPE#`[%])
-def $func(state, funcidx) : funcinst        hint(show %.FUNC#`[%])
-def $global(state, globalidx) : globalinst  hint(show %.GLOBAL#`[%])
-def $table(state, tableidx) : tableinst     hint(show %.TABLE#`[%])
-def $mem(state, memidx) : meminst           hint(show %.MEM#`[%])
-def $elem(state, tableidx) : eleminst       hint(show %.ELEM#`[%])
-def $data(state, dataidx) : datainst        hint(show %.DATA#`[%])
-def $local(state, localidx) : val           hint(show %.LOCAL#`[%])
-
-def $type((s; f), x) = f.MODULE.TYPE[x]
-def $func((s; f), x) = s.FUNC[f.MODULE.FUNC[x]]
-def $global((s; f), x) = s.GLOBAL[f.MODULE.GLOBAL[x]]
-def $table((s; f), x) = s.TABLE[f.MODULE.TABLE[x]]
-def $mem((s; f), x) = s.MEM[f.MODULE.MEM[x]]
-def $elem((s; f), x) = s.ELEM[f.MODULE.ELEM[x]]
-def $data((s; f), x) = s.DATA[f.MODULE.DATA[x]]
-def $local((s; f), x) = f.LOCAL[x]
-
-
-def $with_local(state, localidx, val) : state     hint(show %[.LOCAL[%] = %])
-def $with_global(state, globalidx, val) : state   hint(show %[.GLOBAL[%].VALUE = %])
-def $with_table(state, tableidx, nat, ref) : state  hint(show %[.TABLE[%].ELEM[%] = %])
-def $with_tableinst(state, tableidx, tableinst) : state hint(show %[.TABLE[%] = %])
-def $with_mem(state, memidx, nat, nat, byte*) : state  hint(show %[.MEM[%].DATA[% : %] = %])
-def $with_meminst(state, memidx, meminst) : state  hint(show %[.MEM[%] = %])
-def $with_elem(state, elemidx, ref*) : state      hint(show %[.ELEM[%].ELEM = %])
-def $with_data(state, dataidx, byte*) : state     hint(show %[.DATA[%].DATA = %])
-
-def $with_local((s; f), x, v) = s; f[.LOCAL[x] = v]
-def $with_global((s; f), x, v) = s[.GLOBAL[f.MODULE.GLOBAL[x]].VALUE = v]; f
-def $with_table((s; f), x, i, r) = s[.TABLE[f.MODULE.TABLE[x]].ELEM[i] = r]; f
-def $with_tableinst((s; f), x, ti) = s[.TABLE[f.MODULE.TABLE[x]] = ti]; f
-def $with_mem((s; f), x, i, j, b*) = s[.MEM[f.MODULE.MEM[x]].DATA[i : j] = b*]; f
-def $with_meminst((s; f), x, mi) = s[.MEM[f.MODULE.MEM[x]] = mi]; f
-def $with_elem((s; f), x, r*) = s[.ELEM[f.MODULE.ELEM[x]].ELEM = r*]; f
-def $with_data((s; f), x, b*) = s[.DATA[f.MODULE.DATA[x]].DATA = b*]; f
-
-
-;; Auxiliary definitions: Growing store objects
-
-def $grow_table(tableinst, nat, ref) : tableinst hint(partial)
-def $grow_memory(meminst, nat) : meminst hint(partial)
-
-def $grow_table(ti, n, r) = ti'
-  -- if ti = { TYPE `[i .. j] rt, ELEM r'* }
-  -- if i' = $(|r'*| + n)
-  -- if ti' = { TYPE `[i' .. j] rt, ELEM r'* r^n }
-  -- Tabletype_ok: |- ti'.TYPE : OK
-
-def $grow_memory(mi, n) = mi'
-  -- if mi = { TYPE (`[i .. j] I8), DATA b* }
-  -- if i' = $(|b*| / (64 * $Ki) + n)
-  -- if mi' = { TYPE (`[i' .. j] I8), DATA b* 0^(n * 64 * $Ki) }
-  -- Memtype_ok: |- mi'.TYPE : OK
-
-
->>>>>>> d6cc096b
 ;;
 ;; Administrative Instructions
 ;;
