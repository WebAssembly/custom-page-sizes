--- conflicted
+++ resolved
@@ -47,11 +47,7 @@
 def $default_(F32) = (CONST F32 0)
 def $default_(F64) = (CONST F64 0)
 def $default_(FUNCREF) = (REF.NULL FUNCREF)
-<<<<<<< HEAD
-def $default_(EXTERNREF) = (REF.NULL EXTERNREF)
-=======
 def $default_(EXTERNREF) = (REF.NULL EXTERNREF) ;; TODO: All reference types should be caught by one pattern.
->>>>>>> fd25f770
 
 
 ;; Configurations
