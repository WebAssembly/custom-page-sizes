# Preview

```sh
<<<<<<< HEAD
$ (cd ../spec && ../src/exe-watsup/main.exe *.watsup -l --print-all-il --sub --totalize --check)
=======
$ (cd ../spec && ../src/exe-watsup/main.exe *.watsup -l --print-all-il --totalize --sideconditions --check)
>>>>>>> 0aaed971
== Parsing...
== Elaboration...

;; 1-syntax.watsup:3.1-3.15
syntax n = nat

;; 1-syntax.watsup:9.1-9.37
syntax name = text

;; 1-syntax.watsup:14.1-14.36
syntax byte = nat

;; 1-syntax.watsup:15.1-15.45
syntax u32 = nat

;; 1-syntax.watsup:22.1-22.36
syntax idx = nat

;; 1-syntax.watsup:23.1-23.49
syntax funcidx = idx

;; 1-syntax.watsup:24.1-24.49
syntax globalidx = idx

;; 1-syntax.watsup:25.1-25.47
syntax tableidx = idx

;; 1-syntax.watsup:26.1-26.46
syntax memidx = idx

;; 1-syntax.watsup:27.1-27.45
syntax elemidx = idx

;; 1-syntax.watsup:28.1-28.45
syntax dataidx = idx

;; 1-syntax.watsup:29.1-29.47
syntax labelidx = idx

;; 1-syntax.watsup:30.1-30.47
syntax localidx = idx

;; 1-syntax.watsup:39.1-40.22
syntax numtype =
  | I32
  | I64
  | F32
  | F64

;; 1-syntax.watsup:41.1-42.5
syntax vectype =
  | V128

;; 1-syntax.watsup:43.1-44.20
syntax reftype =
  | FUNCREF
  | EXTERNREF

;; 1-syntax.watsup:45.1-46.34
syntax valtype =
  | I32
  | I64
  | F32
  | F64
  | V128
  | FUNCREF
  | EXTERNREF
  | BOT

;; 1-syntax.watsup:48.1-48.39
syntax in =
  | I32
  | I64

;; 1-syntax.watsup:49.1-49.39
syntax fn =
  | F32
  | F64

;; 1-syntax.watsup:56.1-57.11
syntax resulttype = valtype*

;; 1-syntax.watsup:59.1-60.16
syntax limits = `[%..%]`(u32, u32)

;; 1-syntax.watsup:61.1-62.15
syntax globaltype = `MUT%?%`(()?, valtype)

;; 1-syntax.watsup:63.1-64.27
syntax functype = `%->%`(resulttype, resulttype)

;; 1-syntax.watsup:65.1-66.17
syntax tabletype = `%%`(limits, reftype)

;; 1-syntax.watsup:67.1-68.12
syntax memtype = `%I8`(limits)

;; 1-syntax.watsup:69.1-70.10
syntax elemtype = reftype

;; 1-syntax.watsup:71.1-72.5
syntax datatype = OK

;; 1-syntax.watsup:73.1-74.69
syntax externtype =
  | GLOBAL(globaltype)
  | FUNC(functype)
  | TABLE(tabletype)
  | MEMORY(memtype)

;; 1-syntax.watsup:86.1-86.44
syntax sx =
  | U
  | S

;; 1-syntax.watsup:88.1-88.39
syntax unop_IXX =
  | CLZ
  | CTZ
  | POPCNT

;; 1-syntax.watsup:89.1-89.70
syntax unop_FXX =
  | ABS
  | NEG
  | SQRT
  | CEIL
  | FLOOR
  | TRUNC
  | NEAREST

;; 1-syntax.watsup:91.1-93.62
syntax binop_IXX =
  | ADD
  | SUB
  | MUL
  | DIV(sx)
  | REM(sx)
  | AND
  | OR
  | XOR
  | SHL
  | SHR(sx)
  | ROTL
  | ROTR

;; 1-syntax.watsup:94.1-94.66
syntax binop_FXX =
  | ADD
  | SUB
  | MUL
  | DIV
  | MIN
  | MAX
  | COPYSIGN

;; 1-syntax.watsup:96.1-96.26
syntax testop_IXX =
  | EQZ

;; 1-syntax.watsup:97.1-97.22
syntax testop_FXX =
  |

;; 1-syntax.watsup:99.1-100.108
syntax relop_IXX =
  | EQ
  | NE
  | LT(sx)
  | GT(sx)
  | LE(sx)
  | GE(sx)

;; 1-syntax.watsup:101.1-101.49
syntax relop_FXX =
  | EQ
  | NE
  | LT
  | GT
  | LE
  | GE

;; 1-syntax.watsup:103.1-103.50
syntax unop_numtype =
  | _I(unop_IXX)
  | _F(unop_FXX)

;; 1-syntax.watsup:104.1-104.53
syntax binop_numtype =
  | _I(binop_IXX)
  | _F(binop_FXX)

;; 1-syntax.watsup:105.1-105.56
syntax testop_numtype =
  | _I(testop_IXX)
  | _F(testop_FXX)

;; 1-syntax.watsup:106.1-106.53
syntax relop_numtype =
  | _I(relop_IXX)
  | _F(relop_FXX)

;; 1-syntax.watsup:107.1-107.39
syntax cvtop =
  | CONVERT
  | REINTERPRET

;; 1-syntax.watsup:117.1-117.23
syntax c_numtype = nat

;; 1-syntax.watsup:118.1-118.23
syntax c_vectype = nat

;; 1-syntax.watsup:121.1-121.52
syntax blocktype = functype

;; 1-syntax.watsup:156.1-177.80
rec {

;; 1-syntax.watsup:156.1-177.80
syntax instr =
  | UNREACHABLE
  | NOP
  | DROP
  | SELECT(valtype?)
  | BLOCK(blocktype, instr*)
  | LOOP(blocktype, instr*)
  | IF(blocktype, instr*, instr*)
  | BR(labelidx)
  | BR_IF(labelidx)
  | BR_TABLE(labelidx*, labelidx)
  | CALL(funcidx)
  | CALL_INDIRECT(tableidx, functype)
  | RETURN
  | CONST(numtype, c_numtype)
  | UNOP(numtype, unop_numtype)
  | BINOP(numtype, binop_numtype)
  | TESTOP(numtype, testop_numtype)
  | RELOP(numtype, relop_numtype)
  | EXTEND(numtype, n)
  | CVTOP(numtype, cvtop, numtype, sx?)
  | REF.NULL(reftype)
  | REF.FUNC(funcidx)
  | REF.IS_NULL
  | LOCAL.GET(localidx)
  | LOCAL.SET(localidx)
  | LOCAL.TEE(localidx)
  | GLOBAL.GET(globalidx)
  | GLOBAL.SET(globalidx)
  | TABLE.GET(tableidx)
  | TABLE.SET(tableidx)
  | TABLE.SIZE(tableidx)
  | TABLE.GROW(tableidx)
  | TABLE.FILL(tableidx)
  | TABLE.COPY(tableidx, tableidx)
  | TABLE.INIT(tableidx, elemidx)
  | ELEM.DROP(elemidx)
  | MEMORY.SIZE
  | MEMORY.GROW
  | MEMORY.FILL
  | MEMORY.COPY
  | MEMORY.INIT(dataidx)
  | DATA.DROP(dataidx)
  | LOAD(numtype, (n, sx)?, u32, u32)
  | STORE(numtype, n?, u32, u32)
}

;; 1-syntax.watsup:179.1-180.9
syntax expr = instr*

;; 1-syntax.watsup:187.1-187.50
syntax elemmode =
  | TABLE(tableidx, expr)
  | DECLARE

;; 1-syntax.watsup:188.1-188.39
syntax datamode =
  | MEMORY(memidx, expr)

;; 1-syntax.watsup:190.1-191.30
syntax func = `FUNC%%*%`(functype, valtype*, expr)

;; 1-syntax.watsup:192.1-193.25
syntax global = GLOBAL(globaltype, expr)

;; 1-syntax.watsup:194.1-195.18
syntax table = TABLE(tabletype)

;; 1-syntax.watsup:196.1-197.17
syntax mem = MEMORY(memtype)

;; 1-syntax.watsup:198.1-199.31
syntax elem = `ELEM%%*%?`(reftype, expr*, elemmode?)

;; 1-syntax.watsup:200.1-201.26
syntax data = `DATA(*)%*%?`(byte**, datamode?)

;; 1-syntax.watsup:202.1-203.16
syntax start = START(funcidx)

;; 1-syntax.watsup:205.1-206.65
syntax externuse =
  | FUNC(funcidx)
  | GLOBAL(globalidx)
  | TABLE(tableidx)
  | MEMORY(memidx)

;; 1-syntax.watsup:207.1-208.24
syntax export = EXPORT(name, externuse)

;; 1-syntax.watsup:209.1-210.30
syntax import = IMPORT(name, name, externtype)

;; 1-syntax.watsup:212.1-213.70
syntax module = `MODULE%*%*%*%*%*%*%*%*%*`(import*, func*, global*, table*, mem*, elem*, data*, start*, export*)

;; 2-aux.watsup:3.1-3.14
def Ki : nat
  ;; 2-aux.watsup:4.1-4.15
  def Ki = 1024

;; 2-aux.watsup:9.1-9.25
rec {

;; 2-aux.watsup:9.1-9.25
def min : (nat, nat) -> nat
  ;; 2-aux.watsup:10.1-10.19
  def {j : nat} min(0, j) = 0
  ;; 2-aux.watsup:11.1-11.19
  def {i : nat} min(i, 0) = 0
  ;; 2-aux.watsup:12.1-12.38
  def {i : nat, j : nat} min((i + 1), (j + 1)) = $min(i, j)
}

;; 2-aux.watsup:19.1-19.55
def size : valtype -> nat
  ;; 2-aux.watsup:20.1-20.20
  def size(I32_valtype) = 32
  ;; 2-aux.watsup:21.1-21.20
  def size(I64_valtype) = 64
  ;; 2-aux.watsup:22.1-22.20
  def size(F32_valtype) = 32
  ;; 2-aux.watsup:23.1-23.20
  def size(F64_valtype) = 64
  ;; 2-aux.watsup:24.1-24.22
  def size(V128_valtype) = 128

;; 2-aux.watsup:29.1-29.40
def test_sub_ATOM_22 : n -> nat
  ;; 2-aux.watsup:30.1-30.38
  def {n_3_ATOM_y : n} test_sub_ATOM_22(n_3_ATOM_y) = 0

;; 2-aux.watsup:32.1-32.26
def curried_ : (n, n) -> nat
  ;; 2-aux.watsup:33.1-33.39
  def {n_1 : n, n_2 : n} curried_(n_1, n_2) = (n_1 + n_2)

;; 2-aux.watsup:35.1-44.39
syntax testfuse =
  | AB_(nat, nat, nat)
  | CD(nat, nat, nat)
  | EF(nat, nat, nat)
  | GH(nat, nat, nat)
  | IJ(nat, nat, nat)
  | KL(nat, nat, nat)
  | MN(nat, nat, nat)
  | OP(nat, nat, nat)
  | QR(nat, nat, nat)

;; 3-typing.watsup:3.1-6.60
syntax context = {FUNC functype*, GLOBAL globaltype*, TABLE tabletype*, MEM memtype*, ELEM elemtype*, DATA datatype*, LOCAL valtype*, LABEL resulttype*, RETURN resulttype?}

;; 3-typing.watsup:14.1-14.66
relation Limits_ok: `|-%:%`(limits, nat)
  ;; 3-typing.watsup:22.1-24.24
  rule _ {k : nat, n_1 : n, n_2 : n}:
    `|-%:%`(`[%..%]`(n_1, n_2), k)
    -- if ((n_1 <= n_2) /\ (n_2 <= k))

;; 3-typing.watsup:15.1-15.64
relation Functype_ok: `|-%:OK`(functype)
  ;; 3-typing.watsup:26.1-27.13
  rule _ {ft : functype}:
    `|-%:OK`(ft)

;; 3-typing.watsup:16.1-16.66
relation Globaltype_ok: `|-%:OK`(globaltype)
  ;; 3-typing.watsup:29.1-30.13
  rule _ {gt : globaltype}:
    `|-%:OK`(gt)

;; 3-typing.watsup:17.1-17.65
relation Tabletype_ok: `|-%:OK`(tabletype)
  ;; 3-typing.watsup:32.1-34.35
  rule _ {lim : limits, rt : reftype}:
    `|-%:OK`(`%%`(lim, rt))
    -- Limits_ok: `|-%:%`(lim, ((2 ^ 32) - 1))

;; 3-typing.watsup:18.1-18.63
relation Memtype_ok: `|-%:OK`(memtype)
  ;; 3-typing.watsup:36.1-38.33
  rule _ {lim : limits}:
    `|-%:OK`(`%I8`(lim))
    -- Limits_ok: `|-%:%`(lim, (2 ^ 16))

;; 3-typing.watsup:19.1-19.66
relation Externtype_ok: `|-%:OK`(externtype)
  ;; 3-typing.watsup:41.1-43.35
  rule func {functype : functype}:
    `|-%:OK`(FUNC_externtype(functype))
    -- Functype_ok: `|-%:OK`(functype)

  ;; 3-typing.watsup:45.1-47.39
  rule global {globaltype : globaltype}:
    `|-%:OK`(GLOBAL_externtype(globaltype))
    -- Globaltype_ok: `|-%:OK`(globaltype)

  ;; 3-typing.watsup:49.1-51.37
  rule table {tabletype : tabletype}:
    `|-%:OK`(TABLE_externtype(tabletype))
    -- Tabletype_ok: `|-%:OK`(tabletype)

  ;; 3-typing.watsup:53.1-55.33
  rule mem {memtype : memtype}:
    `|-%:OK`(MEMORY_externtype(memtype))
    -- Memtype_ok: `|-%:OK`(memtype)

;; 3-typing.watsup:61.1-61.65
relation Valtype_sub: `|-%<:%`(valtype, valtype)
  ;; 3-typing.watsup:64.1-65.12
  rule refl {t : valtype}:
    `|-%<:%`(t, t)

  ;; 3-typing.watsup:67.1-68.14
  rule bot {t : valtype}:
    `|-%<:%`(BOT_valtype, t)

;; 3-typing.watsup:62.1-62.72
relation Resulttype_sub: `|-%*<:%*`(valtype*, valtype*)
  ;; 3-typing.watsup:70.1-72.35
  rule _ {t_1* : valtype*, t_2* : valtype*}:
    `|-%*<:%*`(t_1*{t_1}, t_2*{t_2})
    -- (Valtype_sub: `|-%<:%`(t_1, t_2))*{t_1 t_2}

;; 3-typing.watsup:75.1-75.75
relation Limits_sub: `|-%<:%`(limits, limits)
  ;; 3-typing.watsup:83.1-86.21
  rule _ {n_11 : n, n_12 : n, n_21 : n, n_22 : n}:
    `|-%<:%`(`[%..%]`(n_11, n_12), `[%..%]`(n_21, n_22))
    -- if (n_11 >= n_21)
    -- if (n_12 <= n_22)

;; 3-typing.watsup:76.1-76.73
relation Functype_sub: `|-%<:%`(functype, functype)
  ;; 3-typing.watsup:88.1-89.14
  rule _ {ft : functype}:
    `|-%<:%`(ft, ft)

;; 3-typing.watsup:77.1-77.75
relation Globaltype_sub: `|-%<:%`(globaltype, globaltype)
  ;; 3-typing.watsup:91.1-92.14
  rule _ {gt : globaltype}:
    `|-%<:%`(gt, gt)

;; 3-typing.watsup:78.1-78.74
relation Tabletype_sub: `|-%<:%`(tabletype, tabletype)
  ;; 3-typing.watsup:94.1-96.35
  rule _ {lim_1 : limits, lim_2 : limits, rt : reftype}:
    `|-%<:%`(`%%`(lim_1, rt), `%%`(lim_2, rt))
    -- Limits_sub: `|-%<:%`(lim_1, lim_2)

;; 3-typing.watsup:79.1-79.72
relation Memtype_sub: `|-%<:%`(memtype, memtype)
  ;; 3-typing.watsup:98.1-100.35
  rule _ {lim_1 : limits, lim_2 : limits}:
    `|-%<:%`(`%I8`(lim_1), `%I8`(lim_2))
    -- Limits_sub: `|-%<:%`(lim_1, lim_2)

;; 3-typing.watsup:80.1-80.75
relation Externtype_sub: `|-%<:%`(externtype, externtype)
  ;; 3-typing.watsup:103.1-105.35
  rule func {ft_1 : functype, ft_2 : functype}:
    `|-%<:%`(FUNC_externtype(ft_1), FUNC_externtype(ft_2))
    -- Functype_sub: `|-%<:%`(ft_1, ft_2)

  ;; 3-typing.watsup:107.1-109.37
  rule global {gt_1 : globaltype, gt_2 : globaltype}:
    `|-%<:%`(GLOBAL_externtype(gt_1), GLOBAL_externtype(gt_2))
    -- Globaltype_sub: `|-%<:%`(gt_1, gt_2)

  ;; 3-typing.watsup:111.1-113.36
  rule table {tt_1 : tabletype, tt_2 : tabletype}:
    `|-%<:%`(TABLE_externtype(tt_1), TABLE_externtype(tt_2))
    -- Tabletype_sub: `|-%<:%`(tt_1, tt_2)

  ;; 3-typing.watsup:115.1-117.34
  rule mem {mt_1 : memtype, mt_2 : memtype}:
    `|-%<:%`(MEMORY_externtype(mt_1), MEMORY_externtype(mt_2))
    -- Memtype_sub: `|-%<:%`(mt_1, mt_2)

;; 3-typing.watsup:172.1-172.76
relation Blocktype_ok: `%|-%:%`(context, blocktype, functype)
  ;; 3-typing.watsup:174.1-176.29
  rule _ {C : context, ft : functype}:
    `%|-%:%`(C, ft, ft)
    -- Functype_ok: `|-%:OK`(ft)

;; 3-typing.watsup:123.1-124.67
rec {

;; 3-typing.watsup:123.1-123.66
relation Instr_ok: `%|-%:%`(context, instr, functype)
  ;; 3-typing.watsup:153.1-154.34
  rule unreachable {C : context, t_1* : valtype*, t_2* : valtype*}:
    `%|-%:%`(C, UNREACHABLE_instr, `%->%`(t_1*{t_1}, t_2*{t_2}))

  ;; 3-typing.watsup:156.1-157.32
  rule nop {C : context}:
    `%|-%:%`(C, NOP_instr, `%->%`([], []))

  ;; 3-typing.watsup:159.1-160.27
  rule drop {C : context, t : valtype}:
    `%|-%:%`(C, DROP_instr, `%->%`([t], []))

  ;; 3-typing.watsup:163.1-164.31
  rule select-expl {C : context, t : valtype}:
    `%|-%:%`(C, SELECT_instr(?(t)), `%->%`([t t I32_valtype], [t]))

  ;; 3-typing.watsup:166.1-169.37
  rule select-impl {C : context, numtype : numtype, t : valtype, t' : valtype, vectype : vectype}:
    `%|-%:%`(C, SELECT_instr(?()), `%->%`([t t I32_valtype], [t]))
    -- Valtype_sub: `|-%<:%`(t, t')
    -- if ((t' = (numtype <: valtype)) \/ (t' = (vectype <: valtype)))

  ;; 3-typing.watsup:178.1-181.57
  rule block {C : context, bt : blocktype, instr* : instr*, t_1* : valtype*, t_2* : valtype*}:
    `%|-%:%`(C, BLOCK_instr(bt, instr*{instr}), `%->%`(t_1*{t_1}, t_2*{t_2}))
    -- Blocktype_ok: `%|-%:%`(C, bt, `%->%`(t_1*{t_1}, t_2*{t_2}))
    -- InstrSeq_ok: `%|-%*:%`(C ++ {FUNC [], GLOBAL [], TABLE [], MEM [], ELEM [], DATA [], LOCAL [], LABEL [t_2]*{t_2}, RETURN ?()}, instr*{instr}, `%->%`(t_1*{t_1}, t_2*{t_2}))

  ;; 3-typing.watsup:183.1-186.57
  rule loop {C : context, bt : blocktype, instr* : instr*, t_1* : valtype*, t_2* : valtype*}:
    `%|-%:%`(C, LOOP_instr(bt, instr*{instr}), `%->%`(t_1*{t_1}, t_2*{t_2}))
    -- Blocktype_ok: `%|-%:%`(C, bt, `%->%`(t_1*{t_1}, t_2*{t_2}))
    -- InstrSeq_ok: `%|-%*:%`(C ++ {FUNC [], GLOBAL [], TABLE [], MEM [], ELEM [], DATA [], LOCAL [], LABEL [t_1]*{t_1}, RETURN ?()}, instr*{instr}, `%->%`(t_1*{t_1}, t_2*{t_2}))

  ;; 3-typing.watsup:188.1-192.59
  rule if {C : context, bt : blocktype, instr_1* : instr*, instr_2* : instr*, t_1* : valtype*, t_2* : valtype*}:
    `%|-%:%`(C, IF_instr(bt, instr_1*{instr_1}, instr_2*{instr_2}), `%->%`(t_1*{t_1}, t_2*{t_2}))
    -- Blocktype_ok: `%|-%:%`(C, bt, `%->%`(t_1*{t_1}, t_2*{t_2}))
    -- InstrSeq_ok: `%|-%*:%`(C ++ {FUNC [], GLOBAL [], TABLE [], MEM [], ELEM [], DATA [], LOCAL [], LABEL [t_2]*{t_2}, RETURN ?()}, instr_1*{instr_1}, `%->%`(t_1*{t_1}, t_2*{t_2}))
    -- InstrSeq_ok: `%|-%*:%`(C ++ {FUNC [], GLOBAL [], TABLE [], MEM [], ELEM [], DATA [], LOCAL [], LABEL [t_2]*{t_2}, RETURN ?()}, instr_2*{instr_2}, `%->%`(t_1*{t_1}, t_2*{t_2}))

  ;; 3-typing.watsup:195.1-197.24
  rule br {C : context, l : labelidx, t* : valtype*, t_1* : valtype*, t_2* : valtype*}:
    `%|-%:%`(C, BR_instr(l), `%->%`(t_1*{t_1} :: t*{t}, t_2*{t_2}))
    -- if (C.LABEL_context[l] = t*{t})

  ;; 3-typing.watsup:199.1-201.24
  rule br_if {C : context, l : labelidx, t* : valtype*}:
    `%|-%:%`(C, BR_IF_instr(l), `%->%`(t*{t} :: [I32_valtype], t*{t}))
    -- if (C.LABEL_context[l] = t*{t})

  ;; 3-typing.watsup:203.1-206.42
  rule br_table {C : context, l* : labelidx*, l' : labelidx, t* : valtype*, t_1* : valtype*, t_2* : valtype*}:
    `%|-%:%`(C, BR_TABLE_instr(l*{l}, l'), `%->%`(t_1*{t_1} :: t*{t}, t_2*{t_2}))
    -- (Resulttype_sub: `|-%*<:%*`(t*{t}, C.LABEL_context[l]))*{l}
    -- Resulttype_sub: `|-%*<:%*`(t*{t}, C.LABEL_context[l'])

  ;; 3-typing.watsup:208.1-210.24
  rule return {C : context, t* : valtype*, t_1* : valtype*, t_2* : valtype*}:
    `%|-%:%`(C, RETURN_instr, `%->%`(t_1*{t_1} :: t*{t}, t_2*{t_2}))
    -- if (C.RETURN_context = ?(t*{t}))

  ;; 3-typing.watsup:212.1-214.33
  rule call {C : context, t_1* : valtype*, t_2* : valtype*, x : idx}:
    `%|-%:%`(C, CALL_instr(x), `%->%`(t_1*{t_1}, t_2*{t_2}))
    -- if (C.FUNC_context[x] = `%->%`(t_1*{t_1}, t_2*{t_2}))

  ;; 3-typing.watsup:216.1-219.26
  rule call_indirect {C : context, ft : functype, lim : limits, t_1* : valtype*, t_2* : valtype*, x : idx}:
    `%|-%:%`(C, CALL_INDIRECT_instr(x, ft), `%->%`(t_1*{t_1} :: [I32_valtype], t_2*{t_2}))
    -- if (C.TABLE_context[x] = `%%`(lim, FUNCREF_reftype))
    -- if (ft = `%->%`(t_1*{t_1}, t_2*{t_2}))

  ;; 3-typing.watsup:222.1-223.37
  rule const {C : context, c_nt : c_numtype, nt : numtype}:
    `%|-%:%`(C, CONST_instr(nt, c_nt), `%->%`([], [(nt <: valtype)]))

  ;; 3-typing.watsup:225.1-226.31
  rule unop {C : context, nt : numtype, unop : unop_numtype}:
    `%|-%:%`(C, UNOP_instr(nt, unop), `%->%`([(nt <: valtype)], [(nt <: valtype)]))

  ;; 3-typing.watsup:228.1-229.36
  rule binop {C : context, binop : binop_numtype, nt : numtype}:
    `%|-%:%`(C, BINOP_instr(nt, binop), `%->%`([(nt <: valtype) (nt <: valtype)], [(nt <: valtype)]))

  ;; 3-typing.watsup:231.1-232.36
  rule testop {C : context, nt : numtype, testop : testop_numtype}:
    `%|-%:%`(C, TESTOP_instr(nt, testop), `%->%`([(nt <: valtype)], [I32_valtype]))

  ;; 3-typing.watsup:234.1-235.37
  rule relop {C : context, nt : numtype, relop : relop_numtype}:
    `%|-%:%`(C, RELOP_instr(nt, relop), `%->%`([(nt <: valtype) (nt <: valtype)], [I32_valtype]))

  ;; 3-typing.watsup:238.1-240.23
  rule extend {C : context, n : n, nt : numtype}:
    `%|-%:%`(C, EXTEND_instr(nt, n), `%->%`([(nt <: valtype)], [(nt <: valtype)]))
    -- if (n <= $size(nt <: valtype))

  ;; 3-typing.watsup:242.1-245.34
  rule reinterpret {C : context, nt_1 : numtype, nt_2 : numtype}:
    `%|-%:%`(C, CVTOP_instr(nt_1, REINTERPRET_cvtop, nt_2, ?()), `%->%`([(nt_2 <: valtype)], [(nt_1 <: valtype)]))
    -- if (nt_1 =/= nt_2)
    -- if ($size(nt_1 <: valtype) = $size(nt_2 <: valtype))

  ;; 3-typing.watsup:247.1-250.52
  rule convert-i {C : context, in_1 : in, in_2 : in, sx? : sx?}:
    `%|-%:%`(C, CVTOP_instr((in_1 <: numtype), CONVERT_cvtop, (in_2 <: numtype), sx?{sx}), `%->%`([(in_2 <: valtype)], [(in_1 <: valtype)]))
    -- if (in_1 =/= in_2)
    -- if ((sx?{sx} = ?()) <=> ($size(in_1 <: valtype) > $size(in_2 <: valtype)))

  ;; 3-typing.watsup:252.1-254.22
  rule convert-f {C : context, fn_1 : fn, fn_2 : fn}:
    `%|-%:%`(C, CVTOP_instr((fn_1 <: numtype), CONVERT_cvtop, (fn_2 <: numtype), ?()), `%->%`([(fn_2 <: valtype)], [(fn_1 <: valtype)]))
    -- if (fn_1 =/= fn_2)

  ;; 3-typing.watsup:257.1-258.35
  rule ref.null {C : context, rt : reftype}:
    `%|-%:%`(C, REF.NULL_instr(rt), `%->%`([], [(rt <: valtype)]))

  ;; 3-typing.watsup:260.1-262.23
  rule ref.func {C : context, ft : functype, x : idx}:
    `%|-%:%`(C, REF.FUNC_instr(x), `%->%`([], [FUNCREF_valtype]))
    -- if (C.FUNC_context[x] = ft)

  ;; 3-typing.watsup:264.1-265.31
  rule ref.is_null {C : context, rt : reftype}:
    `%|-%:%`(C, REF.IS_NULL_instr, `%->%`([(rt <: valtype)], [I32_valtype]))

  ;; 3-typing.watsup:268.1-270.23
  rule local.get {C : context, t : valtype, x : idx}:
    `%|-%:%`(C, LOCAL.GET_instr(x), `%->%`([], [t]))
    -- if (C.LOCAL_context[x] = t)

  ;; 3-typing.watsup:272.1-274.23
  rule local.set {C : context, t : valtype, x : idx}:
    `%|-%:%`(C, LOCAL.SET_instr(x), `%->%`([t], []))
    -- if (C.LOCAL_context[x] = t)

  ;; 3-typing.watsup:276.1-278.23
  rule local.tee {C : context, t : valtype, x : idx}:
    `%|-%:%`(C, LOCAL.TEE_instr(x), `%->%`([t], [t]))
    -- if (C.LOCAL_context[x] = t)

  ;; 3-typing.watsup:281.1-283.29
  rule global.get {C : context, t : valtype, x : idx}:
    `%|-%:%`(C, GLOBAL.GET_instr(x), `%->%`([], [t]))
    -- if (C.GLOBAL_context[x] = `MUT%?%`(()?{}, t))

  ;; 3-typing.watsup:285.1-287.28
  rule global.set {C : context, t : valtype, x : idx}:
    `%|-%:%`(C, GLOBAL.SET_instr(x), `%->%`([t], []))
    -- if (C.GLOBAL_context[x] = `MUT%?%`(?(()), t))

  ;; 3-typing.watsup:290.1-292.28
  rule table.get {C : context, lim : limits, rt : reftype, x : idx}:
    `%|-%:%`(C, TABLE.GET_instr(x), `%->%`([I32_valtype], [(rt <: valtype)]))
    -- if (C.TABLE_context[x] = `%%`(lim, rt))

  ;; 3-typing.watsup:294.1-296.28
  rule table.set {C : context, lim : limits, rt : reftype, x : idx}:
    `%|-%:%`(C, TABLE.SET_instr(x), `%->%`([I32_valtype (rt <: valtype)], []))
    -- if (C.TABLE_context[x] = `%%`(lim, rt))

  ;; 3-typing.watsup:298.1-300.24
  rule table.size {C : context, tt : tabletype, x : idx}:
    `%|-%:%`(C, TABLE.SIZE_instr(x), `%->%`([], [I32_valtype]))
    -- if (C.TABLE_context[x] = tt)

  ;; 3-typing.watsup:302.1-304.28
  rule table.grow {C : context, lim : limits, rt : reftype, x : idx}:
    `%|-%:%`(C, TABLE.GROW_instr(x), `%->%`([(rt <: valtype) I32_valtype], [I32_valtype]))
    -- if (C.TABLE_context[x] = `%%`(lim, rt))

  ;; 3-typing.watsup:306.1-308.28
  rule table.fill {C : context, lim : limits, rt : reftype, x : idx}:
    `%|-%:%`(C, TABLE.FILL_instr(x), `%->%`([I32_valtype (rt <: valtype) I32_valtype], []))
    -- if (C.TABLE_context[x] = `%%`(lim, rt))

  ;; 3-typing.watsup:310.1-313.32
  rule table.copy {C : context, lim_1 : limits, lim_2 : limits, rt : reftype, x_1 : idx, x_2 : idx}:
    `%|-%:%`(C, TABLE.COPY_instr(x_1, x_2), `%->%`([I32_valtype I32_valtype I32_valtype], []))
    -- if (C.TABLE_context[x_1] = `%%`(lim_1, rt))
    -- if (C.TABLE_context[x_2] = `%%`(lim_2, rt))

  ;; 3-typing.watsup:315.1-318.25
  rule table.init {C : context, lim : limits, rt : reftype, x_1 : idx, x_2 : idx}:
    `%|-%:%`(C, TABLE.INIT_instr(x_1, x_2), `%->%`([I32_valtype I32_valtype I32_valtype], []))
    -- if (C.TABLE_context[x_1] = `%%`(lim, rt))
    -- if (C.ELEM_context[x_2] = rt)

  ;; 3-typing.watsup:320.1-322.23
  rule elem.drop {C : context, rt : reftype, x : idx}:
    `%|-%:%`(C, ELEM.DROP_instr(x), `%->%`([], []))
    -- if (C.ELEM_context[x] = rt)

  ;; 3-typing.watsup:325.1-327.22
  rule memory.size {C : context, mt : memtype}:
    `%|-%:%`(C, MEMORY.SIZE_instr, `%->%`([], [I32_valtype]))
    -- if (C.MEM_context[0] = mt)

  ;; 3-typing.watsup:329.1-331.22
  rule memory.grow {C : context, mt : memtype}:
    `%|-%:%`(C, MEMORY.GROW_instr, `%->%`([I32_valtype], [I32_valtype]))
    -- if (C.MEM_context[0] = mt)

  ;; 3-typing.watsup:333.1-335.22
  rule memory.fill {C : context, mt : memtype}:
    `%|-%:%`(C, MEMORY.FILL_instr, `%->%`([I32_valtype I32_valtype I32_valtype], [I32_valtype]))
    -- if (C.MEM_context[0] = mt)

  ;; 3-typing.watsup:337.1-339.22
  rule memory.copy {C : context, mt : memtype}:
    `%|-%:%`(C, MEMORY.COPY_instr, `%->%`([I32_valtype I32_valtype I32_valtype], [I32_valtype]))
    -- if (C.MEM_context[0] = mt)

  ;; 3-typing.watsup:341.1-344.23
  rule memory.init {C : context, mt : memtype, x : idx}:
    `%|-%:%`(C, MEMORY.INIT_instr(x), `%->%`([I32_valtype I32_valtype I32_valtype], [I32_valtype]))
    -- if (C.MEM_context[0] = mt)
    -- if (C.DATA_context[x] = OK)

  ;; 3-typing.watsup:346.1-348.23
  rule data.drop {C : context, x : idx}:
    `%|-%:%`(C, DATA.DROP_instr(x), `%->%`([], []))
    -- if (C.DATA_context[x] = OK)

  ;; 3-typing.watsup:350.1-355.32
  rule load {C : context, in : in, mt : memtype, n? : n?, n_A : n, n_O : n, nt : numtype, sx? : sx?}:
    `%|-%:%`(C, LOAD_instr(nt, (n, sx)?{n sx}, n_A, n_O), `%->%`([I32_valtype], [(nt <: valtype)]))
    -- if (C.MEM_context[0] = mt)
    -- if ((2 ^ n_A) <= ($size(nt <: valtype) / 8))
    -- (if (((2 ^ n_A) <= (n / 8)) /\ ((n / 8) < ($size(nt <: valtype) / 8))))?{n}
    -- if ((n?{n} = ?()) \/ (nt = (in <: numtype)))

  ;; 3-typing.watsup:357.1-362.32
  rule store {C : context, in : in, mt : memtype, n? : n?, n_A : n, n_O : n, nt : numtype}:
    `%|-%:%`(C, STORE_instr(nt, n?{n}, n_A, n_O), `%->%`([I32_valtype (nt <: valtype)], []))
    -- if (C.MEM_context[0] = mt)
    -- if ((2 ^ n_A) <= ($size(nt <: valtype) / 8))
    -- (if (((2 ^ n_A) <= (n / 8)) /\ ((n / 8) < ($size(nt <: valtype) / 8))))?{n}
    -- if ((n?{n} = ?()) \/ (nt = (in <: numtype)))

;; 3-typing.watsup:124.1-124.67
relation InstrSeq_ok: `%|-%*:%`(context, instr*, functype)
  ;; 3-typing.watsup:133.1-134.36
  rule empty {C : context}:
    `%|-%*:%`(C, [], `%->%`([], []))

  ;; 3-typing.watsup:136.1-139.46
  rule seq {C : context, instr_1 : instr, instr_2 : instr, t_1* : valtype*, t_2* : valtype*, t_3* : valtype*}:
    `%|-%*:%`(C, [instr_1] :: instr_2*{}, `%->%`(t_1*{t_1}, t_3*{t_3}))
    -- Instr_ok: `%|-%:%`(C, instr_1, `%->%`(t_1*{t_1}, t_2*{t_2}))
    -- InstrSeq_ok: `%|-%*:%`(C, [instr_2], `%->%`(t_2*{t_2}, t_3*{t_3}))

  ;; 3-typing.watsup:141.1-146.38
  rule weak {C : context, instr* : instr*, t'_1 : valtype, t'_2* : valtype*, t_1* : valtype*, t_2* : valtype*}:
    `%|-%*:%`(C, instr*{instr}, `%->%`([t'_1], t'_2*{t'_2}))
    -- InstrSeq_ok: `%|-%*:%`(C, instr*{instr}, `%->%`(t_1*{t_1}, t_2*{t_2}))
    -- Resulttype_sub: `|-%*<:%*`(t'_1*{}, t_1*{t_1})
    -- Resulttype_sub: `|-%*<:%*`(t_2*{t_2}, t'_2*{t'_2})

  ;; 3-typing.watsup:148.1-150.45
  rule frame {C : context, instr* : instr*, t* : valtype*, t_1* : valtype*, t_2* : valtype*}:
    `%|-%*:%`(C, instr*{instr}, `%->%`(t*{t} :: t_1*{t_1}, t*{t} :: t_2*{t_2}))
    -- InstrSeq_ok: `%|-%*:%`(C, instr*{instr}, `%->%`(t_1*{t_1}, t_2*{t_2}))
}

;; 3-typing.watsup:125.1-125.71
relation Expr_ok: `%|-%:%`(context, expr, resulttype)
  ;; 3-typing.watsup:128.1-130.46
  rule _ {C : context, instr* : instr*, t* : valtype*}:
    `%|-%:%`(C, instr*{instr}, t*{t})
    -- InstrSeq_ok: `%|-%*:%`(C, instr*{instr}, `%->%`([], t*{t}))

;; 3-typing.watsup:367.1-367.78
relation Instr_const: `%|-%CONST`(context, instr)
  ;; 3-typing.watsup:371.1-372.26
  rule const {C : context, c : c_numtype, nt : numtype}:
    `%|-%CONST`(C, CONST_instr(nt, c))

  ;; 3-typing.watsup:374.1-375.27
  rule ref.null {C : context, rt : reftype}:
    `%|-%CONST`(C, REF.NULL_instr(rt))

  ;; 3-typing.watsup:377.1-378.26
  rule ref.func {C : context, x : idx}:
    `%|-%CONST`(C, REF.FUNC_instr(x))

  ;; 3-typing.watsup:380.1-382.32
  rule global.get {C : context, t : valtype, x : idx}:
    `%|-%CONST`(C, GLOBAL.GET_instr(x))
    -- if (C.GLOBAL_context[x] = `MUT%?%`(?(), t))

;; 3-typing.watsup:368.1-368.77
relation Expr_const: `%|-%CONST`(context, expr)
  ;; 3-typing.watsup:385.1-386.38
  rule _ {C : context, instr* : instr*}:
    `%|-%CONST`(C, instr*{instr})
    -- (Instr_const: `%|-%CONST`(C, instr))*{instr}

;; 3-typing.watsup:369.1-369.78
relation Expr_ok_const: `%|-%:%CONST`(context, expr, valtype)
  ;; 3-typing.watsup:389.1-392.33
  rule _ {C : context, expr : expr, t : valtype}:
    `%|-%:%CONST`(C, expr, t)
    -- Expr_ok: `%|-%:%`(C, expr, [t])
    -- Expr_const: `%|-%CONST`(C, expr)

;; 3-typing.watsup:397.1-397.73
relation Func_ok: `%|-%:%`(context, func, functype)
  ;; 3-typing.watsup:408.1-412.75
  rule _ {C : context, expr : expr, ft : functype, t* : valtype*, t_1* : valtype*, t_2* : valtype*}:
    `%|-%:%`(C, `FUNC%%*%`(ft, t*{t}, expr), ft)
    -- if (ft = `%->%`(t_1*{t_1}, t_2*{t_2}))
    -- Functype_ok: `|-%:OK`(ft)
    -- Expr_ok: `%|-%:%`(C ++ {FUNC [], GLOBAL [], TABLE [], MEM [], ELEM [], DATA [], LOCAL t_1*{t_1} :: t*{t}, LABEL [], RETURN ?()} ++ {FUNC [], GLOBAL [], TABLE [], MEM [], ELEM [], DATA [], LOCAL [], LABEL [t_2*{t_2}], RETURN ?()} ++ {FUNC [], GLOBAL [], TABLE [], MEM [], ELEM [], DATA [], LOCAL [], LABEL [], RETURN ?(t_2*{t_2})}, expr, t_2*{t_2})

;; 3-typing.watsup:398.1-398.75
relation Global_ok: `%|-%:%`(context, global, globaltype)
  ;; 3-typing.watsup:414.1-418.40
  rule _ {C : context, expr : expr, gt : globaltype, t : valtype}:
    `%|-%:%`(C, GLOBAL(gt, expr), gt)
    -- Globaltype_ok: `|-%:OK`(gt)
    -- if (gt = `MUT%?%`(()?{}, t))
    -- Expr_ok_const: `%|-%:%CONST`(C, expr, t)

;; 3-typing.watsup:399.1-399.74
relation Table_ok: `%|-%:%`(context, table, tabletype)
  ;; 3-typing.watsup:420.1-422.30
  rule _ {C : context, tt : tabletype}:
    `%|-%:%`(C, TABLE(tt), tt)
    -- Tabletype_ok: `|-%:OK`(tt)

;; 3-typing.watsup:400.1-400.72
relation Mem_ok: `%|-%:%`(context, mem, memtype)
  ;; 3-typing.watsup:424.1-426.28
  rule _ {C : context, mt : memtype}:
    `%|-%:%`(C, MEMORY(mt), mt)
    -- Memtype_ok: `|-%:OK`(mt)

;; 3-typing.watsup:403.1-403.77
relation Elemmode_ok: `%|-%:%`(context, elemmode, reftype)
  ;; 3-typing.watsup:437.1-440.45
  rule active {C : context, expr : expr, lim : limits, rt : reftype, x : idx}:
    `%|-%:%`(C, TABLE_elemmode(x, expr), rt)
    -- if (C.TABLE_context[x] = `%%`(lim, rt))
    -- (Expr_ok_const: `%|-%:%CONST`(C, expr, I32_valtype))*{}

  ;; 3-typing.watsup:442.1-443.20
  rule declare {C : context, rt : reftype}:
    `%|-%:%`(C, DECLARE_elemmode, rt)

;; 3-typing.watsup:401.1-401.73
relation Elem_ok: `%|-%:%`(context, elem, reftype)
  ;; 3-typing.watsup:428.1-431.40
  rule _ {C : context, elemmode? : elemmode?, expr* : expr*, rt : reftype}:
    `%|-%:%`(C, `ELEM%%*%?`(rt, expr*{expr}, elemmode?{elemmode}), rt)
    -- (Expr_ok: `%|-%:%`(C, expr, [(rt <: valtype)]))*{expr}
    -- (Elemmode_ok: `%|-%:%`(C, elemmode, rt))?{elemmode}

;; 3-typing.watsup:404.1-404.77
relation Datamode_ok: `%|-%:OK`(context, datamode)
  ;; 3-typing.watsup:445.1-448.45
  rule _ {C : context, expr : expr, mt : memtype}:
    `%|-%:OK`(C, MEMORY_datamode(0, expr))
    -- if (C.MEM_context[0] = mt)
    -- (Expr_ok_const: `%|-%:%CONST`(C, expr, I32_valtype))*{}

;; 3-typing.watsup:402.1-402.73
relation Data_ok: `%|-%:OK`(context, data)
  ;; 3-typing.watsup:433.1-435.40
  rule _ {C : context, b** : byte**, datamode? : datamode?}:
    `%|-%:OK`(C, `DATA(*)%*%?`(b*{b}*{b}, datamode?{datamode}))
    -- (Datamode_ok: `%|-%:OK`(C, datamode))?{datamode}

;; 3-typing.watsup:405.1-405.74
relation Start_ok: `%|-%:OK`(context, start)
  ;; 3-typing.watsup:450.1-452.39
  rule _ {C : context, x : idx}:
    `%|-%:OK`(C, START(x))
    -- if (C.FUNC_context[x] = `%->%`([], []))

;; 3-typing.watsup:455.1-455.80
relation Import_ok: `%|-%:%`(context, import, externtype)
  ;; 3-typing.watsup:459.1-461.31
  rule _ {C : context, name_1 : name, name_2 : name, xt : externtype}:
    `%|-%:%`(C, IMPORT(name_1, name_2, xt), xt)
    -- Externtype_ok: `|-%:OK`(xt)

;; 3-typing.watsup:457.1-457.83
relation Externuse_ok: `%|-%:%`(context, externuse, externtype)
  ;; 3-typing.watsup:467.1-469.23
  rule func {C : context, ft : functype, x : idx}:
    `%|-%:%`(C, FUNC_externuse(x), FUNC_externtype(ft))
    -- if (C.FUNC_context[x] = ft)

  ;; 3-typing.watsup:471.1-473.25
  rule global {C : context, gt : globaltype, x : idx}:
    `%|-%:%`(C, GLOBAL_externuse(x), GLOBAL_externtype(gt))
    -- if (C.GLOBAL_context[x] = gt)

  ;; 3-typing.watsup:475.1-477.24
  rule table {C : context, tt : tabletype, x : idx}:
    `%|-%:%`(C, TABLE_externuse(x), TABLE_externtype(tt))
    -- if (C.TABLE_context[x] = tt)

  ;; 3-typing.watsup:479.1-481.22
  rule mem {C : context, mt : memtype, x : idx}:
    `%|-%:%`(C, MEMORY_externuse(x), MEMORY_externtype(mt))
    -- if (C.MEM_context[x] = mt)

;; 3-typing.watsup:456.1-456.80
relation Export_ok: `%|-%:%`(context, export, externtype)
  ;; 3-typing.watsup:463.1-465.39
  rule _ {C : context, externuse : externuse, name : name, xt : externtype}:
    `%|-%:%`(C, EXPORT(name, externuse), xt)
    -- Externuse_ok: `%|-%:%`(C, externuse, xt)

;; 3-typing.watsup:484.1-484.62
relation Module_ok: `|-%:OK`(module)
  ;; 3-typing.watsup:486.1-501.22
  rule _ {C : context, data^n : data^n, elem* : elem*, export* : export*, ft* : functype*, func* : func*, global* : global*, gt* : globaltype*, import* : import*, mem* : mem*, mt* : memtype*, n : n, rt* : reftype*, start* : start*, table* : table*, tt* : tabletype*}:
    `|-%:OK`(`MODULE%*%*%*%*%*%*%*%*%*`(import*{import}, func*{func}, global*{global}, table*{table}, mem*{mem}, elem*{elem}, data^n{data}, start*{start}, export*{export}))
    -- if (C = {FUNC ft*{ft}, GLOBAL gt*{gt}, TABLE tt*{tt}, MEM mt*{mt}, ELEM rt*{rt}, DATA OK^n{}, LOCAL [], LABEL [], RETURN ?()})
    -- (Func_ok: `%|-%:%`(C, func, ft))*{ft func}
    -- (Global_ok: `%|-%:%`(C, global, gt))*{global gt}
    -- (Table_ok: `%|-%:%`(C, table, tt))*{table tt}
    -- (Mem_ok: `%|-%:%`(C, mem, mt))*{mem mt}
    -- (Elem_ok: `%|-%:%`(C, elem, rt))*{elem rt}
    -- (Data_ok: `%|-%:OK`(C, data))^n{data}
    -- (Start_ok: `%|-%:OK`(C, start))*{start}
    -- if (|mem*{mem}| <= 1)
    -- if (|start*{start}| <= 1)

;; 4-runtime.watsup:3.1-3.39
syntax addr = nat

;; 4-runtime.watsup:4.1-4.53
syntax funcaddr = addr

;; 4-runtime.watsup:5.1-5.53
syntax globaladdr = addr

;; 4-runtime.watsup:6.1-6.51
syntax tableaddr = addr

;; 4-runtime.watsup:7.1-7.50
syntax memaddr = addr

;; 4-runtime.watsup:8.1-8.49
syntax elemaddr = addr

;; 4-runtime.watsup:9.1-9.49
syntax dataaddr = addr

;; 4-runtime.watsup:10.1-10.51
syntax labeladdr = addr

;; 4-runtime.watsup:11.1-11.49
syntax hostaddr = addr

;; 4-runtime.watsup:24.1-25.24
syntax num =
  | CONST(numtype, c_numtype)

;; 4-runtime.watsup:26.1-27.67
syntax ref =
  | REF.NULL(reftype)
  | REF.FUNC_ADDR(funcaddr)
  | REF.HOST_ADDR(hostaddr)

;; 4-runtime.watsup:28.1-29.10
syntax val =
  | CONST(numtype, c_numtype)
  | REF.NULL(reftype)
  | REF.FUNC_ADDR(funcaddr)
  | REF.HOST_ADDR(hostaddr)

;; 4-runtime.watsup:31.1-32.18
syntax result =
  | _VALS(val*)
  | TRAP

;; 4-runtime.watsup:38.1-39.66
syntax externval =
  | FUNC(funcaddr)
  | GLOBAL(globaladdr)
  | TABLE(tableaddr)
  | MEM(memaddr)

;; 4-runtime.watsup:44.1-44.44
def default_ : valtype -> val
  ;; 4-runtime.watsup:45.1-45.35
  def default_(I32_valtype) = CONST_val(I32_numtype, 0)
  ;; 4-runtime.watsup:46.1-46.35
  def default_(I64_valtype) = CONST_val(I64_numtype, 0)
  ;; 4-runtime.watsup:47.1-47.35
  def default_(F32_valtype) = CONST_val(F32_numtype, 0)
  ;; 4-runtime.watsup:48.1-48.35
  def default_(F64_valtype) = CONST_val(F64_numtype, 0)
  ;; 4-runtime.watsup:49.1-49.34
  def {rt : reftype} default_(rt <: valtype) = REF.NULL_val(rt)

;; 4-runtime.watsup:60.1-60.71
syntax exportinst = EXPORT(name, externval)

;; 4-runtime.watsup:70.1-77.25
syntax moduleinst = {FUNC funcaddr*, GLOBAL globaladdr*, TABLE tableaddr*, MEM memaddr*, ELEM elemaddr*, DATA dataaddr*, EXPORT exportinst*}

;; 4-runtime.watsup:54.1-54.66
syntax funcinst = `%;%`(moduleinst, func)

;; 4-runtime.watsup:55.1-55.53
syntax globalinst = val

;; 4-runtime.watsup:56.1-56.52
syntax tableinst = ref*

;; 4-runtime.watsup:57.1-57.52
syntax meminst = byte*

;; 4-runtime.watsup:58.1-58.53
syntax eleminst = ref*

;; 4-runtime.watsup:59.1-59.51
syntax datainst = byte*

;; 4-runtime.watsup:62.1-68.21
syntax store = {FUNC funcinst*, GLOBAL globalinst*, TABLE tableinst*, MEM meminst*, ELEM eleminst*, DATA datainst*}

;; 4-runtime.watsup:79.1-81.24
syntax frame = {LOCAL val*, MODULE moduleinst}

;; 4-runtime.watsup:82.1-82.47
syntax state = `%;%`(store, frame)

;; 4-runtime.watsup:145.1-152.5
rec {

;; 4-runtime.watsup:145.1-152.5
syntax admininstr =
  | UNREACHABLE
  | NOP
  | DROP
  | SELECT(valtype?)
  | BLOCK(blocktype, instr*)
  | LOOP(blocktype, instr*)
  | IF(blocktype, instr*, instr*)
  | BR(labelidx)
  | BR_IF(labelidx)
  | BR_TABLE(labelidx*, labelidx)
  | CALL(funcidx)
  | CALL_INDIRECT(tableidx, functype)
  | RETURN
  | CONST(numtype, c_numtype)
  | UNOP(numtype, unop_numtype)
  | BINOP(numtype, binop_numtype)
  | TESTOP(numtype, testop_numtype)
  | RELOP(numtype, relop_numtype)
  | EXTEND(numtype, n)
  | CVTOP(numtype, cvtop, numtype, sx?)
  | REF.NULL(reftype)
  | REF.FUNC(funcidx)
  | REF.IS_NULL
  | LOCAL.GET(localidx)
  | LOCAL.SET(localidx)
  | LOCAL.TEE(localidx)
  | GLOBAL.GET(globalidx)
  | GLOBAL.SET(globalidx)
  | TABLE.GET(tableidx)
  | TABLE.SET(tableidx)
  | TABLE.SIZE(tableidx)
  | TABLE.GROW(tableidx)
  | TABLE.FILL(tableidx)
  | TABLE.COPY(tableidx, tableidx)
  | TABLE.INIT(tableidx, elemidx)
  | ELEM.DROP(elemidx)
  | MEMORY.SIZE
  | MEMORY.GROW
  | MEMORY.FILL
  | MEMORY.COPY
  | MEMORY.INIT(dataidx)
  | DATA.DROP(dataidx)
  | LOAD(numtype, (n, sx)?, u32, u32)
  | STORE(numtype, n?, u32, u32)
  | REF.FUNC_ADDR(funcaddr)
  | REF.HOST_ADDR(hostaddr)
  | CALL_ADDR(funcaddr)
  | LABEL_(n, instr*, admininstr*)
  | FRAME_(n, frame, admininstr*)
  | TRAP
}

;; 4-runtime.watsup:83.1-83.62
syntax config = `%;%*`(state, admininstr*)

;; 4-runtime.watsup:101.1-101.59
def funcaddr : state -> funcaddr*
  ;; 4-runtime.watsup:102.1-102.38
  def {f : frame, s : store} funcaddr(`%;%`(s, f)) = f.MODULE_frame.FUNC_moduleinst

;; 4-runtime.watsup:104.1-104.52
def funcinst : state -> funcinst*
  ;; 4-runtime.watsup:105.1-105.31
  def {f : frame, s : store} funcinst(`%;%`(s, f)) = s.FUNC_store

;; 4-runtime.watsup:107.1-107.67
def func : (state, funcidx) -> funcinst
  ;; 4-runtime.watsup:115.1-115.48
  def {f : frame, s : store, x : idx} func(`%;%`(s, f), x) = s.FUNC_store[f.MODULE_frame.FUNC_moduleinst[x]]

;; 4-runtime.watsup:108.1-108.69
def global : (state, globalidx) -> globalinst
  ;; 4-runtime.watsup:116.1-116.54
  def {f : frame, s : store, x : idx} global(`%;%`(s, f), x) = s.GLOBAL_store[f.MODULE_frame.GLOBAL_moduleinst[x]]

;; 4-runtime.watsup:109.1-109.68
def table : (state, tableidx) -> tableinst
  ;; 4-runtime.watsup:117.1-117.51
  def {f : frame, s : store, x : idx} table(`%;%`(s, f), x) = s.TABLE_store[f.MODULE_frame.TABLE_moduleinst[x]]

;; 4-runtime.watsup:110.1-110.66
def mem : (state, memidx) -> meminst
  ;; 4-runtime.watsup:118.1-118.45
  def {f : frame, s : store, x : idx} mem(`%;%`(s, f), x) = s.MEM_store[f.MODULE_frame.MEM_moduleinst[x]]

;; 4-runtime.watsup:111.1-111.67
def elem : (state, tableidx) -> eleminst
  ;; 4-runtime.watsup:119.1-119.48
  def {f : frame, s : store, x : idx} elem(`%;%`(s, f), x) = s.ELEM_store[f.MODULE_frame.ELEM_moduleinst[x]]

;; 4-runtime.watsup:112.1-112.67
def data : (state, dataidx) -> datainst
  ;; 4-runtime.watsup:120.1-120.48
  def {f : frame, s : store, x : idx} data(`%;%`(s, f), x) = s.DATA_store[f.MODULE_frame.DATA_moduleinst[x]]

;; 4-runtime.watsup:113.1-113.68
def local : (state, localidx) -> val
  ;; 4-runtime.watsup:121.1-121.35
  def {f : frame, s : store, x : idx} local(`%;%`(s, f), x) = f.LOCAL_frame[x]

;; 4-runtime.watsup:124.1-124.78
def with_local : (state, localidx, val) -> state
  ;; 4-runtime.watsup:133.1-133.52
  def {f : frame, s : store, v : val, x : idx} with_local(`%;%`(s, f), x, v) = `%;%`(s, f[LOCAL_frame[x] = v])

;; 4-runtime.watsup:125.1-125.79
def with_global : (state, globalidx, val) -> state
  ;; 4-runtime.watsup:134.1-134.71
  def {f : frame, s : store, v : val, x : idx} with_global(`%;%`(s, f), x, v) = `%;%`(s[GLOBAL_store[f.MODULE_frame.GLOBAL_moduleinst[x]] = v], f)

;; 4-runtime.watsup:126.1-126.83
def with_table : (state, tableidx, nat, ref) -> state
  ;; 4-runtime.watsup:135.1-135.74
  def {f : frame, i : nat, r : ref, s : store, x : idx} with_table(`%;%`(s, f), x, i, r) = `%;%`(s[TABLE_store[f.MODULE_frame.TABLE_moduleinst[x]][i] = r], f)

;; 4-runtime.watsup:127.1-127.80
def with_tableext : (state, tableidx, ref*) -> state
  ;; 4-runtime.watsup:136.1-136.75
  def {f : frame, r* : ref*, s : store, x : idx} with_tableext(`%;%`(s, f), x, r*{r}) = `%;%`(s[TABLE_store[f.MODULE_frame.TABLE_moduleinst[x]] =.. r*{r}], f)

;; 4-runtime.watsup:128.1-128.90
def with_mem : (state, tableidx, nat, nat, byte*) -> state
  ;; 4-runtime.watsup:137.1-137.77
  def {b* : byte*, f : frame, i : nat, j : nat, s : store, x : idx} with_mem(`%;%`(s, f), x, i, j, b*{b}) = `%;%`(s[MEM_store[f.MODULE_frame.MEM_moduleinst[x]][i : j] = b*{b}], f)

;; 4-runtime.watsup:129.1-129.78
def with_memext : (state, tableidx, byte*) -> state
  ;; 4-runtime.watsup:138.1-138.69
  def {b* : byte*, f : frame, s : store, x : idx} with_memext(`%;%`(s, f), x, b*{b}) = `%;%`(s[MEM_store[f.MODULE_frame.MEM_moduleinst[x]] =.. b*{b}], f)

;; 4-runtime.watsup:130.1-130.77
def with_elem : (state, elemidx, ref*) -> state
  ;; 4-runtime.watsup:139.1-139.69
  def {f : frame, r* : ref*, s : store, x : idx} with_elem(`%;%`(s, f), x, r*{r}) = `%;%`(s[TABLE_store[f.MODULE_frame.TABLE_moduleinst[x]] = r*{r}], f)

;; 4-runtime.watsup:131.1-131.77
def with_data : (state, dataidx, byte*) -> state
  ;; 4-runtime.watsup:140.1-140.65
  def {b* : byte*, f : frame, s : store, x : idx} with_data(`%;%`(s, f), x, b*{b}) = `%;%`(s[MEM_store[f.MODULE_frame.MEM_moduleinst[x]] = b*{b}], f)

;; 4-runtime.watsup:154.1-157.21
rec {

;; 4-runtime.watsup:154.1-157.21
syntax E =
  | _HOLE
  | _SEQ(val*, E, instr*)
  | LABEL_(n, instr*, E)
}

;; 5-numerics.watsup:3.1-3.79
def unop : (unop_numtype, numtype, c_numtype) -> c_numtype*

;; 5-numerics.watsup:4.1-4.80
def binop : (binop_numtype, numtype, c_numtype, c_numtype) -> c_numtype*

;; 5-numerics.watsup:5.1-5.79
def testop : (testop_numtype, numtype, c_numtype) -> c_numtype

;; 5-numerics.watsup:6.1-6.80
def relop : (relop_numtype, numtype, c_numtype, c_numtype) -> c_numtype

;; 5-numerics.watsup:8.1-8.84
def ext : (nat, nat, sx, c_numtype) -> c_numtype

;; 5-numerics.watsup:9.1-9.84
def cvtop : (numtype, cvtop, numtype, sx?, c_numtype) -> c_numtype*

;; 5-numerics.watsup:11.1-11.32
def wrap_ : ((nat, nat), c_numtype) -> nat

;; 5-numerics.watsup:13.1-13.28
def bytes_ : (nat, c_numtype) -> byte*

;; 6-reduction.watsup:4.1-4.63
relation Step_pure: `%*~>%*`(admininstr*, admininstr*)
  ;; 6-reduction.watsup:16.1-17.24
  rule unreachable:
    `%*~>%*`([UNREACHABLE_admininstr], [TRAP_admininstr])

  ;; 6-reduction.watsup:19.1-20.19
  rule nop:
    `%*~>%*`([NOP_admininstr], [])

  ;; 6-reduction.watsup:22.1-23.24
  rule drop {val : val}:
    `%*~>%*`([(val <: admininstr) DROP_admininstr], [])

  ;; 6-reduction.watsup:26.1-28.16
  rule select-true {c : c_numtype, t? : valtype?, val_1 : val, val_2 : val}:
    `%*~>%*`([(val_1 <: admininstr) (val_2 <: admininstr) CONST_admininstr(I32_numtype, c) SELECT_admininstr(t?{t})], [(val_1 <: admininstr)])
    -- if (c =/= 0)

  ;; 6-reduction.watsup:30.1-32.14
  rule select-false {c : c_numtype, t? : valtype?, val_1 : val, val_2 : val}:
    `%*~>%*`([(val_1 <: admininstr) (val_2 <: admininstr) CONST_admininstr(I32_numtype, c) SELECT_admininstr(t?{t})], [(val_2 <: admininstr)])
    -- if (c = 0)

  ;; 6-reduction.watsup:35.1-37.28
  rule block {bt : blocktype, instr* : instr*, k : nat, n : n, t_1^k : valtype^k, t_2^n : valtype^n, val^k : val^k}:
    `%*~>%*`((val <: admininstr)^k{val} :: [BLOCK_admininstr(bt, instr*{instr})], [LABEL__admininstr(n, [], (val <: admininstr)^k{val} :: (instr <: admininstr)*{instr})])
    -- if (bt = `%->%`(t_1^k{t_1}, t_2^n{t_2}))

  ;; 6-reduction.watsup:39.1-41.28
  rule loop {bt : blocktype, instr* : instr*, k : nat, n : n, t_1^k : valtype^k, t_2^n : valtype^n, val^k : val^k}:
    `%*~>%*`((val <: admininstr)^k{val} :: [LOOP_admininstr(bt, instr*{instr})], [LABEL__admininstr(n, [LOOP_instr(bt, instr*{instr})], (val <: admininstr)^k{val} :: (instr <: admininstr)*{instr})])
    -- if (bt = `%->%`(t_1^k{t_1}, t_2^n{t_2}))

  ;; 6-reduction.watsup:43.1-45.16
  rule if-true {bt : blocktype, c : c_numtype, instr_1* : instr*, instr_2* : instr*}:
    `%*~>%*`([CONST_admininstr(I32_numtype, c) IF_admininstr(bt, instr_1*{instr_1}, instr_2*{instr_2})], [BLOCK_admininstr(bt, instr_1*{instr_1})])
    -- if (c =/= 0)

  ;; 6-reduction.watsup:47.1-49.14
  rule if-false {bt : blocktype, c : c_numtype, instr_1* : instr*, instr_2* : instr*}:
    `%*~>%*`([CONST_admininstr(I32_numtype, c) IF_admininstr(bt, instr_1*{instr_1}, instr_2*{instr_2})], [BLOCK_admininstr(bt, instr_2*{instr_2})])
    -- if (c = 0)

  ;; 6-reduction.watsup:52.1-53.38
  rule label-vals {instr* : instr*, n : n, val* : val*}:
    `%*~>%*`([LABEL__admininstr(n, instr*{instr}, (val <: admininstr)*{val})], (val <: admininstr)*{val})

  ;; 6-reduction.watsup:57.1-58.69
  rule br-zero {instr* : instr*, instr'* : instr*, n : n, val^n : val^n, val'* : val*}:
    `%*~>%*`([LABEL__admininstr(n, instr'*{instr'}, (val' <: admininstr)*{val'} :: (val <: admininstr)^n{val} :: [BR_admininstr(0)] :: (instr <: admininstr)*{instr})], (val <: admininstr)^n{val} :: (instr' <: admininstr)*{instr'})

  ;; 6-reduction.watsup:60.1-61.65
  rule br-succ {instr* : instr*, instr'* : instr*, l : labelidx, n : n, val* : val*}:
    `%*~>%*`([LABEL__admininstr(n, instr'*{instr'}, (val <: admininstr)*{val} :: [BR_admininstr(l + 1)] :: (instr <: admininstr)*{instr})], (val <: admininstr)*{val} :: [BR_admininstr(l)])

  ;; 6-reduction.watsup:64.1-66.16
  rule br_if-true {c : c_numtype, l : labelidx}:
    `%*~>%*`([CONST_admininstr(I32_numtype, c) BR_IF_admininstr(l)], [BR_admininstr(l)])
    -- if (c =/= 0)

  ;; 6-reduction.watsup:68.1-70.14
  rule br_if-false {c : c_numtype, l : labelidx}:
    `%*~>%*`([CONST_admininstr(I32_numtype, c) BR_IF_admininstr(l)], [])
    -- if (c = 0)

  ;; 6-reduction.watsup:73.1-75.17
  rule br_table-lt {i : nat, l* : labelidx*, l' : labelidx}:
    `%*~>%*`([CONST_admininstr(I32_numtype, i) BR_TABLE_admininstr(l*{l}, l')], [BR_admininstr(l*{l}[i])])
    -- if (i < |l*{l}|)

  ;; 6-reduction.watsup:77.1-79.18
  rule br_table-ge {i : nat, l* : labelidx*, l' : labelidx}:
    `%*~>%*`([CONST_admininstr(I32_numtype, i) BR_TABLE_admininstr(l*{l}, l')], [BR_admininstr(l')])
    -- if (i >= |l*{l}|)

  ;; 6-reduction.watsup:100.1-101.35
  rule frame-vals {f : frame, n : n, val^n : val^n}:
    `%*~>%*`([FRAME__admininstr(n, f, (val <: admininstr)^n{val})], (val <: admininstr)^n{val})

  ;; 6-reduction.watsup:103.1-104.55
  rule return-frame {f : frame, instr* : instr*, n : n, val^n : val^n, val'* : val*}:
    `%*~>%*`([FRAME__admininstr(n, f, (val' <: admininstr)*{val'} :: (val <: admininstr)^n{val} :: [RETURN_admininstr] :: (instr <: admininstr)*{instr})], (val <: admininstr)^n{val})

  ;; 6-reduction.watsup:106.1-107.60
  rule return-label {instr* : instr*, instr'* : instr*, k : nat, val* : val*}:
    `%*~>%*`([LABEL__admininstr(k, instr'*{instr'}, (val <: admininstr)*{val} :: [RETURN_admininstr] :: (instr <: admininstr)*{instr})], (val <: admininstr)*{val} :: [RETURN_admininstr])

  ;; 6-reduction.watsup:110.1-112.33
  rule unop-val {c : c_numtype, c_1 : c_numtype, nt : numtype, unop : unop_numtype}:
    `%*~>%*`([CONST_admininstr(nt, c_1) UNOP_admininstr(nt, unop)], [CONST_admininstr(nt, c)])
    -- if ($unop(unop, nt, c_1) = [c])

  ;; 6-reduction.watsup:114.1-116.39
  rule unop-trap {c_1 : c_numtype, nt : numtype, unop : unop_numtype}:
    `%*~>%*`([CONST_admininstr(nt, c_1) UNOP_admininstr(nt, unop)], [TRAP_admininstr])
    -- if ($unop(unop, nt, c_1) = [])

  ;; 6-reduction.watsup:119.1-121.40
  rule binop-val {binop : binop_numtype, c : c_numtype, c_1 : c_numtype, c_2 : c_numtype, nt : numtype}:
    `%*~>%*`([CONST_admininstr(nt, c_1) CONST_admininstr(nt, c_2) BINOP_admininstr(nt, binop)], [CONST_admininstr(nt, c)])
    -- if ($binop(binop, nt, c_1, c_2) = [c])

  ;; 6-reduction.watsup:123.1-125.46
  rule binop-trap {binop : binop_numtype, c_1 : c_numtype, c_2 : c_numtype, nt : numtype}:
    `%*~>%*`([CONST_admininstr(nt, c_1) CONST_admininstr(nt, c_2) BINOP_admininstr(nt, binop)], [TRAP_admininstr])
    -- if ($binop(binop, nt, c_1, c_2) = [])

  ;; 6-reduction.watsup:128.1-130.37
  rule testop {c : c_numtype, c_1 : c_numtype, nt : numtype, testop : testop_numtype}:
    `%*~>%*`([CONST_admininstr(nt, c_1) TESTOP_admininstr(nt, testop)], [CONST_admininstr(I32_numtype, c)])
    -- if (c = $testop(testop, nt, c_1))

  ;; 6-reduction.watsup:132.1-134.40
  rule relop {c : c_numtype, c_1 : c_numtype, c_2 : c_numtype, nt : numtype, relop : relop_numtype}:
    `%*~>%*`([CONST_admininstr(nt, c_1) CONST_admininstr(nt, c_2) RELOP_admininstr(nt, relop)], [CONST_admininstr(I32_numtype, c)])
    -- if (c = $relop(relop, nt, c_1, c_2))

  ;; 6-reduction.watsup:137.1-138.70
  rule extend {c : c_numtype, n : n, nt : numtype}:
    `%*~>%*`([CONST_admininstr(nt, c) EXTEND_admininstr(nt, n)], [CONST_admininstr(nt, $ext(n, $size(nt <: valtype), S_sx, c))])

  ;; 6-reduction.watsup:141.1-143.48
  rule cvtop-val {c : c_numtype, c_1 : c_numtype, cvtop : cvtop, nt : numtype, nt_1 : numtype, nt_2 : numtype, sx? : sx?}:
    `%*~>%*`([CONST_admininstr(nt, c_1) CVTOP_admininstr(nt_1, cvtop, nt_2, sx?{sx})], [CONST_admininstr(nt, c)])
    -- if ($cvtop(nt_1, cvtop, nt_2, sx?{sx}, c_1) = [c])

  ;; 6-reduction.watsup:145.1-147.54
  rule cvtop-trap {c_1 : c_numtype, cvtop : cvtop, nt : numtype, nt_1 : numtype, nt_2 : numtype, sx? : sx?}:
    `%*~>%*`([CONST_admininstr(nt, c_1) CVTOP_admininstr(nt_1, cvtop, nt_2, sx?{sx})], [TRAP_admininstr])
    -- if ($cvtop(nt_1, cvtop, nt_2, sx?{sx}, c_1) = [])

  ;; 6-reduction.watsup:154.1-156.28
  rule ref.is_null-true {rt : reftype, val : val}:
    `%*~>%*`([(val <: admininstr) REF.IS_NULL_admininstr], [CONST_admininstr(I32_numtype, 1)])
    -- if (val = REF.NULL_val(rt))

  ;; 6-reduction.watsup:158.1-160.15
  rule ref.is_null-false {val : val}:
    `%*~>%*`([(val <: admininstr) REF.IS_NULL_admininstr], [CONST_admininstr(I32_numtype, 0)])
    -- otherwise

  ;; 6-reduction.watsup:169.1-170.47
  rule local.tee {val : val, x : idx}:
    `%*~>%*`([(val <: admininstr) LOCAL.TEE_admininstr(x)], [(val <: admininstr) (val <: admininstr) LOCAL.SET_admininstr(x)])

;; 6-reduction.watsup:5.1-5.63
relation Step_read: `%~>%*`(config, admininstr*)
  ;; 6-reduction.watsup:82.1-83.47
  rule call {x : idx, z : state}:
    `%~>%*`(`%;%*`(z, [CALL_admininstr(x)]), [CALL_ADDR_admininstr($funcaddr(z)[x])])

  ;; 6-reduction.watsup:85.1-88.34
  rule call_indirect-call {a : addr, ft : functype, func : func, i : nat, m : moduleinst, x : idx, z : state}:
    `%~>%*`(`%;%*`(z, [CONST_admininstr(I32_numtype, i) CALL_INDIRECT_admininstr(x, ft)]), [CALL_ADDR_admininstr(a)])
    -- if ($table(z, x)[i] = REF.FUNC_ADDR_ref(a))
    -- if ($funcinst(z)[a] = `%;%`(m, func))

  ;; 6-reduction.watsup:90.1-92.15
  rule call_indirect-trap {ft : functype, i : nat, x : idx, z : state}:
    `%~>%*`(`%;%*`(z, [CONST_admininstr(I32_numtype, i) CALL_INDIRECT_admininstr(x, ft)]), [TRAP_admininstr])
    -- otherwise

  ;; 6-reduction.watsup:94.1-97.52
  rule call_addr {a : addr, f : frame, instr* : instr*, k : nat, m : moduleinst, n : n, t* : valtype*, t_1^k : valtype^k, t_2^n : valtype^n, val^k : val^k, z : state}:
    `%~>%*`(`%;%*`(z, (val <: admininstr)^k{val} :: [CALL_ADDR_admininstr(a)]), [FRAME__admininstr(n, f, [LABEL__admininstr(n, [], (instr <: admininstr)*{instr})])])
    -- if ($funcinst(z)[a] = `%;%`(m, `FUNC%%*%`(`%->%`(t_1^k{t_1}, t_2^n{t_2}), t*{t}, instr*{instr})))
    -- if (f = {LOCAL val^k{val} :: $default_(t)*{t}, MODULE m})

  ;; 6-reduction.watsup:150.1-151.53
  rule ref.func {x : idx, z : state}:
    `%~>%*`(`%;%*`(z, [REF.FUNC_admininstr(x)]), [REF.FUNC_ADDR_admininstr($funcaddr(z)[x])])

  ;; 6-reduction.watsup:163.1-164.37
  rule local.get {x : idx, z : state}:
    `%~>%*`(`%;%*`(z, [LOCAL.GET_admininstr(x)]), [($local(z, x) <: admininstr)])

  ;; 6-reduction.watsup:173.1-174.39
  rule global.get {x : idx, z : state}:
    `%~>%*`(`%;%*`(z, [GLOBAL.GET_admininstr(x)]), [($global(z, x) <: admininstr)])

  ;; 6-reduction.watsup:180.1-182.28
  rule table.get-trap {i : nat, x : idx, z : state}:
    `%~>%*`(`%;%*`(z, [CONST_admininstr(I32_numtype, i) TABLE.GET_admininstr(x)]), [TRAP_admininstr])
    -- if (i >= |$table(z, x)|)

  ;; 6-reduction.watsup:184.1-186.27
  rule table.get-val {i : nat, x : idx, z : state}:
    `%~>%*`(`%;%*`(z, [CONST_admininstr(I32_numtype, i) TABLE.GET_admininstr(x)]), [($table(z, x)[i] <: admininstr)])
    -- if (i < |$table(z, x)|)

  ;; 6-reduction.watsup:197.1-199.27
  rule table.size {n : n, x : idx, z : state}:
    `%~>%*`(`%;%*`(z, [TABLE.SIZE_admininstr(x)]), [CONST_admininstr(I32_numtype, n)])
    -- if (|$table(z, x)| = n)

  ;; 6-reduction.watsup:209.1-211.34
  rule table.fill-trap {i : nat, n : n, val : val, x : idx, z : state}:
    `%~>%*`(`%;%*`(z, [CONST_admininstr(I32_numtype, i) (val <: admininstr) CONST_admininstr(I32_numtype, n) TABLE.FILL_admininstr(x)]), [TRAP_admininstr])
    -- if ((i + n) > |$table(z, x)|)

  ;; 6-reduction.watsup:213.1-216.14
  rule table.fill-zero {i : nat, n : n, val : val, x : idx, z : state}:
    `%~>%*`(`%;%*`(z, [CONST_admininstr(I32_numtype, i) (val <: admininstr) CONST_admininstr(I32_numtype, n) TABLE.FILL_admininstr(x)]), [])
    -- otherwise
    -- if (n = 0)

  ;; 6-reduction.watsup:218.1-222.15
  rule table.fill-succ {i : nat, n : n, val : val, x : idx, z : state}:
    `%~>%*`(`%;%*`(z, [CONST_admininstr(I32_numtype, i) (val <: admininstr) CONST_admininstr(I32_numtype, n) TABLE.FILL_admininstr(x)]), [CONST_admininstr(I32_numtype, i) (val <: admininstr) TABLE.SET_admininstr(x) CONST_admininstr(I32_numtype, (i + 1)) (val <: admininstr) CONST_admininstr(I32_numtype, (n - 1)) TABLE.FILL_admininstr(x)])
    -- otherwise

  ;; 6-reduction.watsup:225.1-227.63
  rule table.copy-trap {i : nat, j : nat, n : n, x : idx, y : idx, z : state}:
    `%~>%*`(`%;%*`(z, [CONST_admininstr(I32_numtype, j) CONST_admininstr(I32_numtype, i) CONST_admininstr(I32_numtype, n) TABLE.COPY_admininstr(x, y)]), [TRAP_admininstr])
    -- if (((i + n) > |$table(z, y)|) \/ ((j + n) > |$table(z, x)|))

  ;; 6-reduction.watsup:229.1-232.14
  rule table.copy-zero {i : nat, j : nat, n : n, x : idx, y : idx, z : state}:
    `%~>%*`(`%;%*`(z, [CONST_admininstr(I32_numtype, j) CONST_admininstr(I32_numtype, i) CONST_admininstr(I32_numtype, n) TABLE.COPY_admininstr(x, y)]), [])
    -- otherwise
    -- if (n = 0)

  ;; 6-reduction.watsup:234.1-239.15
  rule table.copy-le {i : nat, j : nat, n : n, x : idx, y : idx, z : state}:
    `%~>%*`(`%;%*`(z, [CONST_admininstr(I32_numtype, j) CONST_admininstr(I32_numtype, i) CONST_admininstr(I32_numtype, n) TABLE.COPY_admininstr(x, y)]), [CONST_admininstr(I32_numtype, j) CONST_admininstr(I32_numtype, i) TABLE.GET_admininstr(y) TABLE.SET_admininstr(x) CONST_admininstr(I32_numtype, (j + 1)) CONST_admininstr(I32_numtype, (i + 1)) CONST_admininstr(I32_numtype, (n - 1)) TABLE.COPY_admininstr(x, y)])
    -- otherwise
    -- if (j <= i)

  ;; 6-reduction.watsup:241.1-245.15
  rule table.copy-gt {i : nat, j : nat, n : n, x : idx, y : idx, z : state}:
    `%~>%*`(`%;%*`(z, [CONST_admininstr(I32_numtype, j) CONST_admininstr(I32_numtype, i) CONST_admininstr(I32_numtype, n) TABLE.COPY_admininstr(x, y)]), [CONST_admininstr(I32_numtype, ((j + n) - 1)) CONST_admininstr(I32_numtype, ((i + n) - 1)) TABLE.GET_admininstr(y) TABLE.SET_admininstr(x) CONST_admininstr(I32_numtype, (j + 1)) CONST_admininstr(I32_numtype, (i + 1)) CONST_admininstr(I32_numtype, (n - 1)) TABLE.COPY_admininstr(x, y)])
    -- otherwise

  ;; 6-reduction.watsup:248.1-250.62
  rule table.init-trap {i : nat, j : nat, n : n, x : idx, y : idx, z : state}:
    `%~>%*`(`%;%*`(z, [CONST_admininstr(I32_numtype, j) CONST_admininstr(I32_numtype, i) CONST_admininstr(I32_numtype, n) TABLE.INIT_admininstr(x, y)]), [TRAP_admininstr])
    -- if (((i + n) > |$elem(z, y)|) \/ ((j + n) > |$table(z, x)|))

  ;; 6-reduction.watsup:252.1-255.14
  rule table.init-zero {i : nat, j : nat, n : n, x : idx, y : idx, z : state}:
    `%~>%*`(`%;%*`(z, [CONST_admininstr(I32_numtype, j) CONST_admininstr(I32_numtype, i) CONST_admininstr(I32_numtype, n) TABLE.INIT_admininstr(x, y)]), [])
    -- otherwise
    -- if (n = 0)

  ;; 6-reduction.watsup:257.1-261.15
  rule table.init-succ {i : nat, j : nat, n : n, x : idx, y : idx, z : state}:
    `%~>%*`(`%;%*`(z, [CONST_admininstr(I32_numtype, j) CONST_admininstr(I32_numtype, i) CONST_admininstr(I32_numtype, n) TABLE.INIT_admininstr(x, y)]), [CONST_admininstr(I32_numtype, j) ($elem(z, y)[i] <: admininstr) TABLE.SET_admininstr(x) CONST_admininstr(I32_numtype, (j + 1)) CONST_admininstr(I32_numtype, (i + 1)) CONST_admininstr(I32_numtype, (n - 1)) TABLE.INIT_admininstr(x, y)])
    -- otherwise

  ;; 6-reduction.watsup:268.1-270.49
  rule load-num-trap {i : nat, n_A : n, n_O : n, nt : numtype, z : state}:
    `%~>%*`(`%;%*`(z, [CONST_admininstr(I32_numtype, i) LOAD_admininstr(nt, ?(), n_A, n_O)]), [TRAP_admininstr])
    -- if (((i + n_O) + ($size(nt <: valtype) / 8)) >= |$mem(z, 0)|)

  ;; 6-reduction.watsup:272.1-274.66
  rule load-num-val {c : c_numtype, i : nat, n_A : n, n_O : n, nt : numtype, z : state}:
    `%~>%*`(`%;%*`(z, [CONST_admininstr(I32_numtype, i) LOAD_admininstr(nt, ?(), n_A, n_O)]), [CONST_admininstr(nt, c)])
    -- if ($bytes_($size(nt <: valtype), c) = $mem(z, 0)[(i + n_O) : ($size(nt <: valtype) / 8)])

  ;; 6-reduction.watsup:276.1-278.41
  rule load-pack-trap {i : nat, n : n, n_A : n, n_O : n, nt : numtype, sx : sx, z : state}:
    `%~>%*`(`%;%*`(z, [CONST_admininstr(I32_numtype, i) LOAD_admininstr(nt, ?((n, sx)), n_A, n_O)]), [TRAP_admininstr])
    -- if (((i + n_O) + (n / 8)) >= |$mem(z, 0)|)

  ;; 6-reduction.watsup:280.1-282.50
  rule load-pack-val {c : c_numtype, i : nat, n : n, n_A : n, n_O : n, nt : numtype, sx : sx, z : state}:
    `%~>%*`(`%;%*`(z, [CONST_admininstr(I32_numtype, i) LOAD_admininstr(nt, ?((n, sx)), n_A, n_O)]), [CONST_admininstr(nt, c)])
    -- if ($bytes_(n, c) = $mem(z, 0)[(i + n_O) : (n / 8)])

  ;; 6-reduction.watsup:309.1-311.32
  rule memory.fill-trap {i : nat, n : n, val : val, z : state}:
    `%~>%*`(`%;%*`(z, [CONST_admininstr(I32_numtype, i) (val <: admininstr) CONST_admininstr(I32_numtype, n) MEMORY.FILL_admininstr]), [TRAP_admininstr])
    -- if ((i + n) > |$mem(z, 0)|)

  ;; 6-reduction.watsup:313.1-316.14
  rule memory.fill-zero {i : nat, n : n, val : val, z : state}:
    `%~>%*`(`%;%*`(z, [CONST_admininstr(I32_numtype, i) (val <: admininstr) CONST_admininstr(I32_numtype, n) MEMORY.FILL_admininstr]), [])
    -- otherwise
    -- if (n = 0)

  ;; 6-reduction.watsup:318.1-322.15
  rule memory.fill-succ {i : nat, n : n, val : val, z : state}:
    `%~>%*`(`%;%*`(z, [CONST_admininstr(I32_numtype, i) (val <: admininstr) CONST_admininstr(I32_numtype, n) MEMORY.FILL_admininstr]), [CONST_admininstr(I32_numtype, i) (val <: admininstr) STORE_admininstr(I32_numtype, ?(8), 0, 0) CONST_admininstr(I32_numtype, (i + 1)) (val <: admininstr) CONST_admininstr(I32_numtype, (n - 1)) MEMORY.FILL_admininstr])
    -- otherwise

  ;; 6-reduction.watsup:325.1-327.63
  rule memory.copy-trap {i : nat, j : nat, n : n, z : state}:
    `%~>%*`(`%;%*`(z, [CONST_admininstr(I32_numtype, j) CONST_admininstr(I32_numtype, i) CONST_admininstr(I32_numtype, n) MEMORY.COPY_admininstr]), [TRAP_admininstr])
    -- if (((i + n) > |$table(z, 0)|) \/ ((j + n) > |$table(z, 0)|))

  ;; 6-reduction.watsup:329.1-332.14
  rule memory.copy-zero {i : nat, j : nat, n : n, z : state}:
    `%~>%*`(`%;%*`(z, [CONST_admininstr(I32_numtype, j) CONST_admininstr(I32_numtype, i) CONST_admininstr(I32_numtype, n) MEMORY.COPY_admininstr]), [])
    -- otherwise
    -- if (n = 0)

  ;; 6-reduction.watsup:334.1-339.15
  rule memory.copy-le {i : nat, j : nat, n : n, z : state}:
    `%~>%*`(`%;%*`(z, [CONST_admininstr(I32_numtype, j) CONST_admininstr(I32_numtype, i) CONST_admininstr(I32_numtype, n) MEMORY.COPY_admininstr]), [CONST_admininstr(I32_numtype, j) CONST_admininstr(I32_numtype, i) LOAD_admininstr(I32_numtype, ?((8, U_sx)), 0, 0) STORE_admininstr(I32_numtype, ?(8), 0, 0) CONST_admininstr(I32_numtype, (j + 1)) CONST_admininstr(I32_numtype, (i + 1)) CONST_admininstr(I32_numtype, (n - 1)) MEMORY.COPY_admininstr])
    -- otherwise
    -- if (j <= i)

  ;; 6-reduction.watsup:341.1-345.15
  rule memory.copy-gt {i : nat, j : nat, n : n, z : state}:
    `%~>%*`(`%;%*`(z, [CONST_admininstr(I32_numtype, j) CONST_admininstr(I32_numtype, i) CONST_admininstr(I32_numtype, n) MEMORY.COPY_admininstr]), [CONST_admininstr(I32_numtype, ((j + n) - 1)) CONST_admininstr(I32_numtype, ((i + n) - 1)) LOAD_admininstr(I32_numtype, ?((8, U_sx)), 0, 0) STORE_admininstr(I32_numtype, ?(8), 0, 0) CONST_admininstr(I32_numtype, (j + 1)) CONST_admininstr(I32_numtype, (i + 1)) CONST_admininstr(I32_numtype, (n - 1)) MEMORY.COPY_admininstr])
    -- otherwise

  ;; 6-reduction.watsup:348.1-350.60
  rule memory.init-trap {i : nat, j : nat, n : n, x : idx, y : idx, z : state}:
    `%~>%*`(`%;%*`(z, [CONST_admininstr(I32_numtype, j) CONST_admininstr(I32_numtype, i) CONST_admininstr(I32_numtype, n) MEMORY.INIT_admininstr(x)]), [TRAP_admininstr])
    -- if (((i + n) > |$data(z, y)|) \/ ((j + n) > |$mem(z, 0)|))

  ;; 6-reduction.watsup:352.1-355.14
  rule memory.init-zero {i : nat, j : nat, n : n, x : idx, z : state}:
    `%~>%*`(`%;%*`(z, [CONST_admininstr(I32_numtype, j) CONST_admininstr(I32_numtype, i) CONST_admininstr(I32_numtype, n) MEMORY.INIT_admininstr(x)]), [])
    -- otherwise
    -- if (n = 0)

  ;; 6-reduction.watsup:357.1-361.15
  rule memory.init-succ {i : nat, j : nat, n : n, x : idx, z : state}:
    `%~>%*`(`%;%*`(z, [CONST_admininstr(I32_numtype, j) CONST_admininstr(I32_numtype, i) CONST_admininstr(I32_numtype, n) MEMORY.INIT_admininstr(x)]), [CONST_admininstr(I32_numtype, j) CONST_admininstr(I32_numtype, $data(z, x)[i]) STORE_admininstr(I32_numtype, ?(8), 0, 0) CONST_admininstr(I32_numtype, (j + 1)) CONST_admininstr(I32_numtype, (i + 1)) CONST_admininstr(I32_numtype, (n - 1)) MEMORY.INIT_admininstr(x)])
    -- otherwise

;; 6-reduction.watsup:3.1-3.63
relation Step: `%~>%`(config, config)
  ;; 6-reduction.watsup:7.1-9.34
  rule pure {instr* : instr*, instr'* : instr*, z : state}:
    `%~>%`(`%;%*`(z, (instr <: admininstr)*{instr}), `%;%*`(z, (instr' <: admininstr)*{instr'}))
    -- Step_pure: `%*~>%*`((instr <: admininstr)*{instr}, (instr' <: admininstr)*{instr'})

  ;; 6-reduction.watsup:11.1-13.37
  rule read {instr* : instr*, instr'* : instr*, z : state}:
    `%~>%`(`%;%*`(z, (instr <: admininstr)*{instr}), `%;%*`(z, (instr' <: admininstr)*{instr'}))
    -- Step_read: `%~>%*`(`%;%*`(z, (instr <: admininstr)*{instr}), (instr' <: admininstr)*{instr'})

  ;; 6-reduction.watsup:166.1-167.60
  rule local.set {val : val, x : idx, z : state}:
    `%~>%`(`%;%*`(z, [(val <: admininstr) LOCAL.SET_admininstr(x)]), `%;%*`($with_local(z, x, val), []))

  ;; 6-reduction.watsup:176.1-177.62
  rule global.set {val : val, x : idx, z : state}:
    `%~>%`(`%;%*`(z, [(val <: admininstr) GLOBAL.SET_admininstr(x)]), `%;%*`($with_global(z, x, val), []))

  ;; 6-reduction.watsup:188.1-190.28
  rule table.set-trap {i : nat, ref : ref, x : idx, z : state}:
    `%~>%`(`%;%*`(z, [CONST_admininstr(I32_numtype, i) (ref <: admininstr) TABLE.GET_admininstr(x)]), `%;%*`(z, [TRAP_admininstr]))
    -- if (i >= |$table(z, x)|)

  ;; 6-reduction.watsup:192.1-194.27
  rule table.set-val {i : nat, ref : ref, x : idx, z : state}:
    `%~>%`(`%;%*`(z, [CONST_admininstr(I32_numtype, i) (ref <: admininstr) TABLE.GET_admininstr(x)]), `%;%*`($with_table(z, x, i, ref), []))
    -- if (i < |$table(z, x)|)

  ;; 6-reduction.watsup:202.1-203.102
  rule table.grow-succeed {n : n, ref : ref, x : idx, z : state}:
    `%~>%`(`%;%*`(z, [(ref <: admininstr) CONST_admininstr(I32_numtype, n) TABLE.GROW_admininstr(x)]), `%;%*`($with_tableext(z, x, ref^n{}), [CONST_admininstr(I32_numtype, |$table(z, x)|)]))

  ;; 6-reduction.watsup:205.1-206.64
  rule table.grow-fail {n : n, ref : ref, x : idx, z : state}:
    `%~>%`(`%;%*`(z, [(ref <: admininstr) CONST_admininstr(I32_numtype, n) TABLE.GROW_admininstr(x)]), `%;%*`(z, [CONST_admininstr(I32_numtype, - 1)]))

  ;; 6-reduction.watsup:264.1-265.59
  rule elem.drop {x : idx, z : state}:
    `%~>%`(`%;%*`(z, [ELEM.DROP_admininstr(x)]), `%;%*`($with_elem(z, x, []), []))

  ;; 6-reduction.watsup:285.1-287.49
  rule store-num-trap {c : c_numtype, i : nat, n_A : n, n_O : n, nt : numtype, z : state}:
    `%~>%`(`%;%*`(z, [CONST_admininstr(I32_numtype, i) CONST_admininstr(I32_numtype, c) STORE_admininstr(nt, ?(), n_A, n_O)]), `%;%*`(z, [TRAP_admininstr]))
    -- if (((i + n_O) + ($size(nt <: valtype) / 8)) >= |$mem(z, 0)|)

  ;; 6-reduction.watsup:289.1-291.35
  rule store-num-val {b* : byte*, c : c_numtype, i : nat, n_A : n, n_O : n, nt : numtype, z : state}:
    `%~>%`(`%;%*`(z, [CONST_admininstr(I32_numtype, i) CONST_admininstr(I32_numtype, c) STORE_admininstr(nt, ?(), n_A, n_O)]), `%;%*`($with_mem(z, 0, (i + n_O), ($size(nt <: valtype) / 8), b*{b}), []))
    -- if (b*{b} = $bytes_($size(nt <: valtype), c))

  ;; 6-reduction.watsup:293.1-295.41
  rule store-pack-trap {c : c_numtype, i : nat, n : n, n_A : n, n_O : n, nt : numtype, z : state}:
    `%~>%`(`%;%*`(z, [CONST_admininstr(I32_numtype, i) CONST_admininstr(I32_numtype, c) STORE_admininstr(nt, ?(n), n_A, n_O)]), `%;%*`(z, [TRAP_admininstr]))
    -- if (((i + n_O) + (n / 8)) >= |$mem(z, 0)|)

  ;; 6-reduction.watsup:297.1-299.50
  rule store-pack-val {b* : byte*, c : c_numtype, i : nat, n : n, n_A : n, n_O : n, nt : numtype, z : state}:
    `%~>%`(`%;%*`(z, [CONST_admininstr(I32_numtype, i) CONST_admininstr(I32_numtype, c) STORE_admininstr(nt, ?(n), n_A, n_O)]), `%;%*`($with_mem(z, 0, (i + n_O), (n / 8), b*{b}), []))
    -- if (b*{b} = $bytes_(n, $wrap_(($size(nt <: valtype), n), c)))

  ;; 6-reduction.watsup:302.1-303.104
  rule memory.grow-succeed {n : n, z : state}:
    `%~>%`(`%;%*`(z, [CONST_admininstr(I32_numtype, n) MEMORY.GROW_admininstr]), `%;%*`($with_memext(z, 0, 0^((n * 64) * $Ki){}), [CONST_admininstr(I32_numtype, |$mem(z, 0)|)]))

  ;; 6-reduction.watsup:305.1-306.59
  rule memory.grow-fail {n : n, z : state}:
    `%~>%`(`%;%*`(z, [CONST_admininstr(I32_numtype, n) MEMORY.GROW_admininstr]), `%;%*`(z, [CONST_admininstr(I32_numtype, - 1)]))

  ;; 6-reduction.watsup:364.1-365.59
  rule data.drop {x : idx, z : state}:
    `%~>%`(`%;%*`(z, [DATA.DROP_admininstr(x)]), `%;%*`($with_data(z, x, []), []))

== IL Validation...
== Subtype injection...

;; 1-syntax.watsup:3.1-3.15
syntax n = nat

;; 1-syntax.watsup:9.1-9.37
syntax name = text

;; 1-syntax.watsup:14.1-14.36
syntax byte = nat

;; 1-syntax.watsup:15.1-15.45
syntax u32 = nat

;; 1-syntax.watsup:22.1-22.36
syntax idx = nat

;; 1-syntax.watsup:23.1-23.49
syntax funcidx = idx

;; 1-syntax.watsup:24.1-24.49
syntax globalidx = idx

;; 1-syntax.watsup:25.1-25.47
syntax tableidx = idx

;; 1-syntax.watsup:26.1-26.46
syntax memidx = idx

;; 1-syntax.watsup:27.1-27.45
syntax elemidx = idx

;; 1-syntax.watsup:28.1-28.45
syntax dataidx = idx

;; 1-syntax.watsup:29.1-29.47
syntax labelidx = idx

;; 1-syntax.watsup:30.1-30.47
syntax localidx = idx

;; 1-syntax.watsup:39.1-40.22
syntax numtype =
  | I32
  | I64
  | F32
  | F64

;; 1-syntax.watsup:41.1-42.5
syntax vectype =
  | V128

;; 1-syntax.watsup:43.1-44.20
syntax reftype =
  | FUNCREF
  | EXTERNREF

;; 1-syntax.watsup:45.1-46.34
syntax valtype =
  | I32
  | I64
  | F32
  | F64
  | V128
  | FUNCREF
  | EXTERNREF
  | BOT

;;
def valtype_numtype : numtype -> valtype
  ;;
  def valtype_numtype(I32_numtype) = I32_valtype
  ;;
  def valtype_numtype(I64_numtype) = I64_valtype
  ;;
  def valtype_numtype(F32_numtype) = F32_valtype
  ;;
  def valtype_numtype(F64_numtype) = F64_valtype

;;
def valtype_reftype : reftype -> valtype
  ;;
  def valtype_reftype(FUNCREF_reftype) = FUNCREF_valtype
  ;;
  def valtype_reftype(EXTERNREF_reftype) = EXTERNREF_valtype

;;
def valtype_vectype : vectype -> valtype
  ;;
  def valtype_vectype(V128_vectype) = V128_valtype

;; 1-syntax.watsup:48.1-48.39
syntax in =
  | I32
  | I64

;;
def numtype_in : in -> numtype
  ;;
  def numtype_in(I32_in) = I32_numtype
  ;;
  def numtype_in(I64_in) = I64_numtype

;;
def valtype_in : in -> valtype
  ;;
  def valtype_in(I32_in) = I32_valtype
  ;;
  def valtype_in(I64_in) = I64_valtype

;; 1-syntax.watsup:49.1-49.39
syntax fn =
  | F32
  | F64

;;
def numtype_fn : fn -> numtype
  ;;
  def numtype_fn(F32_fn) = F32_numtype
  ;;
  def numtype_fn(F64_fn) = F64_numtype

;;
def valtype_fn : fn -> valtype
  ;;
  def valtype_fn(F32_fn) = F32_valtype
  ;;
  def valtype_fn(F64_fn) = F64_valtype

;; 1-syntax.watsup:56.1-57.11
syntax resulttype = valtype*

;; 1-syntax.watsup:59.1-60.16
syntax limits = `[%..%]`(u32, u32)

;; 1-syntax.watsup:61.1-62.15
syntax globaltype = `MUT%?%`(()?, valtype)

;; 1-syntax.watsup:63.1-64.27
syntax functype = `%->%`(resulttype, resulttype)

;; 1-syntax.watsup:65.1-66.17
syntax tabletype = `%%`(limits, reftype)

;; 1-syntax.watsup:67.1-68.12
syntax memtype = `%I8`(limits)

;; 1-syntax.watsup:69.1-70.10
syntax elemtype = reftype

;; 1-syntax.watsup:71.1-72.5
syntax datatype = OK

;; 1-syntax.watsup:73.1-74.69
syntax externtype =
  | GLOBAL(globaltype)
  | FUNC(functype)
  | TABLE(tabletype)
  | MEMORY(memtype)

;; 1-syntax.watsup:86.1-86.44
syntax sx =
  | U
  | S

;; 1-syntax.watsup:88.1-88.39
syntax unop_IXX =
  | CLZ
  | CTZ
  | POPCNT

;; 1-syntax.watsup:89.1-89.70
syntax unop_FXX =
  | ABS
  | NEG
  | SQRT
  | CEIL
  | FLOOR
  | TRUNC
  | NEAREST

;; 1-syntax.watsup:91.1-93.62
syntax binop_IXX =
  | ADD
  | SUB
  | MUL
  | DIV(sx)
  | REM(sx)
  | AND
  | OR
  | XOR
  | SHL
  | SHR(sx)
  | ROTL
  | ROTR

;; 1-syntax.watsup:94.1-94.66
syntax binop_FXX =
  | ADD
  | SUB
  | MUL
  | DIV
  | MIN
  | MAX
  | COPYSIGN

;; 1-syntax.watsup:96.1-96.26
syntax testop_IXX =
  | EQZ

;; 1-syntax.watsup:97.1-97.22
syntax testop_FXX =
  |

;; 1-syntax.watsup:99.1-100.108
syntax relop_IXX =
  | EQ
  | NE
  | LT(sx)
  | GT(sx)
  | LE(sx)
  | GE(sx)

;; 1-syntax.watsup:101.1-101.49
syntax relop_FXX =
  | EQ
  | NE
  | LT
  | GT
  | LE
  | GE

;; 1-syntax.watsup:103.1-103.50
syntax unop_numtype =
  | _I(unop_IXX)
  | _F(unop_FXX)

;; 1-syntax.watsup:104.1-104.53
syntax binop_numtype =
  | _I(binop_IXX)
  | _F(binop_FXX)

;; 1-syntax.watsup:105.1-105.56
syntax testop_numtype =
  | _I(testop_IXX)
  | _F(testop_FXX)

;; 1-syntax.watsup:106.1-106.53
syntax relop_numtype =
  | _I(relop_IXX)
  | _F(relop_FXX)

;; 1-syntax.watsup:107.1-107.39
syntax cvtop =
  | CONVERT
  | REINTERPRET

;; 1-syntax.watsup:117.1-117.23
syntax c_numtype = nat

;; 1-syntax.watsup:118.1-118.23
syntax c_vectype = nat

;; 1-syntax.watsup:121.1-121.52
syntax blocktype = functype

;; 1-syntax.watsup:156.1-177.80
rec {

;; 1-syntax.watsup:156.1-177.80
syntax instr =
  | UNREACHABLE
  | NOP
  | DROP
  | SELECT(valtype?)
  | BLOCK(blocktype, instr*)
  | LOOP(blocktype, instr*)
  | IF(blocktype, instr*, instr*)
  | BR(labelidx)
  | BR_IF(labelidx)
  | BR_TABLE(labelidx*, labelidx)
  | CALL(funcidx)
  | CALL_INDIRECT(tableidx, functype)
  | RETURN
  | CONST(numtype, c_numtype)
  | UNOP(numtype, unop_numtype)
  | BINOP(numtype, binop_numtype)
  | TESTOP(numtype, testop_numtype)
  | RELOP(numtype, relop_numtype)
  | EXTEND(numtype, n)
  | CVTOP(numtype, cvtop, numtype, sx?)
  | REF.NULL(reftype)
  | REF.FUNC(funcidx)
  | REF.IS_NULL
  | LOCAL.GET(localidx)
  | LOCAL.SET(localidx)
  | LOCAL.TEE(localidx)
  | GLOBAL.GET(globalidx)
  | GLOBAL.SET(globalidx)
  | TABLE.GET(tableidx)
  | TABLE.SET(tableidx)
  | TABLE.SIZE(tableidx)
  | TABLE.GROW(tableidx)
  | TABLE.FILL(tableidx)
  | TABLE.COPY(tableidx, tableidx)
  | TABLE.INIT(tableidx, elemidx)
  | ELEM.DROP(elemidx)
  | MEMORY.SIZE
  | MEMORY.GROW
  | MEMORY.FILL
  | MEMORY.COPY
  | MEMORY.INIT(dataidx)
  | DATA.DROP(dataidx)
  | LOAD(numtype, (n, sx)?, u32, u32)
  | STORE(numtype, n?, u32, u32)
}

;; 1-syntax.watsup:179.1-180.9
syntax expr = instr*

;; 1-syntax.watsup:187.1-187.50
syntax elemmode =
  | TABLE(tableidx, expr)
  | DECLARE

;; 1-syntax.watsup:188.1-188.39
syntax datamode =
  | MEMORY(memidx, expr)

;; 1-syntax.watsup:190.1-191.30
syntax func = `FUNC%%*%`(functype, valtype*, expr)

;; 1-syntax.watsup:192.1-193.25
syntax global = GLOBAL(globaltype, expr)

;; 1-syntax.watsup:194.1-195.18
syntax table = TABLE(tabletype)

;; 1-syntax.watsup:196.1-197.17
syntax mem = MEMORY(memtype)

;; 1-syntax.watsup:198.1-199.31
syntax elem = `ELEM%%*%?`(reftype, expr*, elemmode?)

;; 1-syntax.watsup:200.1-201.26
syntax data = `DATA(*)%*%?`(byte**, datamode?)

;; 1-syntax.watsup:202.1-203.16
syntax start = START(funcidx)

;; 1-syntax.watsup:205.1-206.65
syntax externuse =
  | FUNC(funcidx)
  | GLOBAL(globalidx)
  | TABLE(tableidx)
  | MEMORY(memidx)

;; 1-syntax.watsup:207.1-208.24
syntax export = EXPORT(name, externuse)

;; 1-syntax.watsup:209.1-210.30
syntax import = IMPORT(name, name, externtype)

;; 1-syntax.watsup:212.1-213.70
syntax module = `MODULE%*%*%*%*%*%*%*%*%*`(import*, func*, global*, table*, mem*, elem*, data*, start*, export*)

;; 2-aux.watsup:3.1-3.14
def Ki : nat
  ;; 2-aux.watsup:4.1-4.15
  def Ki = 1024

;; 2-aux.watsup:9.1-9.25
rec {

;; 2-aux.watsup:9.1-9.25
def min : (nat, nat) -> nat
  ;; 2-aux.watsup:10.1-10.19
  def {j : nat} min(0, j) = 0
  ;; 2-aux.watsup:11.1-11.19
  def {i : nat} min(i, 0) = 0
  ;; 2-aux.watsup:12.1-12.38
  def {i : nat, j : nat} min((i + 1), (j + 1)) = $min(i, j)
}

;; 2-aux.watsup:19.1-19.55
def size : valtype -> nat
  ;; 2-aux.watsup:20.1-20.20
  def size(I32_valtype) = 32
  ;; 2-aux.watsup:21.1-21.20
  def size(I64_valtype) = 64
  ;; 2-aux.watsup:22.1-22.20
  def size(F32_valtype) = 32
  ;; 2-aux.watsup:23.1-23.20
  def size(F64_valtype) = 64
  ;; 2-aux.watsup:24.1-24.22
  def size(V128_valtype) = 128

;; 2-aux.watsup:29.1-29.40
def test_sub_ATOM_22 : n -> nat
  ;; 2-aux.watsup:30.1-30.38
  def {n_3_ATOM_y : n} test_sub_ATOM_22(n_3_ATOM_y) = 0

;; 2-aux.watsup:32.1-32.26
def curried_ : (n, n) -> nat
  ;; 2-aux.watsup:33.1-33.39
  def {n_1 : n, n_2 : n} curried_(n_1, n_2) = (n_1 + n_2)

;; 2-aux.watsup:35.1-44.39
syntax testfuse =
  | AB_(nat, nat, nat)
  | CD(nat, nat, nat)
  | EF(nat, nat, nat)
  | GH(nat, nat, nat)
  | IJ(nat, nat, nat)
  | KL(nat, nat, nat)
  | MN(nat, nat, nat)
  | OP(nat, nat, nat)
  | QR(nat, nat, nat)

;; 3-typing.watsup:3.1-6.60
syntax context = {FUNC functype*, GLOBAL globaltype*, TABLE tabletype*, MEM memtype*, ELEM elemtype*, DATA datatype*, LOCAL valtype*, LABEL resulttype*, RETURN resulttype?}

;; 3-typing.watsup:14.1-14.66
relation Limits_ok: `|-%:%`(limits, nat)
  ;; 3-typing.watsup:22.1-24.24
  rule _ {k : nat, n_1 : n, n_2 : n}:
    `|-%:%`(`[%..%]`(n_1, n_2), k)
    -- if ((n_1 <= n_2) /\ (n_2 <= k))

;; 3-typing.watsup:15.1-15.64
relation Functype_ok: `|-%:OK`(functype)
  ;; 3-typing.watsup:26.1-27.13
  rule _ {ft : functype}:
    `|-%:OK`(ft)

;; 3-typing.watsup:16.1-16.66
relation Globaltype_ok: `|-%:OK`(globaltype)
  ;; 3-typing.watsup:29.1-30.13
  rule _ {gt : globaltype}:
    `|-%:OK`(gt)

;; 3-typing.watsup:17.1-17.65
relation Tabletype_ok: `|-%:OK`(tabletype)
  ;; 3-typing.watsup:32.1-34.35
  rule _ {lim : limits, rt : reftype}:
    `|-%:OK`(`%%`(lim, rt))
    -- Limits_ok: `|-%:%`(lim, ((2 ^ 32) - 1))

;; 3-typing.watsup:18.1-18.63
relation Memtype_ok: `|-%:OK`(memtype)
  ;; 3-typing.watsup:36.1-38.33
  rule _ {lim : limits}:
    `|-%:OK`(`%I8`(lim))
    -- Limits_ok: `|-%:%`(lim, (2 ^ 16))

;; 3-typing.watsup:19.1-19.66
relation Externtype_ok: `|-%:OK`(externtype)
  ;; 3-typing.watsup:41.1-43.35
  rule func {functype : functype}:
    `|-%:OK`(FUNC_externtype(functype))
    -- Functype_ok: `|-%:OK`(functype)

  ;; 3-typing.watsup:45.1-47.39
  rule global {globaltype : globaltype}:
    `|-%:OK`(GLOBAL_externtype(globaltype))
    -- Globaltype_ok: `|-%:OK`(globaltype)

  ;; 3-typing.watsup:49.1-51.37
  rule table {tabletype : tabletype}:
    `|-%:OK`(TABLE_externtype(tabletype))
    -- Tabletype_ok: `|-%:OK`(tabletype)

  ;; 3-typing.watsup:53.1-55.33
  rule mem {memtype : memtype}:
    `|-%:OK`(MEMORY_externtype(memtype))
    -- Memtype_ok: `|-%:OK`(memtype)

;; 3-typing.watsup:61.1-61.65
relation Valtype_sub: `|-%<:%`(valtype, valtype)
  ;; 3-typing.watsup:64.1-65.12
  rule refl {t : valtype}:
    `|-%<:%`(t, t)

  ;; 3-typing.watsup:67.1-68.14
  rule bot {t : valtype}:
    `|-%<:%`(BOT_valtype, t)

;; 3-typing.watsup:62.1-62.72
relation Resulttype_sub: `|-%*<:%*`(valtype*, valtype*)
  ;; 3-typing.watsup:70.1-72.35
  rule _ {t_1* : valtype*, t_2* : valtype*}:
    `|-%*<:%*`(t_1*{t_1}, t_2*{t_2})
    -- (Valtype_sub: `|-%<:%`(t_1, t_2))*{t_1 t_2}

;; 3-typing.watsup:75.1-75.75
relation Limits_sub: `|-%<:%`(limits, limits)
  ;; 3-typing.watsup:83.1-86.21
  rule _ {n_11 : n, n_12 : n, n_21 : n, n_22 : n}:
    `|-%<:%`(`[%..%]`(n_11, n_12), `[%..%]`(n_21, n_22))
    -- if (n_11 >= n_21)
    -- if (n_12 <= n_22)

;; 3-typing.watsup:76.1-76.73
relation Functype_sub: `|-%<:%`(functype, functype)
  ;; 3-typing.watsup:88.1-89.14
  rule _ {ft : functype}:
    `|-%<:%`(ft, ft)

;; 3-typing.watsup:77.1-77.75
relation Globaltype_sub: `|-%<:%`(globaltype, globaltype)
  ;; 3-typing.watsup:91.1-92.14
  rule _ {gt : globaltype}:
    `|-%<:%`(gt, gt)

;; 3-typing.watsup:78.1-78.74
relation Tabletype_sub: `|-%<:%`(tabletype, tabletype)
  ;; 3-typing.watsup:94.1-96.35
  rule _ {lim_1 : limits, lim_2 : limits, rt : reftype}:
    `|-%<:%`(`%%`(lim_1, rt), `%%`(lim_2, rt))
    -- Limits_sub: `|-%<:%`(lim_1, lim_2)

;; 3-typing.watsup:79.1-79.72
relation Memtype_sub: `|-%<:%`(memtype, memtype)
  ;; 3-typing.watsup:98.1-100.35
  rule _ {lim_1 : limits, lim_2 : limits}:
    `|-%<:%`(`%I8`(lim_1), `%I8`(lim_2))
    -- Limits_sub: `|-%<:%`(lim_1, lim_2)

;; 3-typing.watsup:80.1-80.75
relation Externtype_sub: `|-%<:%`(externtype, externtype)
  ;; 3-typing.watsup:103.1-105.35
  rule func {ft_1 : functype, ft_2 : functype}:
    `|-%<:%`(FUNC_externtype(ft_1), FUNC_externtype(ft_2))
    -- Functype_sub: `|-%<:%`(ft_1, ft_2)

  ;; 3-typing.watsup:107.1-109.37
  rule global {gt_1 : globaltype, gt_2 : globaltype}:
    `|-%<:%`(GLOBAL_externtype(gt_1), GLOBAL_externtype(gt_2))
    -- Globaltype_sub: `|-%<:%`(gt_1, gt_2)

  ;; 3-typing.watsup:111.1-113.36
  rule table {tt_1 : tabletype, tt_2 : tabletype}:
    `|-%<:%`(TABLE_externtype(tt_1), TABLE_externtype(tt_2))
    -- Tabletype_sub: `|-%<:%`(tt_1, tt_2)

  ;; 3-typing.watsup:115.1-117.34
  rule mem {mt_1 : memtype, mt_2 : memtype}:
    `|-%<:%`(MEMORY_externtype(mt_1), MEMORY_externtype(mt_2))
    -- Memtype_sub: `|-%<:%`(mt_1, mt_2)

;; 3-typing.watsup:172.1-172.76
relation Blocktype_ok: `%|-%:%`(context, blocktype, functype)
  ;; 3-typing.watsup:174.1-176.29
  rule _ {C : context, ft : functype}:
    `%|-%:%`(C, ft, ft)
    -- Functype_ok: `|-%:OK`(ft)

;; 3-typing.watsup:123.1-124.67
rec {

;; 3-typing.watsup:123.1-123.66
relation Instr_ok: `%|-%:%`(context, instr, functype)
  ;; 3-typing.watsup:153.1-154.34
  rule unreachable {C : context, t_1* : valtype*, t_2* : valtype*}:
    `%|-%:%`(C, UNREACHABLE_instr, `%->%`(t_1*{t_1}, t_2*{t_2}))

  ;; 3-typing.watsup:156.1-157.32
  rule nop {C : context}:
    `%|-%:%`(C, NOP_instr, `%->%`([], []))

  ;; 3-typing.watsup:159.1-160.27
  rule drop {C : context, t : valtype}:
    `%|-%:%`(C, DROP_instr, `%->%`([t], []))

  ;; 3-typing.watsup:163.1-164.31
  rule select-expl {C : context, t : valtype}:
    `%|-%:%`(C, SELECT_instr(?(t)), `%->%`([t t I32_valtype], [t]))

  ;; 3-typing.watsup:166.1-169.37
  rule select-impl {C : context, numtype : numtype, t : valtype, t' : valtype, vectype : vectype}:
    `%|-%:%`(C, SELECT_instr(?()), `%->%`([t t I32_valtype], [t]))
    -- Valtype_sub: `|-%<:%`(t, t')
    -- if ((t' = $valtype_numtype(numtype)) \/ (t' = $valtype_vectype(vectype)))

  ;; 3-typing.watsup:178.1-181.57
  rule block {C : context, bt : blocktype, instr* : instr*, t_1* : valtype*, t_2* : valtype*}:
    `%|-%:%`(C, BLOCK_instr(bt, instr*{instr}), `%->%`(t_1*{t_1}, t_2*{t_2}))
    -- Blocktype_ok: `%|-%:%`(C, bt, `%->%`(t_1*{t_1}, t_2*{t_2}))
    -- InstrSeq_ok: `%|-%*:%`(C ++ {FUNC [], GLOBAL [], TABLE [], MEM [], ELEM [], DATA [], LOCAL [], LABEL [t_2]*{t_2}, RETURN ?()}, instr*{instr}, `%->%`(t_1*{t_1}, t_2*{t_2}))

  ;; 3-typing.watsup:183.1-186.57
  rule loop {C : context, bt : blocktype, instr* : instr*, t_1* : valtype*, t_2* : valtype*}:
    `%|-%:%`(C, LOOP_instr(bt, instr*{instr}), `%->%`(t_1*{t_1}, t_2*{t_2}))
    -- Blocktype_ok: `%|-%:%`(C, bt, `%->%`(t_1*{t_1}, t_2*{t_2}))
    -- InstrSeq_ok: `%|-%*:%`(C ++ {FUNC [], GLOBAL [], TABLE [], MEM [], ELEM [], DATA [], LOCAL [], LABEL [t_1]*{t_1}, RETURN ?()}, instr*{instr}, `%->%`(t_1*{t_1}, t_2*{t_2}))

  ;; 3-typing.watsup:188.1-192.59
  rule if {C : context, bt : blocktype, instr_1* : instr*, instr_2* : instr*, t_1* : valtype*, t_2* : valtype*}:
    `%|-%:%`(C, IF_instr(bt, instr_1*{instr_1}, instr_2*{instr_2}), `%->%`(t_1*{t_1}, t_2*{t_2}))
    -- Blocktype_ok: `%|-%:%`(C, bt, `%->%`(t_1*{t_1}, t_2*{t_2}))
    -- InstrSeq_ok: `%|-%*:%`(C ++ {FUNC [], GLOBAL [], TABLE [], MEM [], ELEM [], DATA [], LOCAL [], LABEL [t_2]*{t_2}, RETURN ?()}, instr_1*{instr_1}, `%->%`(t_1*{t_1}, t_2*{t_2}))
    -- InstrSeq_ok: `%|-%*:%`(C ++ {FUNC [], GLOBAL [], TABLE [], MEM [], ELEM [], DATA [], LOCAL [], LABEL [t_2]*{t_2}, RETURN ?()}, instr_2*{instr_2}, `%->%`(t_1*{t_1}, t_2*{t_2}))

  ;; 3-typing.watsup:195.1-197.24
  rule br {C : context, l : labelidx, t* : valtype*, t_1* : valtype*, t_2* : valtype*}:
    `%|-%:%`(C, BR_instr(l), `%->%`(t_1*{t_1} :: t*{t}, t_2*{t_2}))
    -- if (C.LABEL_context[l] = t*{t})

  ;; 3-typing.watsup:199.1-201.24
  rule br_if {C : context, l : labelidx, t* : valtype*}:
    `%|-%:%`(C, BR_IF_instr(l), `%->%`(t*{t} :: [I32_valtype], t*{t}))
    -- if (C.LABEL_context[l] = t*{t})

  ;; 3-typing.watsup:203.1-206.42
  rule br_table {C : context, l* : labelidx*, l' : labelidx, t* : valtype*, t_1* : valtype*, t_2* : valtype*}:
    `%|-%:%`(C, BR_TABLE_instr(l*{l}, l'), `%->%`(t_1*{t_1} :: t*{t}, t_2*{t_2}))
    -- (Resulttype_sub: `|-%*<:%*`(t*{t}, C.LABEL_context[l]))*{l}
    -- Resulttype_sub: `|-%*<:%*`(t*{t}, C.LABEL_context[l'])

  ;; 3-typing.watsup:208.1-210.24
  rule return {C : context, t* : valtype*, t_1* : valtype*, t_2* : valtype*}:
    `%|-%:%`(C, RETURN_instr, `%->%`(t_1*{t_1} :: t*{t}, t_2*{t_2}))
    -- if (C.RETURN_context = ?(t*{t}))

  ;; 3-typing.watsup:212.1-214.33
  rule call {C : context, t_1* : valtype*, t_2* : valtype*, x : idx}:
    `%|-%:%`(C, CALL_instr(x), `%->%`(t_1*{t_1}, t_2*{t_2}))
    -- if (C.FUNC_context[x] = `%->%`(t_1*{t_1}, t_2*{t_2}))

  ;; 3-typing.watsup:216.1-219.26
  rule call_indirect {C : context, ft : functype, lim : limits, t_1* : valtype*, t_2* : valtype*, x : idx}:
    `%|-%:%`(C, CALL_INDIRECT_instr(x, ft), `%->%`(t_1*{t_1} :: [I32_valtype], t_2*{t_2}))
    -- if (C.TABLE_context[x] = `%%`(lim, FUNCREF_reftype))
    -- if (ft = `%->%`(t_1*{t_1}, t_2*{t_2}))

  ;; 3-typing.watsup:222.1-223.37
  rule const {C : context, c_nt : c_numtype, nt : numtype}:
    `%|-%:%`(C, CONST_instr(nt, c_nt), `%->%`([], [$valtype_numtype(nt)]))

  ;; 3-typing.watsup:225.1-226.31
  rule unop {C : context, nt : numtype, unop : unop_numtype}:
    `%|-%:%`(C, UNOP_instr(nt, unop), `%->%`([$valtype_numtype(nt)], [$valtype_numtype(nt)]))

  ;; 3-typing.watsup:228.1-229.36
  rule binop {C : context, binop : binop_numtype, nt : numtype}:
    `%|-%:%`(C, BINOP_instr(nt, binop), `%->%`([$valtype_numtype(nt) $valtype_numtype(nt)], [$valtype_numtype(nt)]))

  ;; 3-typing.watsup:231.1-232.36
  rule testop {C : context, nt : numtype, testop : testop_numtype}:
    `%|-%:%`(C, TESTOP_instr(nt, testop), `%->%`([$valtype_numtype(nt)], [I32_valtype]))

  ;; 3-typing.watsup:234.1-235.37
  rule relop {C : context, nt : numtype, relop : relop_numtype}:
    `%|-%:%`(C, RELOP_instr(nt, relop), `%->%`([$valtype_numtype(nt) $valtype_numtype(nt)], [I32_valtype]))

  ;; 3-typing.watsup:238.1-240.23
  rule extend {C : context, n : n, nt : numtype}:
    `%|-%:%`(C, EXTEND_instr(nt, n), `%->%`([$valtype_numtype(nt)], [$valtype_numtype(nt)]))
    -- if (n <= $size($valtype_numtype(nt)))

  ;; 3-typing.watsup:242.1-245.34
  rule reinterpret {C : context, nt_1 : numtype, nt_2 : numtype}:
    `%|-%:%`(C, CVTOP_instr(nt_1, REINTERPRET_cvtop, nt_2, ?()), `%->%`([$valtype_numtype(nt_2)], [$valtype_numtype(nt_1)]))
    -- if (nt_1 =/= nt_2)
    -- if ($size($valtype_numtype(nt_1)) = $size($valtype_numtype(nt_2)))

  ;; 3-typing.watsup:247.1-250.52
  rule convert-i {C : context, in_1 : in, in_2 : in, sx? : sx?}:
    `%|-%:%`(C, CVTOP_instr($numtype_in(in_1), CONVERT_cvtop, $numtype_in(in_2), sx?{sx}), `%->%`([$valtype_in(in_2)], [$valtype_in(in_1)]))
    -- if (in_1 =/= in_2)
    -- if ((sx?{sx} = ?()) <=> ($size($valtype_in(in_1)) > $size($valtype_in(in_2))))

  ;; 3-typing.watsup:252.1-254.22
  rule convert-f {C : context, fn_1 : fn, fn_2 : fn}:
    `%|-%:%`(C, CVTOP_instr($numtype_fn(fn_1), CONVERT_cvtop, $numtype_fn(fn_2), ?()), `%->%`([$valtype_fn(fn_2)], [$valtype_fn(fn_1)]))
    -- if (fn_1 =/= fn_2)

  ;; 3-typing.watsup:257.1-258.35
  rule ref.null {C : context, rt : reftype}:
    `%|-%:%`(C, REF.NULL_instr(rt), `%->%`([], [$valtype_reftype(rt)]))

  ;; 3-typing.watsup:260.1-262.23
  rule ref.func {C : context, ft : functype, x : idx}:
    `%|-%:%`(C, REF.FUNC_instr(x), `%->%`([], [FUNCREF_valtype]))
    -- if (C.FUNC_context[x] = ft)

  ;; 3-typing.watsup:264.1-265.31
  rule ref.is_null {C : context, rt : reftype}:
    `%|-%:%`(C, REF.IS_NULL_instr, `%->%`([$valtype_reftype(rt)], [I32_valtype]))

  ;; 3-typing.watsup:268.1-270.23
  rule local.get {C : context, t : valtype, x : idx}:
    `%|-%:%`(C, LOCAL.GET_instr(x), `%->%`([], [t]))
    -- if (C.LOCAL_context[x] = t)

  ;; 3-typing.watsup:272.1-274.23
  rule local.set {C : context, t : valtype, x : idx}:
    `%|-%:%`(C, LOCAL.SET_instr(x), `%->%`([t], []))
    -- if (C.LOCAL_context[x] = t)

  ;; 3-typing.watsup:276.1-278.23
  rule local.tee {C : context, t : valtype, x : idx}:
    `%|-%:%`(C, LOCAL.TEE_instr(x), `%->%`([t], [t]))
    -- if (C.LOCAL_context[x] = t)

  ;; 3-typing.watsup:281.1-283.29
  rule global.get {C : context, t : valtype, x : idx}:
    `%|-%:%`(C, GLOBAL.GET_instr(x), `%->%`([], [t]))
    -- if (C.GLOBAL_context[x] = `MUT%?%`(()?{}, t))

  ;; 3-typing.watsup:285.1-287.28
  rule global.set {C : context, t : valtype, x : idx}:
    `%|-%:%`(C, GLOBAL.SET_instr(x), `%->%`([t], []))
    -- if (C.GLOBAL_context[x] = `MUT%?%`(?(()), t))

  ;; 3-typing.watsup:290.1-292.28
  rule table.get {C : context, lim : limits, rt : reftype, x : idx}:
    `%|-%:%`(C, TABLE.GET_instr(x), `%->%`([I32_valtype], [$valtype_reftype(rt)]))
    -- if (C.TABLE_context[x] = `%%`(lim, rt))

  ;; 3-typing.watsup:294.1-296.28
  rule table.set {C : context, lim : limits, rt : reftype, x : idx}:
    `%|-%:%`(C, TABLE.SET_instr(x), `%->%`([I32_valtype $valtype_reftype(rt)], []))
    -- if (C.TABLE_context[x] = `%%`(lim, rt))

  ;; 3-typing.watsup:298.1-300.24
  rule table.size {C : context, tt : tabletype, x : idx}:
    `%|-%:%`(C, TABLE.SIZE_instr(x), `%->%`([], [I32_valtype]))
    -- if (C.TABLE_context[x] = tt)

  ;; 3-typing.watsup:302.1-304.28
  rule table.grow {C : context, lim : limits, rt : reftype, x : idx}:
    `%|-%:%`(C, TABLE.GROW_instr(x), `%->%`([$valtype_reftype(rt) I32_valtype], [I32_valtype]))
    -- if (C.TABLE_context[x] = `%%`(lim, rt))

  ;; 3-typing.watsup:306.1-308.28
  rule table.fill {C : context, lim : limits, rt : reftype, x : idx}:
    `%|-%:%`(C, TABLE.FILL_instr(x), `%->%`([I32_valtype $valtype_reftype(rt) I32_valtype], []))
    -- if (C.TABLE_context[x] = `%%`(lim, rt))

  ;; 3-typing.watsup:310.1-313.32
  rule table.copy {C : context, lim_1 : limits, lim_2 : limits, rt : reftype, x_1 : idx, x_2 : idx}:
    `%|-%:%`(C, TABLE.COPY_instr(x_1, x_2), `%->%`([I32_valtype I32_valtype I32_valtype], []))
    -- if (C.TABLE_context[x_1] = `%%`(lim_1, rt))
    -- if (C.TABLE_context[x_2] = `%%`(lim_2, rt))

  ;; 3-typing.watsup:315.1-318.25
  rule table.init {C : context, lim : limits, rt : reftype, x_1 : idx, x_2 : idx}:
    `%|-%:%`(C, TABLE.INIT_instr(x_1, x_2), `%->%`([I32_valtype I32_valtype I32_valtype], []))
    -- if (C.TABLE_context[x_1] = `%%`(lim, rt))
    -- if (C.ELEM_context[x_2] = rt)

  ;; 3-typing.watsup:320.1-322.23
  rule elem.drop {C : context, rt : reftype, x : idx}:
    `%|-%:%`(C, ELEM.DROP_instr(x), `%->%`([], []))
    -- if (C.ELEM_context[x] = rt)

  ;; 3-typing.watsup:325.1-327.22
  rule memory.size {C : context, mt : memtype}:
    `%|-%:%`(C, MEMORY.SIZE_instr, `%->%`([], [I32_valtype]))
    -- if (C.MEM_context[0] = mt)

  ;; 3-typing.watsup:329.1-331.22
  rule memory.grow {C : context, mt : memtype}:
    `%|-%:%`(C, MEMORY.GROW_instr, `%->%`([I32_valtype], [I32_valtype]))
    -- if (C.MEM_context[0] = mt)

  ;; 3-typing.watsup:333.1-335.22
  rule memory.fill {C : context, mt : memtype}:
    `%|-%:%`(C, MEMORY.FILL_instr, `%->%`([I32_valtype I32_valtype I32_valtype], [I32_valtype]))
    -- if (C.MEM_context[0] = mt)

  ;; 3-typing.watsup:337.1-339.22
  rule memory.copy {C : context, mt : memtype}:
    `%|-%:%`(C, MEMORY.COPY_instr, `%->%`([I32_valtype I32_valtype I32_valtype], [I32_valtype]))
    -- if (C.MEM_context[0] = mt)

  ;; 3-typing.watsup:341.1-344.23
  rule memory.init {C : context, mt : memtype, x : idx}:
    `%|-%:%`(C, MEMORY.INIT_instr(x), `%->%`([I32_valtype I32_valtype I32_valtype], [I32_valtype]))
    -- if (C.MEM_context[0] = mt)
    -- if (C.DATA_context[x] = OK)

  ;; 3-typing.watsup:346.1-348.23
  rule data.drop {C : context, x : idx}:
    `%|-%:%`(C, DATA.DROP_instr(x), `%->%`([], []))
    -- if (C.DATA_context[x] = OK)

  ;; 3-typing.watsup:350.1-355.32
  rule load {C : context, in : in, mt : memtype, n? : n?, n_A : n, n_O : n, nt : numtype, sx? : sx?}:
    `%|-%:%`(C, LOAD_instr(nt, (n, sx)?{n sx}, n_A, n_O), `%->%`([I32_valtype], [$valtype_numtype(nt)]))
    -- if (C.MEM_context[0] = mt)
    -- if ((2 ^ n_A) <= ($size($valtype_numtype(nt)) / 8))
    -- (if (((2 ^ n_A) <= (n / 8)) /\ ((n / 8) < ($size($valtype_numtype(nt)) / 8))))?{n}
    -- if ((n?{n} = ?()) \/ (nt = $numtype_in(in)))

  ;; 3-typing.watsup:357.1-362.32
  rule store {C : context, in : in, mt : memtype, n? : n?, n_A : n, n_O : n, nt : numtype}:
    `%|-%:%`(C, STORE_instr(nt, n?{n}, n_A, n_O), `%->%`([I32_valtype $valtype_numtype(nt)], []))
    -- if (C.MEM_context[0] = mt)
    -- if ((2 ^ n_A) <= ($size($valtype_numtype(nt)) / 8))
    -- (if (((2 ^ n_A) <= (n / 8)) /\ ((n / 8) < ($size($valtype_numtype(nt)) / 8))))?{n}
    -- if ((n?{n} = ?()) \/ (nt = $numtype_in(in)))

;; 3-typing.watsup:124.1-124.67
relation InstrSeq_ok: `%|-%*:%`(context, instr*, functype)
  ;; 3-typing.watsup:133.1-134.36
  rule empty {C : context}:
    `%|-%*:%`(C, [], `%->%`([], []))

  ;; 3-typing.watsup:136.1-139.46
  rule seq {C : context, instr_1 : instr, instr_2 : instr, t_1* : valtype*, t_2* : valtype*, t_3* : valtype*}:
    `%|-%*:%`(C, [instr_1] :: instr_2*{}, `%->%`(t_1*{t_1}, t_3*{t_3}))
    -- Instr_ok: `%|-%:%`(C, instr_1, `%->%`(t_1*{t_1}, t_2*{t_2}))
    -- InstrSeq_ok: `%|-%*:%`(C, [instr_2], `%->%`(t_2*{t_2}, t_3*{t_3}))

  ;; 3-typing.watsup:141.1-146.38
  rule weak {C : context, instr* : instr*, t'_1 : valtype, t'_2* : valtype*, t_1* : valtype*, t_2* : valtype*}:
    `%|-%*:%`(C, instr*{instr}, `%->%`([t'_1], t'_2*{t'_2}))
    -- InstrSeq_ok: `%|-%*:%`(C, instr*{instr}, `%->%`(t_1*{t_1}, t_2*{t_2}))
    -- Resulttype_sub: `|-%*<:%*`(t'_1*{}, t_1*{t_1})
    -- Resulttype_sub: `|-%*<:%*`(t_2*{t_2}, t'_2*{t'_2})

  ;; 3-typing.watsup:148.1-150.45
  rule frame {C : context, instr* : instr*, t* : valtype*, t_1* : valtype*, t_2* : valtype*}:
    `%|-%*:%`(C, instr*{instr}, `%->%`(t*{t} :: t_1*{t_1}, t*{t} :: t_2*{t_2}))
    -- InstrSeq_ok: `%|-%*:%`(C, instr*{instr}, `%->%`(t_1*{t_1}, t_2*{t_2}))
}

;; 3-typing.watsup:125.1-125.71
relation Expr_ok: `%|-%:%`(context, expr, resulttype)
  ;; 3-typing.watsup:128.1-130.46
  rule _ {C : context, instr* : instr*, t* : valtype*}:
    `%|-%:%`(C, instr*{instr}, t*{t})
    -- InstrSeq_ok: `%|-%*:%`(C, instr*{instr}, `%->%`([], t*{t}))

;; 3-typing.watsup:367.1-367.78
relation Instr_const: `%|-%CONST`(context, instr)
  ;; 3-typing.watsup:371.1-372.26
  rule const {C : context, c : c_numtype, nt : numtype}:
    `%|-%CONST`(C, CONST_instr(nt, c))

  ;; 3-typing.watsup:374.1-375.27
  rule ref.null {C : context, rt : reftype}:
    `%|-%CONST`(C, REF.NULL_instr(rt))

  ;; 3-typing.watsup:377.1-378.26
  rule ref.func {C : context, x : idx}:
    `%|-%CONST`(C, REF.FUNC_instr(x))

  ;; 3-typing.watsup:380.1-382.32
  rule global.get {C : context, t : valtype, x : idx}:
    `%|-%CONST`(C, GLOBAL.GET_instr(x))
    -- if (C.GLOBAL_context[x] = `MUT%?%`(?(), t))

;; 3-typing.watsup:368.1-368.77
relation Expr_const: `%|-%CONST`(context, expr)
  ;; 3-typing.watsup:385.1-386.38
  rule _ {C : context, instr* : instr*}:
    `%|-%CONST`(C, instr*{instr})
    -- (Instr_const: `%|-%CONST`(C, instr))*{instr}

;; 3-typing.watsup:369.1-369.78
relation Expr_ok_const: `%|-%:%CONST`(context, expr, valtype)
  ;; 3-typing.watsup:389.1-392.33
  rule _ {C : context, expr : expr, t : valtype}:
    `%|-%:%CONST`(C, expr, t)
    -- Expr_ok: `%|-%:%`(C, expr, [t])
    -- Expr_const: `%|-%CONST`(C, expr)

;; 3-typing.watsup:397.1-397.73
relation Func_ok: `%|-%:%`(context, func, functype)
  ;; 3-typing.watsup:408.1-412.75
  rule _ {C : context, expr : expr, ft : functype, t* : valtype*, t_1* : valtype*, t_2* : valtype*}:
    `%|-%:%`(C, `FUNC%%*%`(ft, t*{t}, expr), ft)
    -- if (ft = `%->%`(t_1*{t_1}, t_2*{t_2}))
    -- Functype_ok: `|-%:OK`(ft)
    -- Expr_ok: `%|-%:%`(C ++ {FUNC [], GLOBAL [], TABLE [], MEM [], ELEM [], DATA [], LOCAL t_1*{t_1} :: t*{t}, LABEL [], RETURN ?()} ++ {FUNC [], GLOBAL [], TABLE [], MEM [], ELEM [], DATA [], LOCAL [], LABEL [t_2*{t_2}], RETURN ?()} ++ {FUNC [], GLOBAL [], TABLE [], MEM [], ELEM [], DATA [], LOCAL [], LABEL [], RETURN ?(t_2*{t_2})}, expr, t_2*{t_2})

;; 3-typing.watsup:398.1-398.75
relation Global_ok: `%|-%:%`(context, global, globaltype)
  ;; 3-typing.watsup:414.1-418.40
  rule _ {C : context, expr : expr, gt : globaltype, t : valtype}:
    `%|-%:%`(C, GLOBAL(gt, expr), gt)
    -- Globaltype_ok: `|-%:OK`(gt)
    -- if (gt = `MUT%?%`(()?{}, t))
    -- Expr_ok_const: `%|-%:%CONST`(C, expr, t)

;; 3-typing.watsup:399.1-399.74
relation Table_ok: `%|-%:%`(context, table, tabletype)
  ;; 3-typing.watsup:420.1-422.30
  rule _ {C : context, tt : tabletype}:
    `%|-%:%`(C, TABLE(tt), tt)
    -- Tabletype_ok: `|-%:OK`(tt)

;; 3-typing.watsup:400.1-400.72
relation Mem_ok: `%|-%:%`(context, mem, memtype)
  ;; 3-typing.watsup:424.1-426.28
  rule _ {C : context, mt : memtype}:
    `%|-%:%`(C, MEMORY(mt), mt)
    -- Memtype_ok: `|-%:OK`(mt)

;; 3-typing.watsup:403.1-403.77
relation Elemmode_ok: `%|-%:%`(context, elemmode, reftype)
  ;; 3-typing.watsup:437.1-440.45
  rule active {C : context, expr : expr, lim : limits, rt : reftype, x : idx}:
    `%|-%:%`(C, TABLE_elemmode(x, expr), rt)
    -- if (C.TABLE_context[x] = `%%`(lim, rt))
    -- (Expr_ok_const: `%|-%:%CONST`(C, expr, I32_valtype))*{}

  ;; 3-typing.watsup:442.1-443.20
  rule declare {C : context, rt : reftype}:
    `%|-%:%`(C, DECLARE_elemmode, rt)

;; 3-typing.watsup:401.1-401.73
relation Elem_ok: `%|-%:%`(context, elem, reftype)
  ;; 3-typing.watsup:428.1-431.40
  rule _ {C : context, elemmode? : elemmode?, expr* : expr*, rt : reftype}:
    `%|-%:%`(C, `ELEM%%*%?`(rt, expr*{expr}, elemmode?{elemmode}), rt)
    -- (Expr_ok: `%|-%:%`(C, expr, [$valtype_reftype(rt)]))*{expr}
    -- (Elemmode_ok: `%|-%:%`(C, elemmode, rt))?{elemmode}

;; 3-typing.watsup:404.1-404.77
relation Datamode_ok: `%|-%:OK`(context, datamode)
  ;; 3-typing.watsup:445.1-448.45
  rule _ {C : context, expr : expr, mt : memtype}:
    `%|-%:OK`(C, MEMORY_datamode(0, expr))
    -- if (C.MEM_context[0] = mt)
    -- (Expr_ok_const: `%|-%:%CONST`(C, expr, I32_valtype))*{}

;; 3-typing.watsup:402.1-402.73
relation Data_ok: `%|-%:OK`(context, data)
  ;; 3-typing.watsup:433.1-435.40
  rule _ {C : context, b** : byte**, datamode? : datamode?}:
    `%|-%:OK`(C, `DATA(*)%*%?`(b*{b}*{b}, datamode?{datamode}))
    -- (Datamode_ok: `%|-%:OK`(C, datamode))?{datamode}

;; 3-typing.watsup:405.1-405.74
relation Start_ok: `%|-%:OK`(context, start)
  ;; 3-typing.watsup:450.1-452.39
  rule _ {C : context, x : idx}:
    `%|-%:OK`(C, START(x))
    -- if (C.FUNC_context[x] = `%->%`([], []))

;; 3-typing.watsup:455.1-455.80
relation Import_ok: `%|-%:%`(context, import, externtype)
  ;; 3-typing.watsup:459.1-461.31
  rule _ {C : context, name_1 : name, name_2 : name, xt : externtype}:
    `%|-%:%`(C, IMPORT(name_1, name_2, xt), xt)
    -- Externtype_ok: `|-%:OK`(xt)

;; 3-typing.watsup:457.1-457.83
relation Externuse_ok: `%|-%:%`(context, externuse, externtype)
  ;; 3-typing.watsup:467.1-469.23
  rule func {C : context, ft : functype, x : idx}:
    `%|-%:%`(C, FUNC_externuse(x), FUNC_externtype(ft))
    -- if (C.FUNC_context[x] = ft)

  ;; 3-typing.watsup:471.1-473.25
  rule global {C : context, gt : globaltype, x : idx}:
    `%|-%:%`(C, GLOBAL_externuse(x), GLOBAL_externtype(gt))
    -- if (C.GLOBAL_context[x] = gt)

  ;; 3-typing.watsup:475.1-477.24
  rule table {C : context, tt : tabletype, x : idx}:
    `%|-%:%`(C, TABLE_externuse(x), TABLE_externtype(tt))
    -- if (C.TABLE_context[x] = tt)

  ;; 3-typing.watsup:479.1-481.22
  rule mem {C : context, mt : memtype, x : idx}:
    `%|-%:%`(C, MEMORY_externuse(x), MEMORY_externtype(mt))
    -- if (C.MEM_context[x] = mt)

;; 3-typing.watsup:456.1-456.80
relation Export_ok: `%|-%:%`(context, export, externtype)
  ;; 3-typing.watsup:463.1-465.39
  rule _ {C : context, externuse : externuse, name : name, xt : externtype}:
    `%|-%:%`(C, EXPORT(name, externuse), xt)
    -- Externuse_ok: `%|-%:%`(C, externuse, xt)

;; 3-typing.watsup:484.1-484.62
relation Module_ok: `|-%:OK`(module)
  ;; 3-typing.watsup:486.1-501.22
  rule _ {C : context, data^n : data^n, elem* : elem*, export* : export*, ft* : functype*, func* : func*, global* : global*, gt* : globaltype*, import* : import*, mem* : mem*, mt* : memtype*, n : n, rt* : reftype*, start* : start*, table* : table*, tt* : tabletype*}:
    `|-%:OK`(`MODULE%*%*%*%*%*%*%*%*%*`(import*{import}, func*{func}, global*{global}, table*{table}, mem*{mem}, elem*{elem}, data^n{data}, start*{start}, export*{export}))
    -- if (C = {FUNC ft*{ft}, GLOBAL gt*{gt}, TABLE tt*{tt}, MEM mt*{mt}, ELEM rt*{rt}, DATA OK^n{}, LOCAL [], LABEL [], RETURN ?()})
    -- (Func_ok: `%|-%:%`(C, func, ft))*{ft func}
    -- (Global_ok: `%|-%:%`(C, global, gt))*{global gt}
    -- (Table_ok: `%|-%:%`(C, table, tt))*{table tt}
    -- (Mem_ok: `%|-%:%`(C, mem, mt))*{mem mt}
    -- (Elem_ok: `%|-%:%`(C, elem, rt))*{elem rt}
    -- (Data_ok: `%|-%:OK`(C, data))^n{data}
    -- (Start_ok: `%|-%:OK`(C, start))*{start}
    -- if (|mem*{mem}| <= 1)
    -- if (|start*{start}| <= 1)

;; 4-runtime.watsup:3.1-3.39
syntax addr = nat

;; 4-runtime.watsup:4.1-4.53
syntax funcaddr = addr

;; 4-runtime.watsup:5.1-5.53
syntax globaladdr = addr

;; 4-runtime.watsup:6.1-6.51
syntax tableaddr = addr

;; 4-runtime.watsup:7.1-7.50
syntax memaddr = addr

;; 4-runtime.watsup:8.1-8.49
syntax elemaddr = addr

;; 4-runtime.watsup:9.1-9.49
syntax dataaddr = addr

;; 4-runtime.watsup:10.1-10.51
syntax labeladdr = addr

;; 4-runtime.watsup:11.1-11.49
syntax hostaddr = addr

;; 4-runtime.watsup:24.1-25.24
syntax num =
  | CONST(numtype, c_numtype)

;; 4-runtime.watsup:26.1-27.67
syntax ref =
  | REF.NULL(reftype)
  | REF.FUNC_ADDR(funcaddr)
  | REF.HOST_ADDR(hostaddr)

;; 4-runtime.watsup:28.1-29.10
syntax val =
  | CONST(numtype, c_numtype)
  | REF.NULL(reftype)
  | REF.FUNC_ADDR(funcaddr)
  | REF.HOST_ADDR(hostaddr)

;; 4-runtime.watsup:31.1-32.18
syntax result =
  | _VALS(val*)
  | TRAP

;; 4-runtime.watsup:38.1-39.66
syntax externval =
  | FUNC(funcaddr)
  | GLOBAL(globaladdr)
  | TABLE(tableaddr)
  | MEM(memaddr)

;; 4-runtime.watsup:44.1-44.44
def default_ : valtype -> val
  ;; 4-runtime.watsup:45.1-45.35
  def default_(I32_valtype) = CONST_val(I32_numtype, 0)
  ;; 4-runtime.watsup:46.1-46.35
  def default_(I64_valtype) = CONST_val(I64_numtype, 0)
  ;; 4-runtime.watsup:47.1-47.35
  def default_(F32_valtype) = CONST_val(F32_numtype, 0)
  ;; 4-runtime.watsup:48.1-48.35
  def default_(F64_valtype) = CONST_val(F64_numtype, 0)
  ;; 4-runtime.watsup:49.1-49.34
  def {rt : reftype} default_($valtype_reftype(rt)) = REF.NULL_val(rt)

;; 4-runtime.watsup:60.1-60.71
syntax exportinst = EXPORT(name, externval)

;; 4-runtime.watsup:70.1-77.25
syntax moduleinst = {FUNC funcaddr*, GLOBAL globaladdr*, TABLE tableaddr*, MEM memaddr*, ELEM elemaddr*, DATA dataaddr*, EXPORT exportinst*}

;; 4-runtime.watsup:54.1-54.66
syntax funcinst = `%;%`(moduleinst, func)

;; 4-runtime.watsup:55.1-55.53
syntax globalinst = val

;; 4-runtime.watsup:56.1-56.52
syntax tableinst = ref*

;; 4-runtime.watsup:57.1-57.52
syntax meminst = byte*

;; 4-runtime.watsup:58.1-58.53
syntax eleminst = ref*

;; 4-runtime.watsup:59.1-59.51
syntax datainst = byte*

;; 4-runtime.watsup:62.1-68.21
syntax store = {FUNC funcinst*, GLOBAL globalinst*, TABLE tableinst*, MEM meminst*, ELEM eleminst*, DATA datainst*}

;; 4-runtime.watsup:79.1-81.24
syntax frame = {LOCAL val*, MODULE moduleinst}

;; 4-runtime.watsup:82.1-82.47
syntax state = `%;%`(store, frame)

;; 4-runtime.watsup:145.1-152.5
rec {

;; 4-runtime.watsup:145.1-152.5
syntax admininstr =
  | UNREACHABLE
  | NOP
  | DROP
  | SELECT(valtype?)
  | BLOCK(blocktype, instr*)
  | LOOP(blocktype, instr*)
  | IF(blocktype, instr*, instr*)
  | BR(labelidx)
  | BR_IF(labelidx)
  | BR_TABLE(labelidx*, labelidx)
  | CALL(funcidx)
  | CALL_INDIRECT(tableidx, functype)
  | RETURN
  | CONST(numtype, c_numtype)
  | UNOP(numtype, unop_numtype)
  | BINOP(numtype, binop_numtype)
  | TESTOP(numtype, testop_numtype)
  | RELOP(numtype, relop_numtype)
  | EXTEND(numtype, n)
  | CVTOP(numtype, cvtop, numtype, sx?)
  | REF.NULL(reftype)
  | REF.FUNC(funcidx)
  | REF.IS_NULL
  | LOCAL.GET(localidx)
  | LOCAL.SET(localidx)
  | LOCAL.TEE(localidx)
  | GLOBAL.GET(globalidx)
  | GLOBAL.SET(globalidx)
  | TABLE.GET(tableidx)
  | TABLE.SET(tableidx)
  | TABLE.SIZE(tableidx)
  | TABLE.GROW(tableidx)
  | TABLE.FILL(tableidx)
  | TABLE.COPY(tableidx, tableidx)
  | TABLE.INIT(tableidx, elemidx)
  | ELEM.DROP(elemidx)
  | MEMORY.SIZE
  | MEMORY.GROW
  | MEMORY.FILL
  | MEMORY.COPY
  | MEMORY.INIT(dataidx)
  | DATA.DROP(dataidx)
  | LOAD(numtype, (n, sx)?, u32, u32)
  | STORE(numtype, n?, u32, u32)
  | REF.FUNC_ADDR(funcaddr)
  | REF.HOST_ADDR(hostaddr)
  | CALL_ADDR(funcaddr)
  | LABEL_(n, instr*, admininstr*)
  | FRAME_(n, frame, admininstr*)
  | TRAP
}

;;
def admininstr_globalinst : globalinst -> admininstr
  ;;
  def {x : (numtype, c_numtype)} admininstr_globalinst(CONST_val(x)) = CONST_admininstr(x)
  ;;
  def {x : reftype} admininstr_globalinst(REF.NULL_val(x)) = REF.NULL_admininstr(x)
  ;;
  def {x : funcaddr} admininstr_globalinst(REF.FUNC_ADDR_val(x)) = REF.FUNC_ADDR_admininstr(x)
  ;;
  def {x : hostaddr} admininstr_globalinst(REF.HOST_ADDR_val(x)) = REF.HOST_ADDR_admininstr(x)

;;
def admininstr_instr : instr -> admininstr
  ;;
  def admininstr_instr(UNREACHABLE_instr) = UNREACHABLE_admininstr
  ;;
  def admininstr_instr(NOP_instr) = NOP_admininstr
  ;;
  def admininstr_instr(DROP_instr) = DROP_admininstr
  ;;
  def {x : valtype?} admininstr_instr(SELECT_instr(x)) = SELECT_admininstr(x)
  ;;
  def {x : (blocktype, instr*)} admininstr_instr(BLOCK_instr(x)) = BLOCK_admininstr(x)
  ;;
  def {x : (blocktype, instr*)} admininstr_instr(LOOP_instr(x)) = LOOP_admininstr(x)
  ;;
  def {x : (blocktype, instr*, instr*)} admininstr_instr(IF_instr(x)) = IF_admininstr(x)
  ;;
  def {x : labelidx} admininstr_instr(BR_instr(x)) = BR_admininstr(x)
  ;;
  def {x : labelidx} admininstr_instr(BR_IF_instr(x)) = BR_IF_admininstr(x)
  ;;
  def {x : (labelidx*, labelidx)} admininstr_instr(BR_TABLE_instr(x)) = BR_TABLE_admininstr(x)
  ;;
  def {x : funcidx} admininstr_instr(CALL_instr(x)) = CALL_admininstr(x)
  ;;
  def {x : (tableidx, functype)} admininstr_instr(CALL_INDIRECT_instr(x)) = CALL_INDIRECT_admininstr(x)
  ;;
  def admininstr_instr(RETURN_instr) = RETURN_admininstr
  ;;
  def {x : (numtype, c_numtype)} admininstr_instr(CONST_instr(x)) = CONST_admininstr(x)
  ;;
  def {x : (numtype, unop_numtype)} admininstr_instr(UNOP_instr(x)) = UNOP_admininstr(x)
  ;;
  def {x : (numtype, binop_numtype)} admininstr_instr(BINOP_instr(x)) = BINOP_admininstr(x)
  ;;
  def {x : (numtype, testop_numtype)} admininstr_instr(TESTOP_instr(x)) = TESTOP_admininstr(x)
  ;;
  def {x : (numtype, relop_numtype)} admininstr_instr(RELOP_instr(x)) = RELOP_admininstr(x)
  ;;
  def {x : (numtype, n)} admininstr_instr(EXTEND_instr(x)) = EXTEND_admininstr(x)
  ;;
  def {x : (numtype, cvtop, numtype, sx?)} admininstr_instr(CVTOP_instr(x)) = CVTOP_admininstr(x)
  ;;
  def {x : reftype} admininstr_instr(REF.NULL_instr(x)) = REF.NULL_admininstr(x)
  ;;
  def {x : funcidx} admininstr_instr(REF.FUNC_instr(x)) = REF.FUNC_admininstr(x)
  ;;
  def admininstr_instr(REF.IS_NULL_instr) = REF.IS_NULL_admininstr
  ;;
  def {x : localidx} admininstr_instr(LOCAL.GET_instr(x)) = LOCAL.GET_admininstr(x)
  ;;
  def {x : localidx} admininstr_instr(LOCAL.SET_instr(x)) = LOCAL.SET_admininstr(x)
  ;;
  def {x : localidx} admininstr_instr(LOCAL.TEE_instr(x)) = LOCAL.TEE_admininstr(x)
  ;;
  def {x : globalidx} admininstr_instr(GLOBAL.GET_instr(x)) = GLOBAL.GET_admininstr(x)
  ;;
  def {x : globalidx} admininstr_instr(GLOBAL.SET_instr(x)) = GLOBAL.SET_admininstr(x)
  ;;
  def {x : tableidx} admininstr_instr(TABLE.GET_instr(x)) = TABLE.GET_admininstr(x)
  ;;
  def {x : tableidx} admininstr_instr(TABLE.SET_instr(x)) = TABLE.SET_admininstr(x)
  ;;
  def {x : tableidx} admininstr_instr(TABLE.SIZE_instr(x)) = TABLE.SIZE_admininstr(x)
  ;;
  def {x : tableidx} admininstr_instr(TABLE.GROW_instr(x)) = TABLE.GROW_admininstr(x)
  ;;
  def {x : tableidx} admininstr_instr(TABLE.FILL_instr(x)) = TABLE.FILL_admininstr(x)
  ;;
  def {x : (tableidx, tableidx)} admininstr_instr(TABLE.COPY_instr(x)) = TABLE.COPY_admininstr(x)
  ;;
  def {x : (tableidx, elemidx)} admininstr_instr(TABLE.INIT_instr(x)) = TABLE.INIT_admininstr(x)
  ;;
  def {x : elemidx} admininstr_instr(ELEM.DROP_instr(x)) = ELEM.DROP_admininstr(x)
  ;;
  def admininstr_instr(MEMORY.SIZE_instr) = MEMORY.SIZE_admininstr
  ;;
  def admininstr_instr(MEMORY.GROW_instr) = MEMORY.GROW_admininstr
  ;;
  def admininstr_instr(MEMORY.FILL_instr) = MEMORY.FILL_admininstr
  ;;
  def admininstr_instr(MEMORY.COPY_instr) = MEMORY.COPY_admininstr
  ;;
  def {x : dataidx} admininstr_instr(MEMORY.INIT_instr(x)) = MEMORY.INIT_admininstr(x)
  ;;
  def {x : dataidx} admininstr_instr(DATA.DROP_instr(x)) = DATA.DROP_admininstr(x)
  ;;
  def {x : (numtype, (n, sx)?, u32, u32)} admininstr_instr(LOAD_instr(x)) = LOAD_admininstr(x)
  ;;
  def {x : (numtype, n?, u32, u32)} admininstr_instr(STORE_instr(x)) = STORE_admininstr(x)

;;
def admininstr_ref : ref -> admininstr
  ;;
  def {x : reftype} admininstr_ref(REF.NULL_ref(x)) = REF.NULL_admininstr(x)
  ;;
  def {x : funcaddr} admininstr_ref(REF.FUNC_ADDR_ref(x)) = REF.FUNC_ADDR_admininstr(x)
  ;;
  def {x : hostaddr} admininstr_ref(REF.HOST_ADDR_ref(x)) = REF.HOST_ADDR_admininstr(x)

;;
def admininstr_val : val -> admininstr
  ;;
  def {x : (numtype, c_numtype)} admininstr_val(CONST_val(x)) = CONST_admininstr(x)
  ;;
  def {x : reftype} admininstr_val(REF.NULL_val(x)) = REF.NULL_admininstr(x)
  ;;
  def {x : funcaddr} admininstr_val(REF.FUNC_ADDR_val(x)) = REF.FUNC_ADDR_admininstr(x)
  ;;
  def {x : hostaddr} admininstr_val(REF.HOST_ADDR_val(x)) = REF.HOST_ADDR_admininstr(x)

;; 4-runtime.watsup:83.1-83.62
syntax config = `%;%*`(state, admininstr*)

;; 4-runtime.watsup:101.1-101.59
def funcaddr : state -> funcaddr*
  ;; 4-runtime.watsup:102.1-102.38
  def {f : frame, s : store} funcaddr(`%;%`(s, f)) = f.MODULE_frame.FUNC_moduleinst

;; 4-runtime.watsup:104.1-104.52
def funcinst : state -> funcinst*
  ;; 4-runtime.watsup:105.1-105.31
  def {f : frame, s : store} funcinst(`%;%`(s, f)) = s.FUNC_store

;; 4-runtime.watsup:107.1-107.67
def func : (state, funcidx) -> funcinst
  ;; 4-runtime.watsup:115.1-115.48
  def {f : frame, s : store, x : idx} func(`%;%`(s, f), x) = s.FUNC_store[f.MODULE_frame.FUNC_moduleinst[x]]

;; 4-runtime.watsup:108.1-108.69
def global : (state, globalidx) -> globalinst
  ;; 4-runtime.watsup:116.1-116.54
  def {f : frame, s : store, x : idx} global(`%;%`(s, f), x) = s.GLOBAL_store[f.MODULE_frame.GLOBAL_moduleinst[x]]

;; 4-runtime.watsup:109.1-109.68
def table : (state, tableidx) -> tableinst
  ;; 4-runtime.watsup:117.1-117.51
  def {f : frame, s : store, x : idx} table(`%;%`(s, f), x) = s.TABLE_store[f.MODULE_frame.TABLE_moduleinst[x]]

;; 4-runtime.watsup:110.1-110.66
def mem : (state, memidx) -> meminst
  ;; 4-runtime.watsup:118.1-118.45
  def {f : frame, s : store, x : idx} mem(`%;%`(s, f), x) = s.MEM_store[f.MODULE_frame.MEM_moduleinst[x]]

;; 4-runtime.watsup:111.1-111.67
def elem : (state, tableidx) -> eleminst
  ;; 4-runtime.watsup:119.1-119.48
  def {f : frame, s : store, x : idx} elem(`%;%`(s, f), x) = s.ELEM_store[f.MODULE_frame.ELEM_moduleinst[x]]

;; 4-runtime.watsup:112.1-112.67
def data : (state, dataidx) -> datainst
  ;; 4-runtime.watsup:120.1-120.48
  def {f : frame, s : store, x : idx} data(`%;%`(s, f), x) = s.DATA_store[f.MODULE_frame.DATA_moduleinst[x]]

;; 4-runtime.watsup:113.1-113.68
def local : (state, localidx) -> val
  ;; 4-runtime.watsup:121.1-121.35
  def {f : frame, s : store, x : idx} local(`%;%`(s, f), x) = f.LOCAL_frame[x]

;; 4-runtime.watsup:124.1-124.78
def with_local : (state, localidx, val) -> state
  ;; 4-runtime.watsup:133.1-133.52
  def {f : frame, s : store, v : val, x : idx} with_local(`%;%`(s, f), x, v) = `%;%`(s, f[LOCAL[x] = v])

;; 4-runtime.watsup:125.1-125.79
def with_global : (state, globalidx, val) -> state
  ;; 4-runtime.watsup:134.1-134.71
  def {f : frame, s : store, v : val, x : idx} with_global(`%;%`(s, f), x, v) = `%;%`(s[GLOBAL[f.MODULE_frame.GLOBAL_moduleinst[x]] = v], f)

;; 4-runtime.watsup:126.1-126.83
def with_table : (state, tableidx, nat, ref) -> state
  ;; 4-runtime.watsup:135.1-135.74
  def {f : frame, i : nat, r : ref, s : store, x : idx} with_table(`%;%`(s, f), x, i, r) = `%;%`(s[TABLE[f.MODULE_frame.TABLE_moduleinst[x]][i] = r], f)

;; 4-runtime.watsup:127.1-127.80
def with_tableext : (state, tableidx, ref*) -> state
  ;; 4-runtime.watsup:136.1-136.75
  def {f : frame, r* : ref*, s : store, x : idx} with_tableext(`%;%`(s, f), x, r*{r}) = `%;%`(s[TABLE[f.MODULE_frame.TABLE_moduleinst[x]] =.. r*{r}], f)

;; 4-runtime.watsup:128.1-128.90
def with_mem : (state, tableidx, nat, nat, byte*) -> state
  ;; 4-runtime.watsup:137.1-137.77
  def {b* : byte*, f : frame, i : nat, j : nat, s : store, x : idx} with_mem(`%;%`(s, f), x, i, j, b*{b}) = `%;%`(s[MEM[f.MODULE_frame.MEM_moduleinst[x]][i : j] = b*{b}], f)

;; 4-runtime.watsup:129.1-129.78
def with_memext : (state, tableidx, byte*) -> state
  ;; 4-runtime.watsup:138.1-138.69
  def {b* : byte*, f : frame, s : store, x : idx} with_memext(`%;%`(s, f), x, b*{b}) = `%;%`(s[MEM[f.MODULE_frame.MEM_moduleinst[x]] =.. b*{b}], f)

;; 4-runtime.watsup:130.1-130.77
def with_elem : (state, elemidx, ref*) -> state
  ;; 4-runtime.watsup:139.1-139.69
  def {f : frame, r* : ref*, s : store, x : idx} with_elem(`%;%`(s, f), x, r*{r}) = `%;%`(s[TABLE[f.MODULE_frame.TABLE_moduleinst[x]] = r*{r}], f)

;; 4-runtime.watsup:131.1-131.77
def with_data : (state, dataidx, byte*) -> state
  ;; 4-runtime.watsup:140.1-140.65
  def {b* : byte*, f : frame, s : store, x : idx} with_data(`%;%`(s, f), x, b*{b}) = `%;%`(s[MEM[f.MODULE_frame.MEM_moduleinst[x]] = b*{b}], f)

;; 4-runtime.watsup:154.1-157.21
rec {

;; 4-runtime.watsup:154.1-157.21
syntax E =
  | _HOLE
  | _SEQ(val*, E, instr*)
  | LABEL_(n, instr*, E)
}

;; 5-numerics.watsup:3.1-3.79
def unop : (unop_numtype, numtype, c_numtype) -> c_numtype*

;; 5-numerics.watsup:4.1-4.80
def binop : (binop_numtype, numtype, c_numtype, c_numtype) -> c_numtype*

;; 5-numerics.watsup:5.1-5.79
def testop : (testop_numtype, numtype, c_numtype) -> c_numtype

;; 5-numerics.watsup:6.1-6.80
def relop : (relop_numtype, numtype, c_numtype, c_numtype) -> c_numtype

;; 5-numerics.watsup:8.1-8.84
def ext : (nat, nat, sx, c_numtype) -> c_numtype

;; 5-numerics.watsup:9.1-9.84
def cvtop : (numtype, cvtop, numtype, sx?, c_numtype) -> c_numtype*

;; 5-numerics.watsup:11.1-11.32
def wrap_ : ((nat, nat), c_numtype) -> nat

;; 5-numerics.watsup:13.1-13.28
def bytes_ : (nat, c_numtype) -> byte*

;; 6-reduction.watsup:4.1-4.63
relation Step_pure: `%*~>%*`(admininstr*, admininstr*)
  ;; 6-reduction.watsup:16.1-17.24
  rule unreachable:
    `%*~>%*`([UNREACHABLE_admininstr], [TRAP_admininstr])

  ;; 6-reduction.watsup:19.1-20.19
  rule nop:
    `%*~>%*`([NOP_admininstr], [])

  ;; 6-reduction.watsup:22.1-23.24
  rule drop {val : val}:
    `%*~>%*`([$admininstr_val(val) DROP_admininstr], [])

  ;; 6-reduction.watsup:26.1-28.16
  rule select-true {c : c_numtype, t? : valtype?, val_1 : val, val_2 : val}:
    `%*~>%*`([$admininstr_val(val_1) $admininstr_val(val_2) CONST_admininstr(I32_numtype, c) SELECT_admininstr(t?{t})], [$admininstr_val(val_1)])
    -- if (c =/= 0)

  ;; 6-reduction.watsup:30.1-32.14
  rule select-false {c : c_numtype, t? : valtype?, val_1 : val, val_2 : val}:
    `%*~>%*`([$admininstr_val(val_1) $admininstr_val(val_2) CONST_admininstr(I32_numtype, c) SELECT_admininstr(t?{t})], [$admininstr_val(val_2)])
    -- if (c = 0)

  ;; 6-reduction.watsup:35.1-37.28
  rule block {bt : blocktype, instr* : instr*, k : nat, n : n, t_1^k : valtype^k, t_2^n : valtype^n, val^k : val^k}:
    `%*~>%*`($admininstr_val(val)^k{val} :: [BLOCK_admininstr(bt, instr*{instr})], [LABEL__admininstr(n, [], $admininstr_val(val)^k{val} :: $admininstr_instr(instr)*{instr})])
    -- if (bt = `%->%`(t_1^k{t_1}, t_2^n{t_2}))

  ;; 6-reduction.watsup:39.1-41.28
  rule loop {bt : blocktype, instr* : instr*, k : nat, n : n, t_1^k : valtype^k, t_2^n : valtype^n, val^k : val^k}:
    `%*~>%*`($admininstr_val(val)^k{val} :: [LOOP_admininstr(bt, instr*{instr})], [LABEL__admininstr(n, [LOOP_instr(bt, instr*{instr})], $admininstr_val(val)^k{val} :: $admininstr_instr(instr)*{instr})])
    -- if (bt = `%->%`(t_1^k{t_1}, t_2^n{t_2}))

  ;; 6-reduction.watsup:43.1-45.16
  rule if-true {bt : blocktype, c : c_numtype, instr_1* : instr*, instr_2* : instr*}:
    `%*~>%*`([CONST_admininstr(I32_numtype, c) IF_admininstr(bt, instr_1*{instr_1}, instr_2*{instr_2})], [BLOCK_admininstr(bt, instr_1*{instr_1})])
    -- if (c =/= 0)

  ;; 6-reduction.watsup:47.1-49.14
  rule if-false {bt : blocktype, c : c_numtype, instr_1* : instr*, instr_2* : instr*}:
    `%*~>%*`([CONST_admininstr(I32_numtype, c) IF_admininstr(bt, instr_1*{instr_1}, instr_2*{instr_2})], [BLOCK_admininstr(bt, instr_2*{instr_2})])
    -- if (c = 0)

  ;; 6-reduction.watsup:52.1-53.38
  rule label-vals {instr* : instr*, n : n, val* : val*}:
    `%*~>%*`([LABEL__admininstr(n, instr*{instr}, $admininstr_val(val)*{val})], $admininstr_val(val)*{val})

  ;; 6-reduction.watsup:57.1-58.69
  rule br-zero {instr* : instr*, instr'* : instr*, n : n, val^n : val^n, val'* : val*}:
    `%*~>%*`([LABEL__admininstr(n, instr'*{instr'}, $admininstr_val(val')*{val'} :: $admininstr_val(val)^n{val} :: [BR_admininstr(0)] :: $admininstr_instr(instr)*{instr})], $admininstr_val(val)^n{val} :: $admininstr_instr(instr')*{instr'})

  ;; 6-reduction.watsup:60.1-61.65
  rule br-succ {instr* : instr*, instr'* : instr*, l : labelidx, n : n, val* : val*}:
    `%*~>%*`([LABEL__admininstr(n, instr'*{instr'}, $admininstr_val(val)*{val} :: [BR_admininstr(l + 1)] :: $admininstr_instr(instr)*{instr})], $admininstr_val(val)*{val} :: [BR_admininstr(l)])

  ;; 6-reduction.watsup:64.1-66.16
  rule br_if-true {c : c_numtype, l : labelidx}:
    `%*~>%*`([CONST_admininstr(I32_numtype, c) BR_IF_admininstr(l)], [BR_admininstr(l)])
    -- if (c =/= 0)

  ;; 6-reduction.watsup:68.1-70.14
  rule br_if-false {c : c_numtype, l : labelidx}:
    `%*~>%*`([CONST_admininstr(I32_numtype, c) BR_IF_admininstr(l)], [])
    -- if (c = 0)

  ;; 6-reduction.watsup:73.1-75.17
  rule br_table-lt {i : nat, l* : labelidx*, l' : labelidx}:
    `%*~>%*`([CONST_admininstr(I32_numtype, i) BR_TABLE_admininstr(l*{l}, l')], [BR_admininstr(l*{l}[i])])
    -- if (i < |l*{l}|)

  ;; 6-reduction.watsup:77.1-79.18
  rule br_table-ge {i : nat, l* : labelidx*, l' : labelidx}:
    `%*~>%*`([CONST_admininstr(I32_numtype, i) BR_TABLE_admininstr(l*{l}, l')], [BR_admininstr(l')])
    -- if (i >= |l*{l}|)

  ;; 6-reduction.watsup:100.1-101.35
  rule frame-vals {f : frame, n : n, val^n : val^n}:
    `%*~>%*`([FRAME__admininstr(n, f, $admininstr_val(val)^n{val})], $admininstr_val(val)^n{val})

  ;; 6-reduction.watsup:103.1-104.55
  rule return-frame {f : frame, instr* : instr*, n : n, val^n : val^n, val'* : val*}:
    `%*~>%*`([FRAME__admininstr(n, f, $admininstr_val(val')*{val'} :: $admininstr_val(val)^n{val} :: [RETURN_admininstr] :: $admininstr_instr(instr)*{instr})], $admininstr_val(val)^n{val})

  ;; 6-reduction.watsup:106.1-107.60
  rule return-label {instr* : instr*, instr'* : instr*, k : nat, val* : val*}:
    `%*~>%*`([LABEL__admininstr(k, instr'*{instr'}, $admininstr_val(val)*{val} :: [RETURN_admininstr] :: $admininstr_instr(instr)*{instr})], $admininstr_val(val)*{val} :: [RETURN_admininstr])

  ;; 6-reduction.watsup:110.1-112.33
  rule unop-val {c : c_numtype, c_1 : c_numtype, nt : numtype, unop : unop_numtype}:
    `%*~>%*`([CONST_admininstr(nt, c_1) UNOP_admininstr(nt, unop)], [CONST_admininstr(nt, c)])
    -- if ($unop(unop, nt, c_1) = [c])

  ;; 6-reduction.watsup:114.1-116.39
  rule unop-trap {c_1 : c_numtype, nt : numtype, unop : unop_numtype}:
    `%*~>%*`([CONST_admininstr(nt, c_1) UNOP_admininstr(nt, unop)], [TRAP_admininstr])
    -- if ($unop(unop, nt, c_1) = [])

  ;; 6-reduction.watsup:119.1-121.40
  rule binop-val {binop : binop_numtype, c : c_numtype, c_1 : c_numtype, c_2 : c_numtype, nt : numtype}:
    `%*~>%*`([CONST_admininstr(nt, c_1) CONST_admininstr(nt, c_2) BINOP_admininstr(nt, binop)], [CONST_admininstr(nt, c)])
    -- if ($binop(binop, nt, c_1, c_2) = [c])

  ;; 6-reduction.watsup:123.1-125.46
  rule binop-trap {binop : binop_numtype, c_1 : c_numtype, c_2 : c_numtype, nt : numtype}:
    `%*~>%*`([CONST_admininstr(nt, c_1) CONST_admininstr(nt, c_2) BINOP_admininstr(nt, binop)], [TRAP_admininstr])
    -- if ($binop(binop, nt, c_1, c_2) = [])

  ;; 6-reduction.watsup:128.1-130.37
  rule testop {c : c_numtype, c_1 : c_numtype, nt : numtype, testop : testop_numtype}:
    `%*~>%*`([CONST_admininstr(nt, c_1) TESTOP_admininstr(nt, testop)], [CONST_admininstr(I32_numtype, c)])
    -- if (c = $testop(testop, nt, c_1))

  ;; 6-reduction.watsup:132.1-134.40
  rule relop {c : c_numtype, c_1 : c_numtype, c_2 : c_numtype, nt : numtype, relop : relop_numtype}:
    `%*~>%*`([CONST_admininstr(nt, c_1) CONST_admininstr(nt, c_2) RELOP_admininstr(nt, relop)], [CONST_admininstr(I32_numtype, c)])
    -- if (c = $relop(relop, nt, c_1, c_2))

  ;; 6-reduction.watsup:137.1-138.70
  rule extend {c : c_numtype, n : n, nt : numtype}:
    `%*~>%*`([CONST_admininstr(nt, c) EXTEND_admininstr(nt, n)], [CONST_admininstr(nt, $ext(n, $size($valtype_numtype(nt)), S_sx, c))])

  ;; 6-reduction.watsup:141.1-143.48
  rule cvtop-val {c : c_numtype, c_1 : c_numtype, cvtop : cvtop, nt : numtype, nt_1 : numtype, nt_2 : numtype, sx? : sx?}:
    `%*~>%*`([CONST_admininstr(nt, c_1) CVTOP_admininstr(nt_1, cvtop, nt_2, sx?{sx})], [CONST_admininstr(nt, c)])
    -- if ($cvtop(nt_1, cvtop, nt_2, sx?{sx}, c_1) = [c])

  ;; 6-reduction.watsup:145.1-147.54
  rule cvtop-trap {c_1 : c_numtype, cvtop : cvtop, nt : numtype, nt_1 : numtype, nt_2 : numtype, sx? : sx?}:
    `%*~>%*`([CONST_admininstr(nt, c_1) CVTOP_admininstr(nt_1, cvtop, nt_2, sx?{sx})], [TRAP_admininstr])
    -- if ($cvtop(nt_1, cvtop, nt_2, sx?{sx}, c_1) = [])

  ;; 6-reduction.watsup:154.1-156.28
  rule ref.is_null-true {rt : reftype, val : val}:
    `%*~>%*`([$admininstr_val(val) REF.IS_NULL_admininstr], [CONST_admininstr(I32_numtype, 1)])
    -- if (val = REF.NULL_val(rt))

  ;; 6-reduction.watsup:158.1-160.15
  rule ref.is_null-false {val : val}:
    `%*~>%*`([$admininstr_val(val) REF.IS_NULL_admininstr], [CONST_admininstr(I32_numtype, 0)])
    -- otherwise

  ;; 6-reduction.watsup:169.1-170.47
  rule local.tee {val : val, x : idx}:
    `%*~>%*`([$admininstr_val(val) LOCAL.TEE_admininstr(x)], [$admininstr_val(val) $admininstr_val(val) LOCAL.SET_admininstr(x)])

;; 6-reduction.watsup:5.1-5.63
relation Step_read: `%~>%*`(config, admininstr*)
  ;; 6-reduction.watsup:82.1-83.47
  rule call {x : idx, z : state}:
    `%~>%*`(`%;%*`(z, [CALL_admininstr(x)]), [CALL_ADDR_admininstr($funcaddr(z)[x])])

  ;; 6-reduction.watsup:85.1-88.34
  rule call_indirect-call {a : addr, ft : functype, func : func, i : nat, m : moduleinst, x : idx, z : state}:
    `%~>%*`(`%;%*`(z, [CONST_admininstr(I32_numtype, i) CALL_INDIRECT_admininstr(x, ft)]), [CALL_ADDR_admininstr(a)])
    -- if ($table(z, x)[i] = REF.FUNC_ADDR_ref(a))
    -- if ($funcinst(z)[a] = `%;%`(m, func))

  ;; 6-reduction.watsup:90.1-92.15
  rule call_indirect-trap {ft : functype, i : nat, x : idx, z : state}:
    `%~>%*`(`%;%*`(z, [CONST_admininstr(I32_numtype, i) CALL_INDIRECT_admininstr(x, ft)]), [TRAP_admininstr])
    -- otherwise

  ;; 6-reduction.watsup:94.1-97.52
  rule call_addr {a : addr, f : frame, instr* : instr*, k : nat, m : moduleinst, n : n, t* : valtype*, t_1^k : valtype^k, t_2^n : valtype^n, val^k : val^k, z : state}:
    `%~>%*`(`%;%*`(z, $admininstr_val(val)^k{val} :: [CALL_ADDR_admininstr(a)]), [FRAME__admininstr(n, f, [LABEL__admininstr(n, [], $admininstr_instr(instr)*{instr})])])
    -- if ($funcinst(z)[a] = `%;%`(m, `FUNC%%*%`(`%->%`(t_1^k{t_1}, t_2^n{t_2}), t*{t}, instr*{instr})))
    -- if (f = {LOCAL val^k{val} :: $default_(t)*{t}, MODULE m})

  ;; 6-reduction.watsup:150.1-151.53
  rule ref.func {x : idx, z : state}:
    `%~>%*`(`%;%*`(z, [REF.FUNC_admininstr(x)]), [REF.FUNC_ADDR_admininstr($funcaddr(z)[x])])

  ;; 6-reduction.watsup:163.1-164.37
  rule local.get {x : idx, z : state}:
    `%~>%*`(`%;%*`(z, [LOCAL.GET_admininstr(x)]), [$admininstr_val($local(z, x))])

  ;; 6-reduction.watsup:173.1-174.39
  rule global.get {x : idx, z : state}:
    `%~>%*`(`%;%*`(z, [GLOBAL.GET_admininstr(x)]), [$admininstr_globalinst($global(z, x))])

  ;; 6-reduction.watsup:180.1-182.28
  rule table.get-trap {i : nat, x : idx, z : state}:
    `%~>%*`(`%;%*`(z, [CONST_admininstr(I32_numtype, i) TABLE.GET_admininstr(x)]), [TRAP_admininstr])
    -- if (i >= |$table(z, x)|)

  ;; 6-reduction.watsup:184.1-186.27
  rule table.get-val {i : nat, x : idx, z : state}:
    `%~>%*`(`%;%*`(z, [CONST_admininstr(I32_numtype, i) TABLE.GET_admininstr(x)]), [$admininstr_ref($table(z, x)[i])])
    -- if (i < |$table(z, x)|)

  ;; 6-reduction.watsup:197.1-199.27
  rule table.size {n : n, x : idx, z : state}:
    `%~>%*`(`%;%*`(z, [TABLE.SIZE_admininstr(x)]), [CONST_admininstr(I32_numtype, n)])
    -- if (|$table(z, x)| = n)

  ;; 6-reduction.watsup:209.1-211.34
  rule table.fill-trap {i : nat, n : n, val : val, x : idx, z : state}:
    `%~>%*`(`%;%*`(z, [CONST_admininstr(I32_numtype, i) $admininstr_val(val) CONST_admininstr(I32_numtype, n) TABLE.FILL_admininstr(x)]), [TRAP_admininstr])
    -- if ((i + n) > |$table(z, x)|)

  ;; 6-reduction.watsup:213.1-216.14
  rule table.fill-zero {i : nat, n : n, val : val, x : idx, z : state}:
    `%~>%*`(`%;%*`(z, [CONST_admininstr(I32_numtype, i) $admininstr_val(val) CONST_admininstr(I32_numtype, n) TABLE.FILL_admininstr(x)]), [])
    -- otherwise
    -- if (n = 0)

  ;; 6-reduction.watsup:218.1-222.15
  rule table.fill-succ {i : nat, n : n, val : val, x : idx, z : state}:
    `%~>%*`(`%;%*`(z, [CONST_admininstr(I32_numtype, i) $admininstr_val(val) CONST_admininstr(I32_numtype, n) TABLE.FILL_admininstr(x)]), [CONST_admininstr(I32_numtype, i) $admininstr_val(val) TABLE.SET_admininstr(x) CONST_admininstr(I32_numtype, (i + 1)) $admininstr_val(val) CONST_admininstr(I32_numtype, (n - 1)) TABLE.FILL_admininstr(x)])
    -- otherwise

  ;; 6-reduction.watsup:225.1-227.63
  rule table.copy-trap {i : nat, j : nat, n : n, x : idx, y : idx, z : state}:
    `%~>%*`(`%;%*`(z, [CONST_admininstr(I32_numtype, j) CONST_admininstr(I32_numtype, i) CONST_admininstr(I32_numtype, n) TABLE.COPY_admininstr(x, y)]), [TRAP_admininstr])
    -- if (((i + n) > |$table(z, y)|) \/ ((j + n) > |$table(z, x)|))

  ;; 6-reduction.watsup:229.1-232.14
  rule table.copy-zero {i : nat, j : nat, n : n, x : idx, y : idx, z : state}:
    `%~>%*`(`%;%*`(z, [CONST_admininstr(I32_numtype, j) CONST_admininstr(I32_numtype, i) CONST_admininstr(I32_numtype, n) TABLE.COPY_admininstr(x, y)]), [])
    -- otherwise
    -- if (n = 0)

  ;; 6-reduction.watsup:234.1-239.15
  rule table.copy-le {i : nat, j : nat, n : n, x : idx, y : idx, z : state}:
    `%~>%*`(`%;%*`(z, [CONST_admininstr(I32_numtype, j) CONST_admininstr(I32_numtype, i) CONST_admininstr(I32_numtype, n) TABLE.COPY_admininstr(x, y)]), [CONST_admininstr(I32_numtype, j) CONST_admininstr(I32_numtype, i) TABLE.GET_admininstr(y) TABLE.SET_admininstr(x) CONST_admininstr(I32_numtype, (j + 1)) CONST_admininstr(I32_numtype, (i + 1)) CONST_admininstr(I32_numtype, (n - 1)) TABLE.COPY_admininstr(x, y)])
    -- otherwise
    -- if (j <= i)

  ;; 6-reduction.watsup:241.1-245.15
  rule table.copy-gt {i : nat, j : nat, n : n, x : idx, y : idx, z : state}:
    `%~>%*`(`%;%*`(z, [CONST_admininstr(I32_numtype, j) CONST_admininstr(I32_numtype, i) CONST_admininstr(I32_numtype, n) TABLE.COPY_admininstr(x, y)]), [CONST_admininstr(I32_numtype, ((j + n) - 1)) CONST_admininstr(I32_numtype, ((i + n) - 1)) TABLE.GET_admininstr(y) TABLE.SET_admininstr(x) CONST_admininstr(I32_numtype, (j + 1)) CONST_admininstr(I32_numtype, (i + 1)) CONST_admininstr(I32_numtype, (n - 1)) TABLE.COPY_admininstr(x, y)])
    -- otherwise

  ;; 6-reduction.watsup:248.1-250.62
  rule table.init-trap {i : nat, j : nat, n : n, x : idx, y : idx, z : state}:
    `%~>%*`(`%;%*`(z, [CONST_admininstr(I32_numtype, j) CONST_admininstr(I32_numtype, i) CONST_admininstr(I32_numtype, n) TABLE.INIT_admininstr(x, y)]), [TRAP_admininstr])
    -- if (((i + n) > |$elem(z, y)|) \/ ((j + n) > |$table(z, x)|))

  ;; 6-reduction.watsup:252.1-255.14
  rule table.init-zero {i : nat, j : nat, n : n, x : idx, y : idx, z : state}:
    `%~>%*`(`%;%*`(z, [CONST_admininstr(I32_numtype, j) CONST_admininstr(I32_numtype, i) CONST_admininstr(I32_numtype, n) TABLE.INIT_admininstr(x, y)]), [])
    -- otherwise
    -- if (n = 0)

  ;; 6-reduction.watsup:257.1-261.15
  rule table.init-succ {i : nat, j : nat, n : n, x : idx, y : idx, z : state}:
    `%~>%*`(`%;%*`(z, [CONST_admininstr(I32_numtype, j) CONST_admininstr(I32_numtype, i) CONST_admininstr(I32_numtype, n) TABLE.INIT_admininstr(x, y)]), [CONST_admininstr(I32_numtype, j) $admininstr_ref($elem(z, y)[i]) TABLE.SET_admininstr(x) CONST_admininstr(I32_numtype, (j + 1)) CONST_admininstr(I32_numtype, (i + 1)) CONST_admininstr(I32_numtype, (n - 1)) TABLE.INIT_admininstr(x, y)])
    -- otherwise

  ;; 6-reduction.watsup:268.1-270.49
  rule load-num-trap {i : nat, n_A : n, n_O : n, nt : numtype, z : state}:
    `%~>%*`(`%;%*`(z, [CONST_admininstr(I32_numtype, i) LOAD_admininstr(nt, ?(), n_A, n_O)]), [TRAP_admininstr])
    -- if (((i + n_O) + ($size($valtype_numtype(nt)) / 8)) >= |$mem(z, 0)|)

  ;; 6-reduction.watsup:272.1-274.66
  rule load-num-val {c : c_numtype, i : nat, n_A : n, n_O : n, nt : numtype, z : state}:
    `%~>%*`(`%;%*`(z, [CONST_admininstr(I32_numtype, i) LOAD_admininstr(nt, ?(), n_A, n_O)]), [CONST_admininstr(nt, c)])
    -- if ($bytes_($size($valtype_numtype(nt)), c) = $mem(z, 0)[(i + n_O) : ($size($valtype_numtype(nt)) / 8)])

  ;; 6-reduction.watsup:276.1-278.41
  rule load-pack-trap {i : nat, n : n, n_A : n, n_O : n, nt : numtype, sx : sx, z : state}:
    `%~>%*`(`%;%*`(z, [CONST_admininstr(I32_numtype, i) LOAD_admininstr(nt, ?((n, sx)), n_A, n_O)]), [TRAP_admininstr])
    -- if (((i + n_O) + (n / 8)) >= |$mem(z, 0)|)

  ;; 6-reduction.watsup:280.1-282.50
  rule load-pack-val {c : c_numtype, i : nat, n : n, n_A : n, n_O : n, nt : numtype, sx : sx, z : state}:
    `%~>%*`(`%;%*`(z, [CONST_admininstr(I32_numtype, i) LOAD_admininstr(nt, ?((n, sx)), n_A, n_O)]), [CONST_admininstr(nt, c)])
    -- if ($bytes_(n, c) = $mem(z, 0)[(i + n_O) : (n / 8)])

  ;; 6-reduction.watsup:309.1-311.32
  rule memory.fill-trap {i : nat, n : n, val : val, z : state}:
    `%~>%*`(`%;%*`(z, [CONST_admininstr(I32_numtype, i) $admininstr_val(val) CONST_admininstr(I32_numtype, n) MEMORY.FILL_admininstr]), [TRAP_admininstr])
    -- if ((i + n) > |$mem(z, 0)|)

  ;; 6-reduction.watsup:313.1-316.14
  rule memory.fill-zero {i : nat, n : n, val : val, z : state}:
    `%~>%*`(`%;%*`(z, [CONST_admininstr(I32_numtype, i) $admininstr_val(val) CONST_admininstr(I32_numtype, n) MEMORY.FILL_admininstr]), [])
    -- otherwise
    -- if (n = 0)

  ;; 6-reduction.watsup:318.1-322.15
  rule memory.fill-succ {i : nat, n : n, val : val, z : state}:
    `%~>%*`(`%;%*`(z, [CONST_admininstr(I32_numtype, i) $admininstr_val(val) CONST_admininstr(I32_numtype, n) MEMORY.FILL_admininstr]), [CONST_admininstr(I32_numtype, i) $admininstr_val(val) STORE_admininstr(I32_numtype, ?(8), 0, 0) CONST_admininstr(I32_numtype, (i + 1)) $admininstr_val(val) CONST_admininstr(I32_numtype, (n - 1)) MEMORY.FILL_admininstr])
    -- otherwise

  ;; 6-reduction.watsup:325.1-327.63
  rule memory.copy-trap {i : nat, j : nat, n : n, z : state}:
    `%~>%*`(`%;%*`(z, [CONST_admininstr(I32_numtype, j) CONST_admininstr(I32_numtype, i) CONST_admininstr(I32_numtype, n) MEMORY.COPY_admininstr]), [TRAP_admininstr])
    -- if (((i + n) > |$table(z, 0)|) \/ ((j + n) > |$table(z, 0)|))

  ;; 6-reduction.watsup:329.1-332.14
  rule memory.copy-zero {i : nat, j : nat, n : n, z : state}:
    `%~>%*`(`%;%*`(z, [CONST_admininstr(I32_numtype, j) CONST_admininstr(I32_numtype, i) CONST_admininstr(I32_numtype, n) MEMORY.COPY_admininstr]), [])
    -- otherwise
    -- if (n = 0)

  ;; 6-reduction.watsup:334.1-339.15
  rule memory.copy-le {i : nat, j : nat, n : n, z : state}:
    `%~>%*`(`%;%*`(z, [CONST_admininstr(I32_numtype, j) CONST_admininstr(I32_numtype, i) CONST_admininstr(I32_numtype, n) MEMORY.COPY_admininstr]), [CONST_admininstr(I32_numtype, j) CONST_admininstr(I32_numtype, i) LOAD_admininstr(I32_numtype, ?((8, U_sx)), 0, 0) STORE_admininstr(I32_numtype, ?(8), 0, 0) CONST_admininstr(I32_numtype, (j + 1)) CONST_admininstr(I32_numtype, (i + 1)) CONST_admininstr(I32_numtype, (n - 1)) MEMORY.COPY_admininstr])
    -- otherwise
    -- if (j <= i)

  ;; 6-reduction.watsup:341.1-345.15
  rule memory.copy-gt {i : nat, j : nat, n : n, z : state}:
    `%~>%*`(`%;%*`(z, [CONST_admininstr(I32_numtype, j) CONST_admininstr(I32_numtype, i) CONST_admininstr(I32_numtype, n) MEMORY.COPY_admininstr]), [CONST_admininstr(I32_numtype, ((j + n) - 1)) CONST_admininstr(I32_numtype, ((i + n) - 1)) LOAD_admininstr(I32_numtype, ?((8, U_sx)), 0, 0) STORE_admininstr(I32_numtype, ?(8), 0, 0) CONST_admininstr(I32_numtype, (j + 1)) CONST_admininstr(I32_numtype, (i + 1)) CONST_admininstr(I32_numtype, (n - 1)) MEMORY.COPY_admininstr])
    -- otherwise

  ;; 6-reduction.watsup:348.1-350.60
  rule memory.init-trap {i : nat, j : nat, n : n, x : idx, y : idx, z : state}:
    `%~>%*`(`%;%*`(z, [CONST_admininstr(I32_numtype, j) CONST_admininstr(I32_numtype, i) CONST_admininstr(I32_numtype, n) MEMORY.INIT_admininstr(x)]), [TRAP_admininstr])
    -- if (((i + n) > |$data(z, y)|) \/ ((j + n) > |$mem(z, 0)|))

  ;; 6-reduction.watsup:352.1-355.14
  rule memory.init-zero {i : nat, j : nat, n : n, x : idx, z : state}:
    `%~>%*`(`%;%*`(z, [CONST_admininstr(I32_numtype, j) CONST_admininstr(I32_numtype, i) CONST_admininstr(I32_numtype, n) MEMORY.INIT_admininstr(x)]), [])
    -- otherwise
    -- if (n = 0)

  ;; 6-reduction.watsup:357.1-361.15
  rule memory.init-succ {i : nat, j : nat, n : n, x : idx, z : state}:
    `%~>%*`(`%;%*`(z, [CONST_admininstr(I32_numtype, j) CONST_admininstr(I32_numtype, i) CONST_admininstr(I32_numtype, n) MEMORY.INIT_admininstr(x)]), [CONST_admininstr(I32_numtype, j) CONST_admininstr(I32_numtype, $data(z, x)[i]) STORE_admininstr(I32_numtype, ?(8), 0, 0) CONST_admininstr(I32_numtype, (j + 1)) CONST_admininstr(I32_numtype, (i + 1)) CONST_admininstr(I32_numtype, (n - 1)) MEMORY.INIT_admininstr(x)])
    -- otherwise

;; 6-reduction.watsup:3.1-3.63
relation Step: `%~>%`(config, config)
  ;; 6-reduction.watsup:7.1-9.34
  rule pure {instr* : instr*, instr'* : instr*, z : state}:
    `%~>%`(`%;%*`(z, $admininstr_instr(instr)*{instr}), `%;%*`(z, $admininstr_instr(instr')*{instr'}))
    -- Step_pure: `%*~>%*`($admininstr_instr(instr)*{instr}, $admininstr_instr(instr')*{instr'})

  ;; 6-reduction.watsup:11.1-13.37
  rule read {instr* : instr*, instr'* : instr*, z : state}:
    `%~>%`(`%;%*`(z, $admininstr_instr(instr)*{instr}), `%;%*`(z, $admininstr_instr(instr')*{instr'}))
    -- Step_read: `%~>%*`(`%;%*`(z, $admininstr_instr(instr)*{instr}), $admininstr_instr(instr')*{instr'})

  ;; 6-reduction.watsup:166.1-167.60
  rule local.set {val : val, x : idx, z : state}:
    `%~>%`(`%;%*`(z, [$admininstr_val(val) LOCAL.SET_admininstr(x)]), `%;%*`($with_local(z, x, val), []))

  ;; 6-reduction.watsup:176.1-177.62
  rule global.set {val : val, x : idx, z : state}:
    `%~>%`(`%;%*`(z, [$admininstr_val(val) GLOBAL.SET_admininstr(x)]), `%;%*`($with_global(z, x, val), []))

  ;; 6-reduction.watsup:188.1-190.28
  rule table.set-trap {i : nat, ref : ref, x : idx, z : state}:
    `%~>%`(`%;%*`(z, [CONST_admininstr(I32_numtype, i) $admininstr_ref(ref) TABLE.GET_admininstr(x)]), `%;%*`(z, [TRAP_admininstr]))
    -- if (i >= |$table(z, x)|)

  ;; 6-reduction.watsup:192.1-194.27
  rule table.set-val {i : nat, ref : ref, x : idx, z : state}:
    `%~>%`(`%;%*`(z, [CONST_admininstr(I32_numtype, i) $admininstr_ref(ref) TABLE.GET_admininstr(x)]), `%;%*`($with_table(z, x, i, ref), []))
    -- if (i < |$table(z, x)|)

  ;; 6-reduction.watsup:202.1-203.102
  rule table.grow-succeed {n : n, ref : ref, x : idx, z : state}:
    `%~>%`(`%;%*`(z, [$admininstr_ref(ref) CONST_admininstr(I32_numtype, n) TABLE.GROW_admininstr(x)]), `%;%*`($with_tableext(z, x, ref^n{}), [CONST_admininstr(I32_numtype, |$table(z, x)|)]))

  ;; 6-reduction.watsup:205.1-206.64
  rule table.grow-fail {n : n, ref : ref, x : idx, z : state}:
    `%~>%`(`%;%*`(z, [$admininstr_ref(ref) CONST_admininstr(I32_numtype, n) TABLE.GROW_admininstr(x)]), `%;%*`(z, [CONST_admininstr(I32_numtype, - 1)]))

  ;; 6-reduction.watsup:264.1-265.59
  rule elem.drop {x : idx, z : state}:
    `%~>%`(`%;%*`(z, [ELEM.DROP_admininstr(x)]), `%;%*`($with_elem(z, x, []), []))

  ;; 6-reduction.watsup:285.1-287.49
  rule store-num-trap {c : c_numtype, i : nat, n_A : n, n_O : n, nt : numtype, z : state}:
    `%~>%`(`%;%*`(z, [CONST_admininstr(I32_numtype, i) CONST_admininstr(I32_numtype, c) STORE_admininstr(nt, ?(), n_A, n_O)]), `%;%*`(z, [TRAP_admininstr]))
    -- if (((i + n_O) + ($size($valtype_numtype(nt)) / 8)) >= |$mem(z, 0)|)

  ;; 6-reduction.watsup:289.1-291.35
  rule store-num-val {b* : byte*, c : c_numtype, i : nat, n_A : n, n_O : n, nt : numtype, z : state}:
    `%~>%`(`%;%*`(z, [CONST_admininstr(I32_numtype, i) CONST_admininstr(I32_numtype, c) STORE_admininstr(nt, ?(), n_A, n_O)]), `%;%*`($with_mem(z, 0, (i + n_O), ($size($valtype_numtype(nt)) / 8), b*{b}), []))
    -- if (b*{b} = $bytes_($size($valtype_numtype(nt)), c))

  ;; 6-reduction.watsup:293.1-295.41
  rule store-pack-trap {c : c_numtype, i : nat, n : n, n_A : n, n_O : n, nt : numtype, z : state}:
    `%~>%`(`%;%*`(z, [CONST_admininstr(I32_numtype, i) CONST_admininstr(I32_numtype, c) STORE_admininstr(nt, ?(n), n_A, n_O)]), `%;%*`(z, [TRAP_admininstr]))
    -- if (((i + n_O) + (n / 8)) >= |$mem(z, 0)|)

  ;; 6-reduction.watsup:297.1-299.50
  rule store-pack-val {b* : byte*, c : c_numtype, i : nat, n : n, n_A : n, n_O : n, nt : numtype, z : state}:
    `%~>%`(`%;%*`(z, [CONST_admininstr(I32_numtype, i) CONST_admininstr(I32_numtype, c) STORE_admininstr(nt, ?(n), n_A, n_O)]), `%;%*`($with_mem(z, 0, (i + n_O), (n / 8), b*{b}), []))
    -- if (b*{b} = $bytes_(n, $wrap_(($size($valtype_numtype(nt)), n), c)))

  ;; 6-reduction.watsup:302.1-303.104
  rule memory.grow-succeed {n : n, z : state}:
    `%~>%`(`%;%*`(z, [CONST_admininstr(I32_numtype, n) MEMORY.GROW_admininstr]), `%;%*`($with_memext(z, 0, 0^((n * 64) * $Ki){}), [CONST_admininstr(I32_numtype, |$mem(z, 0)|)]))

  ;; 6-reduction.watsup:305.1-306.59
  rule memory.grow-fail {n : n, z : state}:
    `%~>%`(`%;%*`(z, [CONST_admininstr(I32_numtype, n) MEMORY.GROW_admininstr]), `%;%*`(z, [CONST_admininstr(I32_numtype, - 1)]))

  ;; 6-reduction.watsup:364.1-365.59
  rule data.drop {x : idx, z : state}:
    `%~>%`(`%;%*`(z, [DATA.DROP_admininstr(x)]), `%;%*`($with_data(z, x, []), []))

== IL Validation...
== Function totalization...

;; 1-syntax.watsup:3.1-3.15
syntax n = nat

;; 1-syntax.watsup:9.1-9.37
syntax name = text

;; 1-syntax.watsup:14.1-14.36
syntax byte = nat

;; 1-syntax.watsup:15.1-15.45
syntax u32 = nat

;; 1-syntax.watsup:22.1-22.36
syntax idx = nat

;; 1-syntax.watsup:23.1-23.49
syntax funcidx = idx

;; 1-syntax.watsup:24.1-24.49
syntax globalidx = idx

;; 1-syntax.watsup:25.1-25.47
syntax tableidx = idx

;; 1-syntax.watsup:26.1-26.46
syntax memidx = idx

;; 1-syntax.watsup:27.1-27.45
syntax elemidx = idx

;; 1-syntax.watsup:28.1-28.45
syntax dataidx = idx

;; 1-syntax.watsup:29.1-29.47
syntax labelidx = idx

;; 1-syntax.watsup:30.1-30.47
syntax localidx = idx

;; 1-syntax.watsup:39.1-40.22
syntax numtype =
  | I32
  | I64
  | F32
  | F64

;; 1-syntax.watsup:41.1-42.5
syntax vectype =
  | V128

;; 1-syntax.watsup:43.1-44.20
syntax reftype =
  | FUNCREF
  | EXTERNREF

;; 1-syntax.watsup:45.1-46.34
syntax valtype =
  | I32
  | I64
  | F32
  | F64
  | V128
  | FUNCREF
  | EXTERNREF
  | BOT

;;
def valtype_numtype : numtype -> valtype
  ;;
  def valtype_numtype(I32_numtype) = I32_valtype
  ;;
  def valtype_numtype(I64_numtype) = I64_valtype
  ;;
  def valtype_numtype(F32_numtype) = F32_valtype
  ;;
  def valtype_numtype(F64_numtype) = F64_valtype

;;
def valtype_reftype : reftype -> valtype
  ;;
  def valtype_reftype(FUNCREF_reftype) = FUNCREF_valtype
  ;;
  def valtype_reftype(EXTERNREF_reftype) = EXTERNREF_valtype

;;
def valtype_vectype : vectype -> valtype
  ;;
  def valtype_vectype(V128_vectype) = V128_valtype

;; 1-syntax.watsup:48.1-48.39
syntax in =
  | I32
  | I64

;;
def numtype_in : in -> numtype
  ;;
  def numtype_in(I32_in) = I32_numtype
  ;;
  def numtype_in(I64_in) = I64_numtype

;;
def valtype_in : in -> valtype
  ;;
  def valtype_in(I32_in) = I32_valtype
  ;;
  def valtype_in(I64_in) = I64_valtype

;; 1-syntax.watsup:49.1-49.39
syntax fn =
  | F32
  | F64

;;
def numtype_fn : fn -> numtype
  ;;
  def numtype_fn(F32_fn) = F32_numtype
  ;;
  def numtype_fn(F64_fn) = F64_numtype

;;
def valtype_fn : fn -> valtype
  ;;
  def valtype_fn(F32_fn) = F32_valtype
  ;;
  def valtype_fn(F64_fn) = F64_valtype

;; 1-syntax.watsup:56.1-57.11
syntax resulttype = valtype*

;; 1-syntax.watsup:59.1-60.16
syntax limits = `[%..%]`(u32, u32)

;; 1-syntax.watsup:61.1-62.15
syntax globaltype = `MUT%?%`(()?, valtype)

;; 1-syntax.watsup:63.1-64.27
syntax functype = `%->%`(resulttype, resulttype)

;; 1-syntax.watsup:65.1-66.17
syntax tabletype = `%%`(limits, reftype)

;; 1-syntax.watsup:67.1-68.12
syntax memtype = `%I8`(limits)

;; 1-syntax.watsup:69.1-70.10
syntax elemtype = reftype

;; 1-syntax.watsup:71.1-72.5
syntax datatype = OK

;; 1-syntax.watsup:73.1-74.69
syntax externtype =
  | GLOBAL(globaltype)
  | FUNC(functype)
  | TABLE(tabletype)
  | MEMORY(memtype)

;; 1-syntax.watsup:86.1-86.44
syntax sx =
  | U
  | S

;; 1-syntax.watsup:88.1-88.39
syntax unop_IXX =
  | CLZ
  | CTZ
  | POPCNT

;; 1-syntax.watsup:89.1-89.70
syntax unop_FXX =
  | ABS
  | NEG
  | SQRT
  | CEIL
  | FLOOR
  | TRUNC
  | NEAREST

;; 1-syntax.watsup:91.1-93.62
syntax binop_IXX =
  | ADD
  | SUB
  | MUL
  | DIV(sx)
  | REM(sx)
  | AND
  | OR
  | XOR
  | SHL
  | SHR(sx)
  | ROTL
  | ROTR

;; 1-syntax.watsup:94.1-94.66
syntax binop_FXX =
  | ADD
  | SUB
  | MUL
  | DIV
  | MIN
  | MAX
  | COPYSIGN

;; 1-syntax.watsup:96.1-96.26
syntax testop_IXX =
  | EQZ

;; 1-syntax.watsup:97.1-97.22
syntax testop_FXX =
  |

;; 1-syntax.watsup:99.1-100.108
syntax relop_IXX =
  | EQ
  | NE
  | LT(sx)
  | GT(sx)
  | LE(sx)
  | GE(sx)

;; 1-syntax.watsup:101.1-101.49
syntax relop_FXX =
  | EQ
  | NE
  | LT
  | GT
  | LE
  | GE

;; 1-syntax.watsup:103.1-103.50
syntax unop_numtype =
  | _I(unop_IXX)
  | _F(unop_FXX)

;; 1-syntax.watsup:104.1-104.53
syntax binop_numtype =
  | _I(binop_IXX)
  | _F(binop_FXX)

;; 1-syntax.watsup:105.1-105.56
syntax testop_numtype =
  | _I(testop_IXX)
  | _F(testop_FXX)

;; 1-syntax.watsup:106.1-106.53
syntax relop_numtype =
  | _I(relop_IXX)
  | _F(relop_FXX)

;; 1-syntax.watsup:107.1-107.39
syntax cvtop =
  | CONVERT
  | REINTERPRET

;; 1-syntax.watsup:117.1-117.23
syntax c_numtype = nat

;; 1-syntax.watsup:118.1-118.23
syntax c_vectype = nat

;; 1-syntax.watsup:121.1-121.52
syntax blocktype = functype

;; 1-syntax.watsup:156.1-177.80
rec {

;; 1-syntax.watsup:156.1-177.80
syntax instr =
  | UNREACHABLE
  | NOP
  | DROP
  | SELECT(valtype?)
  | BLOCK(blocktype, instr*)
  | LOOP(blocktype, instr*)
  | IF(blocktype, instr*, instr*)
  | BR(labelidx)
  | BR_IF(labelidx)
  | BR_TABLE(labelidx*, labelidx)
  | CALL(funcidx)
  | CALL_INDIRECT(tableidx, functype)
  | RETURN
  | CONST(numtype, c_numtype)
  | UNOP(numtype, unop_numtype)
  | BINOP(numtype, binop_numtype)
  | TESTOP(numtype, testop_numtype)
  | RELOP(numtype, relop_numtype)
  | EXTEND(numtype, n)
  | CVTOP(numtype, cvtop, numtype, sx?)
  | REF.NULL(reftype)
  | REF.FUNC(funcidx)
  | REF.IS_NULL
  | LOCAL.GET(localidx)
  | LOCAL.SET(localidx)
  | LOCAL.TEE(localidx)
  | GLOBAL.GET(globalidx)
  | GLOBAL.SET(globalidx)
  | TABLE.GET(tableidx)
  | TABLE.SET(tableidx)
  | TABLE.SIZE(tableidx)
  | TABLE.GROW(tableidx)
  | TABLE.FILL(tableidx)
  | TABLE.COPY(tableidx, tableidx)
  | TABLE.INIT(tableidx, elemidx)
  | ELEM.DROP(elemidx)
  | MEMORY.SIZE
  | MEMORY.GROW
  | MEMORY.FILL
  | MEMORY.COPY
  | MEMORY.INIT(dataidx)
  | DATA.DROP(dataidx)
  | LOAD(numtype, (n, sx)?, u32, u32)
  | STORE(numtype, n?, u32, u32)
}

;; 1-syntax.watsup:179.1-180.9
syntax expr = instr*

;; 1-syntax.watsup:187.1-187.50
syntax elemmode =
  | TABLE(tableidx, expr)
  | DECLARE

;; 1-syntax.watsup:188.1-188.39
syntax datamode =
  | MEMORY(memidx, expr)

;; 1-syntax.watsup:190.1-191.30
syntax func = `FUNC%%*%`(functype, valtype*, expr)

;; 1-syntax.watsup:192.1-193.25
syntax global = GLOBAL(globaltype, expr)

;; 1-syntax.watsup:194.1-195.18
syntax table = TABLE(tabletype)

;; 1-syntax.watsup:196.1-197.17
syntax mem = MEMORY(memtype)

;; 1-syntax.watsup:198.1-199.31
syntax elem = `ELEM%%*%?`(reftype, expr*, elemmode?)

;; 1-syntax.watsup:200.1-201.26
syntax data = `DATA(*)%*%?`(byte**, datamode?)

;; 1-syntax.watsup:202.1-203.16
syntax start = START(funcidx)

;; 1-syntax.watsup:205.1-206.65
syntax externuse =
  | FUNC(funcidx)
  | GLOBAL(globalidx)
  | TABLE(tableidx)
  | MEMORY(memidx)

;; 1-syntax.watsup:207.1-208.24
syntax export = EXPORT(name, externuse)

;; 1-syntax.watsup:209.1-210.30
syntax import = IMPORT(name, name, externtype)

;; 1-syntax.watsup:212.1-213.70
syntax module = `MODULE%*%*%*%*%*%*%*%*%*`(import*, func*, global*, table*, mem*, elem*, data*, start*, export*)

;; 2-aux.watsup:3.1-3.14
def Ki : nat
  ;; 2-aux.watsup:4.1-4.15
  def Ki = 1024

;; 2-aux.watsup:9.1-9.25
rec {

;; 2-aux.watsup:9.1-9.25
def min : (nat, nat) -> nat
  ;; 2-aux.watsup:10.1-10.19
  def {j : nat} min(0, j) = 0
  ;; 2-aux.watsup:11.1-11.19
  def {i : nat} min(i, 0) = 0
  ;; 2-aux.watsup:12.1-12.38
  def {i : nat, j : nat} min((i + 1), (j + 1)) = $min(i, j)
}

;; 2-aux.watsup:19.1-19.55
def size : valtype -> nat?
  ;; 2-aux.watsup:20.1-20.20
  def size(I32_valtype) = ?(32)
  ;; 2-aux.watsup:21.1-21.20
  def size(I64_valtype) = ?(64)
  ;; 2-aux.watsup:22.1-22.20
  def size(F32_valtype) = ?(32)
  ;; 2-aux.watsup:23.1-23.20
  def size(F64_valtype) = ?(64)
  ;; 2-aux.watsup:24.1-24.22
  def size(V128_valtype) = ?(128)
  ;;
  def {x : valtype} size(x) = ?()

;; 2-aux.watsup:29.1-29.40
def test_sub_ATOM_22 : n -> nat
  ;; 2-aux.watsup:30.1-30.38
  def {n_3_ATOM_y : n} test_sub_ATOM_22(n_3_ATOM_y) = 0

;; 2-aux.watsup:32.1-32.26
def curried_ : (n, n) -> nat
  ;; 2-aux.watsup:33.1-33.39
  def {n_1 : n, n_2 : n} curried_(n_1, n_2) = (n_1 + n_2)

;; 2-aux.watsup:35.1-44.39
syntax testfuse =
  | AB_(nat, nat, nat)
  | CD(nat, nat, nat)
  | EF(nat, nat, nat)
  | GH(nat, nat, nat)
  | IJ(nat, nat, nat)
  | KL(nat, nat, nat)
  | MN(nat, nat, nat)
  | OP(nat, nat, nat)
  | QR(nat, nat, nat)

;; 3-typing.watsup:3.1-6.60
syntax context = {FUNC functype*, GLOBAL globaltype*, TABLE tabletype*, MEM memtype*, ELEM elemtype*, DATA datatype*, LOCAL valtype*, LABEL resulttype*, RETURN resulttype?}

;; 3-typing.watsup:14.1-14.66
relation Limits_ok: `|-%:%`(limits, nat)
  ;; 3-typing.watsup:22.1-24.24
  rule _ {k : nat, n_1 : n, n_2 : n}:
    `|-%:%`(`[%..%]`(n_1, n_2), k)
    -- if ((n_1 <= n_2) /\ (n_2 <= k))

;; 3-typing.watsup:15.1-15.64
relation Functype_ok: `|-%:OK`(functype)
  ;; 3-typing.watsup:26.1-27.13
  rule _ {ft : functype}:
    `|-%:OK`(ft)

;; 3-typing.watsup:16.1-16.66
relation Globaltype_ok: `|-%:OK`(globaltype)
  ;; 3-typing.watsup:29.1-30.13
  rule _ {gt : globaltype}:
    `|-%:OK`(gt)

;; 3-typing.watsup:17.1-17.65
relation Tabletype_ok: `|-%:OK`(tabletype)
  ;; 3-typing.watsup:32.1-34.35
  rule _ {lim : limits, rt : reftype}:
    `|-%:OK`(`%%`(lim, rt))
    -- Limits_ok: `|-%:%`(lim, ((2 ^ 32) - 1))

;; 3-typing.watsup:18.1-18.63
relation Memtype_ok: `|-%:OK`(memtype)
  ;; 3-typing.watsup:36.1-38.33
  rule _ {lim : limits}:
    `|-%:OK`(`%I8`(lim))
    -- Limits_ok: `|-%:%`(lim, (2 ^ 16))

;; 3-typing.watsup:19.1-19.66
relation Externtype_ok: `|-%:OK`(externtype)
  ;; 3-typing.watsup:41.1-43.35
  rule func {functype : functype}:
    `|-%:OK`(FUNC_externtype(functype))
    -- Functype_ok: `|-%:OK`(functype)

  ;; 3-typing.watsup:45.1-47.39
  rule global {globaltype : globaltype}:
    `|-%:OK`(GLOBAL_externtype(globaltype))
    -- Globaltype_ok: `|-%:OK`(globaltype)

  ;; 3-typing.watsup:49.1-51.37
  rule table {tabletype : tabletype}:
    `|-%:OK`(TABLE_externtype(tabletype))
    -- Tabletype_ok: `|-%:OK`(tabletype)

  ;; 3-typing.watsup:53.1-55.33
  rule mem {memtype : memtype}:
    `|-%:OK`(MEMORY_externtype(memtype))
    -- Memtype_ok: `|-%:OK`(memtype)

;; 3-typing.watsup:61.1-61.65
relation Valtype_sub: `|-%<:%`(valtype, valtype)
  ;; 3-typing.watsup:64.1-65.12
  rule refl {t : valtype}:
    `|-%<:%`(t, t)

  ;; 3-typing.watsup:67.1-68.14
  rule bot {t : valtype}:
    `|-%<:%`(BOT_valtype, t)

;; 3-typing.watsup:62.1-62.72
relation Resulttype_sub: `|-%*<:%*`(valtype*, valtype*)
  ;; 3-typing.watsup:70.1-72.35
  rule _ {t_1* : valtype*, t_2* : valtype*}:
    `|-%*<:%*`(t_1*{t_1}, t_2*{t_2})
    -- (Valtype_sub: `|-%<:%`(t_1, t_2))*{t_1 t_2}

;; 3-typing.watsup:75.1-75.75
relation Limits_sub: `|-%<:%`(limits, limits)
  ;; 3-typing.watsup:83.1-86.21
  rule _ {n_11 : n, n_12 : n, n_21 : n, n_22 : n}:
    `|-%<:%`(`[%..%]`(n_11, n_12), `[%..%]`(n_21, n_22))
    -- if (n_11 >= n_21)
    -- if (n_12 <= n_22)

;; 3-typing.watsup:76.1-76.73
relation Functype_sub: `|-%<:%`(functype, functype)
  ;; 3-typing.watsup:88.1-89.14
  rule _ {ft : functype}:
    `|-%<:%`(ft, ft)

;; 3-typing.watsup:77.1-77.75
relation Globaltype_sub: `|-%<:%`(globaltype, globaltype)
  ;; 3-typing.watsup:91.1-92.14
  rule _ {gt : globaltype}:
    `|-%<:%`(gt, gt)

;; 3-typing.watsup:78.1-78.74
relation Tabletype_sub: `|-%<:%`(tabletype, tabletype)
  ;; 3-typing.watsup:94.1-96.35
  rule _ {lim_1 : limits, lim_2 : limits, rt : reftype}:
    `|-%<:%`(`%%`(lim_1, rt), `%%`(lim_2, rt))
    -- Limits_sub: `|-%<:%`(lim_1, lim_2)

;; 3-typing.watsup:79.1-79.72
relation Memtype_sub: `|-%<:%`(memtype, memtype)
  ;; 3-typing.watsup:98.1-100.35
  rule _ {lim_1 : limits, lim_2 : limits}:
    `|-%<:%`(`%I8`(lim_1), `%I8`(lim_2))
    -- Limits_sub: `|-%<:%`(lim_1, lim_2)

;; 3-typing.watsup:80.1-80.75
relation Externtype_sub: `|-%<:%`(externtype, externtype)
  ;; 3-typing.watsup:103.1-105.35
  rule func {ft_1 : functype, ft_2 : functype}:
    `|-%<:%`(FUNC_externtype(ft_1), FUNC_externtype(ft_2))
    -- Functype_sub: `|-%<:%`(ft_1, ft_2)

  ;; 3-typing.watsup:107.1-109.37
  rule global {gt_1 : globaltype, gt_2 : globaltype}:
    `|-%<:%`(GLOBAL_externtype(gt_1), GLOBAL_externtype(gt_2))
    -- Globaltype_sub: `|-%<:%`(gt_1, gt_2)

  ;; 3-typing.watsup:111.1-113.36
  rule table {tt_1 : tabletype, tt_2 : tabletype}:
    `|-%<:%`(TABLE_externtype(tt_1), TABLE_externtype(tt_2))
    -- Tabletype_sub: `|-%<:%`(tt_1, tt_2)

  ;; 3-typing.watsup:115.1-117.34
  rule mem {mt_1 : memtype, mt_2 : memtype}:
    `|-%<:%`(MEMORY_externtype(mt_1), MEMORY_externtype(mt_2))
    -- Memtype_sub: `|-%<:%`(mt_1, mt_2)

;; 3-typing.watsup:172.1-172.76
relation Blocktype_ok: `%|-%:%`(context, blocktype, functype)
  ;; 3-typing.watsup:174.1-176.29
  rule _ {C : context, ft : functype}:
    `%|-%:%`(C, ft, ft)
    -- Functype_ok: `|-%:OK`(ft)

;; 3-typing.watsup:123.1-124.67
rec {

;; 3-typing.watsup:123.1-123.66
relation Instr_ok: `%|-%:%`(context, instr, functype)
  ;; 3-typing.watsup:153.1-154.34
  rule unreachable {C : context, t_1* : valtype*, t_2* : valtype*}:
    `%|-%:%`(C, UNREACHABLE_instr, `%->%`(t_1*{t_1}, t_2*{t_2}))

  ;; 3-typing.watsup:156.1-157.32
  rule nop {C : context}:
    `%|-%:%`(C, NOP_instr, `%->%`([], []))

  ;; 3-typing.watsup:159.1-160.27
  rule drop {C : context, t : valtype}:
    `%|-%:%`(C, DROP_instr, `%->%`([t], []))

  ;; 3-typing.watsup:163.1-164.31
  rule select-expl {C : context, t : valtype}:
    `%|-%:%`(C, SELECT_instr(?(t)), `%->%`([t t I32_valtype], [t]))

  ;; 3-typing.watsup:166.1-169.37
  rule select-impl {C : context, numtype : numtype, t : valtype, t' : valtype, vectype : vectype}:
    `%|-%:%`(C, SELECT_instr(?()), `%->%`([t t I32_valtype], [t]))
    -- Valtype_sub: `|-%<:%`(t, t')
    -- if ((t' = $valtype_numtype(numtype)) \/ (t' = $valtype_vectype(vectype)))

  ;; 3-typing.watsup:178.1-181.57
  rule block {C : context, bt : blocktype, instr* : instr*, t_1* : valtype*, t_2* : valtype*}:
    `%|-%:%`(C, BLOCK_instr(bt, instr*{instr}), `%->%`(t_1*{t_1}, t_2*{t_2}))
    -- Blocktype_ok: `%|-%:%`(C, bt, `%->%`(t_1*{t_1}, t_2*{t_2}))
    -- InstrSeq_ok: `%|-%*:%`(C ++ {FUNC [], GLOBAL [], TABLE [], MEM [], ELEM [], DATA [], LOCAL [], LABEL [t_2]*{t_2}, RETURN ?()}, instr*{instr}, `%->%`(t_1*{t_1}, t_2*{t_2}))

  ;; 3-typing.watsup:183.1-186.57
  rule loop {C : context, bt : blocktype, instr* : instr*, t_1* : valtype*, t_2* : valtype*}:
    `%|-%:%`(C, LOOP_instr(bt, instr*{instr}), `%->%`(t_1*{t_1}, t_2*{t_2}))
    -- Blocktype_ok: `%|-%:%`(C, bt, `%->%`(t_1*{t_1}, t_2*{t_2}))
    -- InstrSeq_ok: `%|-%*:%`(C ++ {FUNC [], GLOBAL [], TABLE [], MEM [], ELEM [], DATA [], LOCAL [], LABEL [t_1]*{t_1}, RETURN ?()}, instr*{instr}, `%->%`(t_1*{t_1}, t_2*{t_2}))

  ;; 3-typing.watsup:188.1-192.59
  rule if {C : context, bt : blocktype, instr_1* : instr*, instr_2* : instr*, t_1* : valtype*, t_2* : valtype*}:
    `%|-%:%`(C, IF_instr(bt, instr_1*{instr_1}, instr_2*{instr_2}), `%->%`(t_1*{t_1}, t_2*{t_2}))
    -- Blocktype_ok: `%|-%:%`(C, bt, `%->%`(t_1*{t_1}, t_2*{t_2}))
    -- InstrSeq_ok: `%|-%*:%`(C ++ {FUNC [], GLOBAL [], TABLE [], MEM [], ELEM [], DATA [], LOCAL [], LABEL [t_2]*{t_2}, RETURN ?()}, instr_1*{instr_1}, `%->%`(t_1*{t_1}, t_2*{t_2}))
    -- InstrSeq_ok: `%|-%*:%`(C ++ {FUNC [], GLOBAL [], TABLE [], MEM [], ELEM [], DATA [], LOCAL [], LABEL [t_2]*{t_2}, RETURN ?()}, instr_2*{instr_2}, `%->%`(t_1*{t_1}, t_2*{t_2}))

  ;; 3-typing.watsup:195.1-197.24
  rule br {C : context, l : labelidx, t* : valtype*, t_1* : valtype*, t_2* : valtype*}:
    `%|-%:%`(C, BR_instr(l), `%->%`(t_1*{t_1} :: t*{t}, t_2*{t_2}))
    -- if (C.LABEL_context[l] = t*{t})

  ;; 3-typing.watsup:199.1-201.24
  rule br_if {C : context, l : labelidx, t* : valtype*}:
    `%|-%:%`(C, BR_IF_instr(l), `%->%`(t*{t} :: [I32_valtype], t*{t}))
    -- if (C.LABEL_context[l] = t*{t})

  ;; 3-typing.watsup:203.1-206.42
  rule br_table {C : context, l* : labelidx*, l' : labelidx, t* : valtype*, t_1* : valtype*, t_2* : valtype*}:
    `%|-%:%`(C, BR_TABLE_instr(l*{l}, l'), `%->%`(t_1*{t_1} :: t*{t}, t_2*{t_2}))
    -- (Resulttype_sub: `|-%*<:%*`(t*{t}, C.LABEL_context[l]))*{l}
    -- Resulttype_sub: `|-%*<:%*`(t*{t}, C.LABEL_context[l'])

  ;; 3-typing.watsup:208.1-210.24
  rule return {C : context, t* : valtype*, t_1* : valtype*, t_2* : valtype*}:
    `%|-%:%`(C, RETURN_instr, `%->%`(t_1*{t_1} :: t*{t}, t_2*{t_2}))
    -- if (C.RETURN_context = ?(t*{t}))

  ;; 3-typing.watsup:212.1-214.33
  rule call {C : context, t_1* : valtype*, t_2* : valtype*, x : idx}:
    `%|-%:%`(C, CALL_instr(x), `%->%`(t_1*{t_1}, t_2*{t_2}))
    -- if (C.FUNC_context[x] = `%->%`(t_1*{t_1}, t_2*{t_2}))

  ;; 3-typing.watsup:216.1-219.26
  rule call_indirect {C : context, ft : functype, lim : limits, t_1* : valtype*, t_2* : valtype*, x : idx}:
    `%|-%:%`(C, CALL_INDIRECT_instr(x, ft), `%->%`(t_1*{t_1} :: [I32_valtype], t_2*{t_2}))
    -- if (C.TABLE_context[x] = `%%`(lim, FUNCREF_reftype))
    -- if (ft = `%->%`(t_1*{t_1}, t_2*{t_2}))

  ;; 3-typing.watsup:222.1-223.37
  rule const {C : context, c_nt : c_numtype, nt : numtype}:
    `%|-%:%`(C, CONST_instr(nt, c_nt), `%->%`([], [$valtype_numtype(nt)]))

  ;; 3-typing.watsup:225.1-226.31
  rule unop {C : context, nt : numtype, unop : unop_numtype}:
    `%|-%:%`(C, UNOP_instr(nt, unop), `%->%`([$valtype_numtype(nt)], [$valtype_numtype(nt)]))

  ;; 3-typing.watsup:228.1-229.36
  rule binop {C : context, binop : binop_numtype, nt : numtype}:
    `%|-%:%`(C, BINOP_instr(nt, binop), `%->%`([$valtype_numtype(nt) $valtype_numtype(nt)], [$valtype_numtype(nt)]))

  ;; 3-typing.watsup:231.1-232.36
  rule testop {C : context, nt : numtype, testop : testop_numtype}:
    `%|-%:%`(C, TESTOP_instr(nt, testop), `%->%`([$valtype_numtype(nt)], [I32_valtype]))

  ;; 3-typing.watsup:234.1-235.37
  rule relop {C : context, nt : numtype, relop : relop_numtype}:
    `%|-%:%`(C, RELOP_instr(nt, relop), `%->%`([$valtype_numtype(nt) $valtype_numtype(nt)], [I32_valtype]))

  ;; 3-typing.watsup:238.1-240.23
  rule extend {C : context, n : n, nt : numtype}:
    `%|-%:%`(C, EXTEND_instr(nt, n), `%->%`([$valtype_numtype(nt)], [$valtype_numtype(nt)]))
    -- if (n <= !($size($valtype_numtype(nt))))

  ;; 3-typing.watsup:242.1-245.34
  rule reinterpret {C : context, nt_1 : numtype, nt_2 : numtype}:
    `%|-%:%`(C, CVTOP_instr(nt_1, REINTERPRET_cvtop, nt_2, ?()), `%->%`([$valtype_numtype(nt_2)], [$valtype_numtype(nt_1)]))
    -- if (nt_1 =/= nt_2)
    -- if (!($size($valtype_numtype(nt_1))) = !($size($valtype_numtype(nt_2))))

  ;; 3-typing.watsup:247.1-250.52
  rule convert-i {C : context, in_1 : in, in_2 : in, sx? : sx?}:
    `%|-%:%`(C, CVTOP_instr($numtype_in(in_1), CONVERT_cvtop, $numtype_in(in_2), sx?{sx}), `%->%`([$valtype_in(in_2)], [$valtype_in(in_1)]))
    -- if (in_1 =/= in_2)
    -- if ((sx?{sx} = ?()) <=> (!($size($valtype_in(in_1))) > !($size($valtype_in(in_2)))))

  ;; 3-typing.watsup:252.1-254.22
  rule convert-f {C : context, fn_1 : fn, fn_2 : fn}:
    `%|-%:%`(C, CVTOP_instr($numtype_fn(fn_1), CONVERT_cvtop, $numtype_fn(fn_2), ?()), `%->%`([$valtype_fn(fn_2)], [$valtype_fn(fn_1)]))
    -- if (fn_1 =/= fn_2)

  ;; 3-typing.watsup:257.1-258.35
  rule ref.null {C : context, rt : reftype}:
    `%|-%:%`(C, REF.NULL_instr(rt), `%->%`([], [$valtype_reftype(rt)]))

  ;; 3-typing.watsup:260.1-262.23
  rule ref.func {C : context, ft : functype, x : idx}:
    `%|-%:%`(C, REF.FUNC_instr(x), `%->%`([], [FUNCREF_valtype]))
    -- if (C.FUNC_context[x] = ft)

  ;; 3-typing.watsup:264.1-265.31
  rule ref.is_null {C : context, rt : reftype}:
    `%|-%:%`(C, REF.IS_NULL_instr, `%->%`([$valtype_reftype(rt)], [I32_valtype]))

  ;; 3-typing.watsup:268.1-270.23
  rule local.get {C : context, t : valtype, x : idx}:
    `%|-%:%`(C, LOCAL.GET_instr(x), `%->%`([], [t]))
    -- if (C.LOCAL_context[x] = t)

  ;; 3-typing.watsup:272.1-274.23
  rule local.set {C : context, t : valtype, x : idx}:
    `%|-%:%`(C, LOCAL.SET_instr(x), `%->%`([t], []))
    -- if (C.LOCAL_context[x] = t)

  ;; 3-typing.watsup:276.1-278.23
  rule local.tee {C : context, t : valtype, x : idx}:
    `%|-%:%`(C, LOCAL.TEE_instr(x), `%->%`([t], [t]))
    -- if (C.LOCAL_context[x] = t)

  ;; 3-typing.watsup:281.1-283.29
  rule global.get {C : context, t : valtype, x : idx}:
    `%|-%:%`(C, GLOBAL.GET_instr(x), `%->%`([], [t]))
    -- if (C.GLOBAL_context[x] = `MUT%?%`(()?{}, t))

  ;; 3-typing.watsup:285.1-287.28
  rule global.set {C : context, t : valtype, x : idx}:
    `%|-%:%`(C, GLOBAL.SET_instr(x), `%->%`([t], []))
    -- if (C.GLOBAL_context[x] = `MUT%?%`(?(()), t))

  ;; 3-typing.watsup:290.1-292.28
  rule table.get {C : context, lim : limits, rt : reftype, x : idx}:
    `%|-%:%`(C, TABLE.GET_instr(x), `%->%`([I32_valtype], [$valtype_reftype(rt)]))
    -- if (C.TABLE_context[x] = `%%`(lim, rt))

  ;; 3-typing.watsup:294.1-296.28
  rule table.set {C : context, lim : limits, rt : reftype, x : idx}:
    `%|-%:%`(C, TABLE.SET_instr(x), `%->%`([I32_valtype $valtype_reftype(rt)], []))
    -- if (C.TABLE_context[x] = `%%`(lim, rt))

  ;; 3-typing.watsup:298.1-300.24
  rule table.size {C : context, tt : tabletype, x : idx}:
    `%|-%:%`(C, TABLE.SIZE_instr(x), `%->%`([], [I32_valtype]))
    -- if (C.TABLE_context[x] = tt)

  ;; 3-typing.watsup:302.1-304.28
  rule table.grow {C : context, lim : limits, rt : reftype, x : idx}:
    `%|-%:%`(C, TABLE.GROW_instr(x), `%->%`([$valtype_reftype(rt) I32_valtype], [I32_valtype]))
    -- if (C.TABLE_context[x] = `%%`(lim, rt))

  ;; 3-typing.watsup:306.1-308.28
  rule table.fill {C : context, lim : limits, rt : reftype, x : idx}:
    `%|-%:%`(C, TABLE.FILL_instr(x), `%->%`([I32_valtype $valtype_reftype(rt) I32_valtype], []))
    -- if (C.TABLE_context[x] = `%%`(lim, rt))

  ;; 3-typing.watsup:310.1-313.32
  rule table.copy {C : context, lim_1 : limits, lim_2 : limits, rt : reftype, x_1 : idx, x_2 : idx}:
    `%|-%:%`(C, TABLE.COPY_instr(x_1, x_2), `%->%`([I32_valtype I32_valtype I32_valtype], []))
    -- if (C.TABLE_context[x_1] = `%%`(lim_1, rt))
    -- if (C.TABLE_context[x_2] = `%%`(lim_2, rt))

  ;; 3-typing.watsup:315.1-318.25
  rule table.init {C : context, lim : limits, rt : reftype, x_1 : idx, x_2 : idx}:
    `%|-%:%`(C, TABLE.INIT_instr(x_1, x_2), `%->%`([I32_valtype I32_valtype I32_valtype], []))
    -- if (C.TABLE_context[x_1] = `%%`(lim, rt))
    -- if (C.ELEM_context[x_2] = rt)

  ;; 3-typing.watsup:320.1-322.23
  rule elem.drop {C : context, rt : reftype, x : idx}:
    `%|-%:%`(C, ELEM.DROP_instr(x), `%->%`([], []))
    -- if (C.ELEM_context[x] = rt)

  ;; 3-typing.watsup:325.1-327.22
  rule memory.size {C : context, mt : memtype}:
    `%|-%:%`(C, MEMORY.SIZE_instr, `%->%`([], [I32_valtype]))
    -- if (C.MEM_context[0] = mt)

  ;; 3-typing.watsup:329.1-331.22
  rule memory.grow {C : context, mt : memtype}:
    `%|-%:%`(C, MEMORY.GROW_instr, `%->%`([I32_valtype], [I32_valtype]))
    -- if (C.MEM_context[0] = mt)

  ;; 3-typing.watsup:333.1-335.22
  rule memory.fill {C : context, mt : memtype}:
    `%|-%:%`(C, MEMORY.FILL_instr, `%->%`([I32_valtype I32_valtype I32_valtype], [I32_valtype]))
    -- if (C.MEM_context[0] = mt)

  ;; 3-typing.watsup:337.1-339.22
  rule memory.copy {C : context, mt : memtype}:
    `%|-%:%`(C, MEMORY.COPY_instr, `%->%`([I32_valtype I32_valtype I32_valtype], [I32_valtype]))
    -- if (C.MEM_context[0] = mt)

  ;; 3-typing.watsup:341.1-344.23
  rule memory.init {C : context, mt : memtype, x : idx}:
    `%|-%:%`(C, MEMORY.INIT_instr(x), `%->%`([I32_valtype I32_valtype I32_valtype], [I32_valtype]))
    -- if (C.MEM_context[0] = mt)
    -- if (C.DATA_context[x] = OK)

  ;; 3-typing.watsup:346.1-348.23
  rule data.drop {C : context, x : idx}:
    `%|-%:%`(C, DATA.DROP_instr(x), `%->%`([], []))
    -- if (C.DATA_context[x] = OK)

  ;; 3-typing.watsup:350.1-355.32
  rule load {C : context, in : in, mt : memtype, n? : n?, n_A : n, n_O : n, nt : numtype, sx? : sx?}:
    `%|-%:%`(C, LOAD_instr(nt, (n, sx)?{n sx}, n_A, n_O), `%->%`([I32_valtype], [$valtype_numtype(nt)]))
    -- if (C.MEM_context[0] = mt)
    -- if ((2 ^ n_A) <= (!($size($valtype_numtype(nt))) / 8))
    -- (if (((2 ^ n_A) <= (n / 8)) /\ ((n / 8) < (!($size($valtype_numtype(nt))) / 8))))?{n}
    -- if ((n?{n} = ?()) \/ (nt = $numtype_in(in)))

  ;; 3-typing.watsup:357.1-362.32
  rule store {C : context, in : in, mt : memtype, n? : n?, n_A : n, n_O : n, nt : numtype}:
    `%|-%:%`(C, STORE_instr(nt, n?{n}, n_A, n_O), `%->%`([I32_valtype $valtype_numtype(nt)], []))
    -- if (C.MEM_context[0] = mt)
    -- if ((2 ^ n_A) <= (!($size($valtype_numtype(nt))) / 8))
    -- (if (((2 ^ n_A) <= (n / 8)) /\ ((n / 8) < (!($size($valtype_numtype(nt))) / 8))))?{n}
    -- if ((n?{n} = ?()) \/ (nt = $numtype_in(in)))

;; 3-typing.watsup:124.1-124.67
relation InstrSeq_ok: `%|-%*:%`(context, instr*, functype)
  ;; 3-typing.watsup:133.1-134.36
  rule empty {C : context}:
    `%|-%*:%`(C, [], `%->%`([], []))

  ;; 3-typing.watsup:136.1-139.46
  rule seq {C : context, instr_1 : instr, instr_2 : instr, t_1* : valtype*, t_2* : valtype*, t_3* : valtype*}:
    `%|-%*:%`(C, [instr_1] :: instr_2*{}, `%->%`(t_1*{t_1}, t_3*{t_3}))
    -- Instr_ok: `%|-%:%`(C, instr_1, `%->%`(t_1*{t_1}, t_2*{t_2}))
    -- InstrSeq_ok: `%|-%*:%`(C, [instr_2], `%->%`(t_2*{t_2}, t_3*{t_3}))

  ;; 3-typing.watsup:141.1-146.38
  rule weak {C : context, instr* : instr*, t'_1 : valtype, t'_2* : valtype*, t_1* : valtype*, t_2* : valtype*}:
    `%|-%*:%`(C, instr*{instr}, `%->%`([t'_1], t'_2*{t'_2}))
    -- InstrSeq_ok: `%|-%*:%`(C, instr*{instr}, `%->%`(t_1*{t_1}, t_2*{t_2}))
    -- Resulttype_sub: `|-%*<:%*`(t'_1*{}, t_1*{t_1})
    -- Resulttype_sub: `|-%*<:%*`(t_2*{t_2}, t'_2*{t'_2})

  ;; 3-typing.watsup:148.1-150.45
  rule frame {C : context, instr* : instr*, t* : valtype*, t_1* : valtype*, t_2* : valtype*}:
    `%|-%*:%`(C, instr*{instr}, `%->%`(t*{t} :: t_1*{t_1}, t*{t} :: t_2*{t_2}))
    -- InstrSeq_ok: `%|-%*:%`(C, instr*{instr}, `%->%`(t_1*{t_1}, t_2*{t_2}))
}

;; 3-typing.watsup:125.1-125.71
relation Expr_ok: `%|-%:%`(context, expr, resulttype)
  ;; 3-typing.watsup:128.1-130.46
  rule _ {C : context, instr* : instr*, t* : valtype*}:
    `%|-%:%`(C, instr*{instr}, t*{t})
    -- InstrSeq_ok: `%|-%*:%`(C, instr*{instr}, `%->%`([], t*{t}))

;; 3-typing.watsup:367.1-367.78
relation Instr_const: `%|-%CONST`(context, instr)
  ;; 3-typing.watsup:371.1-372.26
  rule const {C : context, c : c_numtype, nt : numtype}:
    `%|-%CONST`(C, CONST_instr(nt, c))

  ;; 3-typing.watsup:374.1-375.27
  rule ref.null {C : context, rt : reftype}:
    `%|-%CONST`(C, REF.NULL_instr(rt))

  ;; 3-typing.watsup:377.1-378.26
  rule ref.func {C : context, x : idx}:
    `%|-%CONST`(C, REF.FUNC_instr(x))

  ;; 3-typing.watsup:380.1-382.32
  rule global.get {C : context, t : valtype, x : idx}:
    `%|-%CONST`(C, GLOBAL.GET_instr(x))
    -- if (C.GLOBAL_context[x] = `MUT%?%`(?(), t))

;; 3-typing.watsup:368.1-368.77
relation Expr_const: `%|-%CONST`(context, expr)
  ;; 3-typing.watsup:385.1-386.38
  rule _ {C : context, instr* : instr*}:
    `%|-%CONST`(C, instr*{instr})
    -- (Instr_const: `%|-%CONST`(C, instr))*{instr}

;; 3-typing.watsup:369.1-369.78
relation Expr_ok_const: `%|-%:%CONST`(context, expr, valtype)
  ;; 3-typing.watsup:389.1-392.33
  rule _ {C : context, expr : expr, t : valtype}:
    `%|-%:%CONST`(C, expr, t)
    -- Expr_ok: `%|-%:%`(C, expr, [t])
    -- Expr_const: `%|-%CONST`(C, expr)

;; 3-typing.watsup:397.1-397.73
relation Func_ok: `%|-%:%`(context, func, functype)
  ;; 3-typing.watsup:408.1-412.75
  rule _ {C : context, expr : expr, ft : functype, t* : valtype*, t_1* : valtype*, t_2* : valtype*}:
    `%|-%:%`(C, `FUNC%%*%`(ft, t*{t}, expr), ft)
    -- if (ft = `%->%`(t_1*{t_1}, t_2*{t_2}))
    -- Functype_ok: `|-%:OK`(ft)
    -- Expr_ok: `%|-%:%`(C ++ {FUNC [], GLOBAL [], TABLE [], MEM [], ELEM [], DATA [], LOCAL t_1*{t_1} :: t*{t}, LABEL [], RETURN ?()} ++ {FUNC [], GLOBAL [], TABLE [], MEM [], ELEM [], DATA [], LOCAL [], LABEL [t_2*{t_2}], RETURN ?()} ++ {FUNC [], GLOBAL [], TABLE [], MEM [], ELEM [], DATA [], LOCAL [], LABEL [], RETURN ?(t_2*{t_2})}, expr, t_2*{t_2})

;; 3-typing.watsup:398.1-398.75
relation Global_ok: `%|-%:%`(context, global, globaltype)
  ;; 3-typing.watsup:414.1-418.40
  rule _ {C : context, expr : expr, gt : globaltype, t : valtype}:
    `%|-%:%`(C, GLOBAL(gt, expr), gt)
    -- Globaltype_ok: `|-%:OK`(gt)
    -- if (gt = `MUT%?%`(()?{}, t))
    -- Expr_ok_const: `%|-%:%CONST`(C, expr, t)

;; 3-typing.watsup:399.1-399.74
relation Table_ok: `%|-%:%`(context, table, tabletype)
  ;; 3-typing.watsup:420.1-422.30
  rule _ {C : context, tt : tabletype}:
    `%|-%:%`(C, TABLE(tt), tt)
    -- Tabletype_ok: `|-%:OK`(tt)

;; 3-typing.watsup:400.1-400.72
relation Mem_ok: `%|-%:%`(context, mem, memtype)
  ;; 3-typing.watsup:424.1-426.28
  rule _ {C : context, mt : memtype}:
    `%|-%:%`(C, MEMORY(mt), mt)
    -- Memtype_ok: `|-%:OK`(mt)

;; 3-typing.watsup:403.1-403.77
relation Elemmode_ok: `%|-%:%`(context, elemmode, reftype)
  ;; 3-typing.watsup:437.1-440.45
  rule active {C : context, expr : expr, lim : limits, rt : reftype, x : idx}:
    `%|-%:%`(C, TABLE_elemmode(x, expr), rt)
    -- if (C.TABLE_context[x] = `%%`(lim, rt))
    -- (Expr_ok_const: `%|-%:%CONST`(C, expr, I32_valtype))*{}

  ;; 3-typing.watsup:442.1-443.20
  rule declare {C : context, rt : reftype}:
    `%|-%:%`(C, DECLARE_elemmode, rt)

;; 3-typing.watsup:401.1-401.73
relation Elem_ok: `%|-%:%`(context, elem, reftype)
  ;; 3-typing.watsup:428.1-431.40
  rule _ {C : context, elemmode? : elemmode?, expr* : expr*, rt : reftype}:
    `%|-%:%`(C, `ELEM%%*%?`(rt, expr*{expr}, elemmode?{elemmode}), rt)
    -- (Expr_ok: `%|-%:%`(C, expr, [$valtype_reftype(rt)]))*{expr}
    -- (Elemmode_ok: `%|-%:%`(C, elemmode, rt))?{elemmode}

;; 3-typing.watsup:404.1-404.77
relation Datamode_ok: `%|-%:OK`(context, datamode)
  ;; 3-typing.watsup:445.1-448.45
  rule _ {C : context, expr : expr, mt : memtype}:
    `%|-%:OK`(C, MEMORY_datamode(0, expr))
    -- if (C.MEM_context[0] = mt)
    -- (Expr_ok_const: `%|-%:%CONST`(C, expr, I32_valtype))*{}

;; 3-typing.watsup:402.1-402.73
relation Data_ok: `%|-%:OK`(context, data)
  ;; 3-typing.watsup:433.1-435.40
  rule _ {C : context, b** : byte**, datamode? : datamode?}:
    `%|-%:OK`(C, `DATA(*)%*%?`(b*{b}*{b}, datamode?{datamode}))
    -- (Datamode_ok: `%|-%:OK`(C, datamode))?{datamode}

;; 3-typing.watsup:405.1-405.74
relation Start_ok: `%|-%:OK`(context, start)
  ;; 3-typing.watsup:450.1-452.39
  rule _ {C : context, x : idx}:
    `%|-%:OK`(C, START(x))
    -- if (C.FUNC_context[x] = `%->%`([], []))

;; 3-typing.watsup:455.1-455.80
relation Import_ok: `%|-%:%`(context, import, externtype)
  ;; 3-typing.watsup:459.1-461.31
  rule _ {C : context, name_1 : name, name_2 : name, xt : externtype}:
    `%|-%:%`(C, IMPORT(name_1, name_2, xt), xt)
    -- Externtype_ok: `|-%:OK`(xt)

;; 3-typing.watsup:457.1-457.83
relation Externuse_ok: `%|-%:%`(context, externuse, externtype)
  ;; 3-typing.watsup:467.1-469.23
  rule func {C : context, ft : functype, x : idx}:
    `%|-%:%`(C, FUNC_externuse(x), FUNC_externtype(ft))
    -- if (C.FUNC_context[x] = ft)

  ;; 3-typing.watsup:471.1-473.25
  rule global {C : context, gt : globaltype, x : idx}:
    `%|-%:%`(C, GLOBAL_externuse(x), GLOBAL_externtype(gt))
    -- if (C.GLOBAL_context[x] = gt)

  ;; 3-typing.watsup:475.1-477.24
  rule table {C : context, tt : tabletype, x : idx}:
    `%|-%:%`(C, TABLE_externuse(x), TABLE_externtype(tt))
    -- if (C.TABLE_context[x] = tt)

  ;; 3-typing.watsup:479.1-481.22
  rule mem {C : context, mt : memtype, x : idx}:
    `%|-%:%`(C, MEMORY_externuse(x), MEMORY_externtype(mt))
    -- if (C.MEM_context[x] = mt)

;; 3-typing.watsup:456.1-456.80
relation Export_ok: `%|-%:%`(context, export, externtype)
  ;; 3-typing.watsup:463.1-465.39
  rule _ {C : context, externuse : externuse, name : name, xt : externtype}:
    `%|-%:%`(C, EXPORT(name, externuse), xt)
    -- Externuse_ok: `%|-%:%`(C, externuse, xt)

;; 3-typing.watsup:484.1-484.62
relation Module_ok: `|-%:OK`(module)
  ;; 3-typing.watsup:486.1-501.22
  rule _ {C : context, data^n : data^n, elem* : elem*, export* : export*, ft* : functype*, func* : func*, global* : global*, gt* : globaltype*, import* : import*, mem* : mem*, mt* : memtype*, n : n, rt* : reftype*, start* : start*, table* : table*, tt* : tabletype*}:
    `|-%:OK`(`MODULE%*%*%*%*%*%*%*%*%*`(import*{import}, func*{func}, global*{global}, table*{table}, mem*{mem}, elem*{elem}, data^n{data}, start*{start}, export*{export}))
    -- if (C = {FUNC ft*{ft}, GLOBAL gt*{gt}, TABLE tt*{tt}, MEM mt*{mt}, ELEM rt*{rt}, DATA OK^n{}, LOCAL [], LABEL [], RETURN ?()})
    -- (Func_ok: `%|-%:%`(C, func, ft))*{ft func}
    -- (Global_ok: `%|-%:%`(C, global, gt))*{global gt}
    -- (Table_ok: `%|-%:%`(C, table, tt))*{table tt}
    -- (Mem_ok: `%|-%:%`(C, mem, mt))*{mem mt}
    -- (Elem_ok: `%|-%:%`(C, elem, rt))*{elem rt}
    -- (Data_ok: `%|-%:OK`(C, data))^n{data}
    -- (Start_ok: `%|-%:OK`(C, start))*{start}
    -- if (|mem*{mem}| <= 1)
    -- if (|start*{start}| <= 1)

;; 4-runtime.watsup:3.1-3.39
syntax addr = nat

;; 4-runtime.watsup:4.1-4.53
syntax funcaddr = addr

;; 4-runtime.watsup:5.1-5.53
syntax globaladdr = addr

;; 4-runtime.watsup:6.1-6.51
syntax tableaddr = addr

;; 4-runtime.watsup:7.1-7.50
syntax memaddr = addr

;; 4-runtime.watsup:8.1-8.49
syntax elemaddr = addr

;; 4-runtime.watsup:9.1-9.49
syntax dataaddr = addr

;; 4-runtime.watsup:10.1-10.51
syntax labeladdr = addr

;; 4-runtime.watsup:11.1-11.49
syntax hostaddr = addr

;; 4-runtime.watsup:24.1-25.24
syntax num =
  | CONST(numtype, c_numtype)

;; 4-runtime.watsup:26.1-27.67
syntax ref =
  | REF.NULL(reftype)
  | REF.FUNC_ADDR(funcaddr)
  | REF.HOST_ADDR(hostaddr)

;; 4-runtime.watsup:28.1-29.10
syntax val =
  | CONST(numtype, c_numtype)
  | REF.NULL(reftype)
  | REF.FUNC_ADDR(funcaddr)
  | REF.HOST_ADDR(hostaddr)

;; 4-runtime.watsup:31.1-32.18
syntax result =
  | _VALS(val*)
  | TRAP

;; 4-runtime.watsup:38.1-39.66
syntax externval =
  | FUNC(funcaddr)
  | GLOBAL(globaladdr)
  | TABLE(tableaddr)
  | MEM(memaddr)

;; 4-runtime.watsup:44.1-44.44
def default_ : valtype -> val?
  ;; 4-runtime.watsup:45.1-45.35
  def default_(I32_valtype) = ?(CONST_val(I32_numtype, 0))
  ;; 4-runtime.watsup:46.1-46.35
  def default_(I64_valtype) = ?(CONST_val(I64_numtype, 0))
  ;; 4-runtime.watsup:47.1-47.35
  def default_(F32_valtype) = ?(CONST_val(F32_numtype, 0))
  ;; 4-runtime.watsup:48.1-48.35
  def default_(F64_valtype) = ?(CONST_val(F64_numtype, 0))
  ;; 4-runtime.watsup:49.1-49.34
  def {rt : reftype} default_($valtype_reftype(rt)) = ?(REF.NULL_val(rt))
  ;;
  def {x : valtype} default_(x) = ?()

;; 4-runtime.watsup:60.1-60.71
syntax exportinst = EXPORT(name, externval)

;; 4-runtime.watsup:70.1-77.25
syntax moduleinst = {FUNC funcaddr*, GLOBAL globaladdr*, TABLE tableaddr*, MEM memaddr*, ELEM elemaddr*, DATA dataaddr*, EXPORT exportinst*}

;; 4-runtime.watsup:54.1-54.66
syntax funcinst = `%;%`(moduleinst, func)

;; 4-runtime.watsup:55.1-55.53
syntax globalinst = val

;; 4-runtime.watsup:56.1-56.52
syntax tableinst = ref*

;; 4-runtime.watsup:57.1-57.52
syntax meminst = byte*

;; 4-runtime.watsup:58.1-58.53
syntax eleminst = ref*

;; 4-runtime.watsup:59.1-59.51
syntax datainst = byte*

;; 4-runtime.watsup:62.1-68.21
syntax store = {FUNC funcinst*, GLOBAL globalinst*, TABLE tableinst*, MEM meminst*, ELEM eleminst*, DATA datainst*}

;; 4-runtime.watsup:79.1-81.24
syntax frame = {LOCAL val*, MODULE moduleinst}

;; 4-runtime.watsup:82.1-82.47
syntax state = `%;%`(store, frame)

;; 4-runtime.watsup:145.1-152.5
rec {

;; 4-runtime.watsup:145.1-152.5
syntax admininstr =
  | UNREACHABLE
  | NOP
  | DROP
  | SELECT(valtype?)
  | BLOCK(blocktype, instr*)
  | LOOP(blocktype, instr*)
  | IF(blocktype, instr*, instr*)
  | BR(labelidx)
  | BR_IF(labelidx)
  | BR_TABLE(labelidx*, labelidx)
  | CALL(funcidx)
  | CALL_INDIRECT(tableidx, functype)
  | RETURN
  | CONST(numtype, c_numtype)
  | UNOP(numtype, unop_numtype)
  | BINOP(numtype, binop_numtype)
  | TESTOP(numtype, testop_numtype)
  | RELOP(numtype, relop_numtype)
  | EXTEND(numtype, n)
  | CVTOP(numtype, cvtop, numtype, sx?)
  | REF.NULL(reftype)
  | REF.FUNC(funcidx)
  | REF.IS_NULL
  | LOCAL.GET(localidx)
  | LOCAL.SET(localidx)
  | LOCAL.TEE(localidx)
  | GLOBAL.GET(globalidx)
  | GLOBAL.SET(globalidx)
  | TABLE.GET(tableidx)
  | TABLE.SET(tableidx)
  | TABLE.SIZE(tableidx)
  | TABLE.GROW(tableidx)
  | TABLE.FILL(tableidx)
  | TABLE.COPY(tableidx, tableidx)
  | TABLE.INIT(tableidx, elemidx)
  | ELEM.DROP(elemidx)
  | MEMORY.SIZE
  | MEMORY.GROW
  | MEMORY.FILL
  | MEMORY.COPY
  | MEMORY.INIT(dataidx)
  | DATA.DROP(dataidx)
  | LOAD(numtype, (n, sx)?, u32, u32)
  | STORE(numtype, n?, u32, u32)
  | REF.FUNC_ADDR(funcaddr)
  | REF.HOST_ADDR(hostaddr)
  | CALL_ADDR(funcaddr)
  | LABEL_(n, instr*, admininstr*)
  | FRAME_(n, frame, admininstr*)
  | TRAP
}

;;
def admininstr_globalinst : globalinst -> admininstr
  ;;
  def {x : (numtype, c_numtype)} admininstr_globalinst(CONST_val(x)) = CONST_admininstr(x)
  ;;
  def {x : reftype} admininstr_globalinst(REF.NULL_val(x)) = REF.NULL_admininstr(x)
  ;;
  def {x : funcaddr} admininstr_globalinst(REF.FUNC_ADDR_val(x)) = REF.FUNC_ADDR_admininstr(x)
  ;;
  def {x : hostaddr} admininstr_globalinst(REF.HOST_ADDR_val(x)) = REF.HOST_ADDR_admininstr(x)

;;
def admininstr_instr : instr -> admininstr
  ;;
  def admininstr_instr(UNREACHABLE_instr) = UNREACHABLE_admininstr
  ;;
  def admininstr_instr(NOP_instr) = NOP_admininstr
  ;;
  def admininstr_instr(DROP_instr) = DROP_admininstr
  ;;
  def {x : valtype?} admininstr_instr(SELECT_instr(x)) = SELECT_admininstr(x)
  ;;
  def {x : (blocktype, instr*)} admininstr_instr(BLOCK_instr(x)) = BLOCK_admininstr(x)
  ;;
  def {x : (blocktype, instr*)} admininstr_instr(LOOP_instr(x)) = LOOP_admininstr(x)
  ;;
  def {x : (blocktype, instr*, instr*)} admininstr_instr(IF_instr(x)) = IF_admininstr(x)
  ;;
  def {x : labelidx} admininstr_instr(BR_instr(x)) = BR_admininstr(x)
  ;;
  def {x : labelidx} admininstr_instr(BR_IF_instr(x)) = BR_IF_admininstr(x)
  ;;
  def {x : (labelidx*, labelidx)} admininstr_instr(BR_TABLE_instr(x)) = BR_TABLE_admininstr(x)
  ;;
  def {x : funcidx} admininstr_instr(CALL_instr(x)) = CALL_admininstr(x)
  ;;
  def {x : (tableidx, functype)} admininstr_instr(CALL_INDIRECT_instr(x)) = CALL_INDIRECT_admininstr(x)
  ;;
  def admininstr_instr(RETURN_instr) = RETURN_admininstr
  ;;
  def {x : (numtype, c_numtype)} admininstr_instr(CONST_instr(x)) = CONST_admininstr(x)
  ;;
  def {x : (numtype, unop_numtype)} admininstr_instr(UNOP_instr(x)) = UNOP_admininstr(x)
  ;;
  def {x : (numtype, binop_numtype)} admininstr_instr(BINOP_instr(x)) = BINOP_admininstr(x)
  ;;
  def {x : (numtype, testop_numtype)} admininstr_instr(TESTOP_instr(x)) = TESTOP_admininstr(x)
  ;;
  def {x : (numtype, relop_numtype)} admininstr_instr(RELOP_instr(x)) = RELOP_admininstr(x)
  ;;
  def {x : (numtype, n)} admininstr_instr(EXTEND_instr(x)) = EXTEND_admininstr(x)
  ;;
  def {x : (numtype, cvtop, numtype, sx?)} admininstr_instr(CVTOP_instr(x)) = CVTOP_admininstr(x)
  ;;
  def {x : reftype} admininstr_instr(REF.NULL_instr(x)) = REF.NULL_admininstr(x)
  ;;
  def {x : funcidx} admininstr_instr(REF.FUNC_instr(x)) = REF.FUNC_admininstr(x)
  ;;
  def admininstr_instr(REF.IS_NULL_instr) = REF.IS_NULL_admininstr
  ;;
  def {x : localidx} admininstr_instr(LOCAL.GET_instr(x)) = LOCAL.GET_admininstr(x)
  ;;
  def {x : localidx} admininstr_instr(LOCAL.SET_instr(x)) = LOCAL.SET_admininstr(x)
  ;;
  def {x : localidx} admininstr_instr(LOCAL.TEE_instr(x)) = LOCAL.TEE_admininstr(x)
  ;;
  def {x : globalidx} admininstr_instr(GLOBAL.GET_instr(x)) = GLOBAL.GET_admininstr(x)
  ;;
  def {x : globalidx} admininstr_instr(GLOBAL.SET_instr(x)) = GLOBAL.SET_admininstr(x)
  ;;
  def {x : tableidx} admininstr_instr(TABLE.GET_instr(x)) = TABLE.GET_admininstr(x)
  ;;
  def {x : tableidx} admininstr_instr(TABLE.SET_instr(x)) = TABLE.SET_admininstr(x)
  ;;
  def {x : tableidx} admininstr_instr(TABLE.SIZE_instr(x)) = TABLE.SIZE_admininstr(x)
  ;;
  def {x : tableidx} admininstr_instr(TABLE.GROW_instr(x)) = TABLE.GROW_admininstr(x)
  ;;
  def {x : tableidx} admininstr_instr(TABLE.FILL_instr(x)) = TABLE.FILL_admininstr(x)
  ;;
  def {x : (tableidx, tableidx)} admininstr_instr(TABLE.COPY_instr(x)) = TABLE.COPY_admininstr(x)
  ;;
  def {x : (tableidx, elemidx)} admininstr_instr(TABLE.INIT_instr(x)) = TABLE.INIT_admininstr(x)
  ;;
  def {x : elemidx} admininstr_instr(ELEM.DROP_instr(x)) = ELEM.DROP_admininstr(x)
  ;;
  def admininstr_instr(MEMORY.SIZE_instr) = MEMORY.SIZE_admininstr
  ;;
  def admininstr_instr(MEMORY.GROW_instr) = MEMORY.GROW_admininstr
  ;;
  def admininstr_instr(MEMORY.FILL_instr) = MEMORY.FILL_admininstr
  ;;
  def admininstr_instr(MEMORY.COPY_instr) = MEMORY.COPY_admininstr
  ;;
  def {x : dataidx} admininstr_instr(MEMORY.INIT_instr(x)) = MEMORY.INIT_admininstr(x)
  ;;
  def {x : dataidx} admininstr_instr(DATA.DROP_instr(x)) = DATA.DROP_admininstr(x)
  ;;
  def {x : (numtype, (n, sx)?, u32, u32)} admininstr_instr(LOAD_instr(x)) = LOAD_admininstr(x)
  ;;
  def {x : (numtype, n?, u32, u32)} admininstr_instr(STORE_instr(x)) = STORE_admininstr(x)

;;
def admininstr_ref : ref -> admininstr
  ;;
  def {x : reftype} admininstr_ref(REF.NULL_ref(x)) = REF.NULL_admininstr(x)
  ;;
  def {x : funcaddr} admininstr_ref(REF.FUNC_ADDR_ref(x)) = REF.FUNC_ADDR_admininstr(x)
  ;;
  def {x : hostaddr} admininstr_ref(REF.HOST_ADDR_ref(x)) = REF.HOST_ADDR_admininstr(x)

;;
def admininstr_val : val -> admininstr
  ;;
  def {x : (numtype, c_numtype)} admininstr_val(CONST_val(x)) = CONST_admininstr(x)
  ;;
  def {x : reftype} admininstr_val(REF.NULL_val(x)) = REF.NULL_admininstr(x)
  ;;
  def {x : funcaddr} admininstr_val(REF.FUNC_ADDR_val(x)) = REF.FUNC_ADDR_admininstr(x)
  ;;
  def {x : hostaddr} admininstr_val(REF.HOST_ADDR_val(x)) = REF.HOST_ADDR_admininstr(x)

;; 4-runtime.watsup:83.1-83.62
syntax config = `%;%*`(state, admininstr*)

;; 4-runtime.watsup:101.1-101.59
def funcaddr : state -> funcaddr*
  ;; 4-runtime.watsup:102.1-102.38
  def {f : frame, s : store} funcaddr(`%;%`(s, f)) = f.MODULE_frame.FUNC_moduleinst

;; 4-runtime.watsup:104.1-104.52
def funcinst : state -> funcinst*
  ;; 4-runtime.watsup:105.1-105.31
  def {f : frame, s : store} funcinst(`%;%`(s, f)) = s.FUNC_store

;; 4-runtime.watsup:107.1-107.67
def func : (state, funcidx) -> funcinst
  ;; 4-runtime.watsup:115.1-115.48
  def {f : frame, s : store, x : idx} func(`%;%`(s, f), x) = s.FUNC_store[f.MODULE_frame.FUNC_moduleinst[x]]

;; 4-runtime.watsup:108.1-108.69
def global : (state, globalidx) -> globalinst
  ;; 4-runtime.watsup:116.1-116.54
  def {f : frame, s : store, x : idx} global(`%;%`(s, f), x) = s.GLOBAL_store[f.MODULE_frame.GLOBAL_moduleinst[x]]

;; 4-runtime.watsup:109.1-109.68
def table : (state, tableidx) -> tableinst
  ;; 4-runtime.watsup:117.1-117.51
  def {f : frame, s : store, x : idx} table(`%;%`(s, f), x) = s.TABLE_store[f.MODULE_frame.TABLE_moduleinst[x]]

;; 4-runtime.watsup:110.1-110.66
def mem : (state, memidx) -> meminst
  ;; 4-runtime.watsup:118.1-118.45
  def {f : frame, s : store, x : idx} mem(`%;%`(s, f), x) = s.MEM_store[f.MODULE_frame.MEM_moduleinst[x]]

;; 4-runtime.watsup:111.1-111.67
def elem : (state, tableidx) -> eleminst
  ;; 4-runtime.watsup:119.1-119.48
  def {f : frame, s : store, x : idx} elem(`%;%`(s, f), x) = s.ELEM_store[f.MODULE_frame.ELEM_moduleinst[x]]

;; 4-runtime.watsup:112.1-112.67
def data : (state, dataidx) -> datainst
  ;; 4-runtime.watsup:120.1-120.48
  def {f : frame, s : store, x : idx} data(`%;%`(s, f), x) = s.DATA_store[f.MODULE_frame.DATA_moduleinst[x]]

;; 4-runtime.watsup:113.1-113.68
def local : (state, localidx) -> val
  ;; 4-runtime.watsup:121.1-121.35
  def {f : frame, s : store, x : idx} local(`%;%`(s, f), x) = f.LOCAL_frame[x]

;; 4-runtime.watsup:124.1-124.78
def with_local : (state, localidx, val) -> state
  ;; 4-runtime.watsup:133.1-133.52
  def {f : frame, s : store, v : val, x : idx} with_local(`%;%`(s, f), x, v) = `%;%`(s, f[LOCAL_frame[x] = v])

;; 4-runtime.watsup:125.1-125.79
def with_global : (state, globalidx, val) -> state
  ;; 4-runtime.watsup:134.1-134.71
  def {f : frame, s : store, v : val, x : idx} with_global(`%;%`(s, f), x, v) = `%;%`(s[GLOBAL_store[f.MODULE_frame.GLOBAL_moduleinst[x]] = v], f)

;; 4-runtime.watsup:126.1-126.83
def with_table : (state, tableidx, nat, ref) -> state
  ;; 4-runtime.watsup:135.1-135.74
  def {f : frame, i : nat, r : ref, s : store, x : idx} with_table(`%;%`(s, f), x, i, r) = `%;%`(s[TABLE_store[f.MODULE_frame.TABLE_moduleinst[x]][i] = r], f)

;; 4-runtime.watsup:127.1-127.80
def with_tableext : (state, tableidx, ref*) -> state
  ;; 4-runtime.watsup:136.1-136.75
  def {f : frame, r* : ref*, s : store, x : idx} with_tableext(`%;%`(s, f), x, r*{r}) = `%;%`(s[TABLE_store[f.MODULE_frame.TABLE_moduleinst[x]] =.. r*{r}], f)

;; 4-runtime.watsup:128.1-128.90
def with_mem : (state, tableidx, nat, nat, byte*) -> state
  ;; 4-runtime.watsup:137.1-137.77
  def {b* : byte*, f : frame, i : nat, j : nat, s : store, x : idx} with_mem(`%;%`(s, f), x, i, j, b*{b}) = `%;%`(s[MEM_store[f.MODULE_frame.MEM_moduleinst[x]][i : j] = b*{b}], f)

;; 4-runtime.watsup:129.1-129.78
def with_memext : (state, tableidx, byte*) -> state
  ;; 4-runtime.watsup:138.1-138.69
  def {b* : byte*, f : frame, s : store, x : idx} with_memext(`%;%`(s, f), x, b*{b}) = `%;%`(s[MEM_store[f.MODULE_frame.MEM_moduleinst[x]] =.. b*{b}], f)

;; 4-runtime.watsup:130.1-130.77
def with_elem : (state, elemidx, ref*) -> state
  ;; 4-runtime.watsup:139.1-139.69
  def {f : frame, r* : ref*, s : store, x : idx} with_elem(`%;%`(s, f), x, r*{r}) = `%;%`(s[TABLE_store[f.MODULE_frame.TABLE_moduleinst[x]] = r*{r}], f)

;; 4-runtime.watsup:131.1-131.77
def with_data : (state, dataidx, byte*) -> state
  ;; 4-runtime.watsup:140.1-140.65
  def {b* : byte*, f : frame, s : store, x : idx} with_data(`%;%`(s, f), x, b*{b}) = `%;%`(s[MEM_store[f.MODULE_frame.MEM_moduleinst[x]] = b*{b}], f)

;; 4-runtime.watsup:154.1-157.21
rec {

;; 4-runtime.watsup:154.1-157.21
syntax E =
  | _HOLE
  | _SEQ(val*, E, instr*)
  | LABEL_(n, instr*, E)
}

;; 5-numerics.watsup:3.1-3.79
def unop : (unop_numtype, numtype, c_numtype) -> c_numtype*

;; 5-numerics.watsup:4.1-4.80
def binop : (binop_numtype, numtype, c_numtype, c_numtype) -> c_numtype*

;; 5-numerics.watsup:5.1-5.79
def testop : (testop_numtype, numtype, c_numtype) -> c_numtype

;; 5-numerics.watsup:6.1-6.80
def relop : (relop_numtype, numtype, c_numtype, c_numtype) -> c_numtype

;; 5-numerics.watsup:8.1-8.84
def ext : (nat, nat, sx, c_numtype) -> c_numtype

;; 5-numerics.watsup:9.1-9.84
def cvtop : (numtype, cvtop, numtype, sx?, c_numtype) -> c_numtype*

;; 5-numerics.watsup:11.1-11.32
def wrap_ : ((nat, nat), c_numtype) -> nat

;; 5-numerics.watsup:13.1-13.28
def bytes_ : (nat, c_numtype) -> byte*

;; 6-reduction.watsup:4.1-4.63
relation Step_pure: `%*~>%*`(admininstr*, admininstr*)
  ;; 6-reduction.watsup:16.1-17.24
  rule unreachable:
    `%*~>%*`([UNREACHABLE_admininstr], [TRAP_admininstr])

  ;; 6-reduction.watsup:19.1-20.19
  rule nop:
    `%*~>%*`([NOP_admininstr], [])

  ;; 6-reduction.watsup:22.1-23.24
  rule drop {val : val}:
    `%*~>%*`([$admininstr_val(val) DROP_admininstr], [])

  ;; 6-reduction.watsup:26.1-28.16
  rule select-true {c : c_numtype, t? : valtype?, val_1 : val, val_2 : val}:
    `%*~>%*`([$admininstr_val(val_1) $admininstr_val(val_2) CONST_admininstr(I32_numtype, c) SELECT_admininstr(t?{t})], [$admininstr_val(val_1)])
    -- if (c =/= 0)

  ;; 6-reduction.watsup:30.1-32.14
  rule select-false {c : c_numtype, t? : valtype?, val_1 : val, val_2 : val}:
    `%*~>%*`([$admininstr_val(val_1) $admininstr_val(val_2) CONST_admininstr(I32_numtype, c) SELECT_admininstr(t?{t})], [$admininstr_val(val_2)])
    -- if (c = 0)

  ;; 6-reduction.watsup:35.1-37.28
  rule block {bt : blocktype, instr* : instr*, k : nat, n : n, t_1^k : valtype^k, t_2^n : valtype^n, val^k : val^k}:
    `%*~>%*`($admininstr_val(val)^k{val} :: [BLOCK_admininstr(bt, instr*{instr})], [LABEL__admininstr(n, [], $admininstr_val(val)^k{val} :: $admininstr_instr(instr)*{instr})])
    -- if (bt = `%->%`(t_1^k{t_1}, t_2^n{t_2}))

  ;; 6-reduction.watsup:39.1-41.28
  rule loop {bt : blocktype, instr* : instr*, k : nat, n : n, t_1^k : valtype^k, t_2^n : valtype^n, val^k : val^k}:
    `%*~>%*`($admininstr_val(val)^k{val} :: [LOOP_admininstr(bt, instr*{instr})], [LABEL__admininstr(n, [LOOP_instr(bt, instr*{instr})], $admininstr_val(val)^k{val} :: $admininstr_instr(instr)*{instr})])
    -- if (bt = `%->%`(t_1^k{t_1}, t_2^n{t_2}))

  ;; 6-reduction.watsup:43.1-45.16
  rule if-true {bt : blocktype, c : c_numtype, instr_1* : instr*, instr_2* : instr*}:
    `%*~>%*`([CONST_admininstr(I32_numtype, c) IF_admininstr(bt, instr_1*{instr_1}, instr_2*{instr_2})], [BLOCK_admininstr(bt, instr_1*{instr_1})])
    -- if (c =/= 0)

  ;; 6-reduction.watsup:47.1-49.14
  rule if-false {bt : blocktype, c : c_numtype, instr_1* : instr*, instr_2* : instr*}:
    `%*~>%*`([CONST_admininstr(I32_numtype, c) IF_admininstr(bt, instr_1*{instr_1}, instr_2*{instr_2})], [BLOCK_admininstr(bt, instr_2*{instr_2})])
    -- if (c = 0)

  ;; 6-reduction.watsup:52.1-53.38
  rule label-vals {instr* : instr*, n : n, val* : val*}:
    `%*~>%*`([LABEL__admininstr(n, instr*{instr}, $admininstr_val(val)*{val})], $admininstr_val(val)*{val})

  ;; 6-reduction.watsup:57.1-58.69
  rule br-zero {instr* : instr*, instr'* : instr*, n : n, val^n : val^n, val'* : val*}:
    `%*~>%*`([LABEL__admininstr(n, instr'*{instr'}, $admininstr_val(val')*{val'} :: $admininstr_val(val)^n{val} :: [BR_admininstr(0)] :: $admininstr_instr(instr)*{instr})], $admininstr_val(val)^n{val} :: $admininstr_instr(instr')*{instr'})

  ;; 6-reduction.watsup:60.1-61.65
  rule br-succ {instr* : instr*, instr'* : instr*, l : labelidx, n : n, val* : val*}:
    `%*~>%*`([LABEL__admininstr(n, instr'*{instr'}, $admininstr_val(val)*{val} :: [BR_admininstr(l + 1)] :: $admininstr_instr(instr)*{instr})], $admininstr_val(val)*{val} :: [BR_admininstr(l)])

  ;; 6-reduction.watsup:64.1-66.16
  rule br_if-true {c : c_numtype, l : labelidx}:
    `%*~>%*`([CONST_admininstr(I32_numtype, c) BR_IF_admininstr(l)], [BR_admininstr(l)])
    -- if (c =/= 0)

  ;; 6-reduction.watsup:68.1-70.14
  rule br_if-false {c : c_numtype, l : labelidx}:
    `%*~>%*`([CONST_admininstr(I32_numtype, c) BR_IF_admininstr(l)], [])
    -- if (c = 0)

  ;; 6-reduction.watsup:73.1-75.17
  rule br_table-lt {i : nat, l* : labelidx*, l' : labelidx}:
    `%*~>%*`([CONST_admininstr(I32_numtype, i) BR_TABLE_admininstr(l*{l}, l')], [BR_admininstr(l*{l}[i])])
    -- if (i < |l*{l}|)

  ;; 6-reduction.watsup:77.1-79.18
  rule br_table-ge {i : nat, l* : labelidx*, l' : labelidx}:
    `%*~>%*`([CONST_admininstr(I32_numtype, i) BR_TABLE_admininstr(l*{l}, l')], [BR_admininstr(l')])
    -- if (i >= |l*{l}|)

  ;; 6-reduction.watsup:100.1-101.35
  rule frame-vals {f : frame, n : n, val^n : val^n}:
    `%*~>%*`([FRAME__admininstr(n, f, $admininstr_val(val)^n{val})], $admininstr_val(val)^n{val})

  ;; 6-reduction.watsup:103.1-104.55
  rule return-frame {f : frame, instr* : instr*, n : n, val^n : val^n, val'* : val*}:
    `%*~>%*`([FRAME__admininstr(n, f, $admininstr_val(val')*{val'} :: $admininstr_val(val)^n{val} :: [RETURN_admininstr] :: $admininstr_instr(instr)*{instr})], $admininstr_val(val)^n{val})

  ;; 6-reduction.watsup:106.1-107.60
  rule return-label {instr* : instr*, instr'* : instr*, k : nat, val* : val*}:
    `%*~>%*`([LABEL__admininstr(k, instr'*{instr'}, $admininstr_val(val)*{val} :: [RETURN_admininstr] :: $admininstr_instr(instr)*{instr})], $admininstr_val(val)*{val} :: [RETURN_admininstr])

  ;; 6-reduction.watsup:110.1-112.33
  rule unop-val {c : c_numtype, c_1 : c_numtype, nt : numtype, unop : unop_numtype}:
    `%*~>%*`([CONST_admininstr(nt, c_1) UNOP_admininstr(nt, unop)], [CONST_admininstr(nt, c)])
    -- if ($unop(unop, nt, c_1) = [c])

  ;; 6-reduction.watsup:114.1-116.39
  rule unop-trap {c_1 : c_numtype, nt : numtype, unop : unop_numtype}:
    `%*~>%*`([CONST_admininstr(nt, c_1) UNOP_admininstr(nt, unop)], [TRAP_admininstr])
    -- if ($unop(unop, nt, c_1) = [])

  ;; 6-reduction.watsup:119.1-121.40
  rule binop-val {binop : binop_numtype, c : c_numtype, c_1 : c_numtype, c_2 : c_numtype, nt : numtype}:
    `%*~>%*`([CONST_admininstr(nt, c_1) CONST_admininstr(nt, c_2) BINOP_admininstr(nt, binop)], [CONST_admininstr(nt, c)])
    -- if ($binop(binop, nt, c_1, c_2) = [c])

  ;; 6-reduction.watsup:123.1-125.46
  rule binop-trap {binop : binop_numtype, c_1 : c_numtype, c_2 : c_numtype, nt : numtype}:
    `%*~>%*`([CONST_admininstr(nt, c_1) CONST_admininstr(nt, c_2) BINOP_admininstr(nt, binop)], [TRAP_admininstr])
    -- if ($binop(binop, nt, c_1, c_2) = [])

  ;; 6-reduction.watsup:128.1-130.37
  rule testop {c : c_numtype, c_1 : c_numtype, nt : numtype, testop : testop_numtype}:
    `%*~>%*`([CONST_admininstr(nt, c_1) TESTOP_admininstr(nt, testop)], [CONST_admininstr(I32_numtype, c)])
    -- if (c = $testop(testop, nt, c_1))

  ;; 6-reduction.watsup:132.1-134.40
  rule relop {c : c_numtype, c_1 : c_numtype, c_2 : c_numtype, nt : numtype, relop : relop_numtype}:
    `%*~>%*`([CONST_admininstr(nt, c_1) CONST_admininstr(nt, c_2) RELOP_admininstr(nt, relop)], [CONST_admininstr(I32_numtype, c)])
    -- if (c = $relop(relop, nt, c_1, c_2))

  ;; 6-reduction.watsup:137.1-138.70
  rule extend {c : c_numtype, n : n, nt : numtype}:
    `%*~>%*`([CONST_admininstr(nt, c) EXTEND_admininstr(nt, n)], [CONST_admininstr(nt, $ext(n, !($size($valtype_numtype(nt))), S_sx, c))])

  ;; 6-reduction.watsup:141.1-143.48
  rule cvtop-val {c : c_numtype, c_1 : c_numtype, cvtop : cvtop, nt : numtype, nt_1 : numtype, nt_2 : numtype, sx? : sx?}:
    `%*~>%*`([CONST_admininstr(nt, c_1) CVTOP_admininstr(nt_1, cvtop, nt_2, sx?{sx})], [CONST_admininstr(nt, c)])
    -- if ($cvtop(nt_1, cvtop, nt_2, sx?{sx}, c_1) = [c])

  ;; 6-reduction.watsup:145.1-147.54
  rule cvtop-trap {c_1 : c_numtype, cvtop : cvtop, nt : numtype, nt_1 : numtype, nt_2 : numtype, sx? : sx?}:
    `%*~>%*`([CONST_admininstr(nt, c_1) CVTOP_admininstr(nt_1, cvtop, nt_2, sx?{sx})], [TRAP_admininstr])
    -- if ($cvtop(nt_1, cvtop, nt_2, sx?{sx}, c_1) = [])

  ;; 6-reduction.watsup:154.1-156.28
  rule ref.is_null-true {rt : reftype, val : val}:
    `%*~>%*`([$admininstr_val(val) REF.IS_NULL_admininstr], [CONST_admininstr(I32_numtype, 1)])
    -- if (val = REF.NULL_val(rt))

  ;; 6-reduction.watsup:158.1-160.15
  rule ref.is_null-false {val : val}:
    `%*~>%*`([$admininstr_val(val) REF.IS_NULL_admininstr], [CONST_admininstr(I32_numtype, 0)])
    -- otherwise

  ;; 6-reduction.watsup:169.1-170.47
  rule local.tee {val : val, x : idx}:
    `%*~>%*`([$admininstr_val(val) LOCAL.TEE_admininstr(x)], [$admininstr_val(val) $admininstr_val(val) LOCAL.SET_admininstr(x)])

;; 6-reduction.watsup:5.1-5.63
relation Step_read: `%~>%*`(config, admininstr*)
  ;; 6-reduction.watsup:82.1-83.47
  rule call {x : idx, z : state}:
    `%~>%*`(`%;%*`(z, [CALL_admininstr(x)]), [CALL_ADDR_admininstr($funcaddr(z)[x])])

  ;; 6-reduction.watsup:85.1-88.34
  rule call_indirect-call {a : addr, ft : functype, func : func, i : nat, m : moduleinst, x : idx, z : state}:
    `%~>%*`(`%;%*`(z, [CONST_admininstr(I32_numtype, i) CALL_INDIRECT_admininstr(x, ft)]), [CALL_ADDR_admininstr(a)])
    -- if ($table(z, x)[i] = REF.FUNC_ADDR_ref(a))
    -- if ($funcinst(z)[a] = `%;%`(m, func))

  ;; 6-reduction.watsup:90.1-92.15
  rule call_indirect-trap {ft : functype, i : nat, x : idx, z : state}:
    `%~>%*`(`%;%*`(z, [CONST_admininstr(I32_numtype, i) CALL_INDIRECT_admininstr(x, ft)]), [TRAP_admininstr])
    -- otherwise

  ;; 6-reduction.watsup:94.1-97.52
  rule call_addr {a : addr, f : frame, instr* : instr*, k : nat, m : moduleinst, n : n, t* : valtype*, t_1^k : valtype^k, t_2^n : valtype^n, val^k : val^k, z : state}:
    `%~>%*`(`%;%*`(z, $admininstr_val(val)^k{val} :: [CALL_ADDR_admininstr(a)]), [FRAME__admininstr(n, f, [LABEL__admininstr(n, [], $admininstr_instr(instr)*{instr})])])
    -- if ($funcinst(z)[a] = `%;%`(m, `FUNC%%*%`(`%->%`(t_1^k{t_1}, t_2^n{t_2}), t*{t}, instr*{instr})))
    -- if (f = {LOCAL val^k{val} :: !($default_(t))*{t}, MODULE m})

  ;; 6-reduction.watsup:150.1-151.53
  rule ref.func {x : idx, z : state}:
    `%~>%*`(`%;%*`(z, [REF.FUNC_admininstr(x)]), [REF.FUNC_ADDR_admininstr($funcaddr(z)[x])])

  ;; 6-reduction.watsup:163.1-164.37
  rule local.get {x : idx, z : state}:
    `%~>%*`(`%;%*`(z, [LOCAL.GET_admininstr(x)]), [$admininstr_val($local(z, x))])

  ;; 6-reduction.watsup:173.1-174.39
  rule global.get {x : idx, z : state}:
    `%~>%*`(`%;%*`(z, [GLOBAL.GET_admininstr(x)]), [$admininstr_globalinst($global(z, x))])

  ;; 6-reduction.watsup:180.1-182.28
  rule table.get-trap {i : nat, x : idx, z : state}:
    `%~>%*`(`%;%*`(z, [CONST_admininstr(I32_numtype, i) TABLE.GET_admininstr(x)]), [TRAP_admininstr])
    -- if (i >= |$table(z, x)|)

  ;; 6-reduction.watsup:184.1-186.27
  rule table.get-val {i : nat, x : idx, z : state}:
    `%~>%*`(`%;%*`(z, [CONST_admininstr(I32_numtype, i) TABLE.GET_admininstr(x)]), [$admininstr_ref($table(z, x)[i])])
    -- if (i < |$table(z, x)|)

  ;; 6-reduction.watsup:197.1-199.27
  rule table.size {n : n, x : idx, z : state}:
    `%~>%*`(`%;%*`(z, [TABLE.SIZE_admininstr(x)]), [CONST_admininstr(I32_numtype, n)])
    -- if (|$table(z, x)| = n)

  ;; 6-reduction.watsup:209.1-211.34
  rule table.fill-trap {i : nat, n : n, val : val, x : idx, z : state}:
    `%~>%*`(`%;%*`(z, [CONST_admininstr(I32_numtype, i) $admininstr_val(val) CONST_admininstr(I32_numtype, n) TABLE.FILL_admininstr(x)]), [TRAP_admininstr])
    -- if ((i + n) > |$table(z, x)|)

  ;; 6-reduction.watsup:213.1-216.14
  rule table.fill-zero {i : nat, n : n, val : val, x : idx, z : state}:
    `%~>%*`(`%;%*`(z, [CONST_admininstr(I32_numtype, i) $admininstr_val(val) CONST_admininstr(I32_numtype, n) TABLE.FILL_admininstr(x)]), [])
    -- otherwise
    -- if (n = 0)

  ;; 6-reduction.watsup:218.1-222.15
  rule table.fill-succ {i : nat, n : n, val : val, x : idx, z : state}:
    `%~>%*`(`%;%*`(z, [CONST_admininstr(I32_numtype, i) $admininstr_val(val) CONST_admininstr(I32_numtype, n) TABLE.FILL_admininstr(x)]), [CONST_admininstr(I32_numtype, i) $admininstr_val(val) TABLE.SET_admininstr(x) CONST_admininstr(I32_numtype, (i + 1)) $admininstr_val(val) CONST_admininstr(I32_numtype, (n - 1)) TABLE.FILL_admininstr(x)])
    -- otherwise

  ;; 6-reduction.watsup:225.1-227.63
  rule table.copy-trap {i : nat, j : nat, n : n, x : idx, y : idx, z : state}:
    `%~>%*`(`%;%*`(z, [CONST_admininstr(I32_numtype, j) CONST_admininstr(I32_numtype, i) CONST_admininstr(I32_numtype, n) TABLE.COPY_admininstr(x, y)]), [TRAP_admininstr])
    -- if (((i + n) > |$table(z, y)|) \/ ((j + n) > |$table(z, x)|))

  ;; 6-reduction.watsup:229.1-232.14
  rule table.copy-zero {i : nat, j : nat, n : n, x : idx, y : idx, z : state}:
    `%~>%*`(`%;%*`(z, [CONST_admininstr(I32_numtype, j) CONST_admininstr(I32_numtype, i) CONST_admininstr(I32_numtype, n) TABLE.COPY_admininstr(x, y)]), [])
    -- otherwise
    -- if (n = 0)

  ;; 6-reduction.watsup:234.1-239.15
  rule table.copy-le {i : nat, j : nat, n : n, x : idx, y : idx, z : state}:
    `%~>%*`(`%;%*`(z, [CONST_admininstr(I32_numtype, j) CONST_admininstr(I32_numtype, i) CONST_admininstr(I32_numtype, n) TABLE.COPY_admininstr(x, y)]), [CONST_admininstr(I32_numtype, j) CONST_admininstr(I32_numtype, i) TABLE.GET_admininstr(y) TABLE.SET_admininstr(x) CONST_admininstr(I32_numtype, (j + 1)) CONST_admininstr(I32_numtype, (i + 1)) CONST_admininstr(I32_numtype, (n - 1)) TABLE.COPY_admininstr(x, y)])
    -- otherwise
    -- if (j <= i)

  ;; 6-reduction.watsup:241.1-245.15
  rule table.copy-gt {i : nat, j : nat, n : n, x : idx, y : idx, z : state}:
    `%~>%*`(`%;%*`(z, [CONST_admininstr(I32_numtype, j) CONST_admininstr(I32_numtype, i) CONST_admininstr(I32_numtype, n) TABLE.COPY_admininstr(x, y)]), [CONST_admininstr(I32_numtype, ((j + n) - 1)) CONST_admininstr(I32_numtype, ((i + n) - 1)) TABLE.GET_admininstr(y) TABLE.SET_admininstr(x) CONST_admininstr(I32_numtype, (j + 1)) CONST_admininstr(I32_numtype, (i + 1)) CONST_admininstr(I32_numtype, (n - 1)) TABLE.COPY_admininstr(x, y)])
    -- otherwise

  ;; 6-reduction.watsup:248.1-250.62
  rule table.init-trap {i : nat, j : nat, n : n, x : idx, y : idx, z : state}:
    `%~>%*`(`%;%*`(z, [CONST_admininstr(I32_numtype, j) CONST_admininstr(I32_numtype, i) CONST_admininstr(I32_numtype, n) TABLE.INIT_admininstr(x, y)]), [TRAP_admininstr])
    -- if (((i + n) > |$elem(z, y)|) \/ ((j + n) > |$table(z, x)|))

  ;; 6-reduction.watsup:252.1-255.14
  rule table.init-zero {i : nat, j : nat, n : n, x : idx, y : idx, z : state}:
    `%~>%*`(`%;%*`(z, [CONST_admininstr(I32_numtype, j) CONST_admininstr(I32_numtype, i) CONST_admininstr(I32_numtype, n) TABLE.INIT_admininstr(x, y)]), [])
    -- otherwise
    -- if (n = 0)

  ;; 6-reduction.watsup:257.1-261.15
  rule table.init-succ {i : nat, j : nat, n : n, x : idx, y : idx, z : state}:
    `%~>%*`(`%;%*`(z, [CONST_admininstr(I32_numtype, j) CONST_admininstr(I32_numtype, i) CONST_admininstr(I32_numtype, n) TABLE.INIT_admininstr(x, y)]), [CONST_admininstr(I32_numtype, j) $admininstr_ref($elem(z, y)[i]) TABLE.SET_admininstr(x) CONST_admininstr(I32_numtype, (j + 1)) CONST_admininstr(I32_numtype, (i + 1)) CONST_admininstr(I32_numtype, (n - 1)) TABLE.INIT_admininstr(x, y)])
    -- otherwise

  ;; 6-reduction.watsup:268.1-270.49
  rule load-num-trap {i : nat, n_A : n, n_O : n, nt : numtype, z : state}:
    `%~>%*`(`%;%*`(z, [CONST_admininstr(I32_numtype, i) LOAD_admininstr(nt, ?(), n_A, n_O)]), [TRAP_admininstr])
    -- if (((i + n_O) + (!($size($valtype_numtype(nt))) / 8)) >= |$mem(z, 0)|)

  ;; 6-reduction.watsup:272.1-274.66
  rule load-num-val {c : c_numtype, i : nat, n_A : n, n_O : n, nt : numtype, z : state}:
    `%~>%*`(`%;%*`(z, [CONST_admininstr(I32_numtype, i) LOAD_admininstr(nt, ?(), n_A, n_O)]), [CONST_admininstr(nt, c)])
    -- if ($bytes_(!($size($valtype_numtype(nt))), c) = $mem(z, 0)[(i + n_O) : (!($size($valtype_numtype(nt))) / 8)])

  ;; 6-reduction.watsup:276.1-278.41
  rule load-pack-trap {i : nat, n : n, n_A : n, n_O : n, nt : numtype, sx : sx, z : state}:
    `%~>%*`(`%;%*`(z, [CONST_admininstr(I32_numtype, i) LOAD_admininstr(nt, ?((n, sx)), n_A, n_O)]), [TRAP_admininstr])
    -- if (((i + n_O) + (n / 8)) >= |$mem(z, 0)|)

  ;; 6-reduction.watsup:280.1-282.50
  rule load-pack-val {c : c_numtype, i : nat, n : n, n_A : n, n_O : n, nt : numtype, sx : sx, z : state}:
    `%~>%*`(`%;%*`(z, [CONST_admininstr(I32_numtype, i) LOAD_admininstr(nt, ?((n, sx)), n_A, n_O)]), [CONST_admininstr(nt, c)])
    -- if ($bytes_(n, c) = $mem(z, 0)[(i + n_O) : (n / 8)])

  ;; 6-reduction.watsup:309.1-311.32
  rule memory.fill-trap {i : nat, n : n, val : val, z : state}:
    `%~>%*`(`%;%*`(z, [CONST_admininstr(I32_numtype, i) $admininstr_val(val) CONST_admininstr(I32_numtype, n) MEMORY.FILL_admininstr]), [TRAP_admininstr])
    -- if ((i + n) > |$mem(z, 0)|)

  ;; 6-reduction.watsup:313.1-316.14
  rule memory.fill-zero {i : nat, n : n, val : val, z : state}:
    `%~>%*`(`%;%*`(z, [CONST_admininstr(I32_numtype, i) $admininstr_val(val) CONST_admininstr(I32_numtype, n) MEMORY.FILL_admininstr]), [])
    -- otherwise
    -- if (n = 0)

  ;; 6-reduction.watsup:318.1-322.15
  rule memory.fill-succ {i : nat, n : n, val : val, z : state}:
    `%~>%*`(`%;%*`(z, [CONST_admininstr(I32_numtype, i) $admininstr_val(val) CONST_admininstr(I32_numtype, n) MEMORY.FILL_admininstr]), [CONST_admininstr(I32_numtype, i) $admininstr_val(val) STORE_admininstr(I32_numtype, ?(8), 0, 0) CONST_admininstr(I32_numtype, (i + 1)) $admininstr_val(val) CONST_admininstr(I32_numtype, (n - 1)) MEMORY.FILL_admininstr])
    -- otherwise

  ;; 6-reduction.watsup:325.1-327.63
  rule memory.copy-trap {i : nat, j : nat, n : n, z : state}:
    `%~>%*`(`%;%*`(z, [CONST_admininstr(I32_numtype, j) CONST_admininstr(I32_numtype, i) CONST_admininstr(I32_numtype, n) MEMORY.COPY_admininstr]), [TRAP_admininstr])
    -- if (((i + n) > |$table(z, 0)|) \/ ((j + n) > |$table(z, 0)|))

  ;; 6-reduction.watsup:329.1-332.14
  rule memory.copy-zero {i : nat, j : nat, n : n, z : state}:
    `%~>%*`(`%;%*`(z, [CONST_admininstr(I32_numtype, j) CONST_admininstr(I32_numtype, i) CONST_admininstr(I32_numtype, n) MEMORY.COPY_admininstr]), [])
    -- otherwise
    -- if (n = 0)

  ;; 6-reduction.watsup:334.1-339.15
  rule memory.copy-le {i : nat, j : nat, n : n, z : state}:
    `%~>%*`(`%;%*`(z, [CONST_admininstr(I32_numtype, j) CONST_admininstr(I32_numtype, i) CONST_admininstr(I32_numtype, n) MEMORY.COPY_admininstr]), [CONST_admininstr(I32_numtype, j) CONST_admininstr(I32_numtype, i) LOAD_admininstr(I32_numtype, ?((8, U_sx)), 0, 0) STORE_admininstr(I32_numtype, ?(8), 0, 0) CONST_admininstr(I32_numtype, (j + 1)) CONST_admininstr(I32_numtype, (i + 1)) CONST_admininstr(I32_numtype, (n - 1)) MEMORY.COPY_admininstr])
    -- otherwise
    -- if (j <= i)

  ;; 6-reduction.watsup:341.1-345.15
  rule memory.copy-gt {i : nat, j : nat, n : n, z : state}:
    `%~>%*`(`%;%*`(z, [CONST_admininstr(I32_numtype, j) CONST_admininstr(I32_numtype, i) CONST_admininstr(I32_numtype, n) MEMORY.COPY_admininstr]), [CONST_admininstr(I32_numtype, ((j + n) - 1)) CONST_admininstr(I32_numtype, ((i + n) - 1)) LOAD_admininstr(I32_numtype, ?((8, U_sx)), 0, 0) STORE_admininstr(I32_numtype, ?(8), 0, 0) CONST_admininstr(I32_numtype, (j + 1)) CONST_admininstr(I32_numtype, (i + 1)) CONST_admininstr(I32_numtype, (n - 1)) MEMORY.COPY_admininstr])
    -- otherwise

  ;; 6-reduction.watsup:348.1-350.60
  rule memory.init-trap {i : nat, j : nat, n : n, x : idx, y : idx, z : state}:
    `%~>%*`(`%;%*`(z, [CONST_admininstr(I32_numtype, j) CONST_admininstr(I32_numtype, i) CONST_admininstr(I32_numtype, n) MEMORY.INIT_admininstr(x)]), [TRAP_admininstr])
    -- if (((i + n) > |$data(z, y)|) \/ ((j + n) > |$mem(z, 0)|))

  ;; 6-reduction.watsup:352.1-355.14
  rule memory.init-zero {i : nat, j : nat, n : n, x : idx, z : state}:
    `%~>%*`(`%;%*`(z, [CONST_admininstr(I32_numtype, j) CONST_admininstr(I32_numtype, i) CONST_admininstr(I32_numtype, n) MEMORY.INIT_admininstr(x)]), [])
    -- otherwise
    -- if (n = 0)

  ;; 6-reduction.watsup:357.1-361.15
  rule memory.init-succ {i : nat, j : nat, n : n, x : idx, z : state}:
    `%~>%*`(`%;%*`(z, [CONST_admininstr(I32_numtype, j) CONST_admininstr(I32_numtype, i) CONST_admininstr(I32_numtype, n) MEMORY.INIT_admininstr(x)]), [CONST_admininstr(I32_numtype, j) CONST_admininstr(I32_numtype, $data(z, x)[i]) STORE_admininstr(I32_numtype, ?(8), 0, 0) CONST_admininstr(I32_numtype, (j + 1)) CONST_admininstr(I32_numtype, (i + 1)) CONST_admininstr(I32_numtype, (n - 1)) MEMORY.INIT_admininstr(x)])
    -- otherwise

;; 6-reduction.watsup:3.1-3.63
relation Step: `%~>%`(config, config)
  ;; 6-reduction.watsup:7.1-9.34
  rule pure {instr* : instr*, instr'* : instr*, z : state}:
    `%~>%`(`%;%*`(z, $admininstr_instr(instr)*{instr}), `%;%*`(z, $admininstr_instr(instr')*{instr'}))
    -- Step_pure: `%*~>%*`($admininstr_instr(instr)*{instr}, $admininstr_instr(instr')*{instr'})

  ;; 6-reduction.watsup:11.1-13.37
  rule read {instr* : instr*, instr'* : instr*, z : state}:
    `%~>%`(`%;%*`(z, $admininstr_instr(instr)*{instr}), `%;%*`(z, $admininstr_instr(instr')*{instr'}))
    -- Step_read: `%~>%*`(`%;%*`(z, $admininstr_instr(instr)*{instr}), $admininstr_instr(instr')*{instr'})

  ;; 6-reduction.watsup:166.1-167.60
  rule local.set {val : val, x : idx, z : state}:
    `%~>%`(`%;%*`(z, [$admininstr_val(val) LOCAL.SET_admininstr(x)]), `%;%*`($with_local(z, x, val), []))

  ;; 6-reduction.watsup:176.1-177.62
  rule global.set {val : val, x : idx, z : state}:
    `%~>%`(`%;%*`(z, [$admininstr_val(val) GLOBAL.SET_admininstr(x)]), `%;%*`($with_global(z, x, val), []))

  ;; 6-reduction.watsup:188.1-190.28
  rule table.set-trap {i : nat, ref : ref, x : idx, z : state}:
    `%~>%`(`%;%*`(z, [CONST_admininstr(I32_numtype, i) $admininstr_ref(ref) TABLE.GET_admininstr(x)]), `%;%*`(z, [TRAP_admininstr]))
    -- if (i >= |$table(z, x)|)

  ;; 6-reduction.watsup:192.1-194.27
  rule table.set-val {i : nat, ref : ref, x : idx, z : state}:
    `%~>%`(`%;%*`(z, [CONST_admininstr(I32_numtype, i) $admininstr_ref(ref) TABLE.GET_admininstr(x)]), `%;%*`($with_table(z, x, i, ref), []))
    -- if (i < |$table(z, x)|)

  ;; 6-reduction.watsup:202.1-203.102
  rule table.grow-succeed {n : n, ref : ref, x : idx, z : state}:
    `%~>%`(`%;%*`(z, [$admininstr_ref(ref) CONST_admininstr(I32_numtype, n) TABLE.GROW_admininstr(x)]), `%;%*`($with_tableext(z, x, ref^n{}), [CONST_admininstr(I32_numtype, |$table(z, x)|)]))

  ;; 6-reduction.watsup:205.1-206.64
  rule table.grow-fail {n : n, ref : ref, x : idx, z : state}:
    `%~>%`(`%;%*`(z, [$admininstr_ref(ref) CONST_admininstr(I32_numtype, n) TABLE.GROW_admininstr(x)]), `%;%*`(z, [CONST_admininstr(I32_numtype, - 1)]))

  ;; 6-reduction.watsup:264.1-265.59
  rule elem.drop {x : idx, z : state}:
    `%~>%`(`%;%*`(z, [ELEM.DROP_admininstr(x)]), `%;%*`($with_elem(z, x, []), []))

  ;; 6-reduction.watsup:285.1-287.49
  rule store-num-trap {c : c_numtype, i : nat, n_A : n, n_O : n, nt : numtype, z : state}:
    `%~>%`(`%;%*`(z, [CONST_admininstr(I32_numtype, i) CONST_admininstr(I32_numtype, c) STORE_admininstr(nt, ?(), n_A, n_O)]), `%;%*`(z, [TRAP_admininstr]))
    -- if (((i + n_O) + (!($size($valtype_numtype(nt))) / 8)) >= |$mem(z, 0)|)

  ;; 6-reduction.watsup:289.1-291.35
  rule store-num-val {b* : byte*, c : c_numtype, i : nat, n_A : n, n_O : n, nt : numtype, z : state}:
    `%~>%`(`%;%*`(z, [CONST_admininstr(I32_numtype, i) CONST_admininstr(I32_numtype, c) STORE_admininstr(nt, ?(), n_A, n_O)]), `%;%*`($with_mem(z, 0, (i + n_O), (!($size($valtype_numtype(nt))) / 8), b*{b}), []))
    -- if (b*{b} = $bytes_(!($size($valtype_numtype(nt))), c))

  ;; 6-reduction.watsup:293.1-295.41
  rule store-pack-trap {c : c_numtype, i : nat, n : n, n_A : n, n_O : n, nt : numtype, z : state}:
    `%~>%`(`%;%*`(z, [CONST_admininstr(I32_numtype, i) CONST_admininstr(I32_numtype, c) STORE_admininstr(nt, ?(n), n_A, n_O)]), `%;%*`(z, [TRAP_admininstr]))
    -- if (((i + n_O) + (n / 8)) >= |$mem(z, 0)|)

  ;; 6-reduction.watsup:297.1-299.50
  rule store-pack-val {b* : byte*, c : c_numtype, i : nat, n : n, n_A : n, n_O : n, nt : numtype, z : state}:
    `%~>%`(`%;%*`(z, [CONST_admininstr(I32_numtype, i) CONST_admininstr(I32_numtype, c) STORE_admininstr(nt, ?(n), n_A, n_O)]), `%;%*`($with_mem(z, 0, (i + n_O), (n / 8), b*{b}), []))
    -- if (b*{b} = $bytes_(n, $wrap_((!($size($valtype_numtype(nt))), n), c)))

  ;; 6-reduction.watsup:302.1-303.104
  rule memory.grow-succeed {n : n, z : state}:
    `%~>%`(`%;%*`(z, [CONST_admininstr(I32_numtype, n) MEMORY.GROW_admininstr]), `%;%*`($with_memext(z, 0, 0^((n * 64) * $Ki){}), [CONST_admininstr(I32_numtype, |$mem(z, 0)|)]))

  ;; 6-reduction.watsup:305.1-306.59
  rule memory.grow-fail {n : n, z : state}:
    `%~>%`(`%;%*`(z, [CONST_admininstr(I32_numtype, n) MEMORY.GROW_admininstr]), `%;%*`(z, [CONST_admininstr(I32_numtype, - 1)]))

  ;; 6-reduction.watsup:364.1-365.59
  rule data.drop {x : idx, z : state}:
    `%~>%`(`%;%*`(z, [DATA.DROP_admininstr(x)]), `%;%*`($with_data(z, x, []), []))

== IL Validation...
== Side condition inference

;; 1-syntax.watsup:3.1-3.15
syntax n = nat

;; 1-syntax.watsup:9.1-9.37
syntax name = text

;; 1-syntax.watsup:14.1-14.36
syntax byte = nat

;; 1-syntax.watsup:15.1-15.45
syntax u32 = nat

;; 1-syntax.watsup:22.1-22.36
syntax idx = nat

;; 1-syntax.watsup:23.1-23.49
syntax funcidx = idx

;; 1-syntax.watsup:24.1-24.49
syntax globalidx = idx

;; 1-syntax.watsup:25.1-25.47
syntax tableidx = idx

;; 1-syntax.watsup:26.1-26.46
syntax memidx = idx

;; 1-syntax.watsup:27.1-27.45
syntax elemidx = idx

;; 1-syntax.watsup:28.1-28.45
syntax dataidx = idx

;; 1-syntax.watsup:29.1-29.47
syntax labelidx = idx

;; 1-syntax.watsup:30.1-30.47
syntax localidx = idx

;; 1-syntax.watsup:39.1-40.22
syntax numtype =
  | I32
  | I64
  | F32
  | F64

;; 1-syntax.watsup:41.1-42.5
syntax vectype =
  | V128

;; 1-syntax.watsup:43.1-44.20
syntax reftype =
  | FUNCREF
  | EXTERNREF

;; 1-syntax.watsup:45.1-46.34
syntax valtype =
  | I32
  | I64
  | F32
  | F64
  | V128
  | FUNCREF
  | EXTERNREF
  | BOT

;; 1-syntax.watsup:48.1-48.39
syntax in =
  | I32
  | I64

;; 1-syntax.watsup:49.1-49.39
syntax fn =
  | F32
  | F64

;; 1-syntax.watsup:56.1-57.11
syntax resulttype = valtype*

;; 1-syntax.watsup:59.1-60.16
syntax limits = `[%..%]`(u32, u32)

;; 1-syntax.watsup:61.1-62.15
syntax globaltype = `MUT%?%`(()?, valtype)

;; 1-syntax.watsup:63.1-64.27
syntax functype = `%->%`(resulttype, resulttype)

;; 1-syntax.watsup:65.1-66.17
syntax tabletype = `%%`(limits, reftype)

;; 1-syntax.watsup:67.1-68.12
syntax memtype = `%I8`(limits)

;; 1-syntax.watsup:69.1-70.10
syntax elemtype = reftype

;; 1-syntax.watsup:71.1-72.5
syntax datatype = OK

;; 1-syntax.watsup:73.1-74.69
syntax externtype =
  | GLOBAL(globaltype)
  | FUNC(functype)
  | TABLE(tabletype)
  | MEMORY(memtype)

;; 1-syntax.watsup:86.1-86.44
syntax sx =
  | U
  | S

;; 1-syntax.watsup:88.1-88.39
syntax unop_IXX =
  | CLZ
  | CTZ
  | POPCNT

;; 1-syntax.watsup:89.1-89.70
syntax unop_FXX =
  | ABS
  | NEG
  | SQRT
  | CEIL
  | FLOOR
  | TRUNC
  | NEAREST

;; 1-syntax.watsup:91.1-93.62
syntax binop_IXX =
  | ADD
  | SUB
  | MUL
  | DIV(sx)
  | REM(sx)
  | AND
  | OR
  | XOR
  | SHL
  | SHR(sx)
  | ROTL
  | ROTR

;; 1-syntax.watsup:94.1-94.66
syntax binop_FXX =
  | ADD
  | SUB
  | MUL
  | DIV
  | MIN
  | MAX
  | COPYSIGN

;; 1-syntax.watsup:96.1-96.26
syntax testop_IXX =
  | EQZ

;; 1-syntax.watsup:97.1-97.22
syntax testop_FXX =
  |

;; 1-syntax.watsup:99.1-100.108
syntax relop_IXX =
  | EQ
  | NE
  | LT(sx)
  | GT(sx)
  | LE(sx)
  | GE(sx)

;; 1-syntax.watsup:101.1-101.49
syntax relop_FXX =
  | EQ
  | NE
  | LT
  | GT
  | LE
  | GE

;; 1-syntax.watsup:103.1-103.50
syntax unop_numtype =
  | _I(unop_IXX)
  | _F(unop_FXX)

;; 1-syntax.watsup:104.1-104.53
syntax binop_numtype =
  | _I(binop_IXX)
  | _F(binop_FXX)

;; 1-syntax.watsup:105.1-105.56
syntax testop_numtype =
  | _I(testop_IXX)
  | _F(testop_FXX)

;; 1-syntax.watsup:106.1-106.53
syntax relop_numtype =
  | _I(relop_IXX)
  | _F(relop_FXX)

;; 1-syntax.watsup:107.1-107.39
syntax cvtop =
  | CONVERT
  | REINTERPRET

;; 1-syntax.watsup:117.1-117.23
syntax c_numtype = nat

;; 1-syntax.watsup:118.1-118.23
syntax c_vectype = nat

;; 1-syntax.watsup:121.1-121.52
syntax blocktype = functype

;; 1-syntax.watsup:156.1-177.80
rec {

;; 1-syntax.watsup:156.1-177.80
syntax instr =
  | UNREACHABLE
  | NOP
  | DROP
  | SELECT(valtype?)
  | BLOCK(blocktype, instr*)
  | LOOP(blocktype, instr*)
  | IF(blocktype, instr*, instr*)
  | BR(labelidx)
  | BR_IF(labelidx)
  | BR_TABLE(labelidx*, labelidx)
  | CALL(funcidx)
  | CALL_INDIRECT(tableidx, functype)
  | RETURN
  | CONST(numtype, c_numtype)
  | UNOP(numtype, unop_numtype)
  | BINOP(numtype, binop_numtype)
  | TESTOP(numtype, testop_numtype)
  | RELOP(numtype, relop_numtype)
  | EXTEND(numtype, n)
  | CVTOP(numtype, cvtop, numtype, sx?)
  | REF.NULL(reftype)
  | REF.FUNC(funcidx)
  | REF.IS_NULL
  | LOCAL.GET(localidx)
  | LOCAL.SET(localidx)
  | LOCAL.TEE(localidx)
  | GLOBAL.GET(globalidx)
  | GLOBAL.SET(globalidx)
  | TABLE.GET(tableidx)
  | TABLE.SET(tableidx)
  | TABLE.SIZE(tableidx)
  | TABLE.GROW(tableidx)
  | TABLE.FILL(tableidx)
  | TABLE.COPY(tableidx, tableidx)
  | TABLE.INIT(tableidx, elemidx)
  | ELEM.DROP(elemidx)
  | MEMORY.SIZE
  | MEMORY.GROW
  | MEMORY.FILL
  | MEMORY.COPY
  | MEMORY.INIT(dataidx)
  | DATA.DROP(dataidx)
  | LOAD(numtype, (n, sx)?, u32, u32)
  | STORE(numtype, n?, u32, u32)
}

;; 1-syntax.watsup:179.1-180.9
syntax expr = instr*

;; 1-syntax.watsup:187.1-187.50
syntax elemmode =
  | TABLE(tableidx, expr)
  | DECLARE

;; 1-syntax.watsup:188.1-188.39
syntax datamode =
  | MEMORY(memidx, expr)

;; 1-syntax.watsup:190.1-191.30
syntax func = `FUNC%%*%`(functype, valtype*, expr)

;; 1-syntax.watsup:192.1-193.25
syntax global = GLOBAL(globaltype, expr)

;; 1-syntax.watsup:194.1-195.18
syntax table = TABLE(tabletype)

;; 1-syntax.watsup:196.1-197.17
syntax mem = MEMORY(memtype)

;; 1-syntax.watsup:198.1-199.31
syntax elem = `ELEM%%*%?`(reftype, expr*, elemmode?)

;; 1-syntax.watsup:200.1-201.26
syntax data = `DATA(*)%*%?`(byte**, datamode?)

;; 1-syntax.watsup:202.1-203.16
syntax start = START(funcidx)

;; 1-syntax.watsup:205.1-206.65
syntax externuse =
  | FUNC(funcidx)
  | GLOBAL(globalidx)
  | TABLE(tableidx)
  | MEMORY(memidx)

;; 1-syntax.watsup:207.1-208.24
syntax export = EXPORT(name, externuse)

;; 1-syntax.watsup:209.1-210.30
syntax import = IMPORT(name, name, externtype)

;; 1-syntax.watsup:212.1-213.70
syntax module = `MODULE%*%*%*%*%*%*%*%*%*`(import*, func*, global*, table*, mem*, elem*, data*, start*, export*)

;; 2-aux.watsup:3.1-3.14
def Ki : nat
  ;; 2-aux.watsup:4.1-4.15
  def Ki = 1024

;; 2-aux.watsup:9.1-9.25
rec {

;; 2-aux.watsup:9.1-9.25
def min : (nat, nat) -> nat
  ;; 2-aux.watsup:10.1-10.19
  def {j : nat} min(0, j) = 0
  ;; 2-aux.watsup:11.1-11.19
  def {i : nat} min(i, 0) = 0
  ;; 2-aux.watsup:12.1-12.38
  def {i : nat, j : nat} min((i + 1), (j + 1)) = $min(i, j)
}

;; 2-aux.watsup:19.1-19.55
def size : valtype -> nat?
  ;; 2-aux.watsup:20.1-20.20
  def size(I32_valtype) = ?(32)
  ;; 2-aux.watsup:21.1-21.20
  def size(I64_valtype) = ?(64)
  ;; 2-aux.watsup:22.1-22.20
  def size(F32_valtype) = ?(32)
  ;; 2-aux.watsup:23.1-23.20
  def size(F64_valtype) = ?(64)
  ;; 2-aux.watsup:24.1-24.22
  def size(V128_valtype) = ?(128)
  ;;
  def {x : valtype} size(x) = ?()

;; 2-aux.watsup:29.1-29.40
def test_sub_ATOM_22 : n -> nat
  ;; 2-aux.watsup:30.1-30.38
  def {n_3_ATOM_y : n} test_sub_ATOM_22(n_3_ATOM_y) = 0

;; 2-aux.watsup:32.1-32.26
def curried_ : (n, n) -> nat
  ;; 2-aux.watsup:33.1-33.39
  def {n_1 : n, n_2 : n} curried_(n_1, n_2) = (n_1 + n_2)

;; 2-aux.watsup:35.1-44.39
syntax testfuse =
  | AB_(nat, nat, nat)
  | CD(nat, nat, nat)
  | EF(nat, nat, nat)
  | GH(nat, nat, nat)
  | IJ(nat, nat, nat)
  | KL(nat, nat, nat)
  | MN(nat, nat, nat)
  | OP(nat, nat, nat)
  | QR(nat, nat, nat)

;; 3-typing.watsup:3.1-6.60
syntax context = {FUNC functype*, GLOBAL globaltype*, TABLE tabletype*, MEM memtype*, ELEM elemtype*, DATA datatype*, LOCAL valtype*, LABEL resulttype*, RETURN resulttype?}

;; 3-typing.watsup:14.1-14.66
relation Limits_ok: `|-%:%`(limits, nat)
  ;; 3-typing.watsup:22.1-24.24
  rule _ {k : nat, n_1 : n, n_2 : n}:
    `|-%:%`(`[%..%]`(n_1, n_2), k)
    -- if ((n_1 <= n_2) /\ (n_2 <= k))

;; 3-typing.watsup:15.1-15.64
relation Functype_ok: `|-%:OK`(functype)
  ;; 3-typing.watsup:26.1-27.13
  rule _ {ft : functype}:
    `|-%:OK`(ft)

;; 3-typing.watsup:16.1-16.66
relation Globaltype_ok: `|-%:OK`(globaltype)
  ;; 3-typing.watsup:29.1-30.13
  rule _ {gt : globaltype}:
    `|-%:OK`(gt)

;; 3-typing.watsup:17.1-17.65
relation Tabletype_ok: `|-%:OK`(tabletype)
  ;; 3-typing.watsup:32.1-34.35
  rule _ {lim : limits, rt : reftype}:
    `|-%:OK`(`%%`(lim, rt))
    -- Limits_ok: `|-%:%`(lim, ((2 ^ 32) - 1))

;; 3-typing.watsup:18.1-18.63
relation Memtype_ok: `|-%:OK`(memtype)
  ;; 3-typing.watsup:36.1-38.33
  rule _ {lim : limits}:
    `|-%:OK`(`%I8`(lim))
    -- Limits_ok: `|-%:%`(lim, (2 ^ 16))

;; 3-typing.watsup:19.1-19.66
relation Externtype_ok: `|-%:OK`(externtype)
  ;; 3-typing.watsup:41.1-43.35
  rule func {functype : functype}:
    `|-%:OK`(FUNC_externtype(functype))
    -- Functype_ok: `|-%:OK`(functype)

  ;; 3-typing.watsup:45.1-47.39
  rule global {globaltype : globaltype}:
    `|-%:OK`(GLOBAL_externtype(globaltype))
    -- Globaltype_ok: `|-%:OK`(globaltype)

  ;; 3-typing.watsup:49.1-51.37
  rule table {tabletype : tabletype}:
    `|-%:OK`(TABLE_externtype(tabletype))
    -- Tabletype_ok: `|-%:OK`(tabletype)

  ;; 3-typing.watsup:53.1-55.33
  rule mem {memtype : memtype}:
    `|-%:OK`(MEMORY_externtype(memtype))
    -- Memtype_ok: `|-%:OK`(memtype)

;; 3-typing.watsup:61.1-61.65
relation Valtype_sub: `|-%<:%`(valtype, valtype)
  ;; 3-typing.watsup:64.1-65.12
  rule refl {t : valtype}:
    `|-%<:%`(t, t)

  ;; 3-typing.watsup:67.1-68.14
  rule bot {t : valtype}:
    `|-%<:%`(BOT_valtype, t)

;; 3-typing.watsup:62.1-62.72
relation Resulttype_sub: `|-%*<:%*`(valtype*, valtype*)
  ;; 3-typing.watsup:70.1-72.35
  rule _ {t_1* : valtype*, t_2* : valtype*}:
    `|-%*<:%*`(t_1*{t_1}, t_2*{t_2})
    -- if (|t_1*{t_1}| = |t_2*{t_2}|)
    -- (Valtype_sub: `|-%<:%`(t_1, t_2))*{t_1 t_2}

;; 3-typing.watsup:75.1-75.75
relation Limits_sub: `|-%<:%`(limits, limits)
  ;; 3-typing.watsup:83.1-86.21
  rule _ {n_11 : n, n_12 : n, n_21 : n, n_22 : n}:
    `|-%<:%`(`[%..%]`(n_11, n_12), `[%..%]`(n_21, n_22))
    -- if (n_11 >= n_21)
    -- if (n_12 <= n_22)

;; 3-typing.watsup:76.1-76.73
relation Functype_sub: `|-%<:%`(functype, functype)
  ;; 3-typing.watsup:88.1-89.14
  rule _ {ft : functype}:
    `|-%<:%`(ft, ft)

;; 3-typing.watsup:77.1-77.75
relation Globaltype_sub: `|-%<:%`(globaltype, globaltype)
  ;; 3-typing.watsup:91.1-92.14
  rule _ {gt : globaltype}:
    `|-%<:%`(gt, gt)

;; 3-typing.watsup:78.1-78.74
relation Tabletype_sub: `|-%<:%`(tabletype, tabletype)
  ;; 3-typing.watsup:94.1-96.35
  rule _ {lim_1 : limits, lim_2 : limits, rt : reftype}:
    `|-%<:%`(`%%`(lim_1, rt), `%%`(lim_2, rt))
    -- Limits_sub: `|-%<:%`(lim_1, lim_2)

;; 3-typing.watsup:79.1-79.72
relation Memtype_sub: `|-%<:%`(memtype, memtype)
  ;; 3-typing.watsup:98.1-100.35
  rule _ {lim_1 : limits, lim_2 : limits}:
    `|-%<:%`(`%I8`(lim_1), `%I8`(lim_2))
    -- Limits_sub: `|-%<:%`(lim_1, lim_2)

;; 3-typing.watsup:80.1-80.75
relation Externtype_sub: `|-%<:%`(externtype, externtype)
  ;; 3-typing.watsup:103.1-105.35
  rule func {ft_1 : functype, ft_2 : functype}:
    `|-%<:%`(FUNC_externtype(ft_1), FUNC_externtype(ft_2))
    -- Functype_sub: `|-%<:%`(ft_1, ft_2)

  ;; 3-typing.watsup:107.1-109.37
  rule global {gt_1 : globaltype, gt_2 : globaltype}:
    `|-%<:%`(GLOBAL_externtype(gt_1), GLOBAL_externtype(gt_2))
    -- Globaltype_sub: `|-%<:%`(gt_1, gt_2)

  ;; 3-typing.watsup:111.1-113.36
  rule table {tt_1 : tabletype, tt_2 : tabletype}:
    `|-%<:%`(TABLE_externtype(tt_1), TABLE_externtype(tt_2))
    -- Tabletype_sub: `|-%<:%`(tt_1, tt_2)

  ;; 3-typing.watsup:115.1-117.34
  rule mem {mt_1 : memtype, mt_2 : memtype}:
    `|-%<:%`(MEMORY_externtype(mt_1), MEMORY_externtype(mt_2))
    -- Memtype_sub: `|-%<:%`(mt_1, mt_2)

;; 3-typing.watsup:172.1-172.76
relation Blocktype_ok: `%|-%:%`(context, blocktype, functype)
  ;; 3-typing.watsup:174.1-176.29
  rule _ {C : context, ft : functype}:
    `%|-%:%`(C, ft, ft)
    -- Functype_ok: `|-%:OK`(ft)

;; 3-typing.watsup:123.1-124.67
rec {

;; 3-typing.watsup:123.1-123.66
relation Instr_ok: `%|-%:%`(context, instr, functype)
  ;; 3-typing.watsup:153.1-154.34
  rule unreachable {C : context, t_1* : valtype*, t_2* : valtype*}:
    `%|-%:%`(C, UNREACHABLE_instr, `%->%`(t_1*{t_1}, t_2*{t_2}))

  ;; 3-typing.watsup:156.1-157.32
  rule nop {C : context}:
    `%|-%:%`(C, NOP_instr, `%->%`([], []))

  ;; 3-typing.watsup:159.1-160.27
  rule drop {C : context, t : valtype}:
    `%|-%:%`(C, DROP_instr, `%->%`([t], []))

  ;; 3-typing.watsup:163.1-164.31
  rule select-expl {C : context, t : valtype}:
    `%|-%:%`(C, SELECT_instr(?(t)), `%->%`([t t I32_valtype], [t]))

  ;; 3-typing.watsup:166.1-169.37
  rule select-impl {C : context, numtype : numtype, t : valtype, t' : valtype, vectype : vectype}:
    `%|-%:%`(C, SELECT_instr(?()), `%->%`([t t I32_valtype], [t]))
    -- Valtype_sub: `|-%<:%`(t, t')
    -- if ((t' = (numtype <: valtype)) \/ (t' = (vectype <: valtype)))

  ;; 3-typing.watsup:178.1-181.57
  rule block {C : context, bt : blocktype, instr* : instr*, t_1* : valtype*, t_2* : valtype*}:
    `%|-%:%`(C, BLOCK_instr(bt, instr*{instr}), `%->%`(t_1*{t_1}, t_2*{t_2}))
    -- Blocktype_ok: `%|-%:%`(C, bt, `%->%`(t_1*{t_1}, t_2*{t_2}))
    -- InstrSeq_ok: `%|-%*:%`(C ++ {FUNC [], GLOBAL [], TABLE [], MEM [], ELEM [], DATA [], LOCAL [], LABEL [t_2]*{t_2}, RETURN ?()}, instr*{instr}, `%->%`(t_1*{t_1}, t_2*{t_2}))

  ;; 3-typing.watsup:183.1-186.57
  rule loop {C : context, bt : blocktype, instr* : instr*, t_1* : valtype*, t_2* : valtype*}:
    `%|-%:%`(C, LOOP_instr(bt, instr*{instr}), `%->%`(t_1*{t_1}, t_2*{t_2}))
    -- Blocktype_ok: `%|-%:%`(C, bt, `%->%`(t_1*{t_1}, t_2*{t_2}))
    -- InstrSeq_ok: `%|-%*:%`(C ++ {FUNC [], GLOBAL [], TABLE [], MEM [], ELEM [], DATA [], LOCAL [], LABEL [t_1]*{t_1}, RETURN ?()}, instr*{instr}, `%->%`(t_1*{t_1}, t_2*{t_2}))

  ;; 3-typing.watsup:188.1-192.59
  rule if {C : context, bt : blocktype, instr_1* : instr*, instr_2* : instr*, t_1* : valtype*, t_2* : valtype*}:
    `%|-%:%`(C, IF_instr(bt, instr_1*{instr_1}, instr_2*{instr_2}), `%->%`(t_1*{t_1}, t_2*{t_2}))
    -- Blocktype_ok: `%|-%:%`(C, bt, `%->%`(t_1*{t_1}, t_2*{t_2}))
    -- InstrSeq_ok: `%|-%*:%`(C ++ {FUNC [], GLOBAL [], TABLE [], MEM [], ELEM [], DATA [], LOCAL [], LABEL [t_2]*{t_2}, RETURN ?()}, instr_1*{instr_1}, `%->%`(t_1*{t_1}, t_2*{t_2}))
    -- InstrSeq_ok: `%|-%*:%`(C ++ {FUNC [], GLOBAL [], TABLE [], MEM [], ELEM [], DATA [], LOCAL [], LABEL [t_2]*{t_2}, RETURN ?()}, instr_2*{instr_2}, `%->%`(t_1*{t_1}, t_2*{t_2}))

  ;; 3-typing.watsup:195.1-197.24
  rule br {C : context, l : labelidx, t* : valtype*, t_1* : valtype*, t_2* : valtype*}:
    `%|-%:%`(C, BR_instr(l), `%->%`(t_1*{t_1} :: t*{t}, t_2*{t_2}))
    -- if (l < |C.LABEL_context|)
    -- if (C.LABEL_context[l] = t*{t})

  ;; 3-typing.watsup:199.1-201.24
  rule br_if {C : context, l : labelidx, t* : valtype*}:
    `%|-%:%`(C, BR_IF_instr(l), `%->%`(t*{t} :: [I32_valtype], t*{t}))
    -- if (l < |C.LABEL_context|)
    -- if (C.LABEL_context[l] = t*{t})

  ;; 3-typing.watsup:203.1-206.42
  rule br_table {C : context, l* : labelidx*, l' : labelidx, t* : valtype*, t_1* : valtype*, t_2* : valtype*}:
    `%|-%:%`(C, BR_TABLE_instr(l*{l}, l'), `%->%`(t_1*{t_1} :: t*{t}, t_2*{t_2}))
    -- (if (l < |C.LABEL_context|))*{l}
    -- if (l' < |C.LABEL_context|)
    -- (Resulttype_sub: `|-%*<:%*`(t*{t}, C.LABEL_context[l]))*{l}
    -- Resulttype_sub: `|-%*<:%*`(t*{t}, C.LABEL_context[l'])

  ;; 3-typing.watsup:208.1-210.24
  rule return {C : context, t* : valtype*, t_1* : valtype*, t_2* : valtype*}:
    `%|-%:%`(C, RETURN_instr, `%->%`(t_1*{t_1} :: t*{t}, t_2*{t_2}))
    -- if (C.RETURN_context = ?(t*{t}))

  ;; 3-typing.watsup:212.1-214.33
  rule call {C : context, t_1* : valtype*, t_2* : valtype*, x : idx}:
    `%|-%:%`(C, CALL_instr(x), `%->%`(t_1*{t_1}, t_2*{t_2}))
    -- if (x < |C.FUNC_context|)
    -- if (C.FUNC_context[x] = `%->%`(t_1*{t_1}, t_2*{t_2}))

  ;; 3-typing.watsup:216.1-219.26
  rule call_indirect {C : context, ft : functype, lim : limits, t_1* : valtype*, t_2* : valtype*, x : idx}:
    `%|-%:%`(C, CALL_INDIRECT_instr(x, ft), `%->%`(t_1*{t_1} :: [I32_valtype], t_2*{t_2}))
    -- if (x < |C.TABLE_context|)
    -- if (C.TABLE_context[x] = `%%`(lim, FUNCREF_reftype))
    -- if (ft = `%->%`(t_1*{t_1}, t_2*{t_2}))

  ;; 3-typing.watsup:222.1-223.37
  rule const {C : context, c_nt : c_numtype, nt : numtype}:
    `%|-%:%`(C, CONST_instr(nt, c_nt), `%->%`([], [(nt <: valtype)]))

  ;; 3-typing.watsup:225.1-226.31
  rule unop {C : context, nt : numtype, unop : unop_numtype}:
    `%|-%:%`(C, UNOP_instr(nt, unop), `%->%`([(nt <: valtype)], [(nt <: valtype)]))

  ;; 3-typing.watsup:228.1-229.36
  rule binop {C : context, binop : binop_numtype, nt : numtype}:
    `%|-%:%`(C, BINOP_instr(nt, binop), `%->%`([(nt <: valtype) (nt <: valtype)], [(nt <: valtype)]))

  ;; 3-typing.watsup:231.1-232.36
  rule testop {C : context, nt : numtype, testop : testop_numtype}:
    `%|-%:%`(C, TESTOP_instr(nt, testop), `%->%`([(nt <: valtype)], [I32_valtype]))

  ;; 3-typing.watsup:234.1-235.37
  rule relop {C : context, nt : numtype, relop : relop_numtype}:
    `%|-%:%`(C, RELOP_instr(nt, relop), `%->%`([(nt <: valtype) (nt <: valtype)], [I32_valtype]))

  ;; 3-typing.watsup:238.1-240.23
  rule extend {C : context, n : n, nt : numtype}:
    `%|-%:%`(C, EXTEND_instr(nt, n), `%->%`([(nt <: valtype)], [(nt <: valtype)]))
    -- if ($size(nt <: valtype) =/= ?())
    -- if (n <= !($size(nt <: valtype)))

  ;; 3-typing.watsup:242.1-245.34
  rule reinterpret {C : context, nt_1 : numtype, nt_2 : numtype}:
    `%|-%:%`(C, CVTOP_instr(nt_1, REINTERPRET_cvtop, nt_2, ?()), `%->%`([(nt_2 <: valtype)], [(nt_1 <: valtype)]))
    -- if ($size(nt_1 <: valtype) =/= ?())
    -- if ($size(nt_2 <: valtype) =/= ?())
    -- if (nt_1 =/= nt_2)
    -- if (!($size(nt_1 <: valtype)) = !($size(nt_2 <: valtype)))

  ;; 3-typing.watsup:247.1-250.52
  rule convert-i {C : context, in_1 : in, in_2 : in, sx? : sx?}:
    `%|-%:%`(C, CVTOP_instr((in_1 <: numtype), CONVERT_cvtop, (in_2 <: numtype), sx?{sx}), `%->%`([(in_2 <: valtype)], [(in_1 <: valtype)]))
    -- if ($size(in_1 <: valtype) =/= ?())
    -- if ($size(in_2 <: valtype) =/= ?())
    -- if (in_1 =/= in_2)
    -- if ((sx?{sx} = ?()) <=> (!($size(in_1 <: valtype)) > !($size(in_2 <: valtype))))

  ;; 3-typing.watsup:252.1-254.22
  rule convert-f {C : context, fn_1 : fn, fn_2 : fn}:
    `%|-%:%`(C, CVTOP_instr((fn_1 <: numtype), CONVERT_cvtop, (fn_2 <: numtype), ?()), `%->%`([(fn_2 <: valtype)], [(fn_1 <: valtype)]))
    -- if (fn_1 =/= fn_2)

  ;; 3-typing.watsup:257.1-258.35
  rule ref.null {C : context, rt : reftype}:
    `%|-%:%`(C, REF.NULL_instr(rt), `%->%`([], [(rt <: valtype)]))

  ;; 3-typing.watsup:260.1-262.23
  rule ref.func {C : context, ft : functype, x : idx}:
    `%|-%:%`(C, REF.FUNC_instr(x), `%->%`([], [FUNCREF_valtype]))
    -- if (x < |C.FUNC_context|)
    -- if (C.FUNC_context[x] = ft)

  ;; 3-typing.watsup:264.1-265.31
  rule ref.is_null {C : context, rt : reftype}:
    `%|-%:%`(C, REF.IS_NULL_instr, `%->%`([(rt <: valtype)], [I32_valtype]))

  ;; 3-typing.watsup:268.1-270.23
  rule local.get {C : context, t : valtype, x : idx}:
    `%|-%:%`(C, LOCAL.GET_instr(x), `%->%`([], [t]))
    -- if (x < |C.LOCAL_context|)
    -- if (C.LOCAL_context[x] = t)

  ;; 3-typing.watsup:272.1-274.23
  rule local.set {C : context, t : valtype, x : idx}:
    `%|-%:%`(C, LOCAL.SET_instr(x), `%->%`([t], []))
    -- if (x < |C.LOCAL_context|)
    -- if (C.LOCAL_context[x] = t)

  ;; 3-typing.watsup:276.1-278.23
  rule local.tee {C : context, t : valtype, x : idx}:
    `%|-%:%`(C, LOCAL.TEE_instr(x), `%->%`([t], [t]))
    -- if (x < |C.LOCAL_context|)
    -- if (C.LOCAL_context[x] = t)

  ;; 3-typing.watsup:281.1-283.29
  rule global.get {C : context, t : valtype, x : idx}:
    `%|-%:%`(C, GLOBAL.GET_instr(x), `%->%`([], [t]))
    -- if (x < |C.GLOBAL_context|)
    -- if (C.GLOBAL_context[x] = `MUT%?%`(()?{}, t))

  ;; 3-typing.watsup:285.1-287.28
  rule global.set {C : context, t : valtype, x : idx}:
    `%|-%:%`(C, GLOBAL.SET_instr(x), `%->%`([t], []))
    -- if (x < |C.GLOBAL_context|)
    -- if (C.GLOBAL_context[x] = `MUT%?%`(?(()), t))

  ;; 3-typing.watsup:290.1-292.28
  rule table.get {C : context, lim : limits, rt : reftype, x : idx}:
    `%|-%:%`(C, TABLE.GET_instr(x), `%->%`([I32_valtype], [(rt <: valtype)]))
    -- if (x < |C.TABLE_context|)
    -- if (C.TABLE_context[x] = `%%`(lim, rt))

  ;; 3-typing.watsup:294.1-296.28
  rule table.set {C : context, lim : limits, rt : reftype, x : idx}:
    `%|-%:%`(C, TABLE.SET_instr(x), `%->%`([I32_valtype (rt <: valtype)], []))
    -- if (x < |C.TABLE_context|)
    -- if (C.TABLE_context[x] = `%%`(lim, rt))

  ;; 3-typing.watsup:298.1-300.24
  rule table.size {C : context, tt : tabletype, x : idx}:
    `%|-%:%`(C, TABLE.SIZE_instr(x), `%->%`([], [I32_valtype]))
    -- if (x < |C.TABLE_context|)
    -- if (C.TABLE_context[x] = tt)

  ;; 3-typing.watsup:302.1-304.28
  rule table.grow {C : context, lim : limits, rt : reftype, x : idx}:
    `%|-%:%`(C, TABLE.GROW_instr(x), `%->%`([(rt <: valtype) I32_valtype], [I32_valtype]))
    -- if (x < |C.TABLE_context|)
    -- if (C.TABLE_context[x] = `%%`(lim, rt))

  ;; 3-typing.watsup:306.1-308.28
  rule table.fill {C : context, lim : limits, rt : reftype, x : idx}:
    `%|-%:%`(C, TABLE.FILL_instr(x), `%->%`([I32_valtype (rt <: valtype) I32_valtype], []))
    -- if (x < |C.TABLE_context|)
    -- if (C.TABLE_context[x] = `%%`(lim, rt))

  ;; 3-typing.watsup:310.1-313.32
  rule table.copy {C : context, lim_1 : limits, lim_2 : limits, rt : reftype, x_1 : idx, x_2 : idx}:
    `%|-%:%`(C, TABLE.COPY_instr(x_1, x_2), `%->%`([I32_valtype I32_valtype I32_valtype], []))
    -- if (x_1 < |C.TABLE_context|)
    -- if (x_2 < |C.TABLE_context|)
    -- if (C.TABLE_context[x_1] = `%%`(lim_1, rt))
    -- if (C.TABLE_context[x_2] = `%%`(lim_2, rt))

  ;; 3-typing.watsup:315.1-318.25
  rule table.init {C : context, lim : limits, rt : reftype, x_1 : idx, x_2 : idx}:
    `%|-%:%`(C, TABLE.INIT_instr(x_1, x_2), `%->%`([I32_valtype I32_valtype I32_valtype], []))
    -- if (x_1 < |C.TABLE_context|)
    -- if (x_2 < |C.ELEM_context|)
    -- if (C.TABLE_context[x_1] = `%%`(lim, rt))
    -- if (C.ELEM_context[x_2] = rt)

  ;; 3-typing.watsup:320.1-322.23
  rule elem.drop {C : context, rt : reftype, x : idx}:
    `%|-%:%`(C, ELEM.DROP_instr(x), `%->%`([], []))
    -- if (x < |C.ELEM_context|)
    -- if (C.ELEM_context[x] = rt)

  ;; 3-typing.watsup:325.1-327.22
  rule memory.size {C : context, mt : memtype}:
    `%|-%:%`(C, MEMORY.SIZE_instr, `%->%`([], [I32_valtype]))
    -- if (0 < |C.MEM_context|)
    -- if (C.MEM_context[0] = mt)

  ;; 3-typing.watsup:329.1-331.22
  rule memory.grow {C : context, mt : memtype}:
    `%|-%:%`(C, MEMORY.GROW_instr, `%->%`([I32_valtype], [I32_valtype]))
    -- if (0 < |C.MEM_context|)
    -- if (C.MEM_context[0] = mt)

  ;; 3-typing.watsup:333.1-335.22
  rule memory.fill {C : context, mt : memtype}:
    `%|-%:%`(C, MEMORY.FILL_instr, `%->%`([I32_valtype I32_valtype I32_valtype], [I32_valtype]))
    -- if (0 < |C.MEM_context|)
    -- if (C.MEM_context[0] = mt)

  ;; 3-typing.watsup:337.1-339.22
  rule memory.copy {C : context, mt : memtype}:
    `%|-%:%`(C, MEMORY.COPY_instr, `%->%`([I32_valtype I32_valtype I32_valtype], [I32_valtype]))
    -- if (0 < |C.MEM_context|)
    -- if (C.MEM_context[0] = mt)

  ;; 3-typing.watsup:341.1-344.23
  rule memory.init {C : context, mt : memtype, x : idx}:
    `%|-%:%`(C, MEMORY.INIT_instr(x), `%->%`([I32_valtype I32_valtype I32_valtype], [I32_valtype]))
    -- if (0 < |C.MEM_context|)
    -- if (x < |C.DATA_context|)
    -- if (C.MEM_context[0] = mt)
    -- if (C.DATA_context[x] = OK)

  ;; 3-typing.watsup:346.1-348.23
  rule data.drop {C : context, x : idx}:
    `%|-%:%`(C, DATA.DROP_instr(x), `%->%`([], []))
    -- if (x < |C.DATA_context|)
    -- if (C.DATA_context[x] = OK)

  ;; 3-typing.watsup:350.1-355.32
  rule load {C : context, in : in, mt : memtype, n? : n?, n_A : n, n_O : n, nt : numtype, sx? : sx?}:
    `%|-%:%`(C, LOAD_instr(nt, (n, sx)?{n sx}, n_A, n_O), `%->%`([I32_valtype], [(nt <: valtype)]))
    -- if (0 < |C.MEM_context|)
    -- if ($size(nt <: valtype) =/= ?())
    -- if ((n?{n} = ?()) <=> (sx?{sx} = ?()))
    -- if (C.MEM_context[0] = mt)
    -- if ((2 ^ n_A) <= (!($size(nt <: valtype)) / 8))
    -- (if (((2 ^ n_A) <= (n / 8)) /\ ((n / 8) < (!($size(nt <: valtype)) / 8))))?{n}
    -- if ((n?{n} = ?()) \/ (nt = (in <: numtype)))

  ;; 3-typing.watsup:357.1-362.32
  rule store {C : context, in : in, mt : memtype, n? : n?, n_A : n, n_O : n, nt : numtype}:
    `%|-%:%`(C, STORE_instr(nt, n?{n}, n_A, n_O), `%->%`([I32_valtype (nt <: valtype)], []))
    -- if (0 < |C.MEM_context|)
    -- if ($size(nt <: valtype) =/= ?())
    -- if (C.MEM_context[0] = mt)
    -- if ((2 ^ n_A) <= (!($size(nt <: valtype)) / 8))
    -- (if (((2 ^ n_A) <= (n / 8)) /\ ((n / 8) < (!($size(nt <: valtype)) / 8))))?{n}
    -- if ((n?{n} = ?()) \/ (nt = (in <: numtype)))

;; 3-typing.watsup:124.1-124.67
relation InstrSeq_ok: `%|-%*:%`(context, instr*, functype)
  ;; 3-typing.watsup:133.1-134.36
  rule empty {C : context}:
    `%|-%*:%`(C, [], `%->%`([], []))

  ;; 3-typing.watsup:136.1-139.46
  rule seq {C : context, instr_1 : instr, instr_2 : instr, t_1* : valtype*, t_2* : valtype*, t_3* : valtype*}:
    `%|-%*:%`(C, [instr_1] :: instr_2*{}, `%->%`(t_1*{t_1}, t_3*{t_3}))
    -- Instr_ok: `%|-%:%`(C, instr_1, `%->%`(t_1*{t_1}, t_2*{t_2}))
    -- InstrSeq_ok: `%|-%*:%`(C, [instr_2], `%->%`(t_2*{t_2}, t_3*{t_3}))

  ;; 3-typing.watsup:141.1-146.38
  rule weak {C : context, instr* : instr*, t'_1 : valtype, t'_2* : valtype*, t_1* : valtype*, t_2* : valtype*}:
    `%|-%*:%`(C, instr*{instr}, `%->%`([t'_1], t'_2*{t'_2}))
    -- InstrSeq_ok: `%|-%*:%`(C, instr*{instr}, `%->%`(t_1*{t_1}, t_2*{t_2}))
    -- Resulttype_sub: `|-%*<:%*`(t'_1*{}, t_1*{t_1})
    -- Resulttype_sub: `|-%*<:%*`(t_2*{t_2}, t'_2*{t'_2})

  ;; 3-typing.watsup:148.1-150.45
  rule frame {C : context, instr* : instr*, t* : valtype*, t_1* : valtype*, t_2* : valtype*}:
    `%|-%*:%`(C, instr*{instr}, `%->%`(t*{t} :: t_1*{t_1}, t*{t} :: t_2*{t_2}))
    -- InstrSeq_ok: `%|-%*:%`(C, instr*{instr}, `%->%`(t_1*{t_1}, t_2*{t_2}))
}

;; 3-typing.watsup:125.1-125.71
relation Expr_ok: `%|-%:%`(context, expr, resulttype)
  ;; 3-typing.watsup:128.1-130.46
  rule _ {C : context, instr* : instr*, t* : valtype*}:
    `%|-%:%`(C, instr*{instr}, t*{t})
    -- InstrSeq_ok: `%|-%*:%`(C, instr*{instr}, `%->%`([], t*{t}))

;; 3-typing.watsup:367.1-367.78
relation Instr_const: `%|-%CONST`(context, instr)
  ;; 3-typing.watsup:371.1-372.26
  rule const {C : context, c : c_numtype, nt : numtype}:
    `%|-%CONST`(C, CONST_instr(nt, c))

  ;; 3-typing.watsup:374.1-375.27
  rule ref.null {C : context, rt : reftype}:
    `%|-%CONST`(C, REF.NULL_instr(rt))

  ;; 3-typing.watsup:377.1-378.26
  rule ref.func {C : context, x : idx}:
    `%|-%CONST`(C, REF.FUNC_instr(x))

  ;; 3-typing.watsup:380.1-382.32
  rule global.get {C : context, t : valtype, x : idx}:
    `%|-%CONST`(C, GLOBAL.GET_instr(x))
    -- if (x < |C.GLOBAL_context|)
    -- if (C.GLOBAL_context[x] = `MUT%?%`(?(), t))

;; 3-typing.watsup:368.1-368.77
relation Expr_const: `%|-%CONST`(context, expr)
  ;; 3-typing.watsup:385.1-386.38
  rule _ {C : context, instr* : instr*}:
    `%|-%CONST`(C, instr*{instr})
    -- (Instr_const: `%|-%CONST`(C, instr))*{instr}

;; 3-typing.watsup:369.1-369.78
relation Expr_ok_const: `%|-%:%CONST`(context, expr, valtype)
  ;; 3-typing.watsup:389.1-392.33
  rule _ {C : context, expr : expr, t : valtype}:
    `%|-%:%CONST`(C, expr, t)
    -- Expr_ok: `%|-%:%`(C, expr, [t])
    -- Expr_const: `%|-%CONST`(C, expr)

;; 3-typing.watsup:397.1-397.73
relation Func_ok: `%|-%:%`(context, func, functype)
  ;; 3-typing.watsup:408.1-412.75
  rule _ {C : context, expr : expr, ft : functype, t* : valtype*, t_1* : valtype*, t_2* : valtype*}:
    `%|-%:%`(C, `FUNC%%*%`(ft, t*{t}, expr), ft)
    -- if (ft = `%->%`(t_1*{t_1}, t_2*{t_2}))
    -- Functype_ok: `|-%:OK`(ft)
    -- Expr_ok: `%|-%:%`(C ++ {FUNC [], GLOBAL [], TABLE [], MEM [], ELEM [], DATA [], LOCAL t_1*{t_1} :: t*{t}, LABEL [], RETURN ?()} ++ {FUNC [], GLOBAL [], TABLE [], MEM [], ELEM [], DATA [], LOCAL [], LABEL [t_2*{t_2}], RETURN ?()} ++ {FUNC [], GLOBAL [], TABLE [], MEM [], ELEM [], DATA [], LOCAL [], LABEL [], RETURN ?(t_2*{t_2})}, expr, t_2*{t_2})

;; 3-typing.watsup:398.1-398.75
relation Global_ok: `%|-%:%`(context, global, globaltype)
  ;; 3-typing.watsup:414.1-418.40
  rule _ {C : context, expr : expr, gt : globaltype, t : valtype}:
    `%|-%:%`(C, GLOBAL(gt, expr), gt)
    -- Globaltype_ok: `|-%:OK`(gt)
    -- if (gt = `MUT%?%`(()?{}, t))
    -- Expr_ok_const: `%|-%:%CONST`(C, expr, t)

;; 3-typing.watsup:399.1-399.74
relation Table_ok: `%|-%:%`(context, table, tabletype)
  ;; 3-typing.watsup:420.1-422.30
  rule _ {C : context, tt : tabletype}:
    `%|-%:%`(C, TABLE(tt), tt)
    -- Tabletype_ok: `|-%:OK`(tt)

;; 3-typing.watsup:400.1-400.72
relation Mem_ok: `%|-%:%`(context, mem, memtype)
  ;; 3-typing.watsup:424.1-426.28
  rule _ {C : context, mt : memtype}:
    `%|-%:%`(C, MEMORY(mt), mt)
    -- Memtype_ok: `|-%:OK`(mt)

;; 3-typing.watsup:403.1-403.77
relation Elemmode_ok: `%|-%:%`(context, elemmode, reftype)
  ;; 3-typing.watsup:437.1-440.45
  rule active {C : context, expr : expr, lim : limits, rt : reftype, x : idx}:
    `%|-%:%`(C, TABLE_elemmode(x, expr), rt)
    -- if (x < |C.TABLE_context|)
    -- if (C.TABLE_context[x] = `%%`(lim, rt))
    -- (Expr_ok_const: `%|-%:%CONST`(C, expr, I32_valtype))*{}

  ;; 3-typing.watsup:442.1-443.20
  rule declare {C : context, rt : reftype}:
    `%|-%:%`(C, DECLARE_elemmode, rt)

;; 3-typing.watsup:401.1-401.73
relation Elem_ok: `%|-%:%`(context, elem, reftype)
  ;; 3-typing.watsup:428.1-431.40
  rule _ {C : context, elemmode? : elemmode?, expr* : expr*, rt : reftype}:
    `%|-%:%`(C, `ELEM%%*%?`(rt, expr*{expr}, elemmode?{elemmode}), rt)
    -- (Expr_ok: `%|-%:%`(C, expr, [(rt <: valtype)]))*{expr}
    -- (Elemmode_ok: `%|-%:%`(C, elemmode, rt))?{elemmode}

;; 3-typing.watsup:404.1-404.77
relation Datamode_ok: `%|-%:OK`(context, datamode)
  ;; 3-typing.watsup:445.1-448.45
  rule _ {C : context, expr : expr, mt : memtype}:
    `%|-%:OK`(C, MEMORY_datamode(0, expr))
    -- if (0 < |C.MEM_context|)
    -- if (C.MEM_context[0] = mt)
    -- (Expr_ok_const: `%|-%:%CONST`(C, expr, I32_valtype))*{}

;; 3-typing.watsup:402.1-402.73
relation Data_ok: `%|-%:OK`(context, data)
  ;; 3-typing.watsup:433.1-435.40
  rule _ {C : context, b** : byte**, datamode? : datamode?}:
    `%|-%:OK`(C, `DATA(*)%*%?`(b*{b}*{b}, datamode?{datamode}))
    -- (Datamode_ok: `%|-%:OK`(C, datamode))?{datamode}

;; 3-typing.watsup:405.1-405.74
relation Start_ok: `%|-%:OK`(context, start)
  ;; 3-typing.watsup:450.1-452.39
  rule _ {C : context, x : idx}:
    `%|-%:OK`(C, START(x))
    -- if (x < |C.FUNC_context|)
    -- if (C.FUNC_context[x] = `%->%`([], []))

;; 3-typing.watsup:455.1-455.80
relation Import_ok: `%|-%:%`(context, import, externtype)
  ;; 3-typing.watsup:459.1-461.31
  rule _ {C : context, name_1 : name, name_2 : name, xt : externtype}:
    `%|-%:%`(C, IMPORT(name_1, name_2, xt), xt)
    -- Externtype_ok: `|-%:OK`(xt)

;; 3-typing.watsup:457.1-457.83
relation Externuse_ok: `%|-%:%`(context, externuse, externtype)
  ;; 3-typing.watsup:467.1-469.23
  rule func {C : context, ft : functype, x : idx}:
    `%|-%:%`(C, FUNC_externuse(x), FUNC_externtype(ft))
    -- if (x < |C.FUNC_context|)
    -- if (C.FUNC_context[x] = ft)

  ;; 3-typing.watsup:471.1-473.25
  rule global {C : context, gt : globaltype, x : idx}:
    `%|-%:%`(C, GLOBAL_externuse(x), GLOBAL_externtype(gt))
    -- if (x < |C.GLOBAL_context|)
    -- if (C.GLOBAL_context[x] = gt)

  ;; 3-typing.watsup:475.1-477.24
  rule table {C : context, tt : tabletype, x : idx}:
    `%|-%:%`(C, TABLE_externuse(x), TABLE_externtype(tt))
    -- if (x < |C.TABLE_context|)
    -- if (C.TABLE_context[x] = tt)

  ;; 3-typing.watsup:479.1-481.22
  rule mem {C : context, mt : memtype, x : idx}:
    `%|-%:%`(C, MEMORY_externuse(x), MEMORY_externtype(mt))
    -- if (x < |C.MEM_context|)
    -- if (C.MEM_context[x] = mt)

;; 3-typing.watsup:456.1-456.80
relation Export_ok: `%|-%:%`(context, export, externtype)
  ;; 3-typing.watsup:463.1-465.39
  rule _ {C : context, externuse : externuse, name : name, xt : externtype}:
    `%|-%:%`(C, EXPORT(name, externuse), xt)
    -- Externuse_ok: `%|-%:%`(C, externuse, xt)

;; 3-typing.watsup:484.1-484.62
relation Module_ok: `|-%:OK`(module)
  ;; 3-typing.watsup:486.1-501.22
  rule _ {C : context, data^n : data^n, elem* : elem*, export* : export*, ft* : functype*, func* : func*, global* : global*, gt* : globaltype*, import* : import*, mem* : mem*, mt* : memtype*, n : n, rt* : reftype*, start* : start*, table* : table*, tt* : tabletype*}:
    `|-%:OK`(`MODULE%*%*%*%*%*%*%*%*%*`(import*{import}, func*{func}, global*{global}, table*{table}, mem*{mem}, elem*{elem}, data^n{data}, start*{start}, export*{export}))
    -- if (|ft*{ft}| = |func*{func}|)
    -- if (|global*{global}| = |gt*{gt}|)
    -- if (|table*{table}| = |tt*{tt}|)
    -- if (|mem*{mem}| = |mt*{mt}|)
    -- if (|elem*{elem}| = |rt*{rt}|)
    -- if (|data^n{data}| = n)
    -- if (C = {FUNC ft*{ft}, GLOBAL gt*{gt}, TABLE tt*{tt}, MEM mt*{mt}, ELEM rt*{rt}, DATA OK^n{}, LOCAL [], LABEL [], RETURN ?()})
    -- (Func_ok: `%|-%:%`(C, func, ft))*{ft func}
    -- (Global_ok: `%|-%:%`(C, global, gt))*{global gt}
    -- (Table_ok: `%|-%:%`(C, table, tt))*{table tt}
    -- (Mem_ok: `%|-%:%`(C, mem, mt))*{mem mt}
    -- (Elem_ok: `%|-%:%`(C, elem, rt))*{elem rt}
    -- (Data_ok: `%|-%:OK`(C, data))^n{data}
    -- (Start_ok: `%|-%:OK`(C, start))*{start}
    -- if (|mem*{mem}| <= 1)
    -- if (|start*{start}| <= 1)

;; 4-runtime.watsup:3.1-3.39
syntax addr = nat

;; 4-runtime.watsup:4.1-4.53
syntax funcaddr = addr

;; 4-runtime.watsup:5.1-5.53
syntax globaladdr = addr

;; 4-runtime.watsup:6.1-6.51
syntax tableaddr = addr

;; 4-runtime.watsup:7.1-7.50
syntax memaddr = addr

;; 4-runtime.watsup:8.1-8.49
syntax elemaddr = addr

;; 4-runtime.watsup:9.1-9.49
syntax dataaddr = addr

;; 4-runtime.watsup:10.1-10.51
syntax labeladdr = addr

;; 4-runtime.watsup:11.1-11.49
syntax hostaddr = addr

;; 4-runtime.watsup:24.1-25.24
syntax num =
  | CONST(numtype, c_numtype)

;; 4-runtime.watsup:26.1-27.67
syntax ref =
  | REF.NULL(reftype)
  | REF.FUNC_ADDR(funcaddr)
  | REF.HOST_ADDR(hostaddr)

;; 4-runtime.watsup:28.1-29.10
syntax val =
  | CONST(numtype, c_numtype)
  | REF.NULL(reftype)
  | REF.FUNC_ADDR(funcaddr)
  | REF.HOST_ADDR(hostaddr)

;; 4-runtime.watsup:31.1-32.18
syntax result =
  | _VALS(val*)
  | TRAP

;; 4-runtime.watsup:38.1-39.66
syntax externval =
  | FUNC(funcaddr)
  | GLOBAL(globaladdr)
  | TABLE(tableaddr)
  | MEM(memaddr)

;; 4-runtime.watsup:44.1-44.44
def default_ : valtype -> val?
  ;; 4-runtime.watsup:45.1-45.35
  def default_(I32_valtype) = ?(CONST_val(I32_numtype, 0))
  ;; 4-runtime.watsup:46.1-46.35
  def default_(I64_valtype) = ?(CONST_val(I64_numtype, 0))
  ;; 4-runtime.watsup:47.1-47.35
  def default_(F32_valtype) = ?(CONST_val(F32_numtype, 0))
  ;; 4-runtime.watsup:48.1-48.35
  def default_(F64_valtype) = ?(CONST_val(F64_numtype, 0))
  ;; 4-runtime.watsup:49.1-49.34
  def {rt : reftype} default_(rt <: valtype) = ?(REF.NULL_val(rt))
  ;;
  def {x : valtype} default_(x) = ?()

;; 4-runtime.watsup:60.1-60.71
syntax exportinst = EXPORT(name, externval)

;; 4-runtime.watsup:70.1-77.25
syntax moduleinst = {FUNC funcaddr*, GLOBAL globaladdr*, TABLE tableaddr*, MEM memaddr*, ELEM elemaddr*, DATA dataaddr*, EXPORT exportinst*}

;; 4-runtime.watsup:54.1-54.66
syntax funcinst = `%;%`(moduleinst, func)

;; 4-runtime.watsup:55.1-55.53
syntax globalinst = val

;; 4-runtime.watsup:56.1-56.52
syntax tableinst = ref*

;; 4-runtime.watsup:57.1-57.52
syntax meminst = byte*

;; 4-runtime.watsup:58.1-58.53
syntax eleminst = ref*

;; 4-runtime.watsup:59.1-59.51
syntax datainst = byte*

;; 4-runtime.watsup:62.1-68.21
syntax store = {FUNC funcinst*, GLOBAL globalinst*, TABLE tableinst*, MEM meminst*, ELEM eleminst*, DATA datainst*}

;; 4-runtime.watsup:79.1-81.24
syntax frame = {LOCAL val*, MODULE moduleinst}

;; 4-runtime.watsup:82.1-82.47
syntax state = `%;%`(store, frame)

;; 4-runtime.watsup:145.1-152.5
rec {

;; 4-runtime.watsup:145.1-152.5
syntax admininstr =
  | UNREACHABLE
  | NOP
  | DROP
  | SELECT(valtype?)
  | BLOCK(blocktype, instr*)
  | LOOP(blocktype, instr*)
  | IF(blocktype, instr*, instr*)
  | BR(labelidx)
  | BR_IF(labelidx)
  | BR_TABLE(labelidx*, labelidx)
  | CALL(funcidx)
  | CALL_INDIRECT(tableidx, functype)
  | RETURN
  | CONST(numtype, c_numtype)
  | UNOP(numtype, unop_numtype)
  | BINOP(numtype, binop_numtype)
  | TESTOP(numtype, testop_numtype)
  | RELOP(numtype, relop_numtype)
  | EXTEND(numtype, n)
  | CVTOP(numtype, cvtop, numtype, sx?)
  | REF.NULL(reftype)
  | REF.FUNC(funcidx)
  | REF.IS_NULL
  | LOCAL.GET(localidx)
  | LOCAL.SET(localidx)
  | LOCAL.TEE(localidx)
  | GLOBAL.GET(globalidx)
  | GLOBAL.SET(globalidx)
  | TABLE.GET(tableidx)
  | TABLE.SET(tableidx)
  | TABLE.SIZE(tableidx)
  | TABLE.GROW(tableidx)
  | TABLE.FILL(tableidx)
  | TABLE.COPY(tableidx, tableidx)
  | TABLE.INIT(tableidx, elemidx)
  | ELEM.DROP(elemidx)
  | MEMORY.SIZE
  | MEMORY.GROW
  | MEMORY.FILL
  | MEMORY.COPY
  | MEMORY.INIT(dataidx)
  | DATA.DROP(dataidx)
  | LOAD(numtype, (n, sx)?, u32, u32)
  | STORE(numtype, n?, u32, u32)
  | REF.FUNC_ADDR(funcaddr)
  | REF.HOST_ADDR(hostaddr)
  | CALL_ADDR(funcaddr)
  | LABEL_(n, instr*, admininstr*)
  | FRAME_(n, frame, admininstr*)
  | TRAP
}

;; 4-runtime.watsup:83.1-83.62
syntax config = `%;%*`(state, admininstr*)

;; 4-runtime.watsup:101.1-101.59
def funcaddr : state -> funcaddr*
  ;; 4-runtime.watsup:102.1-102.38
  def {f : frame, s : store} funcaddr(`%;%`(s, f)) = f.MODULE_frame.FUNC_moduleinst

;; 4-runtime.watsup:104.1-104.52
def funcinst : state -> funcinst*
  ;; 4-runtime.watsup:105.1-105.31
  def {f : frame, s : store} funcinst(`%;%`(s, f)) = s.FUNC_store

;; 4-runtime.watsup:107.1-107.67
def func : (state, funcidx) -> funcinst
  ;; 4-runtime.watsup:115.1-115.48
  def {f : frame, s : store, x : idx} func(`%;%`(s, f), x) = s.FUNC_store[f.MODULE_frame.FUNC_moduleinst[x]]

;; 4-runtime.watsup:108.1-108.69
def global : (state, globalidx) -> globalinst
  ;; 4-runtime.watsup:116.1-116.54
  def {f : frame, s : store, x : idx} global(`%;%`(s, f), x) = s.GLOBAL_store[f.MODULE_frame.GLOBAL_moduleinst[x]]

;; 4-runtime.watsup:109.1-109.68
def table : (state, tableidx) -> tableinst
  ;; 4-runtime.watsup:117.1-117.51
  def {f : frame, s : store, x : idx} table(`%;%`(s, f), x) = s.TABLE_store[f.MODULE_frame.TABLE_moduleinst[x]]

;; 4-runtime.watsup:110.1-110.66
def mem : (state, memidx) -> meminst
  ;; 4-runtime.watsup:118.1-118.45
  def {f : frame, s : store, x : idx} mem(`%;%`(s, f), x) = s.MEM_store[f.MODULE_frame.MEM_moduleinst[x]]

;; 4-runtime.watsup:111.1-111.67
def elem : (state, tableidx) -> eleminst
  ;; 4-runtime.watsup:119.1-119.48
  def {f : frame, s : store, x : idx} elem(`%;%`(s, f), x) = s.ELEM_store[f.MODULE_frame.ELEM_moduleinst[x]]

;; 4-runtime.watsup:112.1-112.67
def data : (state, dataidx) -> datainst
  ;; 4-runtime.watsup:120.1-120.48
  def {f : frame, s : store, x : idx} data(`%;%`(s, f), x) = s.DATA_store[f.MODULE_frame.DATA_moduleinst[x]]

;; 4-runtime.watsup:113.1-113.68
def local : (state, localidx) -> val
  ;; 4-runtime.watsup:121.1-121.35
  def {f : frame, s : store, x : idx} local(`%;%`(s, f), x) = f.LOCAL_frame[x]

;; 4-runtime.watsup:124.1-124.78
def with_local : (state, localidx, val) -> state
  ;; 4-runtime.watsup:133.1-133.52
  def {f : frame, s : store, v : val, x : idx} with_local(`%;%`(s, f), x, v) = `%;%`(s, f[LOCAL_frame[x] = v])

;; 4-runtime.watsup:125.1-125.79
def with_global : (state, globalidx, val) -> state
  ;; 4-runtime.watsup:134.1-134.71
  def {f : frame, s : store, v : val, x : idx} with_global(`%;%`(s, f), x, v) = `%;%`(s[GLOBAL_store[f.MODULE_frame.GLOBAL_moduleinst[x]] = v], f)

;; 4-runtime.watsup:126.1-126.83
def with_table : (state, tableidx, nat, ref) -> state
  ;; 4-runtime.watsup:135.1-135.74
  def {f : frame, i : nat, r : ref, s : store, x : idx} with_table(`%;%`(s, f), x, i, r) = `%;%`(s[TABLE_store[f.MODULE_frame.TABLE_moduleinst[x]][i] = r], f)

;; 4-runtime.watsup:127.1-127.80
def with_tableext : (state, tableidx, ref*) -> state
  ;; 4-runtime.watsup:136.1-136.75
  def {f : frame, r* : ref*, s : store, x : idx} with_tableext(`%;%`(s, f), x, r*{r}) = `%;%`(s[TABLE_store[f.MODULE_frame.TABLE_moduleinst[x]] =.. r*{r}], f)

;; 4-runtime.watsup:128.1-128.90
def with_mem : (state, tableidx, nat, nat, byte*) -> state
  ;; 4-runtime.watsup:137.1-137.77
  def {b* : byte*, f : frame, i : nat, j : nat, s : store, x : idx} with_mem(`%;%`(s, f), x, i, j, b*{b}) = `%;%`(s[MEM_store[f.MODULE_frame.MEM_moduleinst[x]][i : j] = b*{b}], f)

;; 4-runtime.watsup:129.1-129.78
def with_memext : (state, tableidx, byte*) -> state
  ;; 4-runtime.watsup:138.1-138.69
  def {b* : byte*, f : frame, s : store, x : idx} with_memext(`%;%`(s, f), x, b*{b}) = `%;%`(s[MEM_store[f.MODULE_frame.MEM_moduleinst[x]] =.. b*{b}], f)

;; 4-runtime.watsup:130.1-130.77
def with_elem : (state, elemidx, ref*) -> state
  ;; 4-runtime.watsup:139.1-139.69
  def {f : frame, r* : ref*, s : store, x : idx} with_elem(`%;%`(s, f), x, r*{r}) = `%;%`(s[TABLE_store[f.MODULE_frame.TABLE_moduleinst[x]] = r*{r}], f)

;; 4-runtime.watsup:131.1-131.77
def with_data : (state, dataidx, byte*) -> state
  ;; 4-runtime.watsup:140.1-140.65
  def {b* : byte*, f : frame, s : store, x : idx} with_data(`%;%`(s, f), x, b*{b}) = `%;%`(s[MEM_store[f.MODULE_frame.MEM_moduleinst[x]] = b*{b}], f)

;; 4-runtime.watsup:154.1-157.21
rec {

;; 4-runtime.watsup:154.1-157.21
syntax E =
  | _HOLE
  | _SEQ(val*, E, instr*)
  | LABEL_(n, instr*, E)
}

;; 5-numerics.watsup:3.1-3.79
def unop : (unop_numtype, numtype, c_numtype) -> c_numtype*

;; 5-numerics.watsup:4.1-4.80
def binop : (binop_numtype, numtype, c_numtype, c_numtype) -> c_numtype*

;; 5-numerics.watsup:5.1-5.79
def testop : (testop_numtype, numtype, c_numtype) -> c_numtype

;; 5-numerics.watsup:6.1-6.80
def relop : (relop_numtype, numtype, c_numtype, c_numtype) -> c_numtype

;; 5-numerics.watsup:8.1-8.84
def ext : (nat, nat, sx, c_numtype) -> c_numtype

;; 5-numerics.watsup:9.1-9.84
def cvtop : (numtype, cvtop, numtype, sx?, c_numtype) -> c_numtype*

;; 5-numerics.watsup:11.1-11.32
def wrap_ : ((nat, nat), c_numtype) -> nat

;; 5-numerics.watsup:13.1-13.28
def bytes_ : (nat, c_numtype) -> byte*

;; 6-reduction.watsup:4.1-4.63
relation Step_pure: `%*~>%*`(admininstr*, admininstr*)
  ;; 6-reduction.watsup:16.1-17.24
  rule unreachable:
    `%*~>%*`([UNREACHABLE_admininstr], [TRAP_admininstr])

  ;; 6-reduction.watsup:19.1-20.19
  rule nop:
    `%*~>%*`([NOP_admininstr], [])

  ;; 6-reduction.watsup:22.1-23.24
  rule drop {val : val}:
    `%*~>%*`([(val <: admininstr) DROP_admininstr], [])

  ;; 6-reduction.watsup:26.1-28.16
  rule select-true {c : c_numtype, t? : valtype?, val_1 : val, val_2 : val}:
    `%*~>%*`([(val_1 <: admininstr) (val_2 <: admininstr) CONST_admininstr(I32_numtype, c) SELECT_admininstr(t?{t})], [(val_1 <: admininstr)])
    -- if (c =/= 0)

  ;; 6-reduction.watsup:30.1-32.14
  rule select-false {c : c_numtype, t? : valtype?, val_1 : val, val_2 : val}:
    `%*~>%*`([(val_1 <: admininstr) (val_2 <: admininstr) CONST_admininstr(I32_numtype, c) SELECT_admininstr(t?{t})], [(val_2 <: admininstr)])
    -- if (c = 0)

  ;; 6-reduction.watsup:35.1-37.28
  rule block {bt : blocktype, instr* : instr*, k : nat, n : n, t_1^k : valtype^k, t_2^n : valtype^n, val^k : val^k}:
    `%*~>%*`((val <: admininstr)^k{val} :: [BLOCK_admininstr(bt, instr*{instr})], [LABEL__admininstr(n, [], (val <: admininstr)^k{val} :: (instr <: admininstr)*{instr})])
    -- if (|t_1^k{t_1}| = k)
    -- if (|t_2^n{t_2}| = n)
    -- if (|val^k{val}| = k)
    -- if (bt = `%->%`(t_1^k{t_1}, t_2^n{t_2}))

  ;; 6-reduction.watsup:39.1-41.28
  rule loop {bt : blocktype, instr* : instr*, k : nat, n : n, t_1^k : valtype^k, t_2^n : valtype^n, val^k : val^k}:
    `%*~>%*`((val <: admininstr)^k{val} :: [LOOP_admininstr(bt, instr*{instr})], [LABEL__admininstr(n, [LOOP_instr(bt, instr*{instr})], (val <: admininstr)^k{val} :: (instr <: admininstr)*{instr})])
    -- if (|t_1^k{t_1}| = k)
    -- if (|t_2^n{t_2}| = n)
    -- if (|val^k{val}| = k)
    -- if (bt = `%->%`(t_1^k{t_1}, t_2^n{t_2}))

  ;; 6-reduction.watsup:43.1-45.16
  rule if-true {bt : blocktype, c : c_numtype, instr_1* : instr*, instr_2* : instr*}:
    `%*~>%*`([CONST_admininstr(I32_numtype, c) IF_admininstr(bt, instr_1*{instr_1}, instr_2*{instr_2})], [BLOCK_admininstr(bt, instr_1*{instr_1})])
    -- if (c =/= 0)

  ;; 6-reduction.watsup:47.1-49.14
  rule if-false {bt : blocktype, c : c_numtype, instr_1* : instr*, instr_2* : instr*}:
    `%*~>%*`([CONST_admininstr(I32_numtype, c) IF_admininstr(bt, instr_1*{instr_1}, instr_2*{instr_2})], [BLOCK_admininstr(bt, instr_2*{instr_2})])
    -- if (c = 0)

  ;; 6-reduction.watsup:52.1-53.38
  rule label-vals {instr* : instr*, n : n, val* : val*}:
    `%*~>%*`([LABEL__admininstr(n, instr*{instr}, (val <: admininstr)*{val})], (val <: admininstr)*{val})

  ;; 6-reduction.watsup:57.1-58.69
  rule br-zero {instr* : instr*, instr'* : instr*, n : n, val^n : val^n, val'* : val*}:
    `%*~>%*`([LABEL__admininstr(n, instr'*{instr'}, (val' <: admininstr)*{val'} :: (val <: admininstr)^n{val} :: [BR_admininstr(0)] :: (instr <: admininstr)*{instr})], (val <: admininstr)^n{val} :: (instr' <: admininstr)*{instr'})
    -- if (|val^n{val}| = n)

  ;; 6-reduction.watsup:60.1-61.65
  rule br-succ {instr* : instr*, instr'* : instr*, l : labelidx, n : n, val* : val*}:
    `%*~>%*`([LABEL__admininstr(n, instr'*{instr'}, (val <: admininstr)*{val} :: [BR_admininstr(l + 1)] :: (instr <: admininstr)*{instr})], (val <: admininstr)*{val} :: [BR_admininstr(l)])

  ;; 6-reduction.watsup:64.1-66.16
  rule br_if-true {c : c_numtype, l : labelidx}:
    `%*~>%*`([CONST_admininstr(I32_numtype, c) BR_IF_admininstr(l)], [BR_admininstr(l)])
    -- if (c =/= 0)

  ;; 6-reduction.watsup:68.1-70.14
  rule br_if-false {c : c_numtype, l : labelidx}:
    `%*~>%*`([CONST_admininstr(I32_numtype, c) BR_IF_admininstr(l)], [])
    -- if (c = 0)

  ;; 6-reduction.watsup:73.1-75.17
  rule br_table-lt {i : nat, l* : labelidx*, l' : labelidx}:
    `%*~>%*`([CONST_admininstr(I32_numtype, i) BR_TABLE_admininstr(l*{l}, l')], [BR_admininstr(l*{l}[i])])
    -- if (i < |l*{l}|)

  ;; 6-reduction.watsup:77.1-79.18
  rule br_table-ge {i : nat, l* : labelidx*, l' : labelidx}:
    `%*~>%*`([CONST_admininstr(I32_numtype, i) BR_TABLE_admininstr(l*{l}, l')], [BR_admininstr(l')])
    -- if (i >= |l*{l}|)

  ;; 6-reduction.watsup:100.1-101.35
  rule frame-vals {f : frame, n : n, val^n : val^n}:
    `%*~>%*`([FRAME__admininstr(n, f, (val <: admininstr)^n{val})], (val <: admininstr)^n{val})
    -- if (|val^n{val}| = n)

  ;; 6-reduction.watsup:103.1-104.55
  rule return-frame {f : frame, instr* : instr*, n : n, val^n : val^n, val'* : val*}:
    `%*~>%*`([FRAME__admininstr(n, f, (val' <: admininstr)*{val'} :: (val <: admininstr)^n{val} :: [RETURN_admininstr] :: (instr <: admininstr)*{instr})], (val <: admininstr)^n{val})
    -- if (|val^n{val}| = n)

  ;; 6-reduction.watsup:106.1-107.60
  rule return-label {instr* : instr*, instr'* : instr*, k : nat, val* : val*}:
    `%*~>%*`([LABEL__admininstr(k, instr'*{instr'}, (val <: admininstr)*{val} :: [RETURN_admininstr] :: (instr <: admininstr)*{instr})], (val <: admininstr)*{val} :: [RETURN_admininstr])

  ;; 6-reduction.watsup:110.1-112.33
  rule unop-val {c : c_numtype, c_1 : c_numtype, nt : numtype, unop : unop_numtype}:
    `%*~>%*`([CONST_admininstr(nt, c_1) UNOP_admininstr(nt, unop)], [CONST_admininstr(nt, c)])
    -- if ($unop(unop, nt, c_1) = [c])

  ;; 6-reduction.watsup:114.1-116.39
  rule unop-trap {c_1 : c_numtype, nt : numtype, unop : unop_numtype}:
    `%*~>%*`([CONST_admininstr(nt, c_1) UNOP_admininstr(nt, unop)], [TRAP_admininstr])
    -- if ($unop(unop, nt, c_1) = [])

  ;; 6-reduction.watsup:119.1-121.40
  rule binop-val {binop : binop_numtype, c : c_numtype, c_1 : c_numtype, c_2 : c_numtype, nt : numtype}:
    `%*~>%*`([CONST_admininstr(nt, c_1) CONST_admininstr(nt, c_2) BINOP_admininstr(nt, binop)], [CONST_admininstr(nt, c)])
    -- if ($binop(binop, nt, c_1, c_2) = [c])

  ;; 6-reduction.watsup:123.1-125.46
  rule binop-trap {binop : binop_numtype, c_1 : c_numtype, c_2 : c_numtype, nt : numtype}:
    `%*~>%*`([CONST_admininstr(nt, c_1) CONST_admininstr(nt, c_2) BINOP_admininstr(nt, binop)], [TRAP_admininstr])
    -- if ($binop(binop, nt, c_1, c_2) = [])

  ;; 6-reduction.watsup:128.1-130.37
  rule testop {c : c_numtype, c_1 : c_numtype, nt : numtype, testop : testop_numtype}:
    `%*~>%*`([CONST_admininstr(nt, c_1) TESTOP_admininstr(nt, testop)], [CONST_admininstr(I32_numtype, c)])
    -- if (c = $testop(testop, nt, c_1))

  ;; 6-reduction.watsup:132.1-134.40
  rule relop {c : c_numtype, c_1 : c_numtype, c_2 : c_numtype, nt : numtype, relop : relop_numtype}:
    `%*~>%*`([CONST_admininstr(nt, c_1) CONST_admininstr(nt, c_2) RELOP_admininstr(nt, relop)], [CONST_admininstr(I32_numtype, c)])
    -- if (c = $relop(relop, nt, c_1, c_2))

  ;; 6-reduction.watsup:137.1-138.70
  rule extend {c : c_numtype, n : n, nt : numtype}:
    `%*~>%*`([CONST_admininstr(nt, c) EXTEND_admininstr(nt, n)], [CONST_admininstr(nt, $ext(n, !($size(nt <: valtype)), S_sx, c))])
    -- if ($size(nt <: valtype) =/= ?())

  ;; 6-reduction.watsup:141.1-143.48
  rule cvtop-val {c : c_numtype, c_1 : c_numtype, cvtop : cvtop, nt : numtype, nt_1 : numtype, nt_2 : numtype, sx? : sx?}:
    `%*~>%*`([CONST_admininstr(nt, c_1) CVTOP_admininstr(nt_1, cvtop, nt_2, sx?{sx})], [CONST_admininstr(nt, c)])
    -- if ($cvtop(nt_1, cvtop, nt_2, sx?{sx}, c_1) = [c])

  ;; 6-reduction.watsup:145.1-147.54
  rule cvtop-trap {c_1 : c_numtype, cvtop : cvtop, nt : numtype, nt_1 : numtype, nt_2 : numtype, sx? : sx?}:
    `%*~>%*`([CONST_admininstr(nt, c_1) CVTOP_admininstr(nt_1, cvtop, nt_2, sx?{sx})], [TRAP_admininstr])
    -- if ($cvtop(nt_1, cvtop, nt_2, sx?{sx}, c_1) = [])

  ;; 6-reduction.watsup:154.1-156.28
  rule ref.is_null-true {rt : reftype, val : val}:
    `%*~>%*`([(val <: admininstr) REF.IS_NULL_admininstr], [CONST_admininstr(I32_numtype, 1)])
    -- if (val = REF.NULL_val(rt))

  ;; 6-reduction.watsup:158.1-160.15
  rule ref.is_null-false {val : val}:
    `%*~>%*`([(val <: admininstr) REF.IS_NULL_admininstr], [CONST_admininstr(I32_numtype, 0)])
    -- otherwise

  ;; 6-reduction.watsup:169.1-170.47
  rule local.tee {val : val, x : idx}:
    `%*~>%*`([(val <: admininstr) LOCAL.TEE_admininstr(x)], [(val <: admininstr) (val <: admininstr) LOCAL.SET_admininstr(x)])

;; 6-reduction.watsup:5.1-5.63
relation Step_read: `%~>%*`(config, admininstr*)
  ;; 6-reduction.watsup:82.1-83.47
  rule call {x : idx, z : state}:
    `%~>%*`(`%;%*`(z, [CALL_admininstr(x)]), [CALL_ADDR_admininstr($funcaddr(z)[x])])
    -- if (x < |$funcaddr(z)|)

  ;; 6-reduction.watsup:85.1-88.34
  rule call_indirect-call {a : addr, ft : functype, func : func, i : nat, m : moduleinst, x : idx, z : state}:
    `%~>%*`(`%;%*`(z, [CONST_admininstr(I32_numtype, i) CALL_INDIRECT_admininstr(x, ft)]), [CALL_ADDR_admininstr(a)])
    -- if (i < |$table(z, x)|)
    -- if (a < |$funcinst(z)|)
    -- if ($table(z, x)[i] = REF.FUNC_ADDR_ref(a))
    -- if ($funcinst(z)[a] = `%;%`(m, func))

  ;; 6-reduction.watsup:90.1-92.15
  rule call_indirect-trap {ft : functype, i : nat, x : idx, z : state}:
    `%~>%*`(`%;%*`(z, [CONST_admininstr(I32_numtype, i) CALL_INDIRECT_admininstr(x, ft)]), [TRAP_admininstr])
    -- otherwise

  ;; 6-reduction.watsup:94.1-97.52
  rule call_addr {a : addr, f : frame, instr* : instr*, k : nat, m : moduleinst, n : n, t* : valtype*, t_1^k : valtype^k, t_2^n : valtype^n, val^k : val^k, z : state}:
    `%~>%*`(`%;%*`(z, (val <: admininstr)^k{val} :: [CALL_ADDR_admininstr(a)]), [FRAME__admininstr(n, f, [LABEL__admininstr(n, [], (instr <: admininstr)*{instr})])])
    -- if (a < |$funcinst(z)|)
    -- if (|t_1^k{t_1}| = k)
    -- if (|t_2^n{t_2}| = n)
    -- if (|val^k{val}| = k)
    -- (if ($default_(t) =/= ?()))*{t}
    -- if ($funcinst(z)[a] = `%;%`(m, `FUNC%%*%`(`%->%`(t_1^k{t_1}, t_2^n{t_2}), t*{t}, instr*{instr})))
    -- if (f = {LOCAL val^k{val} :: !($default_(t))*{t}, MODULE m})

  ;; 6-reduction.watsup:150.1-151.53
  rule ref.func {x : idx, z : state}:
    `%~>%*`(`%;%*`(z, [REF.FUNC_admininstr(x)]), [REF.FUNC_ADDR_admininstr($funcaddr(z)[x])])
    -- if (x < |$funcaddr(z)|)

  ;; 6-reduction.watsup:163.1-164.37
  rule local.get {x : idx, z : state}:
    `%~>%*`(`%;%*`(z, [LOCAL.GET_admininstr(x)]), [($local(z, x) <: admininstr)])

  ;; 6-reduction.watsup:173.1-174.39
  rule global.get {x : idx, z : state}:
    `%~>%*`(`%;%*`(z, [GLOBAL.GET_admininstr(x)]), [($global(z, x) <: admininstr)])

  ;; 6-reduction.watsup:180.1-182.28
  rule table.get-trap {i : nat, x : idx, z : state}:
    `%~>%*`(`%;%*`(z, [CONST_admininstr(I32_numtype, i) TABLE.GET_admininstr(x)]), [TRAP_admininstr])
    -- if (i >= |$table(z, x)|)

  ;; 6-reduction.watsup:184.1-186.27
  rule table.get-val {i : nat, x : idx, z : state}:
    `%~>%*`(`%;%*`(z, [CONST_admininstr(I32_numtype, i) TABLE.GET_admininstr(x)]), [($table(z, x)[i] <: admininstr)])
    -- if (i < |$table(z, x)|)

  ;; 6-reduction.watsup:197.1-199.27
  rule table.size {n : n, x : idx, z : state}:
    `%~>%*`(`%;%*`(z, [TABLE.SIZE_admininstr(x)]), [CONST_admininstr(I32_numtype, n)])
    -- if (|$table(z, x)| = n)

  ;; 6-reduction.watsup:209.1-211.34
  rule table.fill-trap {i : nat, n : n, val : val, x : idx, z : state}:
    `%~>%*`(`%;%*`(z, [CONST_admininstr(I32_numtype, i) (val <: admininstr) CONST_admininstr(I32_numtype, n) TABLE.FILL_admininstr(x)]), [TRAP_admininstr])
    -- if ((i + n) > |$table(z, x)|)

  ;; 6-reduction.watsup:213.1-216.14
  rule table.fill-zero {i : nat, n : n, val : val, x : idx, z : state}:
    `%~>%*`(`%;%*`(z, [CONST_admininstr(I32_numtype, i) (val <: admininstr) CONST_admininstr(I32_numtype, n) TABLE.FILL_admininstr(x)]), [])
    -- otherwise
    -- if (n = 0)

  ;; 6-reduction.watsup:218.1-222.15
  rule table.fill-succ {i : nat, n : n, val : val, x : idx, z : state}:
    `%~>%*`(`%;%*`(z, [CONST_admininstr(I32_numtype, i) (val <: admininstr) CONST_admininstr(I32_numtype, n) TABLE.FILL_admininstr(x)]), [CONST_admininstr(I32_numtype, i) (val <: admininstr) TABLE.SET_admininstr(x) CONST_admininstr(I32_numtype, (i + 1)) (val <: admininstr) CONST_admininstr(I32_numtype, (n - 1)) TABLE.FILL_admininstr(x)])
    -- otherwise

  ;; 6-reduction.watsup:225.1-227.63
  rule table.copy-trap {i : nat, j : nat, n : n, x : idx, y : idx, z : state}:
    `%~>%*`(`%;%*`(z, [CONST_admininstr(I32_numtype, j) CONST_admininstr(I32_numtype, i) CONST_admininstr(I32_numtype, n) TABLE.COPY_admininstr(x, y)]), [TRAP_admininstr])
    -- if (((i + n) > |$table(z, y)|) \/ ((j + n) > |$table(z, x)|))

  ;; 6-reduction.watsup:229.1-232.14
  rule table.copy-zero {i : nat, j : nat, n : n, x : idx, y : idx, z : state}:
    `%~>%*`(`%;%*`(z, [CONST_admininstr(I32_numtype, j) CONST_admininstr(I32_numtype, i) CONST_admininstr(I32_numtype, n) TABLE.COPY_admininstr(x, y)]), [])
    -- otherwise
    -- if (n = 0)

  ;; 6-reduction.watsup:234.1-239.15
  rule table.copy-le {i : nat, j : nat, n : n, x : idx, y : idx, z : state}:
    `%~>%*`(`%;%*`(z, [CONST_admininstr(I32_numtype, j) CONST_admininstr(I32_numtype, i) CONST_admininstr(I32_numtype, n) TABLE.COPY_admininstr(x, y)]), [CONST_admininstr(I32_numtype, j) CONST_admininstr(I32_numtype, i) TABLE.GET_admininstr(y) TABLE.SET_admininstr(x) CONST_admininstr(I32_numtype, (j + 1)) CONST_admininstr(I32_numtype, (i + 1)) CONST_admininstr(I32_numtype, (n - 1)) TABLE.COPY_admininstr(x, y)])
    -- otherwise
    -- if (j <= i)

  ;; 6-reduction.watsup:241.1-245.15
  rule table.copy-gt {i : nat, j : nat, n : n, x : idx, y : idx, z : state}:
    `%~>%*`(`%;%*`(z, [CONST_admininstr(I32_numtype, j) CONST_admininstr(I32_numtype, i) CONST_admininstr(I32_numtype, n) TABLE.COPY_admininstr(x, y)]), [CONST_admininstr(I32_numtype, ((j + n) - 1)) CONST_admininstr(I32_numtype, ((i + n) - 1)) TABLE.GET_admininstr(y) TABLE.SET_admininstr(x) CONST_admininstr(I32_numtype, (j + 1)) CONST_admininstr(I32_numtype, (i + 1)) CONST_admininstr(I32_numtype, (n - 1)) TABLE.COPY_admininstr(x, y)])
    -- otherwise

  ;; 6-reduction.watsup:248.1-250.62
  rule table.init-trap {i : nat, j : nat, n : n, x : idx, y : idx, z : state}:
    `%~>%*`(`%;%*`(z, [CONST_admininstr(I32_numtype, j) CONST_admininstr(I32_numtype, i) CONST_admininstr(I32_numtype, n) TABLE.INIT_admininstr(x, y)]), [TRAP_admininstr])
    -- if (((i + n) > |$elem(z, y)|) \/ ((j + n) > |$table(z, x)|))

  ;; 6-reduction.watsup:252.1-255.14
  rule table.init-zero {i : nat, j : nat, n : n, x : idx, y : idx, z : state}:
    `%~>%*`(`%;%*`(z, [CONST_admininstr(I32_numtype, j) CONST_admininstr(I32_numtype, i) CONST_admininstr(I32_numtype, n) TABLE.INIT_admininstr(x, y)]), [])
    -- otherwise
    -- if (n = 0)

  ;; 6-reduction.watsup:257.1-261.15
  rule table.init-succ {i : nat, j : nat, n : n, x : idx, y : idx, z : state}:
    `%~>%*`(`%;%*`(z, [CONST_admininstr(I32_numtype, j) CONST_admininstr(I32_numtype, i) CONST_admininstr(I32_numtype, n) TABLE.INIT_admininstr(x, y)]), [CONST_admininstr(I32_numtype, j) ($elem(z, y)[i] <: admininstr) TABLE.SET_admininstr(x) CONST_admininstr(I32_numtype, (j + 1)) CONST_admininstr(I32_numtype, (i + 1)) CONST_admininstr(I32_numtype, (n - 1)) TABLE.INIT_admininstr(x, y)])
    -- if (i < |$elem(z, y)|)
    -- otherwise

  ;; 6-reduction.watsup:268.1-270.49
  rule load-num-trap {i : nat, n_A : n, n_O : n, nt : numtype, z : state}:
    `%~>%*`(`%;%*`(z, [CONST_admininstr(I32_numtype, i) LOAD_admininstr(nt, ?(), n_A, n_O)]), [TRAP_admininstr])
    -- if ($size(nt <: valtype) =/= ?())
    -- if (((i + n_O) + (!($size(nt <: valtype)) / 8)) >= |$mem(z, 0)|)

  ;; 6-reduction.watsup:272.1-274.66
  rule load-num-val {c : c_numtype, i : nat, n_A : n, n_O : n, nt : numtype, z : state}:
    `%~>%*`(`%;%*`(z, [CONST_admininstr(I32_numtype, i) LOAD_admininstr(nt, ?(), n_A, n_O)]), [CONST_admininstr(nt, c)])
    -- if ($size(nt <: valtype) =/= ?())
    -- if ($bytes_(!($size(nt <: valtype)), c) = $mem(z, 0)[(i + n_O) : (!($size(nt <: valtype)) / 8)])

  ;; 6-reduction.watsup:276.1-278.41
  rule load-pack-trap {i : nat, n : n, n_A : n, n_O : n, nt : numtype, sx : sx, z : state}:
    `%~>%*`(`%;%*`(z, [CONST_admininstr(I32_numtype, i) LOAD_admininstr(nt, ?((n, sx)), n_A, n_O)]), [TRAP_admininstr])
    -- if (((i + n_O) + (n / 8)) >= |$mem(z, 0)|)

  ;; 6-reduction.watsup:280.1-282.50
  rule load-pack-val {c : c_numtype, i : nat, n : n, n_A : n, n_O : n, nt : numtype, sx : sx, z : state}:
    `%~>%*`(`%;%*`(z, [CONST_admininstr(I32_numtype, i) LOAD_admininstr(nt, ?((n, sx)), n_A, n_O)]), [CONST_admininstr(nt, c)])
    -- if ($bytes_(n, c) = $mem(z, 0)[(i + n_O) : (n / 8)])

  ;; 6-reduction.watsup:309.1-311.32
  rule memory.fill-trap {i : nat, n : n, val : val, z : state}:
    `%~>%*`(`%;%*`(z, [CONST_admininstr(I32_numtype, i) (val <: admininstr) CONST_admininstr(I32_numtype, n) MEMORY.FILL_admininstr]), [TRAP_admininstr])
    -- if ((i + n) > |$mem(z, 0)|)

  ;; 6-reduction.watsup:313.1-316.14
  rule memory.fill-zero {i : nat, n : n, val : val, z : state}:
    `%~>%*`(`%;%*`(z, [CONST_admininstr(I32_numtype, i) (val <: admininstr) CONST_admininstr(I32_numtype, n) MEMORY.FILL_admininstr]), [])
    -- otherwise
    -- if (n = 0)

  ;; 6-reduction.watsup:318.1-322.15
  rule memory.fill-succ {i : nat, n : n, val : val, z : state}:
    `%~>%*`(`%;%*`(z, [CONST_admininstr(I32_numtype, i) (val <: admininstr) CONST_admininstr(I32_numtype, n) MEMORY.FILL_admininstr]), [CONST_admininstr(I32_numtype, i) (val <: admininstr) STORE_admininstr(I32_numtype, ?(8), 0, 0) CONST_admininstr(I32_numtype, (i + 1)) (val <: admininstr) CONST_admininstr(I32_numtype, (n - 1)) MEMORY.FILL_admininstr])
    -- otherwise

  ;; 6-reduction.watsup:325.1-327.63
  rule memory.copy-trap {i : nat, j : nat, n : n, z : state}:
    `%~>%*`(`%;%*`(z, [CONST_admininstr(I32_numtype, j) CONST_admininstr(I32_numtype, i) CONST_admininstr(I32_numtype, n) MEMORY.COPY_admininstr]), [TRAP_admininstr])
    -- if (((i + n) > |$table(z, 0)|) \/ ((j + n) > |$table(z, 0)|))

  ;; 6-reduction.watsup:329.1-332.14
  rule memory.copy-zero {i : nat, j : nat, n : n, z : state}:
    `%~>%*`(`%;%*`(z, [CONST_admininstr(I32_numtype, j) CONST_admininstr(I32_numtype, i) CONST_admininstr(I32_numtype, n) MEMORY.COPY_admininstr]), [])
    -- otherwise
    -- if (n = 0)

  ;; 6-reduction.watsup:334.1-339.15
  rule memory.copy-le {i : nat, j : nat, n : n, z : state}:
    `%~>%*`(`%;%*`(z, [CONST_admininstr(I32_numtype, j) CONST_admininstr(I32_numtype, i) CONST_admininstr(I32_numtype, n) MEMORY.COPY_admininstr]), [CONST_admininstr(I32_numtype, j) CONST_admininstr(I32_numtype, i) LOAD_admininstr(I32_numtype, ?((8, U_sx)), 0, 0) STORE_admininstr(I32_numtype, ?(8), 0, 0) CONST_admininstr(I32_numtype, (j + 1)) CONST_admininstr(I32_numtype, (i + 1)) CONST_admininstr(I32_numtype, (n - 1)) MEMORY.COPY_admininstr])
    -- otherwise
    -- if (j <= i)

  ;; 6-reduction.watsup:341.1-345.15
  rule memory.copy-gt {i : nat, j : nat, n : n, z : state}:
    `%~>%*`(`%;%*`(z, [CONST_admininstr(I32_numtype, j) CONST_admininstr(I32_numtype, i) CONST_admininstr(I32_numtype, n) MEMORY.COPY_admininstr]), [CONST_admininstr(I32_numtype, ((j + n) - 1)) CONST_admininstr(I32_numtype, ((i + n) - 1)) LOAD_admininstr(I32_numtype, ?((8, U_sx)), 0, 0) STORE_admininstr(I32_numtype, ?(8), 0, 0) CONST_admininstr(I32_numtype, (j + 1)) CONST_admininstr(I32_numtype, (i + 1)) CONST_admininstr(I32_numtype, (n - 1)) MEMORY.COPY_admininstr])
    -- otherwise

  ;; 6-reduction.watsup:348.1-350.60
  rule memory.init-trap {i : nat, j : nat, n : n, x : idx, y : idx, z : state}:
    `%~>%*`(`%;%*`(z, [CONST_admininstr(I32_numtype, j) CONST_admininstr(I32_numtype, i) CONST_admininstr(I32_numtype, n) MEMORY.INIT_admininstr(x)]), [TRAP_admininstr])
    -- if (((i + n) > |$data(z, y)|) \/ ((j + n) > |$mem(z, 0)|))

  ;; 6-reduction.watsup:352.1-355.14
  rule memory.init-zero {i : nat, j : nat, n : n, x : idx, z : state}:
    `%~>%*`(`%;%*`(z, [CONST_admininstr(I32_numtype, j) CONST_admininstr(I32_numtype, i) CONST_admininstr(I32_numtype, n) MEMORY.INIT_admininstr(x)]), [])
    -- otherwise
    -- if (n = 0)

  ;; 6-reduction.watsup:357.1-361.15
  rule memory.init-succ {i : nat, j : nat, n : n, x : idx, z : state}:
    `%~>%*`(`%;%*`(z, [CONST_admininstr(I32_numtype, j) CONST_admininstr(I32_numtype, i) CONST_admininstr(I32_numtype, n) MEMORY.INIT_admininstr(x)]), [CONST_admininstr(I32_numtype, j) CONST_admininstr(I32_numtype, $data(z, x)[i]) STORE_admininstr(I32_numtype, ?(8), 0, 0) CONST_admininstr(I32_numtype, (j + 1)) CONST_admininstr(I32_numtype, (i + 1)) CONST_admininstr(I32_numtype, (n - 1)) MEMORY.INIT_admininstr(x)])
    -- if (i < |$data(z, x)|)
    -- otherwise

;; 6-reduction.watsup:3.1-3.63
relation Step: `%~>%`(config, config)
  ;; 6-reduction.watsup:7.1-9.34
  rule pure {instr* : instr*, instr'* : instr*, z : state}:
    `%~>%`(`%;%*`(z, (instr <: admininstr)*{instr}), `%;%*`(z, (instr' <: admininstr)*{instr'}))
    -- Step_pure: `%*~>%*`((instr <: admininstr)*{instr}, (instr' <: admininstr)*{instr'})

  ;; 6-reduction.watsup:11.1-13.37
  rule read {instr* : instr*, instr'* : instr*, z : state}:
    `%~>%`(`%;%*`(z, (instr <: admininstr)*{instr}), `%;%*`(z, (instr' <: admininstr)*{instr'}))
    -- Step_read: `%~>%*`(`%;%*`(z, (instr <: admininstr)*{instr}), (instr' <: admininstr)*{instr'})

  ;; 6-reduction.watsup:166.1-167.60
  rule local.set {val : val, x : idx, z : state}:
    `%~>%`(`%;%*`(z, [(val <: admininstr) LOCAL.SET_admininstr(x)]), `%;%*`($with_local(z, x, val), []))

  ;; 6-reduction.watsup:176.1-177.62
  rule global.set {val : val, x : idx, z : state}:
    `%~>%`(`%;%*`(z, [(val <: admininstr) GLOBAL.SET_admininstr(x)]), `%;%*`($with_global(z, x, val), []))

  ;; 6-reduction.watsup:188.1-190.28
  rule table.set-trap {i : nat, ref : ref, x : idx, z : state}:
    `%~>%`(`%;%*`(z, [CONST_admininstr(I32_numtype, i) (ref <: admininstr) TABLE.GET_admininstr(x)]), `%;%*`(z, [TRAP_admininstr]))
    -- if (i >= |$table(z, x)|)

  ;; 6-reduction.watsup:192.1-194.27
  rule table.set-val {i : nat, ref : ref, x : idx, z : state}:
    `%~>%`(`%;%*`(z, [CONST_admininstr(I32_numtype, i) (ref <: admininstr) TABLE.GET_admininstr(x)]), `%;%*`($with_table(z, x, i, ref), []))
    -- if (i < |$table(z, x)|)

  ;; 6-reduction.watsup:202.1-203.102
  rule table.grow-succeed {n : n, ref : ref, x : idx, z : state}:
    `%~>%`(`%;%*`(z, [(ref <: admininstr) CONST_admininstr(I32_numtype, n) TABLE.GROW_admininstr(x)]), `%;%*`($with_tableext(z, x, ref^n{}), [CONST_admininstr(I32_numtype, |$table(z, x)|)]))

  ;; 6-reduction.watsup:205.1-206.64
  rule table.grow-fail {n : n, ref : ref, x : idx, z : state}:
    `%~>%`(`%;%*`(z, [(ref <: admininstr) CONST_admininstr(I32_numtype, n) TABLE.GROW_admininstr(x)]), `%;%*`(z, [CONST_admininstr(I32_numtype, - 1)]))

  ;; 6-reduction.watsup:264.1-265.59
  rule elem.drop {x : idx, z : state}:
    `%~>%`(`%;%*`(z, [ELEM.DROP_admininstr(x)]), `%;%*`($with_elem(z, x, []), []))

  ;; 6-reduction.watsup:285.1-287.49
  rule store-num-trap {c : c_numtype, i : nat, n_A : n, n_O : n, nt : numtype, z : state}:
    `%~>%`(`%;%*`(z, [CONST_admininstr(I32_numtype, i) CONST_admininstr(I32_numtype, c) STORE_admininstr(nt, ?(), n_A, n_O)]), `%;%*`(z, [TRAP_admininstr]))
    -- if ($size(nt <: valtype) =/= ?())
    -- if (((i + n_O) + (!($size(nt <: valtype)) / 8)) >= |$mem(z, 0)|)

  ;; 6-reduction.watsup:289.1-291.35
  rule store-num-val {b* : byte*, c : c_numtype, i : nat, n_A : n, n_O : n, nt : numtype, z : state}:
    `%~>%`(`%;%*`(z, [CONST_admininstr(I32_numtype, i) CONST_admininstr(I32_numtype, c) STORE_admininstr(nt, ?(), n_A, n_O)]), `%;%*`($with_mem(z, 0, (i + n_O), (!($size(nt <: valtype)) / 8), b*{b}), []))
    -- if ($size(nt <: valtype) =/= ?())
    -- if (b*{b} = $bytes_(!($size(nt <: valtype)), c))

  ;; 6-reduction.watsup:293.1-295.41
  rule store-pack-trap {c : c_numtype, i : nat, n : n, n_A : n, n_O : n, nt : numtype, z : state}:
    `%~>%`(`%;%*`(z, [CONST_admininstr(I32_numtype, i) CONST_admininstr(I32_numtype, c) STORE_admininstr(nt, ?(n), n_A, n_O)]), `%;%*`(z, [TRAP_admininstr]))
    -- if (((i + n_O) + (n / 8)) >= |$mem(z, 0)|)

  ;; 6-reduction.watsup:297.1-299.50
  rule store-pack-val {b* : byte*, c : c_numtype, i : nat, n : n, n_A : n, n_O : n, nt : numtype, z : state}:
    `%~>%`(`%;%*`(z, [CONST_admininstr(I32_numtype, i) CONST_admininstr(I32_numtype, c) STORE_admininstr(nt, ?(n), n_A, n_O)]), `%;%*`($with_mem(z, 0, (i + n_O), (n / 8), b*{b}), []))
    -- if ($size(nt <: valtype) =/= ?())
    -- if (b*{b} = $bytes_(n, $wrap_((!($size(nt <: valtype)), n), c)))

  ;; 6-reduction.watsup:302.1-303.104
  rule memory.grow-succeed {n : n, z : state}:
    `%~>%`(`%;%*`(z, [CONST_admininstr(I32_numtype, n) MEMORY.GROW_admininstr]), `%;%*`($with_memext(z, 0, 0^((n * 64) * $Ki){}), [CONST_admininstr(I32_numtype, |$mem(z, 0)|)]))

  ;; 6-reduction.watsup:305.1-306.59
  rule memory.grow-fail {n : n, z : state}:
    `%~>%`(`%;%*`(z, [CONST_admininstr(I32_numtype, n) MEMORY.GROW_admininstr]), `%;%*`(z, [CONST_admininstr(I32_numtype, - 1)]))

  ;; 6-reduction.watsup:364.1-365.59
  rule data.drop {x : idx, z : state}:
    `%~>%`(`%;%*`(z, [DATA.DROP_admininstr(x)]), `%;%*`($with_data(z, x, []), []))

== IL Validation...
== Complete.
```<|MERGE_RESOLUTION|>--- conflicted
+++ resolved
@@ -1,11 +1,7 @@
 # Preview
 
 ```sh
-<<<<<<< HEAD
-$ (cd ../spec && ../src/exe-watsup/main.exe *.watsup -l --print-all-il --sub --totalize --check)
-=======
-$ (cd ../spec && ../src/exe-watsup/main.exe *.watsup -l --print-all-il --totalize --sideconditions --check)
->>>>>>> 0aaed971
+$ (cd ../spec && ../src/exe-watsup/main.exe *.watsup -l --print-all-il --sub --totalize --sideconditions --check)
 == Parsing...
 == Elaboration...
 
@@ -2960,42 +2956,42 @@
 ;; 4-runtime.watsup:124.1-124.78
 def with_local : (state, localidx, val) -> state
   ;; 4-runtime.watsup:133.1-133.52
-  def {f : frame, s : store, v : val, x : idx} with_local(`%;%`(s, f), x, v) = `%;%`(s, f[LOCAL[x] = v])
+  def {f : frame, s : store, v : val, x : idx} with_local(`%;%`(s, f), x, v) = `%;%`(s, f[LOCAL_frame[x] = v])
 
 ;; 4-runtime.watsup:125.1-125.79
 def with_global : (state, globalidx, val) -> state
   ;; 4-runtime.watsup:134.1-134.71
-  def {f : frame, s : store, v : val, x : idx} with_global(`%;%`(s, f), x, v) = `%;%`(s[GLOBAL[f.MODULE_frame.GLOBAL_moduleinst[x]] = v], f)
+  def {f : frame, s : store, v : val, x : idx} with_global(`%;%`(s, f), x, v) = `%;%`(s[GLOBAL_store[f.MODULE_frame.GLOBAL_moduleinst[x]] = v], f)
 
 ;; 4-runtime.watsup:126.1-126.83
 def with_table : (state, tableidx, nat, ref) -> state
   ;; 4-runtime.watsup:135.1-135.74
-  def {f : frame, i : nat, r : ref, s : store, x : idx} with_table(`%;%`(s, f), x, i, r) = `%;%`(s[TABLE[f.MODULE_frame.TABLE_moduleinst[x]][i] = r], f)
+  def {f : frame, i : nat, r : ref, s : store, x : idx} with_table(`%;%`(s, f), x, i, r) = `%;%`(s[TABLE_store[f.MODULE_frame.TABLE_moduleinst[x]][i] = r], f)
 
 ;; 4-runtime.watsup:127.1-127.80
 def with_tableext : (state, tableidx, ref*) -> state
   ;; 4-runtime.watsup:136.1-136.75
-  def {f : frame, r* : ref*, s : store, x : idx} with_tableext(`%;%`(s, f), x, r*{r}) = `%;%`(s[TABLE[f.MODULE_frame.TABLE_moduleinst[x]] =.. r*{r}], f)
+  def {f : frame, r* : ref*, s : store, x : idx} with_tableext(`%;%`(s, f), x, r*{r}) = `%;%`(s[TABLE_store[f.MODULE_frame.TABLE_moduleinst[x]] =.. r*{r}], f)
 
 ;; 4-runtime.watsup:128.1-128.90
 def with_mem : (state, tableidx, nat, nat, byte*) -> state
   ;; 4-runtime.watsup:137.1-137.77
-  def {b* : byte*, f : frame, i : nat, j : nat, s : store, x : idx} with_mem(`%;%`(s, f), x, i, j, b*{b}) = `%;%`(s[MEM[f.MODULE_frame.MEM_moduleinst[x]][i : j] = b*{b}], f)
+  def {b* : byte*, f : frame, i : nat, j : nat, s : store, x : idx} with_mem(`%;%`(s, f), x, i, j, b*{b}) = `%;%`(s[MEM_store[f.MODULE_frame.MEM_moduleinst[x]][i : j] = b*{b}], f)
 
 ;; 4-runtime.watsup:129.1-129.78
 def with_memext : (state, tableidx, byte*) -> state
   ;; 4-runtime.watsup:138.1-138.69
-  def {b* : byte*, f : frame, s : store, x : idx} with_memext(`%;%`(s, f), x, b*{b}) = `%;%`(s[MEM[f.MODULE_frame.MEM_moduleinst[x]] =.. b*{b}], f)
+  def {b* : byte*, f : frame, s : store, x : idx} with_memext(`%;%`(s, f), x, b*{b}) = `%;%`(s[MEM_store[f.MODULE_frame.MEM_moduleinst[x]] =.. b*{b}], f)
 
 ;; 4-runtime.watsup:130.1-130.77
 def with_elem : (state, elemidx, ref*) -> state
   ;; 4-runtime.watsup:139.1-139.69
-  def {f : frame, r* : ref*, s : store, x : idx} with_elem(`%;%`(s, f), x, r*{r}) = `%;%`(s[TABLE[f.MODULE_frame.TABLE_moduleinst[x]] = r*{r}], f)
+  def {f : frame, r* : ref*, s : store, x : idx} with_elem(`%;%`(s, f), x, r*{r}) = `%;%`(s[TABLE_store[f.MODULE_frame.TABLE_moduleinst[x]] = r*{r}], f)
 
 ;; 4-runtime.watsup:131.1-131.77
 def with_data : (state, dataidx, byte*) -> state
   ;; 4-runtime.watsup:140.1-140.65
-  def {b* : byte*, f : frame, s : store, x : idx} with_data(`%;%`(s, f), x, b*{b}) = `%;%`(s[MEM[f.MODULE_frame.MEM_moduleinst[x]] = b*{b}], f)
+  def {b* : byte*, f : frame, s : store, x : idx} with_data(`%;%`(s, f), x, b*{b}) = `%;%`(s[MEM_store[f.MODULE_frame.MEM_moduleinst[x]] = b*{b}], f)
 
 ;; 4-runtime.watsup:154.1-157.21
 rec {
@@ -5300,15 +5296,66 @@
   | EXTERNREF
   | BOT
 
+;;
+def valtype_numtype : numtype -> valtype
+  ;;
+  def valtype_numtype(I32_numtype) = I32_valtype
+  ;;
+  def valtype_numtype(I64_numtype) = I64_valtype
+  ;;
+  def valtype_numtype(F32_numtype) = F32_valtype
+  ;;
+  def valtype_numtype(F64_numtype) = F64_valtype
+
+;;
+def valtype_reftype : reftype -> valtype
+  ;;
+  def valtype_reftype(FUNCREF_reftype) = FUNCREF_valtype
+  ;;
+  def valtype_reftype(EXTERNREF_reftype) = EXTERNREF_valtype
+
+;;
+def valtype_vectype : vectype -> valtype
+  ;;
+  def valtype_vectype(V128_vectype) = V128_valtype
+
 ;; 1-syntax.watsup:48.1-48.39
 syntax in =
   | I32
   | I64
 
+;;
+def numtype_in : in -> numtype
+  ;;
+  def numtype_in(I32_in) = I32_numtype
+  ;;
+  def numtype_in(I64_in) = I64_numtype
+
+;;
+def valtype_in : in -> valtype
+  ;;
+  def valtype_in(I32_in) = I32_valtype
+  ;;
+  def valtype_in(I64_in) = I64_valtype
+
 ;; 1-syntax.watsup:49.1-49.39
 syntax fn =
   | F32
   | F64
+
+;;
+def numtype_fn : fn -> numtype
+  ;;
+  def numtype_fn(F32_fn) = F32_numtype
+  ;;
+  def numtype_fn(F64_fn) = F64_numtype
+
+;;
+def valtype_fn : fn -> valtype
+  ;;
+  def valtype_fn(F32_fn) = F32_valtype
+  ;;
+  def valtype_fn(F64_fn) = F64_valtype
 
 ;; 1-syntax.watsup:56.1-57.11
 syntax resulttype = valtype*
@@ -5766,7 +5813,7 @@
   rule select-impl {C : context, numtype : numtype, t : valtype, t' : valtype, vectype : vectype}:
     `%|-%:%`(C, SELECT_instr(?()), `%->%`([t t I32_valtype], [t]))
     -- Valtype_sub: `|-%<:%`(t, t')
-    -- if ((t' = (numtype <: valtype)) \/ (t' = (vectype <: valtype)))
+    -- if ((t' = $valtype_numtype(numtype)) \/ (t' = $valtype_vectype(vectype)))
 
   ;; 3-typing.watsup:178.1-181.57
   rule block {C : context, bt : blocktype, instr* : instr*, t_1* : valtype*, t_2* : valtype*}:
@@ -5827,54 +5874,54 @@
 
   ;; 3-typing.watsup:222.1-223.37
   rule const {C : context, c_nt : c_numtype, nt : numtype}:
-    `%|-%:%`(C, CONST_instr(nt, c_nt), `%->%`([], [(nt <: valtype)]))
+    `%|-%:%`(C, CONST_instr(nt, c_nt), `%->%`([], [$valtype_numtype(nt)]))
 
   ;; 3-typing.watsup:225.1-226.31
   rule unop {C : context, nt : numtype, unop : unop_numtype}:
-    `%|-%:%`(C, UNOP_instr(nt, unop), `%->%`([(nt <: valtype)], [(nt <: valtype)]))
+    `%|-%:%`(C, UNOP_instr(nt, unop), `%->%`([$valtype_numtype(nt)], [$valtype_numtype(nt)]))
 
   ;; 3-typing.watsup:228.1-229.36
   rule binop {C : context, binop : binop_numtype, nt : numtype}:
-    `%|-%:%`(C, BINOP_instr(nt, binop), `%->%`([(nt <: valtype) (nt <: valtype)], [(nt <: valtype)]))
+    `%|-%:%`(C, BINOP_instr(nt, binop), `%->%`([$valtype_numtype(nt) $valtype_numtype(nt)], [$valtype_numtype(nt)]))
 
   ;; 3-typing.watsup:231.1-232.36
   rule testop {C : context, nt : numtype, testop : testop_numtype}:
-    `%|-%:%`(C, TESTOP_instr(nt, testop), `%->%`([(nt <: valtype)], [I32_valtype]))
+    `%|-%:%`(C, TESTOP_instr(nt, testop), `%->%`([$valtype_numtype(nt)], [I32_valtype]))
 
   ;; 3-typing.watsup:234.1-235.37
   rule relop {C : context, nt : numtype, relop : relop_numtype}:
-    `%|-%:%`(C, RELOP_instr(nt, relop), `%->%`([(nt <: valtype) (nt <: valtype)], [I32_valtype]))
+    `%|-%:%`(C, RELOP_instr(nt, relop), `%->%`([$valtype_numtype(nt) $valtype_numtype(nt)], [I32_valtype]))
 
   ;; 3-typing.watsup:238.1-240.23
   rule extend {C : context, n : n, nt : numtype}:
-    `%|-%:%`(C, EXTEND_instr(nt, n), `%->%`([(nt <: valtype)], [(nt <: valtype)]))
-    -- if ($size(nt <: valtype) =/= ?())
-    -- if (n <= !($size(nt <: valtype)))
+    `%|-%:%`(C, EXTEND_instr(nt, n), `%->%`([$valtype_numtype(nt)], [$valtype_numtype(nt)]))
+    -- if ($size($valtype_numtype(nt)) =/= ?())
+    -- if (n <= !($size($valtype_numtype(nt))))
 
   ;; 3-typing.watsup:242.1-245.34
   rule reinterpret {C : context, nt_1 : numtype, nt_2 : numtype}:
-    `%|-%:%`(C, CVTOP_instr(nt_1, REINTERPRET_cvtop, nt_2, ?()), `%->%`([(nt_2 <: valtype)], [(nt_1 <: valtype)]))
-    -- if ($size(nt_1 <: valtype) =/= ?())
-    -- if ($size(nt_2 <: valtype) =/= ?())
+    `%|-%:%`(C, CVTOP_instr(nt_1, REINTERPRET_cvtop, nt_2, ?()), `%->%`([$valtype_numtype(nt_2)], [$valtype_numtype(nt_1)]))
+    -- if ($size($valtype_numtype(nt_1)) =/= ?())
+    -- if ($size($valtype_numtype(nt_2)) =/= ?())
     -- if (nt_1 =/= nt_2)
-    -- if (!($size(nt_1 <: valtype)) = !($size(nt_2 <: valtype)))
+    -- if (!($size($valtype_numtype(nt_1))) = !($size($valtype_numtype(nt_2))))
 
   ;; 3-typing.watsup:247.1-250.52
   rule convert-i {C : context, in_1 : in, in_2 : in, sx? : sx?}:
-    `%|-%:%`(C, CVTOP_instr((in_1 <: numtype), CONVERT_cvtop, (in_2 <: numtype), sx?{sx}), `%->%`([(in_2 <: valtype)], [(in_1 <: valtype)]))
-    -- if ($size(in_1 <: valtype) =/= ?())
-    -- if ($size(in_2 <: valtype) =/= ?())
+    `%|-%:%`(C, CVTOP_instr($numtype_in(in_1), CONVERT_cvtop, $numtype_in(in_2), sx?{sx}), `%->%`([$valtype_in(in_2)], [$valtype_in(in_1)]))
+    -- if ($size($valtype_in(in_1)) =/= ?())
+    -- if ($size($valtype_in(in_2)) =/= ?())
     -- if (in_1 =/= in_2)
-    -- if ((sx?{sx} = ?()) <=> (!($size(in_1 <: valtype)) > !($size(in_2 <: valtype))))
+    -- if ((sx?{sx} = ?()) <=> (!($size($valtype_in(in_1))) > !($size($valtype_in(in_2)))))
 
   ;; 3-typing.watsup:252.1-254.22
   rule convert-f {C : context, fn_1 : fn, fn_2 : fn}:
-    `%|-%:%`(C, CVTOP_instr((fn_1 <: numtype), CONVERT_cvtop, (fn_2 <: numtype), ?()), `%->%`([(fn_2 <: valtype)], [(fn_1 <: valtype)]))
+    `%|-%:%`(C, CVTOP_instr($numtype_fn(fn_1), CONVERT_cvtop, $numtype_fn(fn_2), ?()), `%->%`([$valtype_fn(fn_2)], [$valtype_fn(fn_1)]))
     -- if (fn_1 =/= fn_2)
 
   ;; 3-typing.watsup:257.1-258.35
   rule ref.null {C : context, rt : reftype}:
-    `%|-%:%`(C, REF.NULL_instr(rt), `%->%`([], [(rt <: valtype)]))
+    `%|-%:%`(C, REF.NULL_instr(rt), `%->%`([], [$valtype_reftype(rt)]))
 
   ;; 3-typing.watsup:260.1-262.23
   rule ref.func {C : context, ft : functype, x : idx}:
@@ -5884,7 +5931,7 @@
 
   ;; 3-typing.watsup:264.1-265.31
   rule ref.is_null {C : context, rt : reftype}:
-    `%|-%:%`(C, REF.IS_NULL_instr, `%->%`([(rt <: valtype)], [I32_valtype]))
+    `%|-%:%`(C, REF.IS_NULL_instr, `%->%`([$valtype_reftype(rt)], [I32_valtype]))
 
   ;; 3-typing.watsup:268.1-270.23
   rule local.get {C : context, t : valtype, x : idx}:
@@ -5918,13 +5965,13 @@
 
   ;; 3-typing.watsup:290.1-292.28
   rule table.get {C : context, lim : limits, rt : reftype, x : idx}:
-    `%|-%:%`(C, TABLE.GET_instr(x), `%->%`([I32_valtype], [(rt <: valtype)]))
+    `%|-%:%`(C, TABLE.GET_instr(x), `%->%`([I32_valtype], [$valtype_reftype(rt)]))
     -- if (x < |C.TABLE_context|)
     -- if (C.TABLE_context[x] = `%%`(lim, rt))
 
   ;; 3-typing.watsup:294.1-296.28
   rule table.set {C : context, lim : limits, rt : reftype, x : idx}:
-    `%|-%:%`(C, TABLE.SET_instr(x), `%->%`([I32_valtype (rt <: valtype)], []))
+    `%|-%:%`(C, TABLE.SET_instr(x), `%->%`([I32_valtype $valtype_reftype(rt)], []))
     -- if (x < |C.TABLE_context|)
     -- if (C.TABLE_context[x] = `%%`(lim, rt))
 
@@ -5936,13 +5983,13 @@
 
   ;; 3-typing.watsup:302.1-304.28
   rule table.grow {C : context, lim : limits, rt : reftype, x : idx}:
-    `%|-%:%`(C, TABLE.GROW_instr(x), `%->%`([(rt <: valtype) I32_valtype], [I32_valtype]))
+    `%|-%:%`(C, TABLE.GROW_instr(x), `%->%`([$valtype_reftype(rt) I32_valtype], [I32_valtype]))
     -- if (x < |C.TABLE_context|)
     -- if (C.TABLE_context[x] = `%%`(lim, rt))
 
   ;; 3-typing.watsup:306.1-308.28
   rule table.fill {C : context, lim : limits, rt : reftype, x : idx}:
-    `%|-%:%`(C, TABLE.FILL_instr(x), `%->%`([I32_valtype (rt <: valtype) I32_valtype], []))
+    `%|-%:%`(C, TABLE.FILL_instr(x), `%->%`([I32_valtype $valtype_reftype(rt) I32_valtype], []))
     -- if (x < |C.TABLE_context|)
     -- if (C.TABLE_context[x] = `%%`(lim, rt))
 
@@ -6008,24 +6055,24 @@
 
   ;; 3-typing.watsup:350.1-355.32
   rule load {C : context, in : in, mt : memtype, n? : n?, n_A : n, n_O : n, nt : numtype, sx? : sx?}:
-    `%|-%:%`(C, LOAD_instr(nt, (n, sx)?{n sx}, n_A, n_O), `%->%`([I32_valtype], [(nt <: valtype)]))
+    `%|-%:%`(C, LOAD_instr(nt, (n, sx)?{n sx}, n_A, n_O), `%->%`([I32_valtype], [$valtype_numtype(nt)]))
     -- if (0 < |C.MEM_context|)
-    -- if ($size(nt <: valtype) =/= ?())
+    -- if ($size($valtype_numtype(nt)) =/= ?())
     -- if ((n?{n} = ?()) <=> (sx?{sx} = ?()))
     -- if (C.MEM_context[0] = mt)
-    -- if ((2 ^ n_A) <= (!($size(nt <: valtype)) / 8))
-    -- (if (((2 ^ n_A) <= (n / 8)) /\ ((n / 8) < (!($size(nt <: valtype)) / 8))))?{n}
-    -- if ((n?{n} = ?()) \/ (nt = (in <: numtype)))
+    -- if ((2 ^ n_A) <= (!($size($valtype_numtype(nt))) / 8))
+    -- (if (((2 ^ n_A) <= (n / 8)) /\ ((n / 8) < (!($size($valtype_numtype(nt))) / 8))))?{n}
+    -- if ((n?{n} = ?()) \/ (nt = $numtype_in(in)))
 
   ;; 3-typing.watsup:357.1-362.32
   rule store {C : context, in : in, mt : memtype, n? : n?, n_A : n, n_O : n, nt : numtype}:
-    `%|-%:%`(C, STORE_instr(nt, n?{n}, n_A, n_O), `%->%`([I32_valtype (nt <: valtype)], []))
+    `%|-%:%`(C, STORE_instr(nt, n?{n}, n_A, n_O), `%->%`([I32_valtype $valtype_numtype(nt)], []))
     -- if (0 < |C.MEM_context|)
-    -- if ($size(nt <: valtype) =/= ?())
+    -- if ($size($valtype_numtype(nt)) =/= ?())
     -- if (C.MEM_context[0] = mt)
-    -- if ((2 ^ n_A) <= (!($size(nt <: valtype)) / 8))
-    -- (if (((2 ^ n_A) <= (n / 8)) /\ ((n / 8) < (!($size(nt <: valtype)) / 8))))?{n}
-    -- if ((n?{n} = ?()) \/ (nt = (in <: numtype)))
+    -- if ((2 ^ n_A) <= (!($size($valtype_numtype(nt))) / 8))
+    -- (if (((2 ^ n_A) <= (n / 8)) /\ ((n / 8) < (!($size($valtype_numtype(nt))) / 8))))?{n}
+    -- if ((n?{n} = ?()) \/ (nt = $numtype_in(in)))
 
 ;; 3-typing.watsup:124.1-124.67
 relation InstrSeq_ok: `%|-%*:%`(context, instr*, functype)
@@ -6144,7 +6191,7 @@
   ;; 3-typing.watsup:428.1-431.40
   rule _ {C : context, elemmode? : elemmode?, expr* : expr*, rt : reftype}:
     `%|-%:%`(C, `ELEM%%*%?`(rt, expr*{expr}, elemmode?{elemmode}), rt)
-    -- (Expr_ok: `%|-%:%`(C, expr, [(rt <: valtype)]))*{expr}
+    -- (Expr_ok: `%|-%:%`(C, expr, [$valtype_reftype(rt)]))*{expr}
     -- (Elemmode_ok: `%|-%:%`(C, elemmode, rt))?{elemmode}
 
 ;; 3-typing.watsup:404.1-404.77
@@ -6300,7 +6347,7 @@
   ;; 4-runtime.watsup:48.1-48.35
   def default_(F64_valtype) = ?(CONST_val(F64_numtype, 0))
   ;; 4-runtime.watsup:49.1-49.34
-  def {rt : reftype} default_(rt <: valtype) = ?(REF.NULL_val(rt))
+  def {rt : reftype} default_($valtype_reftype(rt)) = ?(REF.NULL_val(rt))
   ;;
   def {x : valtype} default_(x) = ?()
 
@@ -6394,6 +6441,128 @@
   | TRAP
 }
 
+;;
+def admininstr_globalinst : globalinst -> admininstr
+  ;;
+  def {x : (numtype, c_numtype)} admininstr_globalinst(CONST_val(x)) = CONST_admininstr(x)
+  ;;
+  def {x : reftype} admininstr_globalinst(REF.NULL_val(x)) = REF.NULL_admininstr(x)
+  ;;
+  def {x : funcaddr} admininstr_globalinst(REF.FUNC_ADDR_val(x)) = REF.FUNC_ADDR_admininstr(x)
+  ;;
+  def {x : hostaddr} admininstr_globalinst(REF.HOST_ADDR_val(x)) = REF.HOST_ADDR_admininstr(x)
+
+;;
+def admininstr_instr : instr -> admininstr
+  ;;
+  def admininstr_instr(UNREACHABLE_instr) = UNREACHABLE_admininstr
+  ;;
+  def admininstr_instr(NOP_instr) = NOP_admininstr
+  ;;
+  def admininstr_instr(DROP_instr) = DROP_admininstr
+  ;;
+  def {x : valtype?} admininstr_instr(SELECT_instr(x)) = SELECT_admininstr(x)
+  ;;
+  def {x : (blocktype, instr*)} admininstr_instr(BLOCK_instr(x)) = BLOCK_admininstr(x)
+  ;;
+  def {x : (blocktype, instr*)} admininstr_instr(LOOP_instr(x)) = LOOP_admininstr(x)
+  ;;
+  def {x : (blocktype, instr*, instr*)} admininstr_instr(IF_instr(x)) = IF_admininstr(x)
+  ;;
+  def {x : labelidx} admininstr_instr(BR_instr(x)) = BR_admininstr(x)
+  ;;
+  def {x : labelidx} admininstr_instr(BR_IF_instr(x)) = BR_IF_admininstr(x)
+  ;;
+  def {x : (labelidx*, labelidx)} admininstr_instr(BR_TABLE_instr(x)) = BR_TABLE_admininstr(x)
+  ;;
+  def {x : funcidx} admininstr_instr(CALL_instr(x)) = CALL_admininstr(x)
+  ;;
+  def {x : (tableidx, functype)} admininstr_instr(CALL_INDIRECT_instr(x)) = CALL_INDIRECT_admininstr(x)
+  ;;
+  def admininstr_instr(RETURN_instr) = RETURN_admininstr
+  ;;
+  def {x : (numtype, c_numtype)} admininstr_instr(CONST_instr(x)) = CONST_admininstr(x)
+  ;;
+  def {x : (numtype, unop_numtype)} admininstr_instr(UNOP_instr(x)) = UNOP_admininstr(x)
+  ;;
+  def {x : (numtype, binop_numtype)} admininstr_instr(BINOP_instr(x)) = BINOP_admininstr(x)
+  ;;
+  def {x : (numtype, testop_numtype)} admininstr_instr(TESTOP_instr(x)) = TESTOP_admininstr(x)
+  ;;
+  def {x : (numtype, relop_numtype)} admininstr_instr(RELOP_instr(x)) = RELOP_admininstr(x)
+  ;;
+  def {x : (numtype, n)} admininstr_instr(EXTEND_instr(x)) = EXTEND_admininstr(x)
+  ;;
+  def {x : (numtype, cvtop, numtype, sx?)} admininstr_instr(CVTOP_instr(x)) = CVTOP_admininstr(x)
+  ;;
+  def {x : reftype} admininstr_instr(REF.NULL_instr(x)) = REF.NULL_admininstr(x)
+  ;;
+  def {x : funcidx} admininstr_instr(REF.FUNC_instr(x)) = REF.FUNC_admininstr(x)
+  ;;
+  def admininstr_instr(REF.IS_NULL_instr) = REF.IS_NULL_admininstr
+  ;;
+  def {x : localidx} admininstr_instr(LOCAL.GET_instr(x)) = LOCAL.GET_admininstr(x)
+  ;;
+  def {x : localidx} admininstr_instr(LOCAL.SET_instr(x)) = LOCAL.SET_admininstr(x)
+  ;;
+  def {x : localidx} admininstr_instr(LOCAL.TEE_instr(x)) = LOCAL.TEE_admininstr(x)
+  ;;
+  def {x : globalidx} admininstr_instr(GLOBAL.GET_instr(x)) = GLOBAL.GET_admininstr(x)
+  ;;
+  def {x : globalidx} admininstr_instr(GLOBAL.SET_instr(x)) = GLOBAL.SET_admininstr(x)
+  ;;
+  def {x : tableidx} admininstr_instr(TABLE.GET_instr(x)) = TABLE.GET_admininstr(x)
+  ;;
+  def {x : tableidx} admininstr_instr(TABLE.SET_instr(x)) = TABLE.SET_admininstr(x)
+  ;;
+  def {x : tableidx} admininstr_instr(TABLE.SIZE_instr(x)) = TABLE.SIZE_admininstr(x)
+  ;;
+  def {x : tableidx} admininstr_instr(TABLE.GROW_instr(x)) = TABLE.GROW_admininstr(x)
+  ;;
+  def {x : tableidx} admininstr_instr(TABLE.FILL_instr(x)) = TABLE.FILL_admininstr(x)
+  ;;
+  def {x : (tableidx, tableidx)} admininstr_instr(TABLE.COPY_instr(x)) = TABLE.COPY_admininstr(x)
+  ;;
+  def {x : (tableidx, elemidx)} admininstr_instr(TABLE.INIT_instr(x)) = TABLE.INIT_admininstr(x)
+  ;;
+  def {x : elemidx} admininstr_instr(ELEM.DROP_instr(x)) = ELEM.DROP_admininstr(x)
+  ;;
+  def admininstr_instr(MEMORY.SIZE_instr) = MEMORY.SIZE_admininstr
+  ;;
+  def admininstr_instr(MEMORY.GROW_instr) = MEMORY.GROW_admininstr
+  ;;
+  def admininstr_instr(MEMORY.FILL_instr) = MEMORY.FILL_admininstr
+  ;;
+  def admininstr_instr(MEMORY.COPY_instr) = MEMORY.COPY_admininstr
+  ;;
+  def {x : dataidx} admininstr_instr(MEMORY.INIT_instr(x)) = MEMORY.INIT_admininstr(x)
+  ;;
+  def {x : dataidx} admininstr_instr(DATA.DROP_instr(x)) = DATA.DROP_admininstr(x)
+  ;;
+  def {x : (numtype, (n, sx)?, u32, u32)} admininstr_instr(LOAD_instr(x)) = LOAD_admininstr(x)
+  ;;
+  def {x : (numtype, n?, u32, u32)} admininstr_instr(STORE_instr(x)) = STORE_admininstr(x)
+
+;;
+def admininstr_ref : ref -> admininstr
+  ;;
+  def {x : reftype} admininstr_ref(REF.NULL_ref(x)) = REF.NULL_admininstr(x)
+  ;;
+  def {x : funcaddr} admininstr_ref(REF.FUNC_ADDR_ref(x)) = REF.FUNC_ADDR_admininstr(x)
+  ;;
+  def {x : hostaddr} admininstr_ref(REF.HOST_ADDR_ref(x)) = REF.HOST_ADDR_admininstr(x)
+
+;;
+def admininstr_val : val -> admininstr
+  ;;
+  def {x : (numtype, c_numtype)} admininstr_val(CONST_val(x)) = CONST_admininstr(x)
+  ;;
+  def {x : reftype} admininstr_val(REF.NULL_val(x)) = REF.NULL_admininstr(x)
+  ;;
+  def {x : funcaddr} admininstr_val(REF.FUNC_ADDR_val(x)) = REF.FUNC_ADDR_admininstr(x)
+  ;;
+  def {x : hostaddr} admininstr_val(REF.HOST_ADDR_val(x)) = REF.HOST_ADDR_admininstr(x)
+
 ;; 4-runtime.watsup:83.1-83.62
 syntax config = `%;%*`(state, admininstr*)
 
@@ -6528,21 +6697,21 @@
 
   ;; 6-reduction.watsup:22.1-23.24
   rule drop {val : val}:
-    `%*~>%*`([(val <: admininstr) DROP_admininstr], [])
+    `%*~>%*`([$admininstr_val(val) DROP_admininstr], [])
 
   ;; 6-reduction.watsup:26.1-28.16
   rule select-true {c : c_numtype, t? : valtype?, val_1 : val, val_2 : val}:
-    `%*~>%*`([(val_1 <: admininstr) (val_2 <: admininstr) CONST_admininstr(I32_numtype, c) SELECT_admininstr(t?{t})], [(val_1 <: admininstr)])
+    `%*~>%*`([$admininstr_val(val_1) $admininstr_val(val_2) CONST_admininstr(I32_numtype, c) SELECT_admininstr(t?{t})], [$admininstr_val(val_1)])
     -- if (c =/= 0)
 
   ;; 6-reduction.watsup:30.1-32.14
   rule select-false {c : c_numtype, t? : valtype?, val_1 : val, val_2 : val}:
-    `%*~>%*`([(val_1 <: admininstr) (val_2 <: admininstr) CONST_admininstr(I32_numtype, c) SELECT_admininstr(t?{t})], [(val_2 <: admininstr)])
+    `%*~>%*`([$admininstr_val(val_1) $admininstr_val(val_2) CONST_admininstr(I32_numtype, c) SELECT_admininstr(t?{t})], [$admininstr_val(val_2)])
     -- if (c = 0)
 
   ;; 6-reduction.watsup:35.1-37.28
   rule block {bt : blocktype, instr* : instr*, k : nat, n : n, t_1^k : valtype^k, t_2^n : valtype^n, val^k : val^k}:
-    `%*~>%*`((val <: admininstr)^k{val} :: [BLOCK_admininstr(bt, instr*{instr})], [LABEL__admininstr(n, [], (val <: admininstr)^k{val} :: (instr <: admininstr)*{instr})])
+    `%*~>%*`($admininstr_val(val)^k{val} :: [BLOCK_admininstr(bt, instr*{instr})], [LABEL__admininstr(n, [], $admininstr_val(val)^k{val} :: $admininstr_instr(instr)*{instr})])
     -- if (|t_1^k{t_1}| = k)
     -- if (|t_2^n{t_2}| = n)
     -- if (|val^k{val}| = k)
@@ -6550,7 +6719,7 @@
 
   ;; 6-reduction.watsup:39.1-41.28
   rule loop {bt : blocktype, instr* : instr*, k : nat, n : n, t_1^k : valtype^k, t_2^n : valtype^n, val^k : val^k}:
-    `%*~>%*`((val <: admininstr)^k{val} :: [LOOP_admininstr(bt, instr*{instr})], [LABEL__admininstr(n, [LOOP_instr(bt, instr*{instr})], (val <: admininstr)^k{val} :: (instr <: admininstr)*{instr})])
+    `%*~>%*`($admininstr_val(val)^k{val} :: [LOOP_admininstr(bt, instr*{instr})], [LABEL__admininstr(n, [LOOP_instr(bt, instr*{instr})], $admininstr_val(val)^k{val} :: $admininstr_instr(instr)*{instr})])
     -- if (|t_1^k{t_1}| = k)
     -- if (|t_2^n{t_2}| = n)
     -- if (|val^k{val}| = k)
@@ -6568,16 +6737,16 @@
 
   ;; 6-reduction.watsup:52.1-53.38
   rule label-vals {instr* : instr*, n : n, val* : val*}:
-    `%*~>%*`([LABEL__admininstr(n, instr*{instr}, (val <: admininstr)*{val})], (val <: admininstr)*{val})
+    `%*~>%*`([LABEL__admininstr(n, instr*{instr}, $admininstr_val(val)*{val})], $admininstr_val(val)*{val})
 
   ;; 6-reduction.watsup:57.1-58.69
   rule br-zero {instr* : instr*, instr'* : instr*, n : n, val^n : val^n, val'* : val*}:
-    `%*~>%*`([LABEL__admininstr(n, instr'*{instr'}, (val' <: admininstr)*{val'} :: (val <: admininstr)^n{val} :: [BR_admininstr(0)] :: (instr <: admininstr)*{instr})], (val <: admininstr)^n{val} :: (instr' <: admininstr)*{instr'})
+    `%*~>%*`([LABEL__admininstr(n, instr'*{instr'}, $admininstr_val(val')*{val'} :: $admininstr_val(val)^n{val} :: [BR_admininstr(0)] :: $admininstr_instr(instr)*{instr})], $admininstr_val(val)^n{val} :: $admininstr_instr(instr')*{instr'})
     -- if (|val^n{val}| = n)
 
   ;; 6-reduction.watsup:60.1-61.65
   rule br-succ {instr* : instr*, instr'* : instr*, l : labelidx, n : n, val* : val*}:
-    `%*~>%*`([LABEL__admininstr(n, instr'*{instr'}, (val <: admininstr)*{val} :: [BR_admininstr(l + 1)] :: (instr <: admininstr)*{instr})], (val <: admininstr)*{val} :: [BR_admininstr(l)])
+    `%*~>%*`([LABEL__admininstr(n, instr'*{instr'}, $admininstr_val(val)*{val} :: [BR_admininstr(l + 1)] :: $admininstr_instr(instr)*{instr})], $admininstr_val(val)*{val} :: [BR_admininstr(l)])
 
   ;; 6-reduction.watsup:64.1-66.16
   rule br_if-true {c : c_numtype, l : labelidx}:
@@ -6601,17 +6770,17 @@
 
   ;; 6-reduction.watsup:100.1-101.35
   rule frame-vals {f : frame, n : n, val^n : val^n}:
-    `%*~>%*`([FRAME__admininstr(n, f, (val <: admininstr)^n{val})], (val <: admininstr)^n{val})
+    `%*~>%*`([FRAME__admininstr(n, f, $admininstr_val(val)^n{val})], $admininstr_val(val)^n{val})
     -- if (|val^n{val}| = n)
 
   ;; 6-reduction.watsup:103.1-104.55
   rule return-frame {f : frame, instr* : instr*, n : n, val^n : val^n, val'* : val*}:
-    `%*~>%*`([FRAME__admininstr(n, f, (val' <: admininstr)*{val'} :: (val <: admininstr)^n{val} :: [RETURN_admininstr] :: (instr <: admininstr)*{instr})], (val <: admininstr)^n{val})
+    `%*~>%*`([FRAME__admininstr(n, f, $admininstr_val(val')*{val'} :: $admininstr_val(val)^n{val} :: [RETURN_admininstr] :: $admininstr_instr(instr)*{instr})], $admininstr_val(val)^n{val})
     -- if (|val^n{val}| = n)
 
   ;; 6-reduction.watsup:106.1-107.60
   rule return-label {instr* : instr*, instr'* : instr*, k : nat, val* : val*}:
-    `%*~>%*`([LABEL__admininstr(k, instr'*{instr'}, (val <: admininstr)*{val} :: [RETURN_admininstr] :: (instr <: admininstr)*{instr})], (val <: admininstr)*{val} :: [RETURN_admininstr])
+    `%*~>%*`([LABEL__admininstr(k, instr'*{instr'}, $admininstr_val(val)*{val} :: [RETURN_admininstr] :: $admininstr_instr(instr)*{instr})], $admininstr_val(val)*{val} :: [RETURN_admininstr])
 
   ;; 6-reduction.watsup:110.1-112.33
   rule unop-val {c : c_numtype, c_1 : c_numtype, nt : numtype, unop : unop_numtype}:
@@ -6645,8 +6814,8 @@
 
   ;; 6-reduction.watsup:137.1-138.70
   rule extend {c : c_numtype, n : n, nt : numtype}:
-    `%*~>%*`([CONST_admininstr(nt, c) EXTEND_admininstr(nt, n)], [CONST_admininstr(nt, $ext(n, !($size(nt <: valtype)), S_sx, c))])
-    -- if ($size(nt <: valtype) =/= ?())
+    `%*~>%*`([CONST_admininstr(nt, c) EXTEND_admininstr(nt, n)], [CONST_admininstr(nt, $ext(n, !($size($valtype_numtype(nt))), S_sx, c))])
+    -- if ($size($valtype_numtype(nt)) =/= ?())
 
   ;; 6-reduction.watsup:141.1-143.48
   rule cvtop-val {c : c_numtype, c_1 : c_numtype, cvtop : cvtop, nt : numtype, nt_1 : numtype, nt_2 : numtype, sx? : sx?}:
@@ -6660,17 +6829,17 @@
 
   ;; 6-reduction.watsup:154.1-156.28
   rule ref.is_null-true {rt : reftype, val : val}:
-    `%*~>%*`([(val <: admininstr) REF.IS_NULL_admininstr], [CONST_admininstr(I32_numtype, 1)])
+    `%*~>%*`([$admininstr_val(val) REF.IS_NULL_admininstr], [CONST_admininstr(I32_numtype, 1)])
     -- if (val = REF.NULL_val(rt))
 
   ;; 6-reduction.watsup:158.1-160.15
   rule ref.is_null-false {val : val}:
-    `%*~>%*`([(val <: admininstr) REF.IS_NULL_admininstr], [CONST_admininstr(I32_numtype, 0)])
+    `%*~>%*`([$admininstr_val(val) REF.IS_NULL_admininstr], [CONST_admininstr(I32_numtype, 0)])
     -- otherwise
 
   ;; 6-reduction.watsup:169.1-170.47
   rule local.tee {val : val, x : idx}:
-    `%*~>%*`([(val <: admininstr) LOCAL.TEE_admininstr(x)], [(val <: admininstr) (val <: admininstr) LOCAL.SET_admininstr(x)])
+    `%*~>%*`([$admininstr_val(val) LOCAL.TEE_admininstr(x)], [$admininstr_val(val) $admininstr_val(val) LOCAL.SET_admininstr(x)])
 
 ;; 6-reduction.watsup:5.1-5.63
 relation Step_read: `%~>%*`(config, admininstr*)
@@ -6694,7 +6863,7 @@
 
   ;; 6-reduction.watsup:94.1-97.52
   rule call_addr {a : addr, f : frame, instr* : instr*, k : nat, m : moduleinst, n : n, t* : valtype*, t_1^k : valtype^k, t_2^n : valtype^n, val^k : val^k, z : state}:
-    `%~>%*`(`%;%*`(z, (val <: admininstr)^k{val} :: [CALL_ADDR_admininstr(a)]), [FRAME__admininstr(n, f, [LABEL__admininstr(n, [], (instr <: admininstr)*{instr})])])
+    `%~>%*`(`%;%*`(z, $admininstr_val(val)^k{val} :: [CALL_ADDR_admininstr(a)]), [FRAME__admininstr(n, f, [LABEL__admininstr(n, [], $admininstr_instr(instr)*{instr})])])
     -- if (a < |$funcinst(z)|)
     -- if (|t_1^k{t_1}| = k)
     -- if (|t_2^n{t_2}| = n)
@@ -6710,11 +6879,11 @@
 
   ;; 6-reduction.watsup:163.1-164.37
   rule local.get {x : idx, z : state}:
-    `%~>%*`(`%;%*`(z, [LOCAL.GET_admininstr(x)]), [($local(z, x) <: admininstr)])
+    `%~>%*`(`%;%*`(z, [LOCAL.GET_admininstr(x)]), [$admininstr_val($local(z, x))])
 
   ;; 6-reduction.watsup:173.1-174.39
   rule global.get {x : idx, z : state}:
-    `%~>%*`(`%;%*`(z, [GLOBAL.GET_admininstr(x)]), [($global(z, x) <: admininstr)])
+    `%~>%*`(`%;%*`(z, [GLOBAL.GET_admininstr(x)]), [$admininstr_globalinst($global(z, x))])
 
   ;; 6-reduction.watsup:180.1-182.28
   rule table.get-trap {i : nat, x : idx, z : state}:
@@ -6723,7 +6892,7 @@
 
   ;; 6-reduction.watsup:184.1-186.27
   rule table.get-val {i : nat, x : idx, z : state}:
-    `%~>%*`(`%;%*`(z, [CONST_admininstr(I32_numtype, i) TABLE.GET_admininstr(x)]), [($table(z, x)[i] <: admininstr)])
+    `%~>%*`(`%;%*`(z, [CONST_admininstr(I32_numtype, i) TABLE.GET_admininstr(x)]), [$admininstr_ref($table(z, x)[i])])
     -- if (i < |$table(z, x)|)
 
   ;; 6-reduction.watsup:197.1-199.27
@@ -6733,18 +6902,18 @@
 
   ;; 6-reduction.watsup:209.1-211.34
   rule table.fill-trap {i : nat, n : n, val : val, x : idx, z : state}:
-    `%~>%*`(`%;%*`(z, [CONST_admininstr(I32_numtype, i) (val <: admininstr) CONST_admininstr(I32_numtype, n) TABLE.FILL_admininstr(x)]), [TRAP_admininstr])
+    `%~>%*`(`%;%*`(z, [CONST_admininstr(I32_numtype, i) $admininstr_val(val) CONST_admininstr(I32_numtype, n) TABLE.FILL_admininstr(x)]), [TRAP_admininstr])
     -- if ((i + n) > |$table(z, x)|)
 
   ;; 6-reduction.watsup:213.1-216.14
   rule table.fill-zero {i : nat, n : n, val : val, x : idx, z : state}:
-    `%~>%*`(`%;%*`(z, [CONST_admininstr(I32_numtype, i) (val <: admininstr) CONST_admininstr(I32_numtype, n) TABLE.FILL_admininstr(x)]), [])
+    `%~>%*`(`%;%*`(z, [CONST_admininstr(I32_numtype, i) $admininstr_val(val) CONST_admininstr(I32_numtype, n) TABLE.FILL_admininstr(x)]), [])
     -- otherwise
     -- if (n = 0)
 
   ;; 6-reduction.watsup:218.1-222.15
   rule table.fill-succ {i : nat, n : n, val : val, x : idx, z : state}:
-    `%~>%*`(`%;%*`(z, [CONST_admininstr(I32_numtype, i) (val <: admininstr) CONST_admininstr(I32_numtype, n) TABLE.FILL_admininstr(x)]), [CONST_admininstr(I32_numtype, i) (val <: admininstr) TABLE.SET_admininstr(x) CONST_admininstr(I32_numtype, (i + 1)) (val <: admininstr) CONST_admininstr(I32_numtype, (n - 1)) TABLE.FILL_admininstr(x)])
+    `%~>%*`(`%;%*`(z, [CONST_admininstr(I32_numtype, i) $admininstr_val(val) CONST_admininstr(I32_numtype, n) TABLE.FILL_admininstr(x)]), [CONST_admininstr(I32_numtype, i) $admininstr_val(val) TABLE.SET_admininstr(x) CONST_admininstr(I32_numtype, (i + 1)) $admininstr_val(val) CONST_admininstr(I32_numtype, (n - 1)) TABLE.FILL_admininstr(x)])
     -- otherwise
 
   ;; 6-reduction.watsup:225.1-227.63
@@ -6782,21 +6951,21 @@
 
   ;; 6-reduction.watsup:257.1-261.15
   rule table.init-succ {i : nat, j : nat, n : n, x : idx, y : idx, z : state}:
-    `%~>%*`(`%;%*`(z, [CONST_admininstr(I32_numtype, j) CONST_admininstr(I32_numtype, i) CONST_admininstr(I32_numtype, n) TABLE.INIT_admininstr(x, y)]), [CONST_admininstr(I32_numtype, j) ($elem(z, y)[i] <: admininstr) TABLE.SET_admininstr(x) CONST_admininstr(I32_numtype, (j + 1)) CONST_admininstr(I32_numtype, (i + 1)) CONST_admininstr(I32_numtype, (n - 1)) TABLE.INIT_admininstr(x, y)])
+    `%~>%*`(`%;%*`(z, [CONST_admininstr(I32_numtype, j) CONST_admininstr(I32_numtype, i) CONST_admininstr(I32_numtype, n) TABLE.INIT_admininstr(x, y)]), [CONST_admininstr(I32_numtype, j) $admininstr_ref($elem(z, y)[i]) TABLE.SET_admininstr(x) CONST_admininstr(I32_numtype, (j + 1)) CONST_admininstr(I32_numtype, (i + 1)) CONST_admininstr(I32_numtype, (n - 1)) TABLE.INIT_admininstr(x, y)])
     -- if (i < |$elem(z, y)|)
     -- otherwise
 
   ;; 6-reduction.watsup:268.1-270.49
   rule load-num-trap {i : nat, n_A : n, n_O : n, nt : numtype, z : state}:
     `%~>%*`(`%;%*`(z, [CONST_admininstr(I32_numtype, i) LOAD_admininstr(nt, ?(), n_A, n_O)]), [TRAP_admininstr])
-    -- if ($size(nt <: valtype) =/= ?())
-    -- if (((i + n_O) + (!($size(nt <: valtype)) / 8)) >= |$mem(z, 0)|)
+    -- if ($size($valtype_numtype(nt)) =/= ?())
+    -- if (((i + n_O) + (!($size($valtype_numtype(nt))) / 8)) >= |$mem(z, 0)|)
 
   ;; 6-reduction.watsup:272.1-274.66
   rule load-num-val {c : c_numtype, i : nat, n_A : n, n_O : n, nt : numtype, z : state}:
     `%~>%*`(`%;%*`(z, [CONST_admininstr(I32_numtype, i) LOAD_admininstr(nt, ?(), n_A, n_O)]), [CONST_admininstr(nt, c)])
-    -- if ($size(nt <: valtype) =/= ?())
-    -- if ($bytes_(!($size(nt <: valtype)), c) = $mem(z, 0)[(i + n_O) : (!($size(nt <: valtype)) / 8)])
+    -- if ($size($valtype_numtype(nt)) =/= ?())
+    -- if ($bytes_(!($size($valtype_numtype(nt))), c) = $mem(z, 0)[(i + n_O) : (!($size($valtype_numtype(nt))) / 8)])
 
   ;; 6-reduction.watsup:276.1-278.41
   rule load-pack-trap {i : nat, n : n, n_A : n, n_O : n, nt : numtype, sx : sx, z : state}:
@@ -6810,18 +6979,18 @@
 
   ;; 6-reduction.watsup:309.1-311.32
   rule memory.fill-trap {i : nat, n : n, val : val, z : state}:
-    `%~>%*`(`%;%*`(z, [CONST_admininstr(I32_numtype, i) (val <: admininstr) CONST_admininstr(I32_numtype, n) MEMORY.FILL_admininstr]), [TRAP_admininstr])
+    `%~>%*`(`%;%*`(z, [CONST_admininstr(I32_numtype, i) $admininstr_val(val) CONST_admininstr(I32_numtype, n) MEMORY.FILL_admininstr]), [TRAP_admininstr])
     -- if ((i + n) > |$mem(z, 0)|)
 
   ;; 6-reduction.watsup:313.1-316.14
   rule memory.fill-zero {i : nat, n : n, val : val, z : state}:
-    `%~>%*`(`%;%*`(z, [CONST_admininstr(I32_numtype, i) (val <: admininstr) CONST_admininstr(I32_numtype, n) MEMORY.FILL_admininstr]), [])
+    `%~>%*`(`%;%*`(z, [CONST_admininstr(I32_numtype, i) $admininstr_val(val) CONST_admininstr(I32_numtype, n) MEMORY.FILL_admininstr]), [])
     -- otherwise
     -- if (n = 0)
 
   ;; 6-reduction.watsup:318.1-322.15
   rule memory.fill-succ {i : nat, n : n, val : val, z : state}:
-    `%~>%*`(`%;%*`(z, [CONST_admininstr(I32_numtype, i) (val <: admininstr) CONST_admininstr(I32_numtype, n) MEMORY.FILL_admininstr]), [CONST_admininstr(I32_numtype, i) (val <: admininstr) STORE_admininstr(I32_numtype, ?(8), 0, 0) CONST_admininstr(I32_numtype, (i + 1)) (val <: admininstr) CONST_admininstr(I32_numtype, (n - 1)) MEMORY.FILL_admininstr])
+    `%~>%*`(`%;%*`(z, [CONST_admininstr(I32_numtype, i) $admininstr_val(val) CONST_admininstr(I32_numtype, n) MEMORY.FILL_admininstr]), [CONST_admininstr(I32_numtype, i) $admininstr_val(val) STORE_admininstr(I32_numtype, ?(8), 0, 0) CONST_admininstr(I32_numtype, (i + 1)) $admininstr_val(val) CONST_admininstr(I32_numtype, (n - 1)) MEMORY.FILL_admininstr])
     -- otherwise
 
   ;; 6-reduction.watsup:325.1-327.63
@@ -6867,39 +7036,39 @@
 relation Step: `%~>%`(config, config)
   ;; 6-reduction.watsup:7.1-9.34
   rule pure {instr* : instr*, instr'* : instr*, z : state}:
-    `%~>%`(`%;%*`(z, (instr <: admininstr)*{instr}), `%;%*`(z, (instr' <: admininstr)*{instr'}))
-    -- Step_pure: `%*~>%*`((instr <: admininstr)*{instr}, (instr' <: admininstr)*{instr'})
+    `%~>%`(`%;%*`(z, $admininstr_instr(instr)*{instr}), `%;%*`(z, $admininstr_instr(instr')*{instr'}))
+    -- Step_pure: `%*~>%*`($admininstr_instr(instr)*{instr}, $admininstr_instr(instr')*{instr'})
 
   ;; 6-reduction.watsup:11.1-13.37
   rule read {instr* : instr*, instr'* : instr*, z : state}:
-    `%~>%`(`%;%*`(z, (instr <: admininstr)*{instr}), `%;%*`(z, (instr' <: admininstr)*{instr'}))
-    -- Step_read: `%~>%*`(`%;%*`(z, (instr <: admininstr)*{instr}), (instr' <: admininstr)*{instr'})
+    `%~>%`(`%;%*`(z, $admininstr_instr(instr)*{instr}), `%;%*`(z, $admininstr_instr(instr')*{instr'}))
+    -- Step_read: `%~>%*`(`%;%*`(z, $admininstr_instr(instr)*{instr}), $admininstr_instr(instr')*{instr'})
 
   ;; 6-reduction.watsup:166.1-167.60
   rule local.set {val : val, x : idx, z : state}:
-    `%~>%`(`%;%*`(z, [(val <: admininstr) LOCAL.SET_admininstr(x)]), `%;%*`($with_local(z, x, val), []))
+    `%~>%`(`%;%*`(z, [$admininstr_val(val) LOCAL.SET_admininstr(x)]), `%;%*`($with_local(z, x, val), []))
 
   ;; 6-reduction.watsup:176.1-177.62
   rule global.set {val : val, x : idx, z : state}:
-    `%~>%`(`%;%*`(z, [(val <: admininstr) GLOBAL.SET_admininstr(x)]), `%;%*`($with_global(z, x, val), []))
+    `%~>%`(`%;%*`(z, [$admininstr_val(val) GLOBAL.SET_admininstr(x)]), `%;%*`($with_global(z, x, val), []))
 
   ;; 6-reduction.watsup:188.1-190.28
   rule table.set-trap {i : nat, ref : ref, x : idx, z : state}:
-    `%~>%`(`%;%*`(z, [CONST_admininstr(I32_numtype, i) (ref <: admininstr) TABLE.GET_admininstr(x)]), `%;%*`(z, [TRAP_admininstr]))
+    `%~>%`(`%;%*`(z, [CONST_admininstr(I32_numtype, i) $admininstr_ref(ref) TABLE.GET_admininstr(x)]), `%;%*`(z, [TRAP_admininstr]))
     -- if (i >= |$table(z, x)|)
 
   ;; 6-reduction.watsup:192.1-194.27
   rule table.set-val {i : nat, ref : ref, x : idx, z : state}:
-    `%~>%`(`%;%*`(z, [CONST_admininstr(I32_numtype, i) (ref <: admininstr) TABLE.GET_admininstr(x)]), `%;%*`($with_table(z, x, i, ref), []))
+    `%~>%`(`%;%*`(z, [CONST_admininstr(I32_numtype, i) $admininstr_ref(ref) TABLE.GET_admininstr(x)]), `%;%*`($with_table(z, x, i, ref), []))
     -- if (i < |$table(z, x)|)
 
   ;; 6-reduction.watsup:202.1-203.102
   rule table.grow-succeed {n : n, ref : ref, x : idx, z : state}:
-    `%~>%`(`%;%*`(z, [(ref <: admininstr) CONST_admininstr(I32_numtype, n) TABLE.GROW_admininstr(x)]), `%;%*`($with_tableext(z, x, ref^n{}), [CONST_admininstr(I32_numtype, |$table(z, x)|)]))
+    `%~>%`(`%;%*`(z, [$admininstr_ref(ref) CONST_admininstr(I32_numtype, n) TABLE.GROW_admininstr(x)]), `%;%*`($with_tableext(z, x, ref^n{}), [CONST_admininstr(I32_numtype, |$table(z, x)|)]))
 
   ;; 6-reduction.watsup:205.1-206.64
   rule table.grow-fail {n : n, ref : ref, x : idx, z : state}:
-    `%~>%`(`%;%*`(z, [(ref <: admininstr) CONST_admininstr(I32_numtype, n) TABLE.GROW_admininstr(x)]), `%;%*`(z, [CONST_admininstr(I32_numtype, - 1)]))
+    `%~>%`(`%;%*`(z, [$admininstr_ref(ref) CONST_admininstr(I32_numtype, n) TABLE.GROW_admininstr(x)]), `%;%*`(z, [CONST_admininstr(I32_numtype, - 1)]))
 
   ;; 6-reduction.watsup:264.1-265.59
   rule elem.drop {x : idx, z : state}:
@@ -6908,14 +7077,14 @@
   ;; 6-reduction.watsup:285.1-287.49
   rule store-num-trap {c : c_numtype, i : nat, n_A : n, n_O : n, nt : numtype, z : state}:
     `%~>%`(`%;%*`(z, [CONST_admininstr(I32_numtype, i) CONST_admininstr(I32_numtype, c) STORE_admininstr(nt, ?(), n_A, n_O)]), `%;%*`(z, [TRAP_admininstr]))
-    -- if ($size(nt <: valtype) =/= ?())
-    -- if (((i + n_O) + (!($size(nt <: valtype)) / 8)) >= |$mem(z, 0)|)
+    -- if ($size($valtype_numtype(nt)) =/= ?())
+    -- if (((i + n_O) + (!($size($valtype_numtype(nt))) / 8)) >= |$mem(z, 0)|)
 
   ;; 6-reduction.watsup:289.1-291.35
   rule store-num-val {b* : byte*, c : c_numtype, i : nat, n_A : n, n_O : n, nt : numtype, z : state}:
-    `%~>%`(`%;%*`(z, [CONST_admininstr(I32_numtype, i) CONST_admininstr(I32_numtype, c) STORE_admininstr(nt, ?(), n_A, n_O)]), `%;%*`($with_mem(z, 0, (i + n_O), (!($size(nt <: valtype)) / 8), b*{b}), []))
-    -- if ($size(nt <: valtype) =/= ?())
-    -- if (b*{b} = $bytes_(!($size(nt <: valtype)), c))
+    `%~>%`(`%;%*`(z, [CONST_admininstr(I32_numtype, i) CONST_admininstr(I32_numtype, c) STORE_admininstr(nt, ?(), n_A, n_O)]), `%;%*`($with_mem(z, 0, (i + n_O), (!($size($valtype_numtype(nt))) / 8), b*{b}), []))
+    -- if ($size($valtype_numtype(nt)) =/= ?())
+    -- if (b*{b} = $bytes_(!($size($valtype_numtype(nt))), c))
 
   ;; 6-reduction.watsup:293.1-295.41
   rule store-pack-trap {c : c_numtype, i : nat, n : n, n_A : n, n_O : n, nt : numtype, z : state}:
@@ -6925,8 +7094,8 @@
   ;; 6-reduction.watsup:297.1-299.50
   rule store-pack-val {b* : byte*, c : c_numtype, i : nat, n : n, n_A : n, n_O : n, nt : numtype, z : state}:
     `%~>%`(`%;%*`(z, [CONST_admininstr(I32_numtype, i) CONST_admininstr(I32_numtype, c) STORE_admininstr(nt, ?(n), n_A, n_O)]), `%;%*`($with_mem(z, 0, (i + n_O), (n / 8), b*{b}), []))
-    -- if ($size(nt <: valtype) =/= ?())
-    -- if (b*{b} = $bytes_(n, $wrap_((!($size(nt <: valtype)), n), c)))
+    -- if ($size($valtype_numtype(nt)) =/= ?())
+    -- if (b*{b} = $bytes_(n, $wrap_((!($size($valtype_numtype(nt))), n), c)))
 
   ;; 6-reduction.watsup:302.1-303.104
   rule memory.grow-succeed {n : n, z : state}:
