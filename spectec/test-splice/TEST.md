# Preview

```sh
$ (../src/exe-watsup/main.exe ../spec/wasm-3.0/*.watsup -l --splice-latex -p spec-latex.in.tex -w)
== Parsing...
== Elaboration...
== IL Validation...
== Running pass sideconditions...
== IL Validation after pass sideconditions...
== Translating to AL...
== Prose Generation...
../spec/wasm-3.0/6-typing.watsup:194.10-194.32: if_expr_to_instrs: Yet `$before(typeuse, x, i)`
../spec/wasm-3.0/6-typing.watsup:817.9-817.55: if_expr_to_instrs: Yet `(($unpack(zt) = (numtype : numtype <: valtype)) \/ ($unpack(zt) = (vectype : vectype <: valtype)))`
../spec/wasm-3.0/6-typing.watsup:851.9-851.55: if_expr_to_instrs: Yet `(($unpack(zt) = (numtype : numtype <: valtype)) \/ ($unpack(zt) = (vectype : vectype <: valtype)))`
../spec/wasm-3.0/6-typing.watsup:1309.9-1309.30: if_expr_to_instrs: Yet `$disjoint_(syntax name, nm*{nm : name})`
== Splicing...
\documentclass[a4paper]{scrartcl}

\usepackage{amsmath}
\usepackage{amssymb}
\usepackage{color}

\hyphenation{Web-Assembly}

%%%%%%%%%%%%%%%%%%%%%%%%%%%%%%%%%%%%%%%%%%%%%%%%

\title{Wasm Formal Semantics}

\begin{document}

\small

\maketitle


\subsection*{Syntax}

$$
\begin{array}{@{}lcl@{}l@{}}
{|\mathsf{i{\scriptstyle 32}}|} &=& 32 \\
{|\mathsf{i{\scriptstyle 64}}|} &=& 64 \\
{|\mathsf{f{\scriptstyle 32}}|} &=& 32 \\
{|\mathsf{f{\scriptstyle 64}}|} &=& 64 \\
\end{array}
$$

$$
\begin{array}{@{}lrrl@{}l@{}}
\mbox{(limits)} & {\mathit{limits}} &::=& {}[ {\mathit{u{\kern-0.1em\scriptstyle 32}}} .. {\mathit{u{\kern-0.1em\scriptstyle 32}}} ] \\[0.8ex]
\mbox{(global type)} & {\mathit{globaltype}} &::=& {\mathsf{mut}^?}~{\mathit{valtype}} \\
\mbox{(function type)} & {\mathit{functype}} &::=& {\mathit{resulttype}} \rightarrow {\mathit{resulttype}} \\
\mbox{(table type)} & {\mathit{tabletype}} &::=& {\mathit{limits}}~{\mathit{reftype}} \\
\mbox{(memory type)} & {\mathit{memtype}} &::=& {\mathit{limits}}~\mathsf{page} \\[0.8ex]
{} \\[-2ex]
\mbox{(external type)} & {\mathit{externtype}} &::=& \mathsf{func}~{\mathit{typeuse}} ~|~ \mathsf{global}~{\mathit{globaltype}} ~|~ \mathsf{table}~{\mathit{tabletype}} ~|~ \mathsf{mem}~{\mathit{memtype}} \\
\end{array}
$$

$$
\begin{array}{@{}l@{}rrl@{}l@{}}
& {\mathit{instr}} &::=& \ldots \\ &&|&
\mathsf{block}~{\mathit{blocktype}}~{{\mathit{instr}}^\ast} \\ &&|&
\mathsf{loop}~{\mathit{blocktype}}~{{\mathit{instr}}^\ast} \\ &&|&
\mathsf{if}~{\mathit{blocktype}}~{{\mathit{instr}}^\ast}~\mathsf{else}~{{\mathit{instr}}^\ast} \\ &&|&
\ldots \\
\end{array}
$$

$$
\begin{array}{@{}l@{}rrl@{}l@{}}
& {\mathit{instr}} &::=& \ldots \\ &&|&
{\mathit{numtype}}{.}\mathsf{const}~{{\mathit{num}}}_{{\mathit{numtype}}} \\ &&|&
{\mathit{numtype}} {.} {{\mathit{unop}}}_{{\mathit{numtype}}} \\ &&|&
{\mathit{numtype}} {.} {{\mathit{binop}}}_{{\mathit{numtype}}} \\ &&|&
{\mathit{numtype}} {.} {{\mathit{testop}}}_{{\mathit{numtype}}} \\ &&|&
{\mathit{numtype}} {.} {{\mathit{relop}}}_{{\mathit{numtype}}} \\ &&|&
{\mathit{numtype}}_1 {.} {{{\mathit{cvtop}}}_{{\mathit{numtype}}_2, {\mathit{numtype}}_1}}{\mathsf{\_}}{{\mathit{numtype}}_2} \\ &&|&
\mathsf{local{.}get}~{\mathit{localidx}} \\ &&|&
\mathsf{local{.}set}~{\mathit{localidx}} \\ &&|&
\mathsf{local{.}tee}~{\mathit{localidx}} \\ &&|&
\mathsf{global{.}get}~{\mathit{globalidx}} \\ &&|&
\mathsf{global{.}set}~{\mathit{globalidx}} \\ &&|&
{{\mathit{numtype}}{.}\mathsf{load}}{{{{\mathit{loadop}}}_{{\mathit{numtype}}}^?}}~{\mathit{memidx}}~{\mathit{memarg}} \\ &&|&
{{\mathit{numtype}}{.}\mathsf{store}}{{{\mathit{sz}}^?}}~{\mathit{memidx}}~{\mathit{memarg}} \\ &&|&
{{\mathit{vectype}}{.}\mathsf{load}}{{{{\mathit{vloadop}}}_{{\mathit{vectype}}}^?}}~{\mathit{memidx}}~{\mathit{memarg}} \\ &&|&
{{\mathit{vectype}}{.}\mathsf{load}}{{\mathit{sz}}}{\mathsf{\_}}{\mathsf{lane}}~{\mathit{memidx}}~{\mathit{memarg}}~{\mathit{laneidx}} \\ &&|&
{\mathit{vectype}}{.}\mathsf{store}~{\mathit{memidx}}~{\mathit{memarg}} \\ &&|&
{{\mathit{vectype}}{.}\mathsf{store}}{{\mathit{sz}}}{\mathsf{\_}}{\mathsf{lane}}~{\mathit{memidx}}~{\mathit{memarg}}~{\mathit{laneidx}} \\ &&|&
\mathsf{memory{.}size}~{\mathit{memidx}} \\ &&|&
\mathsf{memory{.}grow}~{\mathit{memidx}} \\ &&|&
\mathsf{memory{.}fill}~{\mathit{memidx}} \\ &&|&
\mathsf{memory{.}copy}~{\mathit{memidx}}~{\mathit{memidx}} \\ &&|&
\mathsf{memory{.}init}~{\mathit{memidx}}~{\mathit{dataidx}} \\ &&|&
\ldots \\[0.8ex]
& {\mathit{expr}} &::=& {{\mathit{instr}}^\ast} \\
\end{array}
$$


\subsection*{Typing $\boxed{{\mathit{context}} \vdash {\mathit{instr}} : {\mathit{instrtype}}}$}

An instruction sequence ${{\mathit{instr}}^\ast}$ is well-typed with an instruction type ${t_1^\ast} \rightarrow {t_2^\ast}$, written ${{\mathit{instr}}^\ast}$ $:$ ${t_1^\ast} \rightarrow {t_2^\ast}$, according to the following rules:

$$
\begin{array}{@{}c@{}}\displaystyle
\frac{
}{
C \vdash \epsilon : \epsilon \rightarrow \epsilon
}
\qquad
\frac{
C \vdash {\mathit{instr}}_1 : {t_1^\ast} \rightarrow_{{x_1^\ast}} {t_2^\ast}
 \qquad
(C{.}\mathsf{locals}{}[x_1] = {\mathit{init}}~t)^\ast
 \qquad
C{}[{.}\mathsf{local}{}[{x_1^\ast}] = {(\mathsf{set}~t)^\ast}] \vdash {{\mathit{instr}}_2^\ast} : {t_2^\ast} \rightarrow_{{x_2^\ast}} {t_3^\ast}
}{
C \vdash {\mathit{instr}}_1~{{\mathit{instr}}_2^\ast} : {t_1^\ast} \rightarrow_{{x_1^\ast}~{x_2^\ast}} {t_3^\ast}
}
\\[3ex]\displaystyle
\frac{
C \vdash {{\mathit{instr}}^\ast} : {t_1^\ast} \rightarrow_{{x^\ast}} {t_2^\ast}
 \qquad
C \vdash {t^\ast} : \mathsf{ok}
}{
C \vdash {{\mathit{instr}}^\ast} : ({t^\ast}~{t_1^\ast}) \rightarrow_{{x^\ast}} ({t^\ast}~{t_2^\ast})
}
\qquad
\end{array}
$$

$$
\begin{array}{@{}c@{}}\displaystyle
\frac{
}{
C \vdash \epsilon : \epsilon \rightarrow \epsilon
} \, {[\textsc{\scriptsize T{-}instr*{-}empty}]}
\\[3ex]\displaystyle
\frac{
C \vdash {{\mathit{instr}}^\ast} : {t_1^\ast} \rightarrow_{{x^\ast}} {t_2^\ast}
 \qquad
C \vdash {t^\ast} : \mathsf{ok}
}{
C \vdash {{\mathit{instr}}^\ast} : ({t^\ast}~{t_1^\ast}) \rightarrow_{{x^\ast}} ({t^\ast}~{t_2^\ast})
} \, {[\textsc{\scriptsize T{-}instr*{-}frame}]}
\\[3ex]\displaystyle
\frac{
}{
C \vdash \epsilon : \epsilon \rightarrow \epsilon
} \, {[\textsc{\scriptsize T{-}instr*{-}empty}]}
\qquad
\frac{
C \vdash {{\mathit{instr}}^\ast} : {t_1^\ast} \rightarrow_{{x^\ast}} {t_2^\ast}
 \qquad
C \vdash {t^\ast} : \mathsf{ok}
}{
C \vdash {{\mathit{instr}}^\ast} : ({t^\ast}~{t_1^\ast}) \rightarrow_{{x^\ast}} ({t^\ast}~{t_2^\ast})
} \, {[\textsc{\scriptsize T{-}instr*{-}frame}]}
\qquad
\end{array}
$$

$$
\begin{array}{@{}c@{}}\displaystyle
\frac{
C \vdash {t_1^\ast} \rightarrow {t_2^\ast} : \mathsf{ok}
}{
C \vdash \mathsf{unreachable} : {t_1^\ast} \rightarrow {t_2^\ast}
}
\qquad
\frac{
}{
C \vdash \mathsf{nop} : \epsilon \rightarrow \epsilon
}
\qquad
\frac{
C \vdash t : \mathsf{ok}
}{
C \vdash \mathsf{drop} : t \rightarrow \epsilon
}
\qquad
\end{array}
$$

$$
\begin{array}{@{}c@{}}\displaystyle
\frac{
C \vdash {\mathit{bt}} : {t_1^\ast} \rightarrow {t_2^\ast}
 \qquad
\{ \begin{array}[t]{@{}l@{}}
\mathsf{labels}~({t_2^\ast}) \}\end{array} \oplus C \vdash {{\mathit{instr}}^\ast} : {t_1^\ast} \rightarrow_{{x^\ast}} {t_2^\ast}
}{
C \vdash \mathsf{block}~{\mathit{bt}}~{{\mathit{instr}}^\ast} : {t_1^\ast} \rightarrow {t_2^\ast}
} \, {[\textsc{\scriptsize T{-}block}]}
\qquad
\end{array}
$$

$$
\begin{array}{@{}c@{}}\displaystyle
\frac{
C \vdash {\mathit{bt}} : {t_1^\ast} \rightarrow {t_2^\ast}
 \qquad
\{ \begin{array}[t]{@{}l@{}}
\mathsf{labels}~({t_1^\ast}) \}\end{array} \oplus C \vdash {{\mathit{instr}}^\ast} : {t_1^\ast} \rightarrow_{{x^\ast}} {t_2^\ast}
}{
C \vdash \mathsf{loop}~{\mathit{bt}}~{{\mathit{instr}}^\ast} : {t_1^\ast} \rightarrow {t_2^\ast}
} \, {[\textsc{\scriptsize T{-}loop}]}
\qquad
\end{array}
$$

$$
\begin{array}{@{}c@{}}\displaystyle
\frac{
C \vdash {\mathit{bt}} : {t_1^\ast} \rightarrow {t_2^\ast}
 \qquad
\{ \begin{array}[t]{@{}l@{}}
\mathsf{labels}~({t_2^\ast}) \}\end{array} \oplus C \vdash {{\mathit{instr}}_1^\ast} : {t_1^\ast} \rightarrow_{{x_1^\ast}} {t_2^\ast}
 \qquad
\{ \begin{array}[t]{@{}l@{}}
\mathsf{labels}~({t_2^\ast}) \}\end{array} \oplus C \vdash {{\mathit{instr}}_2^\ast} : {t_1^\ast} \rightarrow_{{x_2^\ast}} {t_2^\ast}
}{
C \vdash \mathsf{if}~{\mathit{bt}}~{{\mathit{instr}}_1^\ast}~\mathsf{else}~{{\mathit{instr}}_2^\ast} : {t_1^\ast}~\mathsf{i{\scriptstyle 32}} \rightarrow {t_2^\ast}
} \, {[\textsc{\scriptsize T{-}if}]}
\qquad
\end{array}
$$





\subsection*{Runtime}

$$
\begin{array}{@{}lcl@{}l@{}}
{{\mathrm{default}}}_{{\mathsf{i}}{N}} &=& ({\mathsf{i}}{N}{.}\mathsf{const}~0) \\
{{\mathrm{default}}}_{{\mathsf{f}}{N}} &=& ({\mathsf{f}}{N}{.}\mathsf{const}~{+0}) \\
{{\mathrm{default}}}_{{\mathsf{v}}{N}} &=& ({\mathsf{v}}{N}{.}\mathsf{const}~0) \\
{{\mathrm{default}}}_{\mathsf{ref}~\mathsf{null}~{\mathit{ht}}} &=& (\mathsf{ref{.}null}~{\mathit{ht}}) \\
{{\mathrm{default}}}_{\mathsf{ref}~{\mathit{ht}}} &=& \epsilon \\
\end{array}
$$

$$
\begin{array}{@{}lcl@{}l@{}}
(s ; f){.}\mathsf{funcs} &=& s{.}\mathsf{funcs} \\[0.8ex]
(s ; f){.}\mathsf{funcs}{}[x] &=& s{.}\mathsf{funcs}{}[f{.}\mathsf{module}{.}\mathsf{funcs}{}[x]] \\
(s ; f){.}\mathsf{tables}{}[x] &=& s{.}\mathsf{tables}{}[f{.}\mathsf{module}{.}\mathsf{tables}{}[x]] \\
\end{array}
$$


\subsection*{Reduction $\boxed{{{\mathit{instr}}^\ast} \hookrightarrow {{\mathit{instr}}^\ast}}$}

The relation ${\mathit{config}} \hookrightarrow {\mathit{config}}$ checks that a function type is well-formed.

$$
\begin{array}{@{}l@{}rcl@{}l@{}}
& z ; {{\mathit{instr}}^\ast} &\hookrightarrow& z ; {{\mathit{instr}'}^\ast}
  &\qquad \mbox{if}~{{\mathit{instr}}^\ast} \hookrightarrow {{\mathit{instr}'}^\ast} \\[0.8ex]
& z ; {{\mathit{instr}}^\ast} &\hookrightarrow& z ; {{\mathit{instr}'}^\ast}
  &\qquad \mbox{if}~z ; {{\mathit{instr}}^\ast} \hookrightarrow {{\mathit{instr}'}^\ast} \\
\end{array}
$$

$$
\begin{array}{@{}l@{}rcl@{}l@{}}
{[\textsc{\scriptsize E{-}block}]} \quad & z ; {{\mathit{val}}^{m}}~(\mathsf{block}~{\mathit{bt}}~{{\mathit{instr}}^\ast}) &\hookrightarrow& ({{\mathsf{label}}_{n}}{\{ \epsilon \}}~{{\mathit{val}}^{m}}~{{\mathit{instr}}^\ast})
  &\qquad \mbox{if}~{{\mathrm{blocktype}}}_{z}({\mathit{bt}}) = {t_1^{m}} \rightarrow {t_2^{n}} \\
{[\textsc{\scriptsize E{-}loop}]} \quad & z ; {{\mathit{val}}^{m}}~(\mathsf{loop}~{\mathit{bt}}~{{\mathit{instr}}^\ast}) &\hookrightarrow& ({{\mathsf{label}}_{m}}{\{ \mathsf{loop}~{\mathit{bt}}~{{\mathit{instr}}^\ast} \}}~{{\mathit{val}}^{m}}~{{\mathit{instr}}^\ast})
  &\qquad \mbox{if}~{{\mathrm{blocktype}}}_{z}({\mathit{bt}}) = {t_1^{m}} \rightarrow {t_2^{n}} \\[0.8ex]
{[\textsc{\scriptsize E{-}if{-}true}]} \quad & (\mathsf{i{\scriptstyle 32}}{.}\mathsf{const}~c)~(\mathsf{if}~{\mathit{bt}}~{{\mathit{instr}}_1^\ast}~\mathsf{else}~{{\mathit{instr}}_2^\ast}) &\hookrightarrow& (\mathsf{block}~{\mathit{bt}}~{{\mathit{instr}}_1^\ast})
  &\qquad \mbox{if}~c \neq 0 \\
{[\textsc{\scriptsize E{-}if{-}false}]} \quad & (\mathsf{i{\scriptstyle 32}}{.}\mathsf{const}~c)~(\mathsf{if}~{\mathit{bt}}~{{\mathit{instr}}_1^\ast}~\mathsf{else}~{{\mathit{instr}}_2^\ast}) &\hookrightarrow& (\mathsf{block}~{\mathit{bt}}~{{\mathit{instr}}_2^\ast})
  &\qquad \mbox{if}~c = 0 \\
\end{array}
$$

$$
\begin{array}{@{}l@{}rcl@{}l@{}}
{[\textsc{\scriptsize E{-}if{-}true}]} \quad & (\mathsf{i{\scriptstyle 32}}{.}\mathsf{const}~c)~(\mathsf{if}~{\mathit{bt}}~{{\mathit{instr}}_1^\ast}~\mathsf{else}~{{\mathit{instr}}_2^\ast}) &\hookrightarrow& (\mathsf{block}~{\mathit{bt}}~{{\mathit{instr}}_1^\ast})
  &\qquad \mbox{if}~c \neq 0 \\[0.8ex]
{[\textsc{\scriptsize E{-}if{-}false}]} \quad & (\mathsf{i{\scriptstyle 32}}{.}\mathsf{const}~c)~(\mathsf{if}~{\mathit{bt}}~{{\mathit{instr}}_1^\ast}~\mathsf{else}~{{\mathit{instr}}_2^\ast}) &\hookrightarrow& (\mathsf{block}~{\mathit{bt}}~{{\mathit{instr}}_2^\ast})
  &\qquad \mbox{if}~c = 0 \\
\end{array}
$$

\end{document}

%%%%%%%%%%%%%%%%%%%%%%%%%%%%%%%%%%%%%%%%%%%%%%%%

warning: syntax `A` was never spliced
warning: syntax `B` was never spliced
warning: syntax `Cnn` was never spliced
warning: syntax `Fnn` was never spliced
warning: syntax `Inn` was never spliced
warning: syntax `Jnn` was never spliced
warning: syntax `K` was never spliced
warning: syntax `Lnn` was never spliced
warning: syntax `M` was never spliced
warning: syntax `N` was never spliced
warning: syntax `Pnn` was never spliced
warning: syntax `T` was never spliced
warning: syntax `Vnn` was never spliced
warning: syntax `absheaptype/syn` was never spliced
warning: syntax `absheaptype/sem` was never spliced
warning: syntax `addr` was never spliced
warning: syntax `addrref` was never spliced
warning: syntax `arrayaddr` was never spliced
warning: syntax `arrayinst` was never spliced
warning: syntax `arraytype` was never spliced
warning: syntax `binop_` was never spliced
warning: syntax `binop_` was never spliced
warning: syntax `bit` was never spliced
warning: syntax `blocktype` was never spliced
warning: syntax `byte` was never spliced
warning: syntax `callframe` was never spliced
warning: syntax `castop` was never spliced
warning: syntax `char` was never spliced
warning: syntax `code` was never spliced
warning: syntax `comptype` was never spliced
warning: syntax `config` was never spliced
warning: syntax `consttype` was never spliced
warning: syntax `context` was never spliced
warning: syntax `cvtop__` was never spliced
warning: syntax `cvtop__` was never spliced
warning: syntax `cvtop__` was never spliced
warning: syntax `cvtop__` was never spliced
warning: syntax `data` was never spliced
warning: syntax `dataaddr` was never spliced
warning: syntax `dataidx` was never spliced
warning: syntax `datainst` was never spliced
warning: syntax `datamode` was never spliced
warning: syntax `datatype` was never spliced
warning: syntax `deftype` was never spliced
warning: syntax `dim` was never spliced
warning: syntax `elem` was never spliced
warning: syntax `elemaddr` was never spliced
warning: syntax `elemidx` was never spliced
warning: syntax `eleminst` was never spliced
warning: syntax `elemmode` was never spliced
warning: syntax `elemtype` was never spliced
warning: syntax `export` was never spliced
warning: syntax `exportinst` was never spliced
warning: syntax `externidx` was never spliced
warning: syntax `externval` was never spliced
warning: syntax `f32` was never spliced
warning: syntax `f64` was never spliced
warning: syntax `fN` was never spliced
warning: syntax `fNmag` was never spliced
warning: syntax `fieldidx` was never spliced
warning: syntax `fieldtype` was never spliced
warning: syntax `fieldval` was never spliced
warning: syntax `fin` was never spliced
warning: syntax `frame` was never spliced
warning: syntax `free` was never spliced
warning: syntax `fshape` was never spliced
warning: syntax `func` was never spliced
warning: syntax `funcaddr` was never spliced
warning: syntax `funccode` was never spliced
warning: syntax `funcidx` was never spliced
warning: syntax `funcinst` was never spliced
warning: syntax `global` was never spliced
warning: syntax `globaladdr` was never spliced
warning: syntax `globalidx` was never spliced
warning: syntax `globalinst` was never spliced
warning: syntax `half__` was never spliced
warning: syntax `half__` was never spliced
warning: syntax `heaptype` was never spliced
warning: syntax `hostaddr` was never spliced
warning: syntax `hostfunc` was never spliced
warning: syntax `iN` was never spliced
warning: syntax `idx` was never spliced
warning: syntax `import` was never spliced
warning: syntax `init` was never spliced
warning: syntax `instr/parametric` was never spliced
warning: syntax `instr/br` was never spliced
warning: syntax `instr/call` was never spliced
warning: syntax `instr/vec` was never spliced
warning: syntax `instr/ref` was never spliced
warning: syntax `instr/func` was never spliced
warning: syntax `instr/i31` was never spliced
warning: syntax `instr/struct` was never spliced
warning: syntax `instr/array` was never spliced
warning: syntax `instr/extern` was never spliced
warning: syntax `instr/table` was never spliced
warning: syntax `instr/elem` was never spliced
warning: syntax `instr/data` was never spliced
warning: syntax `instr/admin` was never spliced
warning: syntax `instrtype` was never spliced
warning: syntax `ishape` was never spliced
warning: syntax `label` was never spliced
warning: syntax `labelidx` was never spliced
warning: syntax `lane_` was never spliced
warning: syntax `lane_` was never spliced
warning: syntax `lane_` was never spliced
warning: syntax `laneidx` was never spliced
warning: syntax `lanetype` was never spliced
warning: syntax `list` was never spliced
warning: syntax `lit_` was never spliced
warning: syntax `lit_` was never spliced
warning: syntax `lit_` was never spliced
warning: syntax `loadop_` was never spliced
warning: syntax `local` was never spliced
warning: syntax `localidx` was never spliced
warning: syntax `localtype` was never spliced
warning: syntax `m` was never spliced
warning: syntax `mem` was never spliced
warning: syntax `memaddr` was never spliced
warning: syntax `memarg` was never spliced
warning: syntax `memidx` was never spliced
warning: syntax `memidxop` was never spliced
warning: syntax `meminst` was never spliced
warning: syntax `module` was never spliced
warning: syntax `moduleinst` was never spliced
warning: syntax `moduletype` was never spliced
warning: syntax `mut` was never spliced
warning: syntax `mut1` was never spliced
warning: syntax `mut2` was never spliced
warning: syntax `n` was never spliced
warning: syntax `name` was never spliced
warning: syntax `nonfuncs` was never spliced
warning: syntax `nopt` was never spliced
warning: syntax `nul` was never spliced
warning: syntax `nul1` was never spliced
warning: syntax `nul2` was never spliced
warning: syntax `num` was never spliced
warning: syntax `num_` was never spliced
warning: syntax `num_` was never spliced
warning: syntax `numtype` was never spliced
warning: syntax `oktypeidx` was never spliced
warning: syntax `oktypeidxnat` was never spliced
warning: syntax `pack_` was never spliced
warning: syntax `packtype` was never spliced
warning: syntax `packval` was never spliced
warning: syntax `pshape` was never spliced
warning: syntax `pth` was never spliced
warning: syntax `record` was never spliced
warning: syntax `recorddots` was never spliced
warning: syntax `rectype` was never spliced
warning: syntax `ref` was never spliced
warning: syntax `reftype` was never spliced
warning: syntax `relop_` was never spliced
warning: syntax `relop_` was never spliced
warning: syntax `result` was never spliced
warning: syntax `resulttype` was never spliced
warning: syntax `s33` was never spliced
warning: syntax `sN` was never spliced
warning: syntax `shape` was never spliced
warning: syntax `start` was never spliced
warning: syntax `startopt` was never spliced
warning: syntax `state` was never spliced
warning: syntax `storagetype` was never spliced
warning: syntax `store` was never spliced
warning: syntax `structaddr` was never spliced
warning: syntax `structinst` was never spliced
warning: syntax `structtype` was never spliced
warning: syntax `subtype` was never spliced
warning: syntax `sx` was never spliced
warning: syntax `sym` was never spliced
warning: syntax `symsplit/1` was never spliced
warning: syntax `symsplit/2` was never spliced
warning: syntax `sz` was never spliced
warning: syntax `table` was never spliced
warning: syntax `tableaddr` was never spliced
warning: syntax `tableidx` was never spliced
warning: syntax `tableinst` was never spliced
warning: syntax `testop_` was never spliced
warning: syntax `type` was never spliced
warning: syntax `typeidx` was never spliced
warning: syntax `typeuse/syn` was never spliced
warning: syntax `typeuse/sem` was never spliced
warning: syntax `typevar` was never spliced
warning: syntax `u128` was never spliced
warning: syntax `u16` was never spliced
warning: syntax `u31` was never spliced
warning: syntax `u32` was never spliced
warning: syntax `u64` was never spliced
warning: syntax `u8` was never spliced
warning: syntax `uN` was never spliced
warning: syntax `unop_` was never spliced
warning: syntax `unop_` was never spliced
warning: syntax `vN` was never spliced
warning: syntax `val` was never spliced
warning: syntax `valtype/syn` was never spliced
warning: syntax `valtype/sem` was never spliced
warning: syntax `vbinop_` was never spliced
warning: syntax `vbinop_` was never spliced
warning: syntax `vcvtop__` was never spliced
warning: syntax `vcvtop__` was never spliced
warning: syntax `vcvtop__` was never spliced
warning: syntax `vcvtop__` was never spliced
warning: syntax `vec` was never spliced
warning: syntax `vec_` was never spliced
warning: syntax `vectype` was never spliced
warning: syntax `vextbinop__` was never spliced
warning: syntax `vextunop__` was never spliced
warning: syntax `vloadop_` was never spliced
warning: syntax `vrelop_` was never spliced
warning: syntax `vrelop_` was never spliced
warning: syntax `vshiftop_` was never spliced
warning: syntax `vtestop_` was never spliced
warning: syntax `vunop_` was never spliced
warning: syntax `vunop_` was never spliced
warning: syntax `vvbinop` was never spliced
warning: syntax `vvternop` was never spliced
warning: syntax `vvtestop` was never spliced
warning: syntax `vvunop` was never spliced
warning: syntax `zero__` was never spliced
warning: grammar `Babsheaptype` was never spliced
warning: grammar `Bblocktype` was never spliced
warning: grammar `Bbyte` was never spliced
warning: grammar `Bcastop` was never spliced
warning: grammar `Bcode` was never spliced
warning: grammar `Bcodesec` was never spliced
warning: grammar `Bcomptype` was never spliced
warning: grammar `Bcustom` was never spliced
warning: grammar `Bcustomsec` was never spliced
warning: grammar `Bdata` was never spliced
warning: grammar `Bdatacnt` was never spliced
warning: grammar `Bdatacntsec` was never spliced
warning: grammar `Bdataidx` was never spliced
warning: grammar `Bdatasec` was never spliced
warning: grammar `Belem` was never spliced
warning: grammar `Belemidx` was never spliced
warning: grammar `Belemkind` was never spliced
warning: grammar `Belemsec` was never spliced
warning: grammar `Bexport` was never spliced
warning: grammar `Bexportsec` was never spliced
warning: grammar `Bexpr` was never spliced
warning: grammar `Bexternidx` was never spliced
warning: grammar `Bexterntype` was never spliced
warning: grammar `Bf32` was never spliced
warning: grammar `Bf64` was never spliced
warning: grammar `BfN` was never spliced
warning: grammar `Bfieldtype` was never spliced
warning: grammar `Bfunc` was never spliced
warning: grammar `Bfuncidx` was never spliced
warning: grammar `Bfuncsec` was never spliced
warning: grammar `Bglobal` was never spliced
warning: grammar `Bglobalidx` was never spliced
warning: grammar `Bglobalsec` was never spliced
warning: grammar `Bglobaltype` was never spliced
warning: grammar `Bheaptype` was never spliced
warning: grammar `BiN` was never spliced
warning: grammar `Bimport` was never spliced
warning: grammar `Bimportsec` was never spliced
warning: grammar `Binstr/control` was never spliced
warning: grammar `Binstr/ref` was never spliced
warning: grammar `Binstr/struct` was never spliced
warning: grammar `Binstr/array` was never spliced
warning: grammar `Binstr/cast` was never spliced
warning: grammar `Binstr/extern` was never spliced
warning: grammar `Binstr/i31` was never spliced
warning: grammar `Binstr/parametric` was never spliced
warning: grammar `Binstr/local` was never spliced
warning: grammar `Binstr/global` was never spliced
warning: grammar `Binstr/table` was never spliced
warning: grammar `Binstr/memory` was never spliced
warning: grammar `Binstr/num-const` was never spliced
warning: grammar `Binstr/num-test-i32` was never spliced
warning: grammar `Binstr/num-rel-i32` was never spliced
warning: grammar `Binstr/num-test-i64` was never spliced
warning: grammar `Binstr/num-rel-i64` was never spliced
warning: grammar `Binstr/num-rel-f32` was never spliced
warning: grammar `Binstr/num-rel-f64` was never spliced
warning: grammar `Binstr/num-un-i32` was never spliced
warning: grammar `Binstr/num-bin-i32` was never spliced
warning: grammar `Binstr/num-un-i64` was never spliced
warning: grammar `Binstr/num-un-ext-i32` was never spliced
warning: grammar `Binstr/num-un-ext-i64` was never spliced
warning: grammar `Binstr/num-bin-i64` was never spliced
warning: grammar `Binstr/num-un-f32` was never spliced
warning: grammar `Binstr/num-bin-f32` was never spliced
warning: grammar `Binstr/num-un-f64` was never spliced
warning: grammar `Binstr/num-bin-f64` was never spliced
warning: grammar `Binstr/num-cvt` was never spliced
warning: grammar `Binstr/num-cvt-sat` was never spliced
warning: grammar `Binstr/vec-memory` was never spliced
warning: grammar `Binstr/vec-const` was never spliced
warning: grammar `Binstr/vec-shuffle` was never spliced
warning: grammar `Binstr/vec-splat` was never spliced
warning: grammar `Binstr/vec-lane` was never spliced
warning: grammar `Binstr/vec-rel-i8x16` was never spliced
warning: grammar `Binstr/vec-rel-i16x8` was never spliced
warning: grammar `Binstr/vec-rel-i32x4` was never spliced
warning: grammar `Binstr/vec-rel-f32x4` was never spliced
warning: grammar `Binstr/vec-rel-f64x2` was never spliced
warning: grammar `Binstr/vec-un-v128` was never spliced
warning: grammar `Binstr/vec-bin-v128` was never spliced
warning: grammar `Binstr/vec-tern-v128` was never spliced
warning: grammar `Binstr/vec-test-v128` was never spliced
warning: grammar `Binstr/vec-un-i8x16` was never spliced
warning: grammar `Binstr/vec-test-i8x16` was never spliced
warning: grammar `Binstr/vec-bitmask-i8x16` was never spliced
warning: grammar `Binstr/vec-narrow-i8x16` was never spliced
warning: grammar `Binstr/vec-shift-i8x16` was never spliced
warning: grammar `Binstr/vec-bin-i8x16` was never spliced
warning: grammar `Binstr/vec-extun-i16x8` was never spliced
warning: grammar `Binstr/vec-un-i16x8` was never spliced
warning: grammar `Binstr/vec-bin-i16x8` was never spliced
warning: grammar `Binstr/vec-test-i16x8` was never spliced
warning: grammar `Binstr/vec-bitmask-i16x8` was never spliced
warning: grammar `Binstr/vec-narrow-i16x8` was never spliced
warning: grammar `Binstr/vec-ext-i16x8` was never spliced
warning: grammar `Binstr/vec-shift-i16x8` was never spliced
warning: grammar `Binstr/vec-bin-i16x8` was never spliced
warning: grammar `Binstr/vec-extbin-i16x8` was never spliced
warning: grammar `Binstr/vec-extun-i32x4` was never spliced
warning: grammar `Binstr/vec-un-i32x4` was never spliced
warning: grammar `Binstr/vec-test-i32x4` was never spliced
warning: grammar `Binstr/vec-bitmask-i32x4` was never spliced
warning: grammar `Binstr/vec-ext-i32x4` was never spliced
warning: grammar `Binstr/vec-shift-i32x4` was never spliced
warning: grammar `Binstr/vec-bin-i32x4` was never spliced
warning: grammar `Binstr/vec-extbin-i32x4` was never spliced
warning: grammar `Binstr/vec-un-i64x2` was never spliced
warning: grammar `Binstr/vec-test-i64x2` was never spliced
warning: grammar `Binstr/vec-bitmask-i64x2` was never spliced
warning: grammar `Binstr/vec-ext-i64x2` was never spliced
warning: grammar `Binstr/vec-shift-i64x2` was never spliced
warning: grammar `Binstr/vec-bin-i64x2` was never spliced
warning: grammar `Binstr/vec-rel-i64x2` was never spliced
warning: grammar `Binstr/vec-extbin-i64x2` was never spliced
warning: grammar `Binstr/vec-un-f32x4` was never spliced
warning: grammar `Binstr/vec-bin-f32x4` was never spliced
warning: grammar `Binstr/vec-un-f64x2` was never spliced
warning: grammar `Binstr/vec-bin-f64x2` was never spliced
warning: grammar `Binstr/vec-cvt` was never spliced
warning: grammar `Blabelidx` was never spliced
warning: grammar `Blaneidx` was never spliced
warning: grammar `Blimits` was never spliced
warning: grammar `Blist` was never spliced
warning: grammar `Blocalidx` was never spliced
warning: grammar `Blocals` was never spliced
warning: grammar `Bmagic` was never spliced
warning: grammar `Bmem` was never spliced
warning: grammar `Bmemarg` was never spliced
warning: grammar `Bmemidx` was never spliced
warning: grammar `Bmemsec` was never spliced
warning: grammar `Bmemtype` was never spliced
warning: grammar `Bmodule` was never spliced
warning: grammar `Bmut` was never spliced
warning: grammar `Bname` was never spliced
warning: grammar `Bnumtype` was never spliced
warning: grammar `Bpacktype` was never spliced
warning: grammar `Brectype` was never spliced
warning: grammar `Breftype` was never spliced
warning: grammar `Bresulttype` was never spliced
warning: grammar `Bs33` was never spliced
warning: grammar `BsN` was never spliced
warning: grammar `Bsection_` was never spliced
warning: grammar `Bstart` was never spliced
warning: grammar `Bstartsec` was never spliced
warning: grammar `Bstoragetype` was never spliced
warning: grammar `Bsubtype` was never spliced
warning: grammar `Bsym` was never spliced
warning: grammar `Btable` was never spliced
warning: grammar `Btableidx` was never spliced
warning: grammar `Btablesec` was never spliced
warning: grammar `Btabletype` was never spliced
warning: grammar `Btype` was never spliced
warning: grammar `Btypeidx` was never spliced
warning: grammar `Btypesec` was never spliced
warning: grammar `Btypewriter` was never spliced
warning: grammar `Bu32` was never spliced
warning: grammar `Bu64` was never spliced
warning: grammar `BuN` was never spliced
warning: grammar `Bvaltype` was never spliced
warning: grammar `Bvectype` was never spliced
warning: grammar `Bversion` was never spliced
warning: rule `Blocktype_ok/valtype` was never spliced
warning: rule `Blocktype_ok/typeidx` was never spliced
warning: rule `Comptype_ok/struct` was never spliced
warning: rule `Comptype_ok/array` was never spliced
warning: rule `Comptype_ok/func` was never spliced
warning: rule `Comptype_sub/struct` was never spliced
warning: rule `Comptype_sub/array` was never spliced
warning: rule `Comptype_sub/func` was never spliced
warning: rule `Data_ok` was never spliced
warning: rule `Datamode_ok/active` was never spliced
warning: rule `Datamode_ok/passive` was never spliced
warning: rule `Deftype_ok` was never spliced
warning: rule `Deftype_sub/refl` was never spliced
warning: rule `Deftype_sub/super` was never spliced
warning: rule `Elem_ok` was never spliced
warning: rule `Elemmode_ok/active` was never spliced
warning: rule `Elemmode_ok/passive` was never spliced
warning: rule `Elemmode_ok/declare` was never spliced
warning: rule `Eval_expr` was never spliced
warning: rule `Expand` was never spliced
warning: rule `Export_ok` was never spliced
warning: rule `Expr_const` was never spliced
warning: rule `Expr_ok` was never spliced
warning: rule `Expr_ok_const` was never spliced
warning: rule `Externidx_ok/func` was never spliced
warning: rule `Externidx_ok/global` was never spliced
warning: rule `Externidx_ok/table` was never spliced
warning: rule `Externidx_ok/mem` was never spliced
warning: rule `Externtype_ok/func` was never spliced
warning: rule `Externtype_ok/global` was never spliced
warning: rule `Externtype_ok/table` was never spliced
warning: rule `Externtype_ok/mem` was never spliced
warning: rule `Externtype_sub/func` was never spliced
warning: rule `Externtype_sub/global` was never spliced
warning: rule `Externtype_sub/table` was never spliced
warning: rule `Externtype_sub/mem` was never spliced
warning: rule `Externval_type/func` was never spliced
warning: rule `Externval_type/global` was never spliced
warning: rule `Externval_type/table` was never spliced
warning: rule `Externval_type/mem` was never spliced
warning: rule `Externval_type/sub` was never spliced
warning: rule `Fieldtype_ok` was never spliced
warning: rule `Fieldtype_sub/const` was never spliced
warning: rule `Fieldtype_sub/var` was never spliced
warning: rule `Func_ok` was never spliced
warning: rule `Functype_ok` was never spliced
warning: rule `Functype_sub` was never spliced
warning: rule `Global_ok` was never spliced
warning: rule `Globals_ok/empty` was never spliced
warning: rule `Globals_ok/cons` was never spliced
warning: rule `Globaltype_ok` was never spliced
warning: rule `Globaltype_sub/const` was never spliced
warning: rule `Globaltype_sub/var` was never spliced
warning: rule `Heaptype_ok/abs` was never spliced
warning: rule `Heaptype_ok/typeidx` was never spliced
warning: rule `Heaptype_ok/rec` was never spliced
warning: rule `Heaptype_sub/refl` was never spliced
warning: rule `Heaptype_sub/trans` was never spliced
warning: rule `Heaptype_sub/eq-any` was never spliced
warning: rule `Heaptype_sub/i31-eq` was never spliced
warning: rule `Heaptype_sub/struct-eq` was never spliced
warning: rule `Heaptype_sub/array-eq` was never spliced
warning: rule `Heaptype_sub/struct` was never spliced
warning: rule `Heaptype_sub/array` was never spliced
warning: rule `Heaptype_sub/func` was never spliced
warning: rule `Heaptype_sub/def` was never spliced
warning: rule `Heaptype_sub/typeidx-l` was never spliced
warning: rule `Heaptype_sub/typeidx-r` was never spliced
warning: rule `Heaptype_sub/rec` was never spliced
warning: rule `Heaptype_sub/none` was never spliced
warning: rule `Heaptype_sub/nofunc` was never spliced
warning: rule `Heaptype_sub/noextern` was never spliced
warning: rule `Heaptype_sub/bot` was never spliced
warning: rule `Import_ok` was never spliced
warning: rule `Instr_const/const` was never spliced
warning: rule `Instr_const/vconst` was never spliced
warning: rule `Instr_const/ref.null` was never spliced
warning: rule `Instr_const/ref.i31` was never spliced
warning: rule `Instr_const/ref.func` was never spliced
warning: rule `Instr_const/struct.new` was never spliced
warning: rule `Instr_const/struct.new_default` was never spliced
warning: rule `Instr_const/array.new` was never spliced
warning: rule `Instr_const/array.new_default` was never spliced
warning: rule `Instr_const/array.new_fixed` was never spliced
warning: rule `Instr_const/any.convert_extern` was never spliced
warning: rule `Instr_const/extern.convert_any` was never spliced
warning: rule `Instr_const/global.get` was never spliced
warning: rule `Instr_const/binop` was never spliced
warning: rule `Instr_ok/select-expl` was never spliced
warning: rule `Instr_ok/select-impl` was never spliced
warning: rule `Instr_ok/br` was never spliced
warning: rule `Instr_ok/br_if` was never spliced
warning: rule `Instr_ok/br_table` was never spliced
warning: rule `Instr_ok/br_on_null` was never spliced
warning: rule `Instr_ok/br_on_non_null` was never spliced
warning: rule `Instr_ok/br_on_cast` was never spliced
warning: rule `Instr_ok/br_on_cast_fail` was never spliced
warning: rule `Instr_ok/call` was never spliced
warning: rule `Instr_ok/call_ref` was never spliced
warning: rule `Instr_ok/call_indirect` was never spliced
warning: rule `Instr_ok/return` was never spliced
warning: rule `Instr_ok/return_call` was never spliced
warning: rule `Instr_ok/return_call_ref` was never spliced
warning: rule `Instr_ok/return_call_indirect` was never spliced
warning: rule `Instr_ok/const` was never spliced
warning: rule `Instr_ok/unop` was never spliced
warning: rule `Instr_ok/binop` was never spliced
warning: rule `Instr_ok/testop` was never spliced
warning: rule `Instr_ok/relop` was never spliced
warning: rule `Instr_ok/cvtop` was never spliced
warning: rule `Instr_ok/ref.null` was never spliced
warning: rule `Instr_ok/ref.func` was never spliced
warning: rule `Instr_ok/ref.i31` was never spliced
warning: rule `Instr_ok/ref.is_null` was never spliced
warning: rule `Instr_ok/ref.as_non_null` was never spliced
warning: rule `Instr_ok/ref.eq` was never spliced
warning: rule `Instr_ok/ref.test` was never spliced
warning: rule `Instr_ok/ref.cast` was never spliced
warning: rule `Instr_ok/i31.get` was never spliced
warning: rule `Instr_ok/struct.new` was never spliced
warning: rule `Instr_ok/struct.new_default` was never spliced
warning: rule `Instr_ok/struct.get` was never spliced
warning: rule `Instr_ok/struct.set` was never spliced
warning: rule `Instr_ok/array.new` was never spliced
warning: rule `Instr_ok/array.new_default` was never spliced
warning: rule `Instr_ok/array.new_fixed` was never spliced
warning: rule `Instr_ok/array.new_elem` was never spliced
warning: rule `Instr_ok/array.new_data` was never spliced
warning: rule `Instr_ok/array.get` was never spliced
warning: rule `Instr_ok/array.set` was never spliced
warning: rule `Instr_ok/array.len` was never spliced
warning: rule `Instr_ok/array.fill` was never spliced
warning: rule `Instr_ok/array.copy` was never spliced
warning: rule `Instr_ok/array.init_elem` was never spliced
warning: rule `Instr_ok/array.init_data` was never spliced
warning: rule `Instr_ok/extern.convert_any` was never spliced
warning: rule `Instr_ok/any.convert_extern` was never spliced
warning: rule `Instr_ok/vconst` was never spliced
warning: rule `Instr_ok/vvunop` was never spliced
warning: rule `Instr_ok/vvbinop` was never spliced
warning: rule `Instr_ok/vvternop` was never spliced
warning: rule `Instr_ok/vvtestop` was never spliced
warning: rule `Instr_ok/vunop` was never spliced
warning: rule `Instr_ok/vbinop` was never spliced
warning: rule `Instr_ok/vtestop` was never spliced
warning: rule `Instr_ok/vrelop` was never spliced
warning: rule `Instr_ok/vshiftop` was never spliced
warning: rule `Instr_ok/vbitmask` was never spliced
warning: rule `Instr_ok/vswizzle` was never spliced
warning: rule `Instr_ok/vshuffle` was never spliced
warning: rule `Instr_ok/vsplat` was never spliced
warning: rule `Instr_ok/vextract_lane` was never spliced
warning: rule `Instr_ok/vreplace_lane` was never spliced
warning: rule `Instr_ok/vextunop` was never spliced
warning: rule `Instr_ok/vextbinop` was never spliced
warning: rule `Instr_ok/vnarrow` was never spliced
warning: rule `Instr_ok/vcvtop` was never spliced
warning: rule `Instr_ok/local.get` was never spliced
warning: rule `Instr_ok/local.set` was never spliced
warning: rule `Instr_ok/local.tee` was never spliced
warning: rule `Instr_ok/global.get` was never spliced
warning: rule `Instr_ok/global.set` was never spliced
warning: rule `Instr_ok/table.get` was never spliced
warning: rule `Instr_ok/table.set` was never spliced
warning: rule `Instr_ok/table.size` was never spliced
warning: rule `Instr_ok/table.grow` was never spliced
warning: rule `Instr_ok/table.fill` was never spliced
warning: rule `Instr_ok/table.copy` was never spliced
warning: rule `Instr_ok/table.init` was never spliced
warning: rule `Instr_ok/elem.drop` was never spliced
warning: rule `Instr_ok/memory.size` was never spliced
warning: rule `Instr_ok/memory.fill` was never spliced
warning: rule `Instr_ok/memory.copy` was never spliced
warning: rule `Instr_ok/memory.init` was never spliced
warning: rule `Instr_ok/data.drop` was never spliced
warning: rule `Instr_ok/load-val` was never spliced
warning: rule `Instr_ok/load-pack` was never spliced
warning: rule `Instr_ok/store-val` was never spliced
warning: rule `Instr_ok/store-pack` was never spliced
warning: rule `Instr_ok/vload-val` was never spliced
warning: rule `Instr_ok/vload-pack` was never spliced
warning: rule `Instr_ok/vload-splat` was never spliced
warning: rule `Instr_ok/vload-zero` was never spliced
warning: rule `Instr_ok/vload_lane` was never spliced
warning: rule `Instr_ok/vstore` was never spliced
warning: rule `Instr_ok/vstore_lane` was never spliced
warning: rule `Instrs_ok/empty` was spliced more than once
warning: rule `Instrs_ok/sub` was never spliced
warning: rule `Instrs_ok/frame` was spliced more than once
warning: rule `Instrtype_ok` was never spliced
warning: rule `Instrtype_sub` was never spliced
warning: rule `Limits_ok` was never spliced
warning: rule `Limits_sub` was never spliced
warning: rule `Local_ok/set` was never spliced
warning: rule `Local_ok/unset` was never spliced
warning: rule `Mem_ok` was never spliced
warning: rule `Memtype_ok` was never spliced
warning: rule `Memtype_sub` was never spliced
warning: rule `Module_ok` was never spliced
warning: rule `NotationReduct/2` was never spliced
warning: rule `NotationReduct/3` was never spliced
warning: rule `NotationReduct/4` was never spliced
warning: rule `NotationTypingInstrScheme/i32.add` was never spliced
warning: rule `NotationTypingInstrScheme/global.get` was never spliced
warning: rule `NotationTypingInstrScheme/block` was never spliced
warning: rule `NotationTypingScheme` was never spliced
warning: rule `Num_type` was never spliced
warning: rule `Numtype_ok` was never spliced
warning: rule `Numtype_sub` was never spliced
warning: rule `Packtype_ok` was never spliced
warning: rule `Packtype_sub` was never spliced
warning: rule `Rectype_ok/empty` was never spliced
warning: rule `Rectype_ok/cons` was never spliced
warning: rule `Rectype_ok/rec2` was never spliced
warning: rule `Rectype_ok2/empty` was never spliced
warning: rule `Rectype_ok2/cons` was never spliced
warning: rule `Ref_type/null` was never spliced
warning: rule `Ref_type/i31` was never spliced
warning: rule `Ref_type/struct` was never spliced
warning: rule `Ref_type/array` was never spliced
warning: rule `Ref_type/func` was never spliced
warning: rule `Ref_type/host` was never spliced
warning: rule `Ref_type/extern` was never spliced
warning: rule `Ref_type/sub` was never spliced
warning: rule `Reftype_ok` was never spliced
warning: rule `Reftype_sub/nonnull` was never spliced
warning: rule `Reftype_sub/null` was never spliced
warning: rule `Resulttype_ok` was never spliced
warning: rule `Resulttype_sub` was never spliced
warning: rule `Start_ok` was never spliced
warning: rule `Step/ctxt-label` was never spliced
warning: rule `Step/ctxt-frame` was never spliced
warning: rule `Step/struct.new` was never spliced
warning: rule `Step/struct.set-null` was never spliced
warning: rule `Step/struct.set-struct` was never spliced
warning: rule `Step/array.new_fixed` was never spliced
warning: rule `Step/array.set-null` was never spliced
warning: rule `Step/array.set-oob` was never spliced
warning: rule `Step/array.set-array` was never spliced
warning: rule `Step/local.set` was never spliced
warning: rule `Step/global.set` was never spliced
warning: rule `Step/table.set-oob` was never spliced
warning: rule `Step/table.set-val` was never spliced
warning: rule `Step/table.grow-succeed` was never spliced
warning: rule `Step/table.grow-fail` was never spliced
warning: rule `Step/elem.drop` was never spliced
warning: rule `Step/store-num-oob` was never spliced
warning: rule `Step/store-num-val` was never spliced
warning: rule `Step/store-pack-oob` was never spliced
warning: rule `Step/store-pack-val` was never spliced
warning: rule `Step/vstore-oob` was never spliced
warning: rule `Step/vstore-val` was never spliced
warning: rule `Step/vstore_lane-oob` was never spliced
warning: rule `Step/vstore_lane-val` was never spliced
warning: rule `Step/memory.grow-succeed` was never spliced
warning: rule `Step/memory.grow-fail` was never spliced
warning: rule `Step/data.drop` was never spliced
warning: rule `Step_pure/unreachable` was never spliced
warning: rule `Step_pure/nop` was never spliced
warning: rule `Step_pure/drop` was never spliced
warning: rule `Step_pure/select-true` was never spliced
warning: rule `Step_pure/select-false` was never spliced
warning: rule `Step_pure/if-true` was spliced more than once
warning: rule `Step_pure/if-false` was spliced more than once
warning: rule `Step_pure/label-vals` was never spliced
warning: rule `Step_pure/br-zero` was never spliced
warning: rule `Step_pure/br-succ` was never spliced
warning: rule `Step_pure/br_if-true` was never spliced
warning: rule `Step_pure/br_if-false` was never spliced
warning: rule `Step_pure/br_table-lt` was never spliced
warning: rule `Step_pure/br_table-ge` was never spliced
warning: rule `Step_pure/br_on_null-null` was never spliced
warning: rule `Step_pure/br_on_null-addr` was never spliced
warning: rule `Step_pure/br_on_non_null-null` was never spliced
warning: rule `Step_pure/br_on_non_null-addr` was never spliced
warning: rule `Step_pure/call_indirect` was never spliced
warning: rule `Step_pure/return_call_indirect` was never spliced
warning: rule `Step_pure/frame-vals` was never spliced
warning: rule `Step_pure/return-frame` was never spliced
warning: rule `Step_pure/return-label` was never spliced
warning: rule `Step_pure/trap-vals` was never spliced
warning: rule `Step_pure/trap-label` was never spliced
warning: rule `Step_pure/trap-frame` was never spliced
warning: rule `Step_pure/unop-val` was never spliced
warning: rule `Step_pure/unop-trap` was never spliced
warning: rule `Step_pure/binop-val` was never spliced
warning: rule `Step_pure/binop-trap` was never spliced
warning: rule `Step_pure/testop` was never spliced
warning: rule `Step_pure/relop` was never spliced
warning: rule `Step_pure/cvtop-val` was never spliced
warning: rule `Step_pure/cvtop-trap` was never spliced
warning: rule `Step_pure/ref.i31` was never spliced
warning: rule `Step_pure/ref.is_null-true` was never spliced
warning: rule `Step_pure/ref.is_null-false` was never spliced
warning: rule `Step_pure/ref.as_non_null-null` was never spliced
warning: rule `Step_pure/ref.as_non_null-addr` was never spliced
warning: rule `Step_pure/ref.eq-null` was never spliced
warning: rule `Step_pure/ref.eq-true` was never spliced
warning: rule `Step_pure/ref.eq-false` was never spliced
warning: rule `Step_pure/i31.get-null` was never spliced
warning: rule `Step_pure/i31.get-num` was never spliced
warning: rule `Step_pure/array.new` was never spliced
warning: rule `Step_pure/extern.convert_any-null` was never spliced
warning: rule `Step_pure/extern.convert_any-addr` was never spliced
warning: rule `Step_pure/any.convert_extern-null` was never spliced
warning: rule `Step_pure/any.convert_extern-addr` was never spliced
warning: rule `Step_pure/vvunop` was never spliced
warning: rule `Step_pure/vvbinop` was never spliced
warning: rule `Step_pure/vvternop` was never spliced
warning: rule `Step_pure/vvtestop` was never spliced
warning: rule `Step_pure/vunop-val` was never spliced
warning: rule `Step_pure/vunop-trap` was never spliced
warning: rule `Step_pure/vbinop-val` was never spliced
warning: rule `Step_pure/vbinop-trap` was never spliced
warning: rule `Step_pure/vtestop-true` was never spliced
warning: rule `Step_pure/vtestop-false` was never spliced
warning: rule `Step_pure/vrelop` was never spliced
warning: rule `Step_pure/vshiftop` was never spliced
warning: rule `Step_pure/vbitmask` was never spliced
warning: rule `Step_pure/vswizzle` was never spliced
warning: rule `Step_pure/vshuffle` was never spliced
warning: rule `Step_pure/vsplat` was never spliced
warning: rule `Step_pure/vextract_lane-num` was never spliced
warning: rule `Step_pure/vextract_lane-pack` was never spliced
warning: rule `Step_pure/vreplace_lane` was never spliced
warning: rule `Step_pure/vextunop` was never spliced
warning: rule `Step_pure/vextbinop` was never spliced
warning: rule `Step_pure/vnarrow` was never spliced
warning: rule `Step_pure/vcvtop-full` was never spliced
warning: rule `Step_pure/vcvtop-half` was never spliced
warning: rule `Step_pure/vcvtop-zero` was never spliced
warning: rule `Step_pure/local.tee` was never spliced
warning: rule `Step_read/br_on_cast-succeed` was never spliced
warning: rule `Step_read/br_on_cast-fail` was never spliced
warning: rule `Step_read/br_on_cast_fail-succeed` was never spliced
warning: rule `Step_read/br_on_cast_fail-fail` was never spliced
warning: rule `Step_read/call` was never spliced
warning: rule `Step_read/call_ref-null` was never spliced
warning: rule `Step_read/call_ref-func` was never spliced
warning: rule `Step_read/return_call` was never spliced
warning: rule `Step_read/return_call_ref-label` was never spliced
warning: rule `Step_read/return_call_ref-frame-null` was never spliced
warning: rule `Step_read/return_call_ref-frame-addr` was never spliced
warning: rule `Step_read/ref.null-idx` was never spliced
warning: rule `Step_read/ref.func` was never spliced
warning: rule `Step_read/ref.test-true` was never spliced
warning: rule `Step_read/ref.test-false` was never spliced
warning: rule `Step_read/ref.cast-succeed` was never spliced
warning: rule `Step_read/ref.cast-fail` was never spliced
warning: rule `Step_read/struct.new_default` was never spliced
warning: rule `Step_read/struct.get-null` was never spliced
warning: rule `Step_read/struct.get-struct` was never spliced
warning: rule `Step_read/array.new_default` was never spliced
warning: rule `Step_read/array.new_elem-oob` was never spliced
warning: rule `Step_read/array.new_elem-alloc` was never spliced
warning: rule `Step_read/array.new_data-oob` was never spliced
warning: rule `Step_read/array.new_data-num` was never spliced
warning: rule `Step_read/array.get-null` was never spliced
warning: rule `Step_read/array.get-oob` was never spliced
warning: rule `Step_read/array.get-array` was never spliced
warning: rule `Step_read/array.len-null` was never spliced
warning: rule `Step_read/array.len-array` was never spliced
warning: rule `Step_read/array.fill-null` was never spliced
warning: rule `Step_read/array.fill-oob` was never spliced
warning: rule `Step_read/array.fill-zero` was never spliced
warning: rule `Step_read/array.fill-succ` was never spliced
warning: rule `Step_read/array.copy-null1` was never spliced
warning: rule `Step_read/array.copy-null2` was never spliced
warning: rule `Step_read/array.copy-oob1` was never spliced
warning: rule `Step_read/array.copy-oob2` was never spliced
warning: rule `Step_read/array.copy-zero` was never spliced
warning: rule `Step_read/array.copy-le` was never spliced
warning: rule `Step_read/array.copy-gt` was never spliced
warning: rule `Step_read/array.init_elem-null` was never spliced
warning: rule `Step_read/array.init_elem-oob1` was never spliced
warning: rule `Step_read/array.init_elem-oob2` was never spliced
warning: rule `Step_read/array.init_elem-zero` was never spliced
warning: rule `Step_read/array.init_elem-succ` was never spliced
warning: rule `Step_read/array.init_data-null` was never spliced
warning: rule `Step_read/array.init_data-oob1` was never spliced
warning: rule `Step_read/array.init_data-oob2` was never spliced
warning: rule `Step_read/array.init_data-zero` was never spliced
warning: rule `Step_read/array.init_data-num` was never spliced
warning: rule `Step_read/local.get` was never spliced
warning: rule `Step_read/global.get` was never spliced
warning: rule `Step_read/table.get-oob` was never spliced
warning: rule `Step_read/table.get-val` was never spliced
warning: rule `Step_read/table.size` was never spliced
warning: rule `Step_read/table.fill-oob` was never spliced
warning: rule `Step_read/table.fill-zero` was never spliced
warning: rule `Step_read/table.fill-succ` was never spliced
warning: rule `Step_read/table.copy-oob` was never spliced
warning: rule `Step_read/table.copy-zero` was never spliced
warning: rule `Step_read/table.copy-le` was never spliced
warning: rule `Step_read/table.copy-gt` was never spliced
warning: rule `Step_read/table.init-oob` was never spliced
warning: rule `Step_read/table.init-zero` was never spliced
warning: rule `Step_read/table.init-succ` was never spliced
warning: rule `Step_read/load-num-oob` was never spliced
warning: rule `Step_read/load-num-val` was never spliced
warning: rule `Step_read/load-pack-oob` was never spliced
warning: rule `Step_read/load-pack-val` was never spliced
warning: rule `Step_read/vload-oob` was never spliced
warning: rule `Step_read/vload-val` was never spliced
warning: rule `Step_read/vload-pack-oob` was never spliced
warning: rule `Step_read/vload-pack-val` was never spliced
warning: rule `Step_read/vload-splat-oob` was never spliced
warning: rule `Step_read/vload-splat-val` was never spliced
warning: rule `Step_read/vload-zero-oob` was never spliced
warning: rule `Step_read/vload-zero-val` was never spliced
warning: rule `Step_read/vload_lane-oob` was never spliced
warning: rule `Step_read/vload_lane-val` was never spliced
warning: rule `Step_read/memory.size` was never spliced
warning: rule `Step_read/memory.fill-oob` was never spliced
warning: rule `Step_read/memory.fill-zero` was never spliced
warning: rule `Step_read/memory.fill-succ` was never spliced
warning: rule `Step_read/memory.copy-oob` was never spliced
warning: rule `Step_read/memory.copy-zero` was never spliced
warning: rule `Step_read/memory.copy-le` was never spliced
warning: rule `Step_read/memory.copy-gt` was never spliced
warning: rule `Step_read/memory.init-oob` was never spliced
warning: rule `Step_read/memory.init-zero` was never spliced
warning: rule `Step_read/memory.init-succ` was never spliced
warning: rule `Steps/refl` was never spliced
warning: rule `Steps/trans` was never spliced
warning: rule `Storagetype_ok/val` was never spliced
warning: rule `Storagetype_ok/pack` was never spliced
warning: rule `Storagetype_sub/val` was never spliced
warning: rule `Storagetype_sub/pack` was never spliced
warning: rule `Subtype_ok` was never spliced
warning: rule `Subtype_ok2` was never spliced
warning: rule `Table_ok` was never spliced
warning: rule `Tabletype_ok` was never spliced
warning: rule `Tabletype_sub` was never spliced
warning: rule `Type_ok` was never spliced
warning: rule `Types_ok/empty` was never spliced
warning: rule `Types_ok/cons` was never spliced
warning: rule `Val_type/num` was never spliced
warning: rule `Val_type/vec` was never spliced
warning: rule `Val_type/ref` was never spliced
warning: rule `Valtype_ok/num` was never spliced
warning: rule `Valtype_ok/vec` was never spliced
warning: rule `Valtype_ok/ref` was never spliced
warning: rule `Valtype_ok/bot` was never spliced
warning: rule `Valtype_sub/num` was never spliced
warning: rule `Valtype_sub/vec` was never spliced
warning: rule `Valtype_sub/ref` was never spliced
warning: rule `Valtype_sub/bot` was never spliced
warning: rule `Vec_type` was never spliced
warning: rule `Vectype_ok` was never spliced
warning: rule `Vectype_sub` was never spliced
warning: definition `ANYREF` was never spliced
warning: definition `ARRAYREF` was never spliced
warning: definition `E` was never spliced
warning: definition `EQREF` was never spliced
warning: definition `EXTERNREF` was never spliced
warning: definition `FN` was never spliced
warning: definition `FUNCREF` was never spliced
warning: definition `I31REF` was never spliced
warning: definition `IN` was never spliced
warning: definition `JN` was never spliced
warning: definition `Ki` was never spliced
warning: definition `M` was never spliced
warning: definition `NULLEXTERNREF` was never spliced
warning: definition `NULLFUNCREF` was never spliced
warning: definition `NULLREF` was never spliced
warning: definition `STRUCTREF` was never spliced
warning: definition `add_arrayinst` was never spliced
warning: definition `add_structinst` was never spliced
warning: definition `allocX` was never spliced
warning: definition `allocXs` was never spliced
warning: definition `allocdata` was never spliced
warning: definition `allocdatas` was never spliced
warning: definition `allocelem` was never spliced
warning: definition `allocelems` was never spliced
warning: definition `allocexport` was never spliced
warning: definition `allocexports` was never spliced
warning: definition `allocfunc` was never spliced
warning: definition `allocfuncs` was never spliced
warning: definition `allocglobal` was never spliced
warning: definition `allocglobals` was never spliced
warning: definition `allocmem` was never spliced
warning: definition `allocmems` was never spliced
warning: definition `allocmodule` was never spliced
warning: definition `alloctable` was never spliced
warning: definition `alloctables` was never spliced
warning: definition `alloctypes` was never spliced
warning: definition `arrayinst` was never spliced
warning: definition `before` was never spliced
warning: definition `binop_` was never spliced
warning: definition `blocktype_` was never spliced
warning: definition `canon_` was never spliced
warning: definition `cbytes_` was never spliced
warning: definition `clos_deftype` was never spliced
warning: definition `clos_deftypes` was never spliced
warning: definition `clos_moduletype` was never spliced
warning: definition `clos_valtype` was never spliced
warning: definition `concat_` was never spliced
warning: definition `const` was never spliced
warning: definition `cont` was never spliced
warning: definition `convert__` was never spliced
warning: definition `cpacknum_` was never spliced
warning: definition `cunpack` was never spliced
warning: definition `cunpacknum_` was never spliced
warning: definition `cvtop__` was never spliced
warning: definition `data` was never spliced
warning: definition `dataidx_funcs` was never spliced
warning: definition `datainst` was never spliced
warning: definition `demote__` was never spliced
warning: definition `diffrt` was never spliced
warning: definition `dim` was never spliced
warning: definition `disjoint_` was never spliced
warning: definition `elem` was never spliced
warning: definition `eleminst` was never spliced
warning: definition `expanddt` was never spliced
warning: definition `expon` was never spliced
warning: definition `extend__` was never spliced
warning: definition `fabs_` was never spliced
warning: definition `fadd_` was never spliced
warning: definition `fbits_` was never spliced
warning: definition `fbytes_` was never spliced
warning: definition `fceil_` was never spliced
warning: definition `fcopysign_` was never spliced
warning: definition `fdiv_` was never spliced
warning: definition `feq_` was never spliced
warning: definition `ffloor_` was never spliced
warning: definition `fge_` was never spliced
warning: definition `fgt_` was never spliced
warning: definition `fle_` was never spliced
warning: definition `flt_` was never spliced
warning: definition `fmax_` was never spliced
warning: definition `fmin_` was never spliced
warning: definition `fmul_` was never spliced
warning: definition `fne_` was never spliced
warning: definition `fnearest_` was never spliced
warning: definition `fneg_` was never spliced
warning: definition `fone` was never spliced
warning: definition `fpmax_` was never spliced
warning: definition `fpmin_` was never spliced
warning: definition `frame` was never spliced
warning: definition `free_absheaptype` was never spliced
warning: definition `free_arraytype` was never spliced
warning: definition `free_block` was never spliced
warning: definition `free_blocktype` was never spliced
warning: definition `free_comptype` was never spliced
warning: definition `free_consttype` was never spliced
warning: definition `free_data` was never spliced
warning: definition `free_dataidx` was never spliced
warning: definition `free_datamode` was never spliced
warning: definition `free_datatype` was never spliced
warning: definition `free_deftype` was never spliced
warning: definition `free_elem` was never spliced
warning: definition `free_elemidx` was never spliced
warning: definition `free_elemmode` was never spliced
warning: definition `free_elemtype` was never spliced
warning: definition `free_export` was never spliced
warning: definition `free_expr` was never spliced
warning: definition `free_externidx` was never spliced
warning: definition `free_externtype` was never spliced
warning: definition `free_fieldtype` was never spliced
warning: definition `free_func` was never spliced
warning: definition `free_funcidx` was never spliced
warning: definition `free_functype` was never spliced
warning: definition `free_global` was never spliced
warning: definition `free_globalidx` was never spliced
warning: definition `free_globaltype` was never spliced
warning: definition `free_heaptype` was never spliced
warning: definition `free_import` was never spliced
warning: definition `free_instr` was never spliced
warning: definition `free_labelidx` was never spliced
warning: definition `free_lanetype` was never spliced
warning: definition `free_list` was never spliced
warning: definition `free_local` was never spliced
warning: definition `free_localidx` was never spliced
warning: definition `free_mem` was never spliced
warning: definition `free_memidx` was never spliced
warning: definition `free_memtype` was never spliced
warning: definition `free_module` was never spliced
warning: definition `free_moduletype` was never spliced
warning: definition `free_numtype` was never spliced
warning: definition `free_opt` was never spliced
warning: definition `free_packtype` was never spliced
warning: definition `free_rectype` was never spliced
warning: definition `free_reftype` was never spliced
warning: definition `free_resulttype` was never spliced
warning: definition `free_shape` was never spliced
warning: definition `free_start` was never spliced
warning: definition `free_storagetype` was never spliced
warning: definition `free_structtype` was never spliced
warning: definition `free_subtype` was never spliced
warning: definition `free_table` was never spliced
warning: definition `free_tableidx` was never spliced
warning: definition `free_tabletype` was never spliced
warning: definition `free_type` was never spliced
warning: definition `free_typeidx` was never spliced
warning: definition `free_typeuse` was never spliced
warning: definition `free_valtype` was never spliced
warning: definition `free_vectype` was never spliced
warning: definition `fsqrt_` was never spliced
warning: definition `fsub_` was never spliced
warning: definition `ftrunc_` was never spliced
warning: definition `funcidx_module` was never spliced
warning: definition `funcidx_nonfuncs` was never spliced
warning: definition `funcsxt` was never spliced
warning: definition `funcsxv` was never spliced
warning: definition `funcsxx` was never spliced
warning: definition `fzero` was never spliced
warning: definition `global` was never spliced
warning: definition `globalinst` was never spliced
warning: definition `globalsxt` was never spliced
warning: definition `globalsxv` was never spliced
warning: definition `globalsxx` was never spliced
warning: definition `growmem` was never spliced
warning: definition `growtable` was never spliced
warning: definition `half__` was never spliced
warning: definition `iabs_` was never spliced
warning: definition `iadd_` was never spliced
warning: definition `iadd_sat_` was never spliced
warning: definition `iand_` was never spliced
warning: definition `iandnot_` was never spliced
warning: definition `iavgr_` was never spliced
warning: definition `ibits_` was never spliced
warning: definition `ibitselect_` was never spliced
warning: definition `ibytes_` was never spliced
warning: definition `iclz_` was never spliced
warning: definition `ictz_` was never spliced
warning: definition `idiv_` was never spliced
warning: definition `idx` was never spliced
warning: definition `ieq_` was never spliced
warning: definition `ieqz_` was never spliced
warning: definition `ige_` was never spliced
warning: definition `igt_` was never spliced
warning: definition `ile_` was never spliced
warning: definition `ilt_` was never spliced
warning: definition `imax_` was never spliced
warning: definition `imin_` was never spliced
warning: definition `imul_` was never spliced
warning: definition `ine_` was never spliced
warning: definition `ineg_` was never spliced
warning: definition `inot_` was never spliced
warning: definition `inst_reftype` was never spliced
warning: definition `inst_valtype` was never spliced
warning: definition `instantiate` was never spliced
warning: definition `instrdots` was never spliced
warning: definition `invfbytes_` was never spliced
warning: definition `invibytes_` was never spliced
warning: definition `invlanes_` was never spliced
warning: definition `invoke` was never spliced
warning: definition `invsigned_` was never spliced
warning: definition `ior_` was never spliced
warning: definition `ipopcnt_` was never spliced
warning: definition `iq15mulr_sat_` was never spliced
warning: definition `irem_` was never spliced
warning: definition `irotl_` was never spliced
warning: definition `irotr_` was never spliced
warning: definition `ishl_` was never spliced
warning: definition `ishr_` was never spliced
warning: definition `isize` was never spliced
warning: definition `isub_` was never spliced
warning: definition `isub_sat_` was never spliced
warning: definition `ixor_` was never spliced
warning: definition `lanes_` was never spliced
warning: definition `lanetype` was never spliced
warning: definition `local` was never spliced
warning: definition `lpacknum_` was never spliced
warning: definition `lsize` was never spliced
warning: definition `lsizenn` was never spliced
warning: definition `lsizenn1` was never spliced
warning: definition `lsizenn2` was never spliced
warning: definition `lunpack` was never spliced
<<<<<<< HEAD
warning: definition `lunpacknum` was never spliced
warning: definition `mapinvlanes_` was never spliced
=======
warning: definition `lunpacknum_` was never spliced
>>>>>>> 5cd8e883
warning: definition `mem` was never spliced
warning: definition `memarg0` was never spliced
warning: definition `meminst` was never spliced
warning: definition `memsxt` was never spliced
warning: definition `memsxv` was never spliced
warning: definition `memsxx` was never spliced
warning: definition `min` was never spliced
warning: definition `moduleinst` was never spliced
warning: definition `narrow__` was never spliced
warning: definition `nbytes_` was never spliced
warning: definition `nunpack` was never spliced
warning: definition `opt_` was never spliced
warning: definition `packfield_` was never spliced
warning: definition `promote__` was never spliced
warning: definition `psize` was never spliced
warning: definition `psizenn` was never spliced
warning: definition `reinterpret__` was never spliced
warning: definition `relop_` was never spliced
warning: definition `rolldt` was never spliced
warning: definition `rollrt` was never spliced
warning: definition `rundata_` was never spliced
warning: definition `runelem_` was never spliced
warning: definition `s33_to_u32` was never spliced
warning: definition `setminus1_` was never spliced
warning: definition `setminus_` was never spliced
warning: definition `setproduct1_` was never spliced
warning: definition `setproduct2_` was never spliced
warning: definition `setproduct_` was never spliced
warning: definition `shift_labelidxs` was never spliced
warning: definition `shsize` was never spliced
warning: definition `signed_` was never spliced
warning: definition `signif` was never spliced
warning: definition `sizenn` was never spliced
warning: definition `sizenn1` was never spliced
warning: definition `sizenn2` was never spliced
warning: definition `store` was never spliced
warning: definition `structinst` was never spliced
warning: definition `subst_all_deftype` was never spliced
warning: definition `subst_all_deftypes` was never spliced
warning: definition `subst_all_moduletype` was never spliced
warning: definition `subst_all_reftype` was never spliced
warning: definition `subst_all_valtype` was never spliced
warning: definition `subst_comptype` was never spliced
warning: definition `subst_deftype` was never spliced
warning: definition `subst_externtype` was never spliced
warning: definition `subst_fieldtype` was never spliced
warning: definition `subst_functype` was never spliced
warning: definition `subst_globaltype` was never spliced
warning: definition `subst_heaptype` was never spliced
warning: definition `subst_memtype` was never spliced
warning: definition `subst_moduletype` was never spliced
warning: definition `subst_numtype` was never spliced
warning: definition `subst_packtype` was never spliced
warning: definition `subst_rectype` was never spliced
warning: definition `subst_reftype` was never spliced
warning: definition `subst_storagetype` was never spliced
warning: definition `subst_subtype` was never spliced
warning: definition `subst_tabletype` was never spliced
warning: definition `subst_typeuse` was never spliced
warning: definition `subst_typevar` was never spliced
warning: definition `subst_valtype` was never spliced
warning: definition `subst_vectype` was never spliced
warning: definition `sum` was never spliced
warning: definition `sx` was never spliced
warning: definition `symdots` was never spliced
warning: definition `tableinst` was never spliced
warning: definition `tablesxt` was never spliced
warning: definition `tablesxv` was never spliced
warning: definition `tablesxx` was never spliced
warning: definition `testop_` was never spliced
warning: definition `trunc__` was never spliced
warning: definition `trunc_sat__` was never spliced
warning: definition `type` was never spliced
warning: definition `unop_` was never spliced
warning: definition `unpack` was never spliced
warning: definition `unpackfield_` was never spliced
warning: definition `unpackshape` was never spliced
warning: definition `unrolldt` was never spliced
warning: definition `unrollht` was never spliced
warning: definition `unrollrt` was never spliced
warning: definition `utf8` was never spliced
warning: definition `vbinop_` was never spliced
warning: definition `vbytes_` was never spliced
warning: definition `vcvtop__` was never spliced
warning: definition `vextbinop__` was never spliced
warning: definition `vextunop__` was never spliced
warning: definition `vrelop_` was never spliced
warning: definition `vshiftop_` was never spliced
warning: definition `vsize` was never spliced
warning: definition `vunop_` was never spliced
warning: definition `vunpack` was never spliced
warning: definition `vvbinop_` was never spliced
warning: definition `vvternop_` was never spliced
warning: definition `vvunop_` was never spliced
warning: definition `with_array` was never spliced
warning: definition `with_data` was never spliced
warning: definition `with_elem` was never spliced
warning: definition `with_global` was never spliced
warning: definition `with_local` was never spliced
warning: definition `with_locals` was never spliced
warning: definition `with_mem` was never spliced
warning: definition `with_meminst` was never spliced
warning: definition `with_struct` was never spliced
warning: definition `with_table` was never spliced
warning: definition `with_tableinst` was never spliced
warning: definition `wrap__` was never spliced
warning: definition `zbytes_` was never spliced
warning: definition `zero` was never spliced
warning: definition `zsize` was never spliced
warning: rule prose `exec/array.new_data` was never spliced
warning: rule prose `exec/data.drop` was never spliced
warning: rule prose `exec/memory.grow` was never spliced
warning: rule prose `exec/vstore_lane` was never spliced
warning: rule prose `exec/vstore` was never spliced
warning: rule prose `exec/store` was never spliced
warning: rule prose `exec/elem.drop` was never spliced
warning: rule prose `exec/table.grow` was never spliced
warning: rule prose `exec/table.set` was never spliced
warning: rule prose `exec/global.set` was never spliced
warning: rule prose `exec/local.set` was never spliced
warning: rule prose `exec/array.set` was never spliced
warning: rule prose `exec/array.new_fixed` was never spliced
warning: rule prose `exec/struct.set` was never spliced
warning: rule prose `exec/struct.new` was never spliced
warning: rule prose `exec/ctxt` was never spliced
warning: rule prose `exec/memory.init` was never spliced
warning: rule prose `exec/memory.copy` was never spliced
warning: rule prose `exec/memory.fill` was never spliced
warning: rule prose `exec/memory.size` was never spliced
warning: rule prose `exec/vload_lane` was never spliced
warning: rule prose `exec/vload` was never spliced
warning: rule prose `exec/load` was never spliced
warning: rule prose `exec/table.init` was never spliced
warning: rule prose `exec/table.copy` was never spliced
warning: rule prose `exec/table.fill` was never spliced
warning: rule prose `exec/table.size` was never spliced
warning: rule prose `exec/table.get` was never spliced
warning: rule prose `exec/global.get` was never spliced
warning: rule prose `exec/local.get` was never spliced
warning: rule prose `exec/array.init_data` was never spliced
warning: rule prose `exec/array.init_elem` was never spliced
warning: rule prose `exec/array.copy` was never spliced
warning: rule prose `exec/array.fill` was never spliced
warning: rule prose `exec/array.len` was never spliced
warning: rule prose `exec/array.get` was never spliced
warning: rule prose `exec/array.new_data` was never spliced
warning: rule prose `exec/array.new_elem` was never spliced
warning: rule prose `exec/array.new_default` was never spliced
warning: rule prose `exec/struct.get` was never spliced
warning: rule prose `exec/struct.new_default` was never spliced
warning: rule prose `exec/ref.cast` was never spliced
warning: rule prose `exec/ref.test` was never spliced
warning: rule prose `exec/ref.func` was never spliced
warning: rule prose `exec/ref.null` was never spliced
warning: rule prose `exec/return_call_ref` was never spliced
warning: rule prose `exec/return_call` was never spliced
warning: rule prose `exec/call_ref` was never spliced
warning: rule prose `exec/call` was never spliced
warning: rule prose `exec/br_on_cast_fail` was never spliced
warning: rule prose `exec/br_on_cast` was never spliced
warning: rule prose `exec/loop` was never spliced
warning: rule prose `exec/block` was never spliced
warning: rule prose `exec/local.tee` was never spliced
warning: rule prose `exec/vcvtop` was never spliced
warning: rule prose `exec/vnarrow` was never spliced
warning: rule prose `exec/vextbinop` was never spliced
warning: rule prose `exec/vextunop` was never spliced
warning: rule prose `exec/vreplace_lane` was never spliced
warning: rule prose `exec/vextract_lane` was never spliced
warning: rule prose `exec/vsplat` was never spliced
warning: rule prose `exec/vshuffle` was never spliced
warning: rule prose `exec/vswizzle` was never spliced
warning: rule prose `exec/vbitmask` was never spliced
warning: rule prose `exec/vshiftop` was never spliced
warning: rule prose `exec/vrelop` was never spliced
warning: rule prose `exec/vtestop` was never spliced
warning: rule prose `exec/vbinop` was never spliced
warning: rule prose `exec/vunop` was never spliced
warning: rule prose `exec/vvtestop` was never spliced
warning: rule prose `exec/vvternop` was never spliced
warning: rule prose `exec/vvbinop` was never spliced
warning: rule prose `exec/vvunop` was never spliced
warning: rule prose `exec/any.convert_extern` was never spliced
warning: rule prose `exec/extern.convert_any` was never spliced
warning: rule prose `exec/array.new` was never spliced
warning: rule prose `exec/i31.get` was never spliced
warning: rule prose `exec/ref.eq` was never spliced
warning: rule prose `exec/ref.as_non_null` was never spliced
warning: rule prose `exec/ref.is_null` was never spliced
warning: rule prose `exec/ref.i31` was never spliced
warning: rule prose `exec/cvtop` was never spliced
warning: rule prose `exec/relop` was never spliced
warning: rule prose `exec/testop` was never spliced
warning: rule prose `exec/binop` was never spliced
warning: rule prose `exec/unop` was never spliced
warning: rule prose `exec/trap` was never spliced
warning: rule prose `exec/return` was never spliced
warning: rule prose `exec/frame` was never spliced
warning: rule prose `exec/return_call_indirect` was never spliced
warning: rule prose `exec/call_indirect` was never spliced
warning: rule prose `exec/br_on_non_null` was never spliced
warning: rule prose `exec/br_on_null` was never spliced
warning: rule prose `exec/br_table` was never spliced
warning: rule prose `exec/br_if` was never spliced
warning: rule prose `exec/br` was never spliced
warning: rule prose `exec/label` was never spliced
warning: rule prose `exec/if` was never spliced
warning: rule prose `exec/select` was never spliced
warning: rule prose `exec/drop` was never spliced
warning: rule prose `exec/nop` was never spliced
warning: rule prose `exec/unreachable` was never spliced
warning: rule prose `valid/[instr_u0]` was never spliced
warning: rule prose `valid/module` was never spliced
warning: rule prose `valid/type_u0*` was never spliced
warning: rule prose `valid/globa_u0*` was never spliced
warning: rule prose `valid/export` was never spliced
warning: rule prose `valid/exter_u0` was never spliced
warning: rule prose `valid/import` was never spliced
warning: rule prose `valid/start` was never spliced
warning: rule prose `valid/data` was never spliced
warning: rule prose `valid/datam_u0` was never spliced
warning: rule prose `valid/elem` was never spliced
warning: rule prose `valid/elemm_u0` was never spliced
warning: rule prose `valid/memory` was never spliced
warning: rule prose `valid/table` was never spliced
warning: rule prose `valid/global` was never spliced
warning: rule prose `valid/func` was never spliced
warning: rule prose `valid/local` was never spliced
warning: rule prose `valid/type` was never spliced
warning: rule prose `valid/instr*` was never spliced
warning: rule prose `valid/instr_u0` was never spliced
warning: rule prose `valid/instr*` was never spliced
warning: rule prose `valid/instr_u0*` was never spliced
warning: rule prose `valid/vstore_lane` was never spliced
warning: rule prose `valid/vstore` was never spliced
warning: rule prose `valid/vload_lane` was never spliced
warning: rule prose `valid/vload` was never spliced
warning: rule prose `valid/store` was never spliced
warning: rule prose `valid/load` was never spliced
warning: rule prose `valid/data.drop` was never spliced
warning: rule prose `valid/memory.init` was never spliced
warning: rule prose `valid/memory.copy` was never spliced
warning: rule prose `valid/memory.fill` was never spliced
warning: rule prose `valid/memory.grow` was never spliced
warning: rule prose `valid/memory.size` was never spliced
warning: rule prose `valid/elem.drop` was never spliced
warning: rule prose `valid/table.init` was never spliced
warning: rule prose `valid/table.copy` was never spliced
warning: rule prose `valid/table.fill` was never spliced
warning: rule prose `valid/table.grow` was never spliced
warning: rule prose `valid/table.size` was never spliced
warning: rule prose `valid/table.set` was never spliced
warning: rule prose `valid/table.get` was never spliced
warning: rule prose `valid/global.set` was never spliced
warning: rule prose `valid/global.get` was never spliced
warning: rule prose `valid/local.tee` was never spliced
warning: rule prose `valid/local.set` was never spliced
warning: rule prose `valid/local.get` was never spliced
warning: rule prose `valid/vcvtop` was never spliced
warning: rule prose `valid/vnarrow` was never spliced
warning: rule prose `valid/vextbinop` was never spliced
warning: rule prose `valid/vextunop` was never spliced
warning: rule prose `valid/vreplace_lane` was never spliced
warning: rule prose `valid/vextract_lane` was never spliced
warning: rule prose `valid/vsplat` was never spliced
warning: rule prose `valid/vshuffle` was never spliced
warning: rule prose `valid/vswizzle` was never spliced
warning: rule prose `valid/vbitmask` was never spliced
warning: rule prose `valid/vshiftop` was never spliced
warning: rule prose `valid/vrelop` was never spliced
warning: rule prose `valid/vtestop` was never spliced
warning: rule prose `valid/vbinop` was never spliced
warning: rule prose `valid/vunop` was never spliced
warning: rule prose `valid/vvtestop` was never spliced
warning: rule prose `valid/vvternop` was never spliced
warning: rule prose `valid/vvbinop` was never spliced
warning: rule prose `valid/vvunop` was never spliced
warning: rule prose `valid/vconst` was never spliced
warning: rule prose `valid/any.convert_extern` was never spliced
warning: rule prose `valid/extern.convert_any` was never spliced
warning: rule prose `valid/array.init_data` was never spliced
warning: rule prose `valid/array.init_elem` was never spliced
warning: rule prose `valid/array.copy` was never spliced
warning: rule prose `valid/array.fill` was never spliced
warning: rule prose `valid/array.len` was never spliced
warning: rule prose `valid/array.set` was never spliced
warning: rule prose `valid/array.get` was never spliced
warning: rule prose `valid/array.new_data` was never spliced
warning: rule prose `valid/array.new_elem` was never spliced
warning: rule prose `valid/array.new_fixed` was never spliced
warning: rule prose `valid/array.new_default` was never spliced
warning: rule prose `valid/array.new` was never spliced
warning: rule prose `valid/struct.set` was never spliced
warning: rule prose `valid/struct.get` was never spliced
warning: rule prose `valid/struct.new_default` was never spliced
warning: rule prose `valid/struct.new` was never spliced
warning: rule prose `valid/i31.get` was never spliced
warning: rule prose `valid/ref.cast` was never spliced
warning: rule prose `valid/ref.test` was never spliced
warning: rule prose `valid/ref.eq` was never spliced
warning: rule prose `valid/ref.as_non_null` was never spliced
warning: rule prose `valid/ref.is_null` was never spliced
warning: rule prose `valid/ref.i31` was never spliced
warning: rule prose `valid/ref.func` was never spliced
warning: rule prose `valid/ref.null` was never spliced
warning: rule prose `valid/cvtop` was never spliced
warning: rule prose `valid/relop` was never spliced
warning: rule prose `valid/testop` was never spliced
warning: rule prose `valid/binop` was never spliced
warning: rule prose `valid/unop` was never spliced
warning: rule prose `valid/const` was never spliced
warning: rule prose `valid/return_call_indirect` was never spliced
warning: rule prose `valid/return_call_ref` was never spliced
warning: rule prose `valid/return_call` was never spliced
warning: rule prose `valid/return` was never spliced
warning: rule prose `valid/call_indirect` was never spliced
warning: rule prose `valid/call_ref` was never spliced
warning: rule prose `valid/call` was never spliced
warning: rule prose `valid/br_on_cast_fail` was never spliced
warning: rule prose `valid/br_on_cast` was never spliced
warning: rule prose `valid/br_on_non_null` was never spliced
warning: rule prose `valid/br_on_null` was never spliced
warning: rule prose `valid/br_table` was never spliced
warning: rule prose `valid/br_if` was never spliced
warning: rule prose `valid/br` was never spliced
warning: rule prose `valid/if` was never spliced
warning: rule prose `valid/loop` was never spliced
warning: rule prose `valid/block` was never spliced
warning: rule prose `valid/select` was never spliced
warning: rule prose `valid/drop` was never spliced
warning: rule prose `valid/unreachable` was never spliced
warning: rule prose `valid/nop` was never spliced
warning: rule prose `valid/block_u0` was never spliced
warning: rule prose `valid/exter_u0` was never spliced
warning: rule prose `valid/page` was never spliced
warning: rule prose `valid/(limits_1, reftype_1)` was never spliced
warning: rule prose `valid/((mut _u0?), valtype_1)` was never spliced
warning: rule prose `valid/(n_1, m_1)` was never spliced
warning: rule prose `valid/(t_11* ->_ x_1* ++ t_12*)` was never spliced
warning: rule prose `valid/exter_u0` was never spliced
warning: rule prose `valid/page` was never spliced
warning: rule prose `valid/(limits, reftype)` was never spliced
warning: rule prose `valid/((mut ()?), t)` was never spliced
warning: rule prose `valid/(n, m)` was never spliced
warning: rule prose `valid/def` was never spliced
warning: rule prose `valid/rec` was never spliced
warning: rule prose `valid/rec` was never spliced
warning: rule prose `valid/sub` was never spliced
warning: rule prose `valid/sub` was never spliced
warning: rule prose `valid/compt_u0` was never spliced
warning: rule prose `valid/(t_11* -> t_12*)` was never spliced
warning: rule prose `valid/t_1*` was never spliced
warning: rule prose `valid/((mut _u0?), zt_1)` was never spliced
warning: rule prose `valid/stora_u0` was never spliced
warning: rule prose `valid/valty_u0` was never spliced
warning: rule prose `valid/vectype` was never spliced
warning: rule prose `valid/ref` was never spliced
warning: rule prose `valid/heapt_u0` was never spliced
warning: rule prose `valid/deftype_1` was never spliced
warning: rule prose `valid/numtype` was never spliced
warning: rule prose `valid/packtype` was never spliced
warning: rule prose `valid/compt_u0` was never spliced
warning: rule prose `valid/(t_1* -> t_2*)` was never spliced
warning: rule prose `valid/((mut ()?), storagetype)` was never spliced
warning: rule prose `valid/stora_u0` was never spliced
warning: rule prose `valid/packtype` was never spliced
warning: rule prose `valid/(t_1* ->_ x* ++ t_2*)` was never spliced
warning: rule prose `valid/t*` was never spliced
warning: rule prose `valid/valty_u0` was never spliced
warning: rule prose `valid/ref` was never spliced
warning: rule prose `valid/heapt_u0` was never spliced
warning: rule prose `valid/vectype` was never spliced
warning: rule prose `valid/numtype` was never spliced
warning: definition prose `ANYREF` was never spliced
warning: definition prose `ARRAYREF` was never spliced
warning: definition prose `E` was never spliced
warning: definition prose `EQREF` was never spliced
warning: definition prose `EXTERNREF` was never spliced
warning: definition prose `FN` was never spliced
warning: definition prose `FUNCREF` was never spliced
warning: definition prose `I31REF` was never spliced
warning: definition prose `IN` was never spliced
warning: definition prose `JN` was never spliced
warning: definition prose `Ki` was never spliced
warning: definition prose `M` was never spliced
warning: definition prose `NULLEXTERNREF` was never spliced
warning: definition prose `NULLFUNCREF` was never spliced
warning: definition prose `NULLREF` was never spliced
warning: definition prose `STRUCTREF` was never spliced
warning: definition prose `add_arrayinst` was never spliced
warning: definition prose `add_structinst` was never spliced
warning: definition prose `allocXs` was never spliced
warning: definition prose `allocdata` was never spliced
warning: definition prose `allocdatas` was never spliced
warning: definition prose `allocelem` was never spliced
warning: definition prose `allocelems` was never spliced
warning: definition prose `allocexport` was never spliced
warning: definition prose `allocexports` was never spliced
warning: definition prose `allocfunc` was never spliced
warning: definition prose `allocfuncs` was never spliced
warning: definition prose `allocglobal` was never spliced
warning: definition prose `allocglobals` was never spliced
warning: definition prose `allocmem` was never spliced
warning: definition prose `allocmems` was never spliced
warning: definition prose `allocmodule` was never spliced
warning: definition prose `alloctable` was never spliced
warning: definition prose `alloctables` was never spliced
warning: definition prose `alloctypes` was never spliced
warning: definition prose `arrayinst` was never spliced
warning: definition prose `before` was never spliced
warning: definition prose `binop_` was never spliced
warning: definition prose `blocktype_` was never spliced
warning: definition prose `canon_` was never spliced
warning: definition prose `clos_deftype` was never spliced
warning: definition prose `clos_deftypes` was never spliced
warning: definition prose `clos_moduletype` was never spliced
warning: definition prose `clos_valtype` was never spliced
warning: definition prose `concat_` was never spliced
warning: definition prose `const` was never spliced
warning: definition prose `cont` was never spliced
warning: definition prose `cpacknum_` was never spliced
warning: definition prose `cunpack` was never spliced
warning: definition prose `cunpacknum_` was never spliced
warning: definition prose `cvtop__` was never spliced
warning: definition prose `data` was never spliced
warning: definition prose `dataidx_funcs` was never spliced
warning: definition prose `datainst` was never spliced
warning: definition prose `default_` was never spliced
warning: definition prose `diffrt` was never spliced
warning: definition prose `dim` was never spliced
warning: definition prose `disjoint_` was never spliced
warning: definition prose `elem` was never spliced
warning: definition prose `eleminst` was never spliced
warning: definition prose `eval_expr` was never spliced
warning: definition prose `expanddt` was never spliced
warning: definition prose `expon` was never spliced
warning: definition prose `fone` was never spliced
warning: definition prose `frame` was never spliced
warning: definition prose `free_absheaptype` was never spliced
warning: definition prose `free_arraytype` was never spliced
warning: definition prose `free_block` was never spliced
warning: definition prose `free_blocktype` was never spliced
warning: definition prose `free_comptype` was never spliced
warning: definition prose `free_consttype` was never spliced
warning: definition prose `free_data` was never spliced
warning: definition prose `free_dataidx` was never spliced
warning: definition prose `free_datamode` was never spliced
warning: definition prose `free_datatype` was never spliced
warning: definition prose `free_deftype` was never spliced
warning: definition prose `free_elem` was never spliced
warning: definition prose `free_elemidx` was never spliced
warning: definition prose `free_elemmode` was never spliced
warning: definition prose `free_elemtype` was never spliced
warning: definition prose `free_export` was never spliced
warning: definition prose `free_expr` was never spliced
warning: definition prose `free_externidx` was never spliced
warning: definition prose `free_externtype` was never spliced
warning: definition prose `free_fieldtype` was never spliced
warning: definition prose `free_func` was never spliced
warning: definition prose `free_funcidx` was never spliced
warning: definition prose `free_functype` was never spliced
warning: definition prose `free_global` was never spliced
warning: definition prose `free_globalidx` was never spliced
warning: definition prose `free_globaltype` was never spliced
warning: definition prose `free_heaptype` was never spliced
warning: definition prose `free_import` was never spliced
warning: definition prose `free_instr` was never spliced
warning: definition prose `free_labelidx` was never spliced
warning: definition prose `free_lanetype` was never spliced
warning: definition prose `free_list` was never spliced
warning: definition prose `free_local` was never spliced
warning: definition prose `free_localidx` was never spliced
warning: definition prose `free_mem` was never spliced
warning: definition prose `free_memidx` was never spliced
warning: definition prose `free_memtype` was never spliced
warning: definition prose `free_module` was never spliced
warning: definition prose `free_moduletype` was never spliced
warning: definition prose `free_numtype` was never spliced
warning: definition prose `free_opt` was never spliced
warning: definition prose `free_packtype` was never spliced
warning: definition prose `free_rectype` was never spliced
warning: definition prose `free_reftype` was never spliced
warning: definition prose `free_resulttype` was never spliced
warning: definition prose `free_shape` was never spliced
warning: definition prose `free_start` was never spliced
warning: definition prose `free_storagetype` was never spliced
warning: definition prose `free_structtype` was never spliced
warning: definition prose `free_subtype` was never spliced
warning: definition prose `free_table` was never spliced
warning: definition prose `free_tableidx` was never spliced
warning: definition prose `free_tabletype` was never spliced
warning: definition prose `free_type` was never spliced
warning: definition prose `free_typeidx` was never spliced
warning: definition prose `free_typeuse` was never spliced
warning: definition prose `free_valtype` was never spliced
warning: definition prose `free_vectype` was never spliced
warning: definition prose `func` was never spliced
warning: definition prose `funcidx_module` was never spliced
warning: definition prose `funcidx_nonfuncs` was never spliced
warning: definition prose `funcinst` was never spliced
warning: definition prose `funcsxt` was never spliced
warning: definition prose `funcsxv` was never spliced
warning: definition prose `funcsxx` was never spliced
warning: definition prose `fzero` was never spliced
warning: definition prose `global` was never spliced
warning: definition prose `globalinst` was never spliced
warning: definition prose `globalsxt` was never spliced
warning: definition prose `globalsxv` was never spliced
warning: definition prose `globalsxx` was never spliced
warning: definition prose `group_bytes_by` was never spliced
warning: definition prose `growmem` was never spliced
warning: definition prose `growtable` was never spliced
warning: definition prose `half__` was never spliced
warning: definition prose `idx` was never spliced
warning: definition prose `inst_reftype` was never spliced
warning: definition prose `inst_valtype` was never spliced
warning: definition prose `instantiate` was never spliced
warning: definition prose `invfbytes_` was never spliced
warning: definition prose `invibytes_` was never spliced
warning: definition prose `invlanes_` was never spliced
warning: definition prose `invoke` was never spliced
<<<<<<< HEAD
warning: definition prose `invsigned` was never spliced
=======
warning: definition prose `invsigned_` was never spliced
warning: definition prose `isize` was never spliced
>>>>>>> 5cd8e883
warning: definition prose `lanetype` was never spliced
warning: definition prose `local` was never spliced
warning: definition prose `lpacknum_` was never spliced
warning: definition prose `lsize` was never spliced
warning: definition prose `lsizenn` was never spliced
warning: definition prose `lsizenn1` was never spliced
warning: definition prose `lsizenn2` was never spliced
warning: definition prose `lunpack` was never spliced
<<<<<<< HEAD
warning: definition prose `lunpacknum` was never spliced
warning: definition prose `mapinvlanes_` was never spliced
=======
warning: definition prose `lunpacknum_` was never spliced
>>>>>>> 5cd8e883
warning: definition prose `mem` was never spliced
warning: definition prose `memarg0` was never spliced
warning: definition prose `meminst` was never spliced
warning: definition prose `memsxt` was never spliced
warning: definition prose `memsxv` was never spliced
warning: definition prose `memsxx` was never spliced
warning: definition prose `min` was never spliced
warning: definition prose `moduleinst` was never spliced
warning: definition prose `nunpack` was never spliced
warning: definition prose `opt_` was never spliced
warning: definition prose `packfield_` was never spliced
warning: definition prose `psize` was never spliced
warning: definition prose `psizenn` was never spliced
warning: definition prose `relop_` was never spliced
warning: definition prose `rolldt` was never spliced
warning: definition prose `rollrt` was never spliced
warning: definition prose `rundata_` was never spliced
warning: definition prose `runelem_` was never spliced
warning: definition prose `setminus1_` was never spliced
warning: definition prose `setminus_` was never spliced
warning: definition prose `setproduct1_` was never spliced
warning: definition prose `setproduct2_` was never spliced
warning: definition prose `setproduct_` was never spliced
warning: definition prose `shift_labelidxs` was never spliced
warning: definition prose `shsize` was never spliced
warning: definition prose `signed_` was never spliced
warning: definition prose `signif` was never spliced
warning: definition prose `size` was never spliced
warning: definition prose `sizenn` was never spliced
warning: definition prose `sizenn1` was never spliced
warning: definition prose `sizenn2` was never spliced
warning: definition prose `store` was never spliced
warning: definition prose `structinst` was never spliced
warning: definition prose `subst_all_deftype` was never spliced
warning: definition prose `subst_all_deftypes` was never spliced
warning: definition prose `subst_all_moduletype` was never spliced
warning: definition prose `subst_all_reftype` was never spliced
warning: definition prose `subst_all_valtype` was never spliced
warning: definition prose `subst_comptype` was never spliced
warning: definition prose `subst_deftype` was never spliced
warning: definition prose `subst_externtype` was never spliced
warning: definition prose `subst_fieldtype` was never spliced
warning: definition prose `subst_functype` was never spliced
warning: definition prose `subst_globaltype` was never spliced
warning: definition prose `subst_heaptype` was never spliced
warning: definition prose `subst_memtype` was never spliced
warning: definition prose `subst_moduletype` was never spliced
warning: definition prose `subst_numtype` was never spliced
warning: definition prose `subst_packtype` was never spliced
warning: definition prose `subst_rectype` was never spliced
warning: definition prose `subst_reftype` was never spliced
warning: definition prose `subst_storagetype` was never spliced
warning: definition prose `subst_subtype` was never spliced
warning: definition prose `subst_tabletype` was never spliced
warning: definition prose `subst_typeuse` was never spliced
warning: definition prose `subst_typevar` was never spliced
warning: definition prose `subst_valtype` was never spliced
warning: definition prose `subst_vectype` was never spliced
warning: definition prose `sum` was never spliced
warning: definition prose `sx` was never spliced
warning: definition prose `table` was never spliced
warning: definition prose `tableinst` was never spliced
warning: definition prose `tablesxt` was never spliced
warning: definition prose `tablesxv` was never spliced
warning: definition prose `tablesxx` was never spliced
warning: definition prose `testop_` was never spliced
warning: definition prose `type` was never spliced
warning: definition prose `unop_` was never spliced
warning: definition prose `unpack` was never spliced
warning: definition prose `unpackfield_` was never spliced
warning: definition prose `unpackshape` was never spliced
warning: definition prose `unrolldt` was never spliced
warning: definition prose `unrollht` was never spliced
warning: definition prose `unrollrt` was never spliced
warning: definition prose `utf8` was never spliced
warning: definition prose `vbinop_` was never spliced
warning: definition prose `vcvtop__` was never spliced
warning: definition prose `vextbinop__` was never spliced
warning: definition prose `vextunop__` was never spliced
warning: definition prose `vrelop_` was never spliced
warning: definition prose `vshiftop_` was never spliced
warning: definition prose `vsize` was never spliced
warning: definition prose `vunop_` was never spliced
warning: definition prose `vunpack` was never spliced
warning: definition prose `vvbinop_` was never spliced
warning: definition prose `vvternop_` was never spliced
warning: definition prose `vvunop_` was never spliced
warning: definition prose `with_array` was never spliced
warning: definition prose `with_data` was never spliced
warning: definition prose `with_elem` was never spliced
warning: definition prose `with_global` was never spliced
warning: definition prose `with_local` was never spliced
warning: definition prose `with_locals` was never spliced
warning: definition prose `with_mem` was never spliced
warning: definition prose `with_meminst` was never spliced
warning: definition prose `with_struct` was never spliced
warning: definition prose `with_table` was never spliced
warning: definition prose `with_tableinst` was never spliced
warning: definition prose `zero` was never spliced
warning: definition prose `zsize` was never spliced
== Complete.
```<|MERGE_RESOLUTION|>--- conflicted
+++ resolved
@@ -1334,6 +1334,7 @@
 warning: definition `ixor_` was never spliced
 warning: definition `lanes_` was never spliced
 warning: definition `lanetype` was never spliced
+warning: definition `list_` was never spliced
 warning: definition `local` was never spliced
 warning: definition `lpacknum_` was never spliced
 warning: definition `lsize` was never spliced
@@ -1341,12 +1342,8 @@
 warning: definition `lsizenn1` was never spliced
 warning: definition `lsizenn2` was never spliced
 warning: definition `lunpack` was never spliced
-<<<<<<< HEAD
-warning: definition `lunpacknum` was never spliced
+warning: definition `lunpacknum_` was never spliced
 warning: definition `mapinvlanes_` was never spliced
-=======
-warning: definition `lunpacknum_` was never spliced
->>>>>>> 5cd8e883
 warning: definition `mem` was never spliced
 warning: definition `memarg0` was never spliced
 warning: definition `meminst` was never spliced
@@ -1868,13 +1865,9 @@
 warning: definition prose `invibytes_` was never spliced
 warning: definition prose `invlanes_` was never spliced
 warning: definition prose `invoke` was never spliced
-<<<<<<< HEAD
-warning: definition prose `invsigned` was never spliced
-=======
 warning: definition prose `invsigned_` was never spliced
-warning: definition prose `isize` was never spliced
->>>>>>> 5cd8e883
 warning: definition prose `lanetype` was never spliced
+warning: definition prose `list_` was never spliced
 warning: definition prose `local` was never spliced
 warning: definition prose `lpacknum_` was never spliced
 warning: definition prose `lsize` was never spliced
@@ -1882,12 +1875,8 @@
 warning: definition prose `lsizenn1` was never spliced
 warning: definition prose `lsizenn2` was never spliced
 warning: definition prose `lunpack` was never spliced
-<<<<<<< HEAD
-warning: definition prose `lunpacknum` was never spliced
+warning: definition prose `lunpacknum_` was never spliced
 warning: definition prose `mapinvlanes_` was never spliced
-=======
-warning: definition prose `lunpacknum_` was never spliced
->>>>>>> 5cd8e883
 warning: definition prose `mem` was never spliced
 warning: definition prose `memarg0` was never spliced
 warning: definition prose `meminst` was never spliced
