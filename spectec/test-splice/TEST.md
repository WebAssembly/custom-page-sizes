# Preview

```sh
$ (../src/exe-watsup/main.exe ../spec/wasm-3.0/*.watsup -l --splice-latex -p spec-latex.in.tex -w)
== Parsing...
== Elaboration...
== IL Validation...
== Running pass sideconditions...
== IL Validation after pass sideconditions...
== Translating to AL...
== Prose Generation...
../spec/wasm-3.0/6-typing.watsup:195.10-195.32: if_expr_to_instrs: Yet `$before(typeuse, x, i)`
../spec/wasm-3.0/6-typing.watsup:876.9-876.55: if_expr_to_instrs: Yet `(($unpack(zt) = (numtype : numtype <: valtype)) \/ ($unpack(zt) = (vectype : vectype <: valtype)))`
../spec/wasm-3.0/6-typing.watsup:910.9-910.55: if_expr_to_instrs: Yet `(($unpack(zt) = (numtype : numtype <: valtype)) \/ ($unpack(zt) = (vectype : vectype <: valtype)))`
../spec/wasm-3.0/6-typing.watsup:1378.9-1378.30: if_expr_to_instrs: Yet `$disjoint_(syntax name, nm*{nm : name})`
== Splicing...
\documentclass[a4paper]{scrartcl}

\usepackage{amsmath}
\usepackage{amssymb}
\usepackage{color}

\hyphenation{Web-Assembly}

%%%%%%%%%%%%%%%%%%%%%%%%%%%%%%%%%%%%%%%%%%%%%%%%

\title{Wasm Formal Semantics}

\begin{document}

\small

\maketitle


\subsection*{Syntax}

$$
\begin{array}{@{}lcl@{}l@{}}
{|\mathsf{i{\scriptstyle 32}}|} &=& 32 \\
{|\mathsf{i{\scriptstyle 64}}|} &=& 64 \\
{|\mathsf{f{\scriptstyle 32}}|} &=& 32 \\
{|\mathsf{f{\scriptstyle 64}}|} &=& 64 \\
\end{array}
$$

$$
\begin{array}{@{}lrrl@{}l@{}}
\mbox{(limits)} & {\mathit{limits}} &::=& {}[ {\mathit{u{\kern-0.1em\scriptstyle 32}}} .. {\mathit{u{\kern-0.1em\scriptstyle 32}}} ] \\[0.8ex]
\mbox{(global type)} & {\mathit{globaltype}} &::=& {\mathsf{mut}^?}~{\mathit{valtype}} \\
\mbox{(function type)} & {\mathit{functype}} &::=& {\mathit{resulttype}} \rightarrow {\mathit{resulttype}} \\
\mbox{(table type)} & {\mathit{tabletype}} &::=& {\mathit{limits}}~{\mathit{reftype}} \\
\mbox{(memory type)} & {\mathit{memtype}} &::=& {\mathit{limits}}~\mathsf{page} \\[0.8ex]
{} \\[-2ex]
\mbox{(external type)} & {\mathit{externtype}} &::=& \mathsf{func}~{\mathit{typeuse}} ~|~ \mathsf{global}~{\mathit{globaltype}} ~|~ \mathsf{table}~{\mathit{tabletype}} ~|~ \mathsf{mem}~{\mathit{memtype}} ~|~ \mathsf{tag}~{\mathit{typeuse}} \\
\end{array}
$$

$$
\begin{array}{@{}l@{}rrl@{}l@{}}
& {\mathit{instr}} &::=& \ldots \\ &&|&
\mathsf{block}~{\mathit{blocktype}}~{{\mathit{instr}}^\ast} \\ &&|&
\mathsf{loop}~{\mathit{blocktype}}~{{\mathit{instr}}^\ast} \\ &&|&
\mathsf{if}~{\mathit{blocktype}}~{{\mathit{instr}}^\ast}~\mathsf{else}~{{\mathit{instr}}^\ast} \\ &&|&
\ldots \\
\end{array}
$$

$$
\begin{array}{@{}l@{}rrl@{}l@{}}
& {\mathit{instr}} &::=& \ldots \\ &&|&
{\mathit{numtype}}{.}\mathsf{const}~{{\mathit{num}}}_{{\mathit{numtype}}} \\ &&|&
{\mathit{numtype}} {.} {{\mathit{unop}}}_{{\mathit{numtype}}} \\ &&|&
{\mathit{numtype}} {.} {{\mathit{binop}}}_{{\mathit{numtype}}} \\ &&|&
{\mathit{numtype}} {.} {{\mathit{testop}}}_{{\mathit{numtype}}} \\ &&|&
{\mathit{numtype}} {.} {{\mathit{relop}}}_{{\mathit{numtype}}} \\ &&|&
{\mathit{numtype}}_1 {.} {{{\mathit{cvtop}}}_{{\mathit{numtype}}_2, {\mathit{numtype}}_1}}{\mathsf{\_}}{{\mathit{numtype}}_2} \\ &&|&
\mathsf{local{.}get}~{\mathit{localidx}} \\ &&|&
\mathsf{local{.}set}~{\mathit{localidx}} \\ &&|&
\mathsf{local{.}tee}~{\mathit{localidx}} \\ &&|&
\mathsf{global{.}get}~{\mathit{globalidx}} \\ &&|&
\mathsf{global{.}set}~{\mathit{globalidx}} \\ &&|&
{{\mathit{numtype}}{.}\mathsf{load}}{{{{\mathit{loadop}}}_{{\mathit{numtype}}}^?}}~{\mathit{memidx}}~{\mathit{memarg}} \\ &&|&
{{\mathit{numtype}}{.}\mathsf{store}}{{{\mathit{sz}}^?}}~{\mathit{memidx}}~{\mathit{memarg}} \\ &&|&
{{\mathit{vectype}}{.}\mathsf{load}}{{{{\mathit{vloadop}}}_{{\mathit{vectype}}}^?}}~{\mathit{memidx}}~{\mathit{memarg}} \\ &&|&
{{\mathit{vectype}}{.}\mathsf{load}}{{\mathit{sz}}}{\mathsf{\_}}{\mathsf{lane}}~{\mathit{memidx}}~{\mathit{memarg}}~{\mathit{laneidx}} \\ &&|&
{\mathit{vectype}}{.}\mathsf{store}~{\mathit{memidx}}~{\mathit{memarg}} \\ &&|&
{{\mathit{vectype}}{.}\mathsf{store}}{{\mathit{sz}}}{\mathsf{\_}}{\mathsf{lane}}~{\mathit{memidx}}~{\mathit{memarg}}~{\mathit{laneidx}} \\ &&|&
\mathsf{memory{.}size}~{\mathit{memidx}} \\ &&|&
\mathsf{memory{.}grow}~{\mathit{memidx}} \\ &&|&
\mathsf{memory{.}fill}~{\mathit{memidx}} \\ &&|&
\mathsf{memory{.}copy}~{\mathit{memidx}}~{\mathit{memidx}} \\ &&|&
\mathsf{memory{.}init}~{\mathit{memidx}}~{\mathit{dataidx}} \\ &&|&
\ldots \\[0.8ex]
& {\mathit{expr}} &::=& {{\mathit{instr}}^\ast} \\
\end{array}
$$


\subsection*{Typing $\boxed{{\mathit{context}} \vdash {\mathit{instr}} : {\mathit{instrtype}}}$}

An instruction sequence ${{\mathit{instr}}^\ast}$ is well-typed with an instruction type ${t_1^\ast} \rightarrow {t_2^\ast}$, written ${{\mathit{instr}}^\ast}$ $:$ ${t_1^\ast} \rightarrow {t_2^\ast}$, according to the following rules:

$$
\begin{array}{@{}c@{}}\displaystyle
\frac{
}{
C \vdash \epsilon : \epsilon \rightarrow \epsilon
}
\qquad
\frac{
C \vdash {\mathit{instr}}_1 : {t_1^\ast} \rightarrow_{{x_1^\ast}} {t_2^\ast}
 \qquad
(C{.}\mathsf{locals}{}[x_1] = {\mathit{init}}~t)^\ast
 \qquad
C{}[{.}\mathsf{local}{}[{x_1^\ast}] = {(\mathsf{set}~t)^\ast}] \vdash {{\mathit{instr}}_2^\ast} : {t_2^\ast} \rightarrow_{{x_2^\ast}} {t_3^\ast}
}{
C \vdash {\mathit{instr}}_1~{{\mathit{instr}}_2^\ast} : {t_1^\ast} \rightarrow_{{x_1^\ast}~{x_2^\ast}} {t_3^\ast}
}
\\[3ex]\displaystyle
\frac{
C \vdash {{\mathit{instr}}^\ast} : {t_1^\ast} \rightarrow_{{x^\ast}} {t_2^\ast}
 \qquad
C \vdash {t^\ast} : \mathsf{ok}
}{
C \vdash {{\mathit{instr}}^\ast} : ({t^\ast}~{t_1^\ast}) \rightarrow_{{x^\ast}} ({t^\ast}~{t_2^\ast})
}
\qquad
\end{array}
$$

$$
\begin{array}{@{}c@{}}\displaystyle
\frac{
}{
C \vdash \epsilon : \epsilon \rightarrow \epsilon
} \, {[\textsc{\scriptsize T{-}instr*{-}empty}]}
\\[3ex]\displaystyle
\frac{
C \vdash {{\mathit{instr}}^\ast} : {t_1^\ast} \rightarrow_{{x^\ast}} {t_2^\ast}
 \qquad
C \vdash {t^\ast} : \mathsf{ok}
}{
C \vdash {{\mathit{instr}}^\ast} : ({t^\ast}~{t_1^\ast}) \rightarrow_{{x^\ast}} ({t^\ast}~{t_2^\ast})
} \, {[\textsc{\scriptsize T{-}instr*{-}frame}]}
\\[3ex]\displaystyle
\frac{
}{
C \vdash \epsilon : \epsilon \rightarrow \epsilon
} \, {[\textsc{\scriptsize T{-}instr*{-}empty}]}
\qquad
\frac{
C \vdash {{\mathit{instr}}^\ast} : {t_1^\ast} \rightarrow_{{x^\ast}} {t_2^\ast}
 \qquad
C \vdash {t^\ast} : \mathsf{ok}
}{
C \vdash {{\mathit{instr}}^\ast} : ({t^\ast}~{t_1^\ast}) \rightarrow_{{x^\ast}} ({t^\ast}~{t_2^\ast})
} \, {[\textsc{\scriptsize T{-}instr*{-}frame}]}
\qquad
\end{array}
$$

$$
\begin{array}{@{}c@{}}\displaystyle
\frac{
C \vdash {t_1^\ast} \rightarrow {t_2^\ast} : \mathsf{ok}
}{
C \vdash \mathsf{unreachable} : {t_1^\ast} \rightarrow {t_2^\ast}
}
\qquad
\frac{
}{
C \vdash \mathsf{nop} : \epsilon \rightarrow \epsilon
}
\qquad
\frac{
C \vdash t : \mathsf{ok}
}{
C \vdash \mathsf{drop} : t \rightarrow \epsilon
}
\qquad
\end{array}
$$

$$
\begin{array}{@{}c@{}}\displaystyle
\frac{
C \vdash {\mathit{bt}} : {t_1^\ast} \rightarrow {t_2^\ast}
 \qquad
\{ \begin{array}[t]{@{}l@{}}
\mathsf{labels}~({t_2^\ast}) \}\end{array} \oplus C \vdash {{\mathit{instr}}^\ast} : {t_1^\ast} \rightarrow_{{x^\ast}} {t_2^\ast}
}{
C \vdash \mathsf{block}~{\mathit{bt}}~{{\mathit{instr}}^\ast} : {t_1^\ast} \rightarrow {t_2^\ast}
} \, {[\textsc{\scriptsize T{-}block}]}
\qquad
\end{array}
$$

$$
\begin{array}{@{}c@{}}\displaystyle
\frac{
C \vdash {\mathit{bt}} : {t_1^\ast} \rightarrow {t_2^\ast}
 \qquad
\{ \begin{array}[t]{@{}l@{}}
\mathsf{labels}~({t_1^\ast}) \}\end{array} \oplus C \vdash {{\mathit{instr}}^\ast} : {t_1^\ast} \rightarrow_{{x^\ast}} {t_2^\ast}
}{
C \vdash \mathsf{loop}~{\mathit{bt}}~{{\mathit{instr}}^\ast} : {t_1^\ast} \rightarrow {t_2^\ast}
} \, {[\textsc{\scriptsize T{-}loop}]}
\qquad
\end{array}
$$

$$
\begin{array}{@{}c@{}}\displaystyle
\frac{
C \vdash {\mathit{bt}} : {t_1^\ast} \rightarrow {t_2^\ast}
 \qquad
\{ \begin{array}[t]{@{}l@{}}
\mathsf{labels}~({t_2^\ast}) \}\end{array} \oplus C \vdash {{\mathit{instr}}_1^\ast} : {t_1^\ast} \rightarrow_{{x_1^\ast}} {t_2^\ast}
 \qquad
\{ \begin{array}[t]{@{}l@{}}
\mathsf{labels}~({t_2^\ast}) \}\end{array} \oplus C \vdash {{\mathit{instr}}_2^\ast} : {t_1^\ast} \rightarrow_{{x_2^\ast}} {t_2^\ast}
}{
C \vdash \mathsf{if}~{\mathit{bt}}~{{\mathit{instr}}_1^\ast}~\mathsf{else}~{{\mathit{instr}}_2^\ast} : {t_1^\ast}~\mathsf{i{\scriptstyle 32}} \rightarrow {t_2^\ast}
} \, {[\textsc{\scriptsize T{-}if}]}
\qquad
\end{array}
$$





\subsection*{Runtime}

$$
\begin{array}{@{}lcl@{}l@{}}
{{\mathrm{default}}}_{{\mathsf{i}}{N}} &=& ({\mathsf{i}}{N}{.}\mathsf{const}~0) \\
{{\mathrm{default}}}_{{\mathsf{f}}{N}} &=& ({\mathsf{f}}{N}{.}\mathsf{const}~{+0}) \\
{{\mathrm{default}}}_{{\mathsf{v}}{N}} &=& ({\mathsf{v}}{N}{.}\mathsf{const}~0) \\
{{\mathrm{default}}}_{\mathsf{ref}~\mathsf{null}~{\mathit{ht}}} &=& (\mathsf{ref{.}null}~{\mathit{ht}}) \\
{{\mathrm{default}}}_{\mathsf{ref}~{\mathit{ht}}} &=& \epsilon \\
\end{array}
$$

$$
\begin{array}{@{}lcl@{}l@{}}
(s ; f){.}\mathsf{funcs} &=& s{.}\mathsf{funcs} \\[0.8ex]
(s ; f){.}\mathsf{funcs}{}[x] &=& s{.}\mathsf{funcs}{}[f{.}\mathsf{module}{.}\mathsf{funcs}{}[x]] \\
(s ; f){.}\mathsf{tables}{}[x] &=& s{.}\mathsf{tables}{}[f{.}\mathsf{module}{.}\mathsf{tables}{}[x]] \\
\end{array}
$$


\subsection*{Reduction $\boxed{{{\mathit{instr}}^\ast} \hookrightarrow {{\mathit{instr}}^\ast}}$}

The relation ${\mathit{config}} \hookrightarrow {\mathit{config}}$ checks that a function type is well-formed.

$$
\begin{array}{@{}l@{}rcl@{}l@{}}
& z ; {{\mathit{instr}}^\ast} &\hookrightarrow& z ; {{\mathit{instr}'}^\ast}
  &\qquad \mbox{if}~{{\mathit{instr}}^\ast} \hookrightarrow {{\mathit{instr}'}^\ast} \\[0.8ex]
& z ; {{\mathit{instr}}^\ast} &\hookrightarrow& z ; {{\mathit{instr}'}^\ast}
  &\qquad \mbox{if}~z ; {{\mathit{instr}}^\ast} \hookrightarrow {{\mathit{instr}'}^\ast} \\
\end{array}
$$

$$
\begin{array}{@{}l@{}rcl@{}l@{}}
{[\textsc{\scriptsize E{-}block}]} \quad & z ; {{\mathit{val}}^{m}}~(\mathsf{block}~{\mathit{bt}}~{{\mathit{instr}}^\ast}) &\hookrightarrow& ({{\mathsf{label}}_{n}}{\{ \epsilon \}}~{{\mathit{val}}^{m}}~{{\mathit{instr}}^\ast})
  &\qquad \mbox{if}~{{\mathrm{blocktype}}}_{z}({\mathit{bt}}) = {t_1^{m}} \rightarrow {t_2^{n}} \\
{[\textsc{\scriptsize E{-}loop}]} \quad & z ; {{\mathit{val}}^{m}}~(\mathsf{loop}~{\mathit{bt}}~{{\mathit{instr}}^\ast}) &\hookrightarrow& ({{\mathsf{label}}_{m}}{\{ \mathsf{loop}~{\mathit{bt}}~{{\mathit{instr}}^\ast} \}}~{{\mathit{val}}^{m}}~{{\mathit{instr}}^\ast})
  &\qquad \mbox{if}~{{\mathrm{blocktype}}}_{z}({\mathit{bt}}) = {t_1^{m}} \rightarrow {t_2^{n}} \\[0.8ex]
{[\textsc{\scriptsize E{-}if{-}true}]} \quad & (\mathsf{i{\scriptstyle 32}}{.}\mathsf{const}~c)~(\mathsf{if}~{\mathit{bt}}~{{\mathit{instr}}_1^\ast}~\mathsf{else}~{{\mathit{instr}}_2^\ast}) &\hookrightarrow& (\mathsf{block}~{\mathit{bt}}~{{\mathit{instr}}_1^\ast})
  &\qquad \mbox{if}~c \neq 0 \\
{[\textsc{\scriptsize E{-}if{-}false}]} \quad & (\mathsf{i{\scriptstyle 32}}{.}\mathsf{const}~c)~(\mathsf{if}~{\mathit{bt}}~{{\mathit{instr}}_1^\ast}~\mathsf{else}~{{\mathit{instr}}_2^\ast}) &\hookrightarrow& (\mathsf{block}~{\mathit{bt}}~{{\mathit{instr}}_2^\ast})
  &\qquad \mbox{if}~c = 0 \\
\end{array}
$$

$$
\begin{array}{@{}l@{}rcl@{}l@{}}
{[\textsc{\scriptsize E{-}if{-}true}]} \quad & (\mathsf{i{\scriptstyle 32}}{.}\mathsf{const}~c)~(\mathsf{if}~{\mathit{bt}}~{{\mathit{instr}}_1^\ast}~\mathsf{else}~{{\mathit{instr}}_2^\ast}) &\hookrightarrow& (\mathsf{block}~{\mathit{bt}}~{{\mathit{instr}}_1^\ast})
  &\qquad \mbox{if}~c \neq 0 \\[0.8ex]
{[\textsc{\scriptsize E{-}if{-}false}]} \quad & (\mathsf{i{\scriptstyle 32}}{.}\mathsf{const}~c)~(\mathsf{if}~{\mathit{bt}}~{{\mathit{instr}}_1^\ast}~\mathsf{else}~{{\mathit{instr}}_2^\ast}) &\hookrightarrow& (\mathsf{block}~{\mathit{bt}}~{{\mathit{instr}}_2^\ast})
  &\qquad \mbox{if}~c = 0 \\
\end{array}
$$

\end{document}

%%%%%%%%%%%%%%%%%%%%%%%%%%%%%%%%%%%%%%%%%%%%%%%%

warning: syntax `A` was never spliced
warning: syntax `B` was never spliced
warning: syntax `Cnn` was never spliced
warning: syntax `Fnn` was never spliced
warning: syntax `Inn` was never spliced
warning: syntax `Jnn` was never spliced
warning: syntax `K` was never spliced
warning: syntax `Lnn` was never spliced
warning: syntax `M` was never spliced
warning: syntax `N` was never spliced
warning: syntax `Pnn` was never spliced
warning: syntax `T` was never spliced
warning: syntax `Vnn` was never spliced
warning: syntax `absheaptype/syn` was never spliced
warning: syntax `absheaptype/sem` was never spliced
warning: syntax `addr` was never spliced
warning: syntax `addrref` was never spliced
warning: syntax `arrayaddr` was never spliced
warning: syntax `arrayinst` was never spliced
warning: syntax `arraytype` was never spliced
warning: syntax `binop_` was never spliced
warning: syntax `binop_` was never spliced
warning: syntax `bit` was never spliced
warning: syntax `blocktype` was never spliced
warning: syntax `byte` was never spliced
warning: syntax `callframe` was never spliced
warning: syntax `castop` was never spliced
warning: syntax `catch` was never spliced
warning: syntax `char` was never spliced
warning: syntax `code` was never spliced
warning: syntax `comptype` was never spliced
warning: syntax `config` was never spliced
warning: syntax `consttype` was never spliced
warning: syntax `context` was never spliced
warning: syntax `cvtop__` was never spliced
warning: syntax `cvtop__` was never spliced
warning: syntax `cvtop__` was never spliced
warning: syntax `cvtop__` was never spliced
warning: syntax `data` was never spliced
warning: syntax `dataaddr` was never spliced
warning: syntax `dataidx` was never spliced
warning: syntax `datainst` was never spliced
warning: syntax `datamode` was never spliced
warning: syntax `datatype` was never spliced
warning: syntax `deftype` was never spliced
warning: syntax `dim` was never spliced
warning: syntax `elem` was never spliced
warning: syntax `elemaddr` was never spliced
warning: syntax `elemidx` was never spliced
warning: syntax `eleminst` was never spliced
warning: syntax `elemmode` was never spliced
warning: syntax `elemtype` was never spliced
warning: syntax `exnaddr` was never spliced
warning: syntax `exninst` was never spliced
warning: syntax `export` was never spliced
warning: syntax `exportinst` was never spliced
warning: syntax `externaddr` was never spliced
warning: syntax `externidx` was never spliced
warning: syntax `f32` was never spliced
warning: syntax `f64` was never spliced
warning: syntax `fN` was never spliced
warning: syntax `fNmag` was never spliced
warning: syntax `fieldidx` was never spliced
warning: syntax `fieldtype` was never spliced
warning: syntax `fieldval` was never spliced
warning: syntax `fin` was never spliced
warning: syntax `frame` was never spliced
warning: syntax `free` was never spliced
warning: syntax `fshape` was never spliced
warning: syntax `func` was never spliced
warning: syntax `funcaddr` was never spliced
warning: syntax `funccode` was never spliced
warning: syntax `funcidx` was never spliced
warning: syntax `funcinst` was never spliced
warning: syntax `global` was never spliced
warning: syntax `globaladdr` was never spliced
warning: syntax `globalidx` was never spliced
warning: syntax `globalinst` was never spliced
warning: syntax `half__` was never spliced
warning: syntax `half__` was never spliced
warning: syntax `heaptype` was never spliced
warning: syntax `hostaddr` was never spliced
warning: syntax `hostfunc` was never spliced
warning: syntax `iN` was never spliced
warning: syntax `idx` was never spliced
warning: syntax `import` was never spliced
warning: syntax `init` was never spliced
warning: syntax `instr/parametric` was never spliced
warning: syntax `instr/br` was never spliced
warning: syntax `instr/call` was never spliced
warning: syntax `instr/exn` was never spliced
warning: syntax `instr/vec` was never spliced
warning: syntax `instr/ref` was never spliced
warning: syntax `instr/func` was never spliced
warning: syntax `instr/i31` was never spliced
warning: syntax `instr/struct` was never spliced
warning: syntax `instr/array` was never spliced
warning: syntax `instr/extern` was never spliced
warning: syntax `instr/table` was never spliced
warning: syntax `instr/elem` was never spliced
warning: syntax `instr/data` was never spliced
warning: syntax `instr/admin` was never spliced
warning: syntax `instrtype` was never spliced
warning: syntax `ishape` was never spliced
warning: syntax `label` was never spliced
warning: syntax `labelidx` was never spliced
warning: syntax `lane_` was never spliced
warning: syntax `lane_` was never spliced
warning: syntax `lane_` was never spliced
warning: syntax `laneidx` was never spliced
warning: syntax `lanetype` was never spliced
warning: syntax `list` was never spliced
warning: syntax `lit_` was never spliced
warning: syntax `lit_` was never spliced
warning: syntax `lit_` was never spliced
warning: syntax `loadop_` was never spliced
warning: syntax `local` was never spliced
warning: syntax `localidx` was never spliced
warning: syntax `localtype` was never spliced
warning: syntax `m` was never spliced
warning: syntax `mem` was never spliced
warning: syntax `memaddr` was never spliced
warning: syntax `memarg` was never spliced
warning: syntax `memidx` was never spliced
warning: syntax `memidxop` was never spliced
warning: syntax `meminst` was never spliced
warning: syntax `module` was never spliced
warning: syntax `moduleinst` was never spliced
warning: syntax `moduletype` was never spliced
warning: syntax `mut` was never spliced
warning: syntax `mut1` was never spliced
warning: syntax `mut2` was never spliced
warning: syntax `n` was never spliced
warning: syntax `name` was never spliced
warning: syntax `nonfuncs` was never spliced
warning: syntax `nopt` was never spliced
warning: syntax `nul` was never spliced
warning: syntax `nul1` was never spliced
warning: syntax `nul2` was never spliced
warning: syntax `num` was never spliced
warning: syntax `num_` was never spliced
warning: syntax `num_` was never spliced
warning: syntax `numtype` was never spliced
warning: syntax `oktypeidx` was never spliced
warning: syntax `oktypeidxnat` was never spliced
warning: syntax `pack_` was never spliced
warning: syntax `packtype` was never spliced
warning: syntax `packval` was never spliced
warning: syntax `pshape` was never spliced
warning: syntax `pth` was never spliced
warning: syntax `record` was never spliced
warning: syntax `recorddots` was never spliced
warning: syntax `rectype` was never spliced
warning: syntax `ref` was never spliced
warning: syntax `reftype` was never spliced
warning: syntax `relop_` was never spliced
warning: syntax `relop_` was never spliced
warning: syntax `result` was never spliced
warning: syntax `resulttype` was never spliced
warning: syntax `s33` was never spliced
warning: syntax `sN` was never spliced
warning: syntax `shape` was never spliced
warning: syntax `start` was never spliced
warning: syntax `startopt` was never spliced
warning: syntax `state` was never spliced
warning: syntax `storagetype` was never spliced
warning: syntax `store` was never spliced
warning: syntax `structaddr` was never spliced
warning: syntax `structinst` was never spliced
warning: syntax `structtype` was never spliced
warning: syntax `subtype` was never spliced
warning: syntax `sx` was never spliced
warning: syntax `sym` was never spliced
warning: syntax `symdots` was never spliced
warning: syntax `symsplit/1` was never spliced
warning: syntax `symsplit/2` was never spliced
warning: syntax `sz` was never spliced
warning: syntax `table` was never spliced
warning: syntax `tableaddr` was never spliced
warning: syntax `tableidx` was never spliced
warning: syntax `tableinst` was never spliced
warning: syntax `tag` was never spliced
warning: syntax `tagaddr` was never spliced
warning: syntax `tagidx` was never spliced
warning: syntax `taginst` was never spliced
warning: syntax `tagtype` was never spliced
warning: syntax `testop_` was never spliced
warning: syntax `type` was never spliced
warning: syntax `typeidx` was never spliced
warning: syntax `typeuse/syn` was never spliced
warning: syntax `typeuse/sem` was never spliced
warning: syntax `typevar` was never spliced
warning: syntax `u128` was never spliced
warning: syntax `u16` was never spliced
warning: syntax `u31` was never spliced
warning: syntax `u32` was never spliced
warning: syntax `u64` was never spliced
warning: syntax `u8` was never spliced
warning: syntax `uN` was never spliced
warning: syntax `unop_` was never spliced
warning: syntax `unop_` was never spliced
warning: syntax `vN` was never spliced
warning: syntax `val` was never spliced
warning: syntax `valtype/syn` was never spliced
warning: syntax `valtype/sem` was never spliced
warning: syntax `vbinop_` was never spliced
warning: syntax `vbinop_` was never spliced
warning: syntax `vcvtop__` was never spliced
warning: syntax `vcvtop__` was never spliced
warning: syntax `vcvtop__` was never spliced
warning: syntax `vcvtop__` was never spliced
warning: syntax `vec` was never spliced
warning: syntax `vec_` was never spliced
warning: syntax `vectype` was never spliced
warning: syntax `vextbinop__` was never spliced
warning: syntax `vextunop__` was never spliced
warning: syntax `vloadop_` was never spliced
warning: syntax `vrelop_` was never spliced
warning: syntax `vrelop_` was never spliced
warning: syntax `vshiftop_` was never spliced
warning: syntax `vtestop_` was never spliced
warning: syntax `vunop_` was never spliced
warning: syntax `vunop_` was never spliced
warning: syntax `vvbinop` was never spliced
warning: syntax `vvternop` was never spliced
warning: syntax `vvtestop` was never spliced
warning: syntax `vvunop` was never spliced
warning: syntax `zero__` was never spliced
warning: grammar `Babsheaptype` was never spliced
warning: grammar `Bblocktype` was never spliced
warning: grammar `Bbyte` was never spliced
warning: grammar `Bcastop` was never spliced
warning: grammar `Bcatch` was never spliced
warning: grammar `Bcode` was never spliced
warning: grammar `Bcodesec` was never spliced
warning: grammar `Bcomptype` was never spliced
warning: grammar `Bcustom` was never spliced
warning: grammar `Bcustomsec` was never spliced
warning: grammar `Bdata` was never spliced
warning: grammar `Bdatacnt` was never spliced
warning: grammar `Bdatacntsec` was never spliced
warning: grammar `Bdataidx` was never spliced
warning: grammar `Bdatasec` was never spliced
warning: grammar `Belem` was never spliced
warning: grammar `Belemidx` was never spliced
warning: grammar `Belemkind` was never spliced
warning: grammar `Belemsec` was never spliced
warning: grammar `Bexport` was never spliced
warning: grammar `Bexportsec` was never spliced
warning: grammar `Bexpr` was never spliced
warning: grammar `Bexternidx` was never spliced
warning: grammar `Bexterntype` was never spliced
warning: grammar `Bf32` was never spliced
warning: grammar `Bf64` was never spliced
warning: grammar `BfN` was never spliced
warning: grammar `Bfieldtype` was never spliced
warning: grammar `Bfunc` was never spliced
warning: grammar `Bfuncidx` was never spliced
warning: grammar `Bfuncsec` was never spliced
warning: grammar `Bglobal` was never spliced
warning: grammar `Bglobalidx` was never spliced
warning: grammar `Bglobalsec` was never spliced
warning: grammar `Bglobaltype` was never spliced
warning: grammar `Bheaptype` was never spliced
warning: grammar `BiN` was never spliced
warning: grammar `Bimport` was never spliced
warning: grammar `Bimportsec` was never spliced
warning: grammar `Binstr/control` was never spliced
warning: grammar `Binstr/ref` was never spliced
warning: grammar `Binstr/struct` was never spliced
warning: grammar `Binstr/array` was never spliced
warning: grammar `Binstr/cast` was never spliced
warning: grammar `Binstr/extern` was never spliced
warning: grammar `Binstr/i31` was never spliced
warning: grammar `Binstr/parametric` was never spliced
warning: grammar `Binstr/local` was never spliced
warning: grammar `Binstr/global` was never spliced
warning: grammar `Binstr/table` was never spliced
warning: grammar `Binstr/memory` was never spliced
warning: grammar `Binstr/num-const` was never spliced
warning: grammar `Binstr/num-test-i32` was never spliced
warning: grammar `Binstr/num-rel-i32` was never spliced
warning: grammar `Binstr/num-test-i64` was never spliced
warning: grammar `Binstr/num-rel-i64` was never spliced
warning: grammar `Binstr/num-rel-f32` was never spliced
warning: grammar `Binstr/num-rel-f64` was never spliced
warning: grammar `Binstr/num-un-i32` was never spliced
warning: grammar `Binstr/num-bin-i32` was never spliced
warning: grammar `Binstr/num-un-i64` was never spliced
warning: grammar `Binstr/num-un-ext-i32` was never spliced
warning: grammar `Binstr/num-un-ext-i64` was never spliced
warning: grammar `Binstr/num-bin-i64` was never spliced
warning: grammar `Binstr/num-un-f32` was never spliced
warning: grammar `Binstr/num-bin-f32` was never spliced
warning: grammar `Binstr/num-un-f64` was never spliced
warning: grammar `Binstr/num-bin-f64` was never spliced
warning: grammar `Binstr/num-cvt` was never spliced
warning: grammar `Binstr/num-cvt-sat` was never spliced
warning: grammar `Binstr/vec-memory` was never spliced
warning: grammar `Binstr/vec-const` was never spliced
warning: grammar `Binstr/vec-shuffle` was never spliced
warning: grammar `Binstr/vec-splat` was never spliced
warning: grammar `Binstr/vec-lane` was never spliced
warning: grammar `Binstr/vec-rel-i8x16` was never spliced
warning: grammar `Binstr/vec-rel-i16x8` was never spliced
warning: grammar `Binstr/vec-rel-i32x4` was never spliced
warning: grammar `Binstr/vec-rel-f32x4` was never spliced
warning: grammar `Binstr/vec-rel-f64x2` was never spliced
warning: grammar `Binstr/vec-un-v128` was never spliced
warning: grammar `Binstr/vec-bin-v128` was never spliced
warning: grammar `Binstr/vec-tern-v128` was never spliced
warning: grammar `Binstr/vec-test-v128` was never spliced
warning: grammar `Binstr/vec-un-i8x16` was never spliced
warning: grammar `Binstr/vec-test-i8x16` was never spliced
warning: grammar `Binstr/vec-bitmask-i8x16` was never spliced
warning: grammar `Binstr/vec-narrow-i8x16` was never spliced
warning: grammar `Binstr/vec-shift-i8x16` was never spliced
warning: grammar `Binstr/vec-bin-i8x16` was never spliced
warning: grammar `Binstr/vec-extun-i16x8` was never spliced
warning: grammar `Binstr/vec-un-i16x8` was never spliced
warning: grammar `Binstr/vec-bin-i16x8` was never spliced
warning: grammar `Binstr/vec-test-i16x8` was never spliced
warning: grammar `Binstr/vec-bitmask-i16x8` was never spliced
warning: grammar `Binstr/vec-narrow-i16x8` was never spliced
warning: grammar `Binstr/vec-ext-i16x8` was never spliced
warning: grammar `Binstr/vec-shift-i16x8` was never spliced
warning: grammar `Binstr/vec-bin-i16x8` was never spliced
warning: grammar `Binstr/vec-extbin-i16x8` was never spliced
warning: grammar `Binstr/vec-extun-i32x4` was never spliced
warning: grammar `Binstr/vec-un-i32x4` was never spliced
warning: grammar `Binstr/vec-test-i32x4` was never spliced
warning: grammar `Binstr/vec-bitmask-i32x4` was never spliced
warning: grammar `Binstr/vec-ext-i32x4` was never spliced
warning: grammar `Binstr/vec-shift-i32x4` was never spliced
warning: grammar `Binstr/vec-bin-i32x4` was never spliced
warning: grammar `Binstr/vec-extbin-i32x4` was never spliced
warning: grammar `Binstr/vec-un-i64x2` was never spliced
warning: grammar `Binstr/vec-test-i64x2` was never spliced
warning: grammar `Binstr/vec-bitmask-i64x2` was never spliced
warning: grammar `Binstr/vec-ext-i64x2` was never spliced
warning: grammar `Binstr/vec-shift-i64x2` was never spliced
warning: grammar `Binstr/vec-bin-i64x2` was never spliced
warning: grammar `Binstr/vec-rel-i64x2` was never spliced
warning: grammar `Binstr/vec-extbin-i64x2` was never spliced
warning: grammar `Binstr/vec-un-f32x4` was never spliced
warning: grammar `Binstr/vec-bin-f32x4` was never spliced
warning: grammar `Binstr/vec-un-f64x2` was never spliced
warning: grammar `Binstr/vec-bin-f64x2` was never spliced
warning: grammar `Binstr/vec-cvt` was never spliced
warning: grammar `Blabelidx` was never spliced
warning: grammar `Blaneidx` was never spliced
warning: grammar `Blimits` was never spliced
warning: grammar `Blist` was never spliced
warning: grammar `Blocalidx` was never spliced
warning: grammar `Blocals` was never spliced
warning: grammar `Bmagic` was never spliced
warning: grammar `Bmem` was never spliced
warning: grammar `Bmemarg` was never spliced
warning: grammar `Bmemidx` was never spliced
warning: grammar `Bmemsec` was never spliced
warning: grammar `Bmemtype` was never spliced
warning: grammar `Bmodule` was never spliced
warning: grammar `Bmut` was never spliced
warning: grammar `Bname` was never spliced
warning: grammar `Bnumtype` was never spliced
warning: grammar `Bpacktype` was never spliced
warning: grammar `Brectype` was never spliced
warning: grammar `Breftype` was never spliced
warning: grammar `Bresulttype` was never spliced
warning: grammar `Bs33` was never spliced
warning: grammar `BsN` was never spliced
warning: grammar `Bsection_` was never spliced
warning: grammar `Bstart` was never spliced
warning: grammar `Bstartsec` was never spliced
warning: grammar `Bstoragetype` was never spliced
warning: grammar `Bsubtype` was never spliced
warning: grammar `Bsym` was never spliced
warning: grammar `Btable` was never spliced
warning: grammar `Btableidx` was never spliced
warning: grammar `Btablesec` was never spliced
warning: grammar `Btabletype` was never spliced
warning: grammar `Btag` was never spliced
warning: grammar `Btagidx` was never spliced
warning: grammar `Btagsec` was never spliced
warning: grammar `Btagtype` was never spliced
warning: grammar `Btype` was never spliced
warning: grammar `Btypeidx` was never spliced
warning: grammar `Btypesec` was never spliced
warning: grammar `Btypewriter` was never spliced
warning: grammar `Bu32` was never spliced
warning: grammar `Bu64` was never spliced
warning: grammar `BuN` was never spliced
warning: grammar `Bvaltype` was never spliced
warning: grammar `Bvar` was never spliced
warning: grammar `Bvectype` was never spliced
warning: grammar `Bversion` was never spliced
warning: rule `Blocktype_ok/valtype` was never spliced
warning: rule `Blocktype_ok/typeidx` was never spliced
warning: rule `Catch_ok/catch` was never spliced
warning: rule `Catch_ok/catch_ref` was never spliced
warning: rule `Catch_ok/catch_all` was never spliced
warning: rule `Catch_ok/catch_all_ref` was never spliced
warning: rule `Comptype_ok/struct` was never spliced
warning: rule `Comptype_ok/array` was never spliced
warning: rule `Comptype_ok/func` was never spliced
warning: rule `Comptype_sub/struct` was never spliced
warning: rule `Comptype_sub/array` was never spliced
warning: rule `Comptype_sub/func` was never spliced
warning: rule `Data_ok` was never spliced
warning: rule `Datamode_ok/active` was never spliced
warning: rule `Datamode_ok/passive` was never spliced
warning: rule `Deftype_ok` was never spliced
warning: rule `Deftype_sub/refl` was never spliced
warning: rule `Deftype_sub/super` was never spliced
warning: rule `Elem_ok` was never spliced
warning: rule `Elemmode_ok/active` was never spliced
warning: rule `Elemmode_ok/passive` was never spliced
warning: rule `Elemmode_ok/declare` was never spliced
warning: rule `Eval_expr` was never spliced
warning: rule `Expand` was never spliced
warning: rule `Export_ok` was never spliced
warning: rule `Expr_const` was never spliced
warning: rule `Expr_ok` was never spliced
warning: rule `Expr_ok_const` was never spliced
warning: rule `Externaddr_type/func` was never spliced
warning: rule `Externaddr_type/global` was never spliced
warning: rule `Externaddr_type/table` was never spliced
warning: rule `Externaddr_type/mem` was never spliced
warning: rule `Externaddr_type/tag` was never spliced
warning: rule `Externaddr_type/sub` was never spliced
warning: rule `Externidx_ok/func` was never spliced
warning: rule `Externidx_ok/global` was never spliced
warning: rule `Externidx_ok/table` was never spliced
warning: rule `Externidx_ok/mem` was never spliced
warning: rule `Externidx_ok/tag` was never spliced
warning: rule `Externtype_ok/func` was never spliced
warning: rule `Externtype_ok/global` was never spliced
warning: rule `Externtype_ok/table` was never spliced
warning: rule `Externtype_ok/mem` was never spliced
warning: rule `Externtype_ok/tag` was never spliced
warning: rule `Externtype_sub/func` was never spliced
warning: rule `Externtype_sub/global` was never spliced
warning: rule `Externtype_sub/table` was never spliced
warning: rule `Externtype_sub/mem` was never spliced
warning: rule `Externtype_sub/tag` was never spliced
warning: rule `Fieldtype_ok` was never spliced
warning: rule `Fieldtype_sub/const` was never spliced
warning: rule `Fieldtype_sub/var` was never spliced
warning: rule `Func_ok` was never spliced
warning: rule `Functype_ok` was never spliced
warning: rule `Functype_sub` was never spliced
warning: rule `Global_ok` was never spliced
warning: rule `Globals_ok/empty` was never spliced
warning: rule `Globals_ok/cons` was never spliced
warning: rule `Globaltype_ok` was never spliced
warning: rule `Globaltype_sub/const` was never spliced
warning: rule `Globaltype_sub/var` was never spliced
warning: rule `Heaptype_ok/abs` was never spliced
warning: rule `Heaptype_ok/typeidx` was never spliced
warning: rule `Heaptype_ok/rec` was never spliced
warning: rule `Heaptype_sub/refl` was never spliced
warning: rule `Heaptype_sub/trans` was never spliced
warning: rule `Heaptype_sub/eq-any` was never spliced
warning: rule `Heaptype_sub/i31-eq` was never spliced
warning: rule `Heaptype_sub/struct-eq` was never spliced
warning: rule `Heaptype_sub/array-eq` was never spliced
warning: rule `Heaptype_sub/struct` was never spliced
warning: rule `Heaptype_sub/array` was never spliced
warning: rule `Heaptype_sub/func` was never spliced
warning: rule `Heaptype_sub/def` was never spliced
warning: rule `Heaptype_sub/typeidx-l` was never spliced
warning: rule `Heaptype_sub/typeidx-r` was never spliced
warning: rule `Heaptype_sub/rec` was never spliced
warning: rule `Heaptype_sub/none` was never spliced
warning: rule `Heaptype_sub/nofunc` was never spliced
warning: rule `Heaptype_sub/noextern` was never spliced
warning: rule `Heaptype_sub/bot` was never spliced
warning: rule `Import_ok` was never spliced
warning: rule `Instr_const/const` was never spliced
warning: rule `Instr_const/vconst` was never spliced
warning: rule `Instr_const/ref.null` was never spliced
warning: rule `Instr_const/ref.i31` was never spliced
warning: rule `Instr_const/ref.func` was never spliced
warning: rule `Instr_const/struct.new` was never spliced
warning: rule `Instr_const/struct.new_default` was never spliced
warning: rule `Instr_const/array.new` was never spliced
warning: rule `Instr_const/array.new_default` was never spliced
warning: rule `Instr_const/array.new_fixed` was never spliced
warning: rule `Instr_const/any.convert_extern` was never spliced
warning: rule `Instr_const/extern.convert_any` was never spliced
warning: rule `Instr_const/global.get` was never spliced
warning: rule `Instr_const/binop` was never spliced
warning: rule `Instr_ok/select-expl` was never spliced
warning: rule `Instr_ok/select-impl` was never spliced
warning: rule `Instr_ok/br` was never spliced
warning: rule `Instr_ok/br_if` was never spliced
warning: rule `Instr_ok/br_table` was never spliced
warning: rule `Instr_ok/br_on_null` was never spliced
warning: rule `Instr_ok/br_on_non_null` was never spliced
warning: rule `Instr_ok/br_on_cast` was never spliced
warning: rule `Instr_ok/br_on_cast_fail` was never spliced
warning: rule `Instr_ok/call` was never spliced
warning: rule `Instr_ok/call_ref` was never spliced
warning: rule `Instr_ok/call_indirect` was never spliced
warning: rule `Instr_ok/return` was never spliced
warning: rule `Instr_ok/return_call` was never spliced
warning: rule `Instr_ok/return_call_ref` was never spliced
warning: rule `Instr_ok/return_call_indirect` was never spliced
warning: rule `Instr_ok/throw` was never spliced
warning: rule `Instr_ok/throw_ref` was never spliced
warning: rule `Instr_ok/try_table` was never spliced
warning: rule `Instr_ok/const` was never spliced
warning: rule `Instr_ok/unop` was never spliced
warning: rule `Instr_ok/binop` was never spliced
warning: rule `Instr_ok/testop` was never spliced
warning: rule `Instr_ok/relop` was never spliced
warning: rule `Instr_ok/cvtop` was never spliced
warning: rule `Instr_ok/ref.null` was never spliced
warning: rule `Instr_ok/ref.func` was never spliced
warning: rule `Instr_ok/ref.i31` was never spliced
warning: rule `Instr_ok/ref.is_null` was never spliced
warning: rule `Instr_ok/ref.as_non_null` was never spliced
warning: rule `Instr_ok/ref.eq` was never spliced
warning: rule `Instr_ok/ref.test` was never spliced
warning: rule `Instr_ok/ref.cast` was never spliced
warning: rule `Instr_ok/i31.get` was never spliced
warning: rule `Instr_ok/struct.new` was never spliced
warning: rule `Instr_ok/struct.new_default` was never spliced
warning: rule `Instr_ok/struct.get` was never spliced
warning: rule `Instr_ok/struct.set` was never spliced
warning: rule `Instr_ok/array.new` was never spliced
warning: rule `Instr_ok/array.new_default` was never spliced
warning: rule `Instr_ok/array.new_fixed` was never spliced
warning: rule `Instr_ok/array.new_elem` was never spliced
warning: rule `Instr_ok/array.new_data` was never spliced
warning: rule `Instr_ok/array.get` was never spliced
warning: rule `Instr_ok/array.set` was never spliced
warning: rule `Instr_ok/array.len` was never spliced
warning: rule `Instr_ok/array.fill` was never spliced
warning: rule `Instr_ok/array.copy` was never spliced
warning: rule `Instr_ok/array.init_elem` was never spliced
warning: rule `Instr_ok/array.init_data` was never spliced
warning: rule `Instr_ok/extern.convert_any` was never spliced
warning: rule `Instr_ok/any.convert_extern` was never spliced
warning: rule `Instr_ok/vconst` was never spliced
warning: rule `Instr_ok/vvunop` was never spliced
warning: rule `Instr_ok/vvbinop` was never spliced
warning: rule `Instr_ok/vvternop` was never spliced
warning: rule `Instr_ok/vvtestop` was never spliced
warning: rule `Instr_ok/vunop` was never spliced
warning: rule `Instr_ok/vbinop` was never spliced
warning: rule `Instr_ok/vtestop` was never spliced
warning: rule `Instr_ok/vrelop` was never spliced
warning: rule `Instr_ok/vshiftop` was never spliced
warning: rule `Instr_ok/vbitmask` was never spliced
warning: rule `Instr_ok/vswizzle` was never spliced
warning: rule `Instr_ok/vshuffle` was never spliced
warning: rule `Instr_ok/vsplat` was never spliced
warning: rule `Instr_ok/vextract_lane` was never spliced
warning: rule `Instr_ok/vreplace_lane` was never spliced
warning: rule `Instr_ok/vextunop` was never spliced
warning: rule `Instr_ok/vextbinop` was never spliced
warning: rule `Instr_ok/vnarrow` was never spliced
warning: rule `Instr_ok/vcvtop` was never spliced
warning: rule `Instr_ok/local.get` was never spliced
warning: rule `Instr_ok/local.set` was never spliced
warning: rule `Instr_ok/local.tee` was never spliced
warning: rule `Instr_ok/global.get` was never spliced
warning: rule `Instr_ok/global.set` was never spliced
warning: rule `Instr_ok/table.get` was never spliced
warning: rule `Instr_ok/table.set` was never spliced
warning: rule `Instr_ok/table.size` was never spliced
warning: rule `Instr_ok/table.grow` was never spliced
warning: rule `Instr_ok/table.fill` was never spliced
warning: rule `Instr_ok/table.copy` was never spliced
warning: rule `Instr_ok/table.init` was never spliced
warning: rule `Instr_ok/elem.drop` was never spliced
warning: rule `Instr_ok/memory.size` was never spliced
warning: rule `Instr_ok/memory.fill` was never spliced
warning: rule `Instr_ok/memory.copy` was never spliced
warning: rule `Instr_ok/memory.init` was never spliced
warning: rule `Instr_ok/data.drop` was never spliced
warning: rule `Instr_ok/load-val` was never spliced
warning: rule `Instr_ok/load-pack` was never spliced
warning: rule `Instr_ok/store-val` was never spliced
warning: rule `Instr_ok/store-pack` was never spliced
warning: rule `Instr_ok/vload-val` was never spliced
warning: rule `Instr_ok/vload-pack` was never spliced
warning: rule `Instr_ok/vload-splat` was never spliced
warning: rule `Instr_ok/vload-zero` was never spliced
warning: rule `Instr_ok/vload_lane` was never spliced
warning: rule `Instr_ok/vstore` was never spliced
warning: rule `Instr_ok/vstore_lane` was never spliced
warning: rule `Instrs_ok/empty` was spliced more than once
warning: rule `Instrs_ok/sub` was never spliced
warning: rule `Instrs_ok/frame` was spliced more than once
warning: rule `Instrtype_ok` was never spliced
warning: rule `Instrtype_sub` was never spliced
warning: rule `Limits_ok` was never spliced
warning: rule `Limits_sub` was never spliced
warning: rule `Local_ok/set` was never spliced
warning: rule `Local_ok/unset` was never spliced
warning: rule `Mem_ok` was never spliced
warning: rule `Memtype_ok` was never spliced
warning: rule `Memtype_sub` was never spliced
warning: rule `Module_ok` was never spliced
warning: rule `NotationReduct/2` was never spliced
warning: rule `NotationReduct/3` was never spliced
warning: rule `NotationReduct/4` was never spliced
warning: rule `NotationTypingInstrScheme/i32.add` was never spliced
warning: rule `NotationTypingInstrScheme/global.get` was never spliced
warning: rule `NotationTypingInstrScheme/block` was never spliced
warning: rule `NotationTypingScheme` was never spliced
warning: rule `Num_type` was never spliced
warning: rule `Numtype_ok` was never spliced
warning: rule `Numtype_sub` was never spliced
warning: rule `Packtype_ok` was never spliced
warning: rule `Packtype_sub` was never spliced
warning: rule `Rectype_ok/empty` was never spliced
warning: rule `Rectype_ok/cons` was never spliced
warning: rule `Rectype_ok/rec2` was never spliced
warning: rule `Rectype_ok2/empty` was never spliced
warning: rule `Rectype_ok2/cons` was never spliced
warning: rule `Ref_type/null` was never spliced
warning: rule `Ref_type/i31` was never spliced
warning: rule `Ref_type/struct` was never spliced
warning: rule `Ref_type/array` was never spliced
warning: rule `Ref_type/func` was never spliced
warning: rule `Ref_type/exn` was never spliced
warning: rule `Ref_type/host` was never spliced
warning: rule `Ref_type/extern` was never spliced
warning: rule `Ref_type/sub` was never spliced
warning: rule `Reftype_ok` was never spliced
warning: rule `Reftype_sub/nonnull` was never spliced
warning: rule `Reftype_sub/null` was never spliced
warning: rule `Resulttype_ok` was never spliced
warning: rule `Resulttype_sub` was never spliced
warning: rule `Start_ok` was never spliced
warning: rule `Step/throw` was never spliced
warning: rule `Step/ctxt-label` was never spliced
warning: rule `Step/ctxt-frame` was never spliced
warning: rule `Step/struct.new` was never spliced
warning: rule `Step/struct.set-null` was never spliced
warning: rule `Step/struct.set-struct` was never spliced
warning: rule `Step/array.new_fixed` was never spliced
warning: rule `Step/array.set-null` was never spliced
warning: rule `Step/array.set-oob` was never spliced
warning: rule `Step/array.set-array` was never spliced
warning: rule `Step/local.set` was never spliced
warning: rule `Step/global.set` was never spliced
warning: rule `Step/table.set-oob` was never spliced
warning: rule `Step/table.set-val` was never spliced
warning: rule `Step/table.grow-succeed` was never spliced
warning: rule `Step/table.grow-fail` was never spliced
warning: rule `Step/elem.drop` was never spliced
warning: rule `Step/store-num-oob` was never spliced
warning: rule `Step/store-num-val` was never spliced
warning: rule `Step/store-pack-oob` was never spliced
warning: rule `Step/store-pack-val` was never spliced
warning: rule `Step/vstore-oob` was never spliced
warning: rule `Step/vstore-val` was never spliced
warning: rule `Step/vstore_lane-oob` was never spliced
warning: rule `Step/vstore_lane-val` was never spliced
warning: rule `Step/memory.grow-succeed` was never spliced
warning: rule `Step/memory.grow-fail` was never spliced
warning: rule `Step/data.drop` was never spliced
warning: rule `Step_pure/unreachable` was never spliced
warning: rule `Step_pure/nop` was never spliced
warning: rule `Step_pure/drop` was never spliced
warning: rule `Step_pure/select-true` was never spliced
warning: rule `Step_pure/select-false` was never spliced
warning: rule `Step_pure/if-true` was spliced more than once
warning: rule `Step_pure/if-false` was spliced more than once
warning: rule `Step_pure/label-vals` was never spliced
warning: rule `Step_pure/br-label-zero` was never spliced
warning: rule `Step_pure/br-label-succ` was never spliced
warning: rule `Step_pure/br-handler` was never spliced
warning: rule `Step_pure/br_if-true` was never spliced
warning: rule `Step_pure/br_if-false` was never spliced
warning: rule `Step_pure/br_table-lt` was never spliced
warning: rule `Step_pure/br_table-ge` was never spliced
warning: rule `Step_pure/br_on_null-null` was never spliced
warning: rule `Step_pure/br_on_null-addr` was never spliced
warning: rule `Step_pure/br_on_non_null-null` was never spliced
warning: rule `Step_pure/br_on_non_null-addr` was never spliced
warning: rule `Step_pure/call_indirect` was never spliced
warning: rule `Step_pure/return_call_indirect` was never spliced
warning: rule `Step_pure/frame-vals` was never spliced
warning: rule `Step_pure/return-frame` was never spliced
warning: rule `Step_pure/return-label` was never spliced
warning: rule `Step_pure/return-handler` was never spliced
warning: rule `Step_pure/handler-vals` was never spliced
warning: rule `Step_pure/trap-vals` was never spliced
warning: rule `Step_pure/trap-label` was never spliced
warning: rule `Step_pure/trap-frame` was never spliced
warning: rule `Step_pure/unop-val` was never spliced
warning: rule `Step_pure/unop-trap` was never spliced
warning: rule `Step_pure/binop-val` was never spliced
warning: rule `Step_pure/binop-trap` was never spliced
warning: rule `Step_pure/testop` was never spliced
warning: rule `Step_pure/relop` was never spliced
warning: rule `Step_pure/cvtop-val` was never spliced
warning: rule `Step_pure/cvtop-trap` was never spliced
warning: rule `Step_pure/ref.i31` was never spliced
warning: rule `Step_pure/ref.is_null-true` was never spliced
warning: rule `Step_pure/ref.is_null-false` was never spliced
warning: rule `Step_pure/ref.as_non_null-null` was never spliced
warning: rule `Step_pure/ref.as_non_null-addr` was never spliced
warning: rule `Step_pure/ref.eq-null` was never spliced
warning: rule `Step_pure/ref.eq-true` was never spliced
warning: rule `Step_pure/ref.eq-false` was never spliced
warning: rule `Step_pure/i31.get-null` was never spliced
warning: rule `Step_pure/i31.get-num` was never spliced
warning: rule `Step_pure/array.new` was never spliced
warning: rule `Step_pure/extern.convert_any-null` was never spliced
warning: rule `Step_pure/extern.convert_any-addr` was never spliced
warning: rule `Step_pure/any.convert_extern-null` was never spliced
warning: rule `Step_pure/any.convert_extern-addr` was never spliced
warning: rule `Step_pure/vvunop` was never spliced
warning: rule `Step_pure/vvbinop` was never spliced
warning: rule `Step_pure/vvternop` was never spliced
warning: rule `Step_pure/vvtestop` was never spliced
warning: rule `Step_pure/vunop-val` was never spliced
warning: rule `Step_pure/vunop-trap` was never spliced
warning: rule `Step_pure/vbinop-val` was never spliced
warning: rule `Step_pure/vbinop-trap` was never spliced
warning: rule `Step_pure/vtestop-true` was never spliced
warning: rule `Step_pure/vtestop-false` was never spliced
warning: rule `Step_pure/vrelop` was never spliced
warning: rule `Step_pure/vshiftop` was never spliced
warning: rule `Step_pure/vbitmask` was never spliced
warning: rule `Step_pure/vswizzle` was never spliced
warning: rule `Step_pure/vshuffle` was never spliced
warning: rule `Step_pure/vsplat` was never spliced
warning: rule `Step_pure/vextract_lane-num` was never spliced
warning: rule `Step_pure/vextract_lane-pack` was never spliced
warning: rule `Step_pure/vreplace_lane` was never spliced
warning: rule `Step_pure/vextunop` was never spliced
warning: rule `Step_pure/vextbinop` was never spliced
warning: rule `Step_pure/vnarrow` was never spliced
warning: rule `Step_pure/vcvtop-full` was never spliced
warning: rule `Step_pure/vcvtop-half` was never spliced
warning: rule `Step_pure/vcvtop-zero` was never spliced
warning: rule `Step_pure/local.tee` was never spliced
warning: rule `Step_read/br_on_cast-succeed` was never spliced
warning: rule `Step_read/br_on_cast-fail` was never spliced
warning: rule `Step_read/br_on_cast_fail-succeed` was never spliced
warning: rule `Step_read/br_on_cast_fail-fail` was never spliced
warning: rule `Step_read/call` was never spliced
warning: rule `Step_read/call_ref-null` was never spliced
warning: rule `Step_read/call_ref-func` was never spliced
warning: rule `Step_read/return_call` was never spliced
warning: rule `Step_read/return_call_ref-label` was never spliced
warning: rule `Step_read/return_call_ref-frame-null` was never spliced
warning: rule `Step_read/return_call_ref-frame-addr` was never spliced
warning: rule `Step_read/throw_ref-null` was never spliced
warning: rule `Step_read/throw_ref-vals` was never spliced
warning: rule `Step_read/throw_ref-label` was never spliced
warning: rule `Step_read/throw_ref-frame` was never spliced
warning: rule `Step_read/throw_ref-handler-empty` was never spliced
warning: rule `Step_read/throw_ref-handler-catch` was never spliced
warning: rule `Step_read/throw_ref-handler-catch_ref` was never spliced
warning: rule `Step_read/throw_ref-handler-catch_all` was never spliced
warning: rule `Step_read/throw_ref-handler-catch_all_ref` was never spliced
warning: rule `Step_read/throw_ref-handler-next` was never spliced
warning: rule `Step_read/try_table` was never spliced
warning: rule `Step_read/ref.null-idx` was never spliced
warning: rule `Step_read/ref.func` was never spliced
warning: rule `Step_read/ref.test-true` was never spliced
warning: rule `Step_read/ref.test-false` was never spliced
warning: rule `Step_read/ref.cast-succeed` was never spliced
warning: rule `Step_read/ref.cast-fail` was never spliced
warning: rule `Step_read/struct.new_default` was never spliced
warning: rule `Step_read/struct.get-null` was never spliced
warning: rule `Step_read/struct.get-struct` was never spliced
warning: rule `Step_read/array.new_default` was never spliced
warning: rule `Step_read/array.new_elem-oob` was never spliced
warning: rule `Step_read/array.new_elem-alloc` was never spliced
warning: rule `Step_read/array.new_data-oob` was never spliced
warning: rule `Step_read/array.new_data-num` was never spliced
warning: rule `Step_read/array.get-null` was never spliced
warning: rule `Step_read/array.get-oob` was never spliced
warning: rule `Step_read/array.get-array` was never spliced
warning: rule `Step_read/array.len-null` was never spliced
warning: rule `Step_read/array.len-array` was never spliced
warning: rule `Step_read/array.fill-null` was never spliced
warning: rule `Step_read/array.fill-oob` was never spliced
warning: rule `Step_read/array.fill-zero` was never spliced
warning: rule `Step_read/array.fill-succ` was never spliced
warning: rule `Step_read/array.copy-null1` was never spliced
warning: rule `Step_read/array.copy-null2` was never spliced
warning: rule `Step_read/array.copy-oob1` was never spliced
warning: rule `Step_read/array.copy-oob2` was never spliced
warning: rule `Step_read/array.copy-zero` was never spliced
warning: rule `Step_read/array.copy-le` was never spliced
warning: rule `Step_read/array.copy-gt` was never spliced
warning: rule `Step_read/array.init_elem-null` was never spliced
warning: rule `Step_read/array.init_elem-oob1` was never spliced
warning: rule `Step_read/array.init_elem-oob2` was never spliced
warning: rule `Step_read/array.init_elem-zero` was never spliced
warning: rule `Step_read/array.init_elem-succ` was never spliced
warning: rule `Step_read/array.init_data-null` was never spliced
warning: rule `Step_read/array.init_data-oob1` was never spliced
warning: rule `Step_read/array.init_data-oob2` was never spliced
warning: rule `Step_read/array.init_data-zero` was never spliced
warning: rule `Step_read/array.init_data-num` was never spliced
warning: rule `Step_read/local.get` was never spliced
warning: rule `Step_read/global.get` was never spliced
warning: rule `Step_read/table.get-oob` was never spliced
warning: rule `Step_read/table.get-val` was never spliced
warning: rule `Step_read/table.size` was never spliced
warning: rule `Step_read/table.fill-oob` was never spliced
warning: rule `Step_read/table.fill-zero` was never spliced
warning: rule `Step_read/table.fill-succ` was never spliced
warning: rule `Step_read/table.copy-oob` was never spliced
warning: rule `Step_read/table.copy-zero` was never spliced
warning: rule `Step_read/table.copy-le` was never spliced
warning: rule `Step_read/table.copy-gt` was never spliced
warning: rule `Step_read/table.init-oob` was never spliced
warning: rule `Step_read/table.init-zero` was never spliced
warning: rule `Step_read/table.init-succ` was never spliced
warning: rule `Step_read/load-num-oob` was never spliced
warning: rule `Step_read/load-num-val` was never spliced
warning: rule `Step_read/load-pack-oob` was never spliced
warning: rule `Step_read/load-pack-val` was never spliced
warning: rule `Step_read/vload-oob` was never spliced
warning: rule `Step_read/vload-val` was never spliced
warning: rule `Step_read/vload-pack-oob` was never spliced
warning: rule `Step_read/vload-pack-val` was never spliced
warning: rule `Step_read/vload-splat-oob` was never spliced
warning: rule `Step_read/vload-splat-val` was never spliced
warning: rule `Step_read/vload-zero-oob` was never spliced
warning: rule `Step_read/vload-zero-val` was never spliced
warning: rule `Step_read/vload_lane-oob` was never spliced
warning: rule `Step_read/vload_lane-val` was never spliced
warning: rule `Step_read/memory.size` was never spliced
warning: rule `Step_read/memory.fill-oob` was never spliced
warning: rule `Step_read/memory.fill-zero` was never spliced
warning: rule `Step_read/memory.fill-succ` was never spliced
warning: rule `Step_read/memory.copy-oob` was never spliced
warning: rule `Step_read/memory.copy-zero` was never spliced
warning: rule `Step_read/memory.copy-le` was never spliced
warning: rule `Step_read/memory.copy-gt` was never spliced
warning: rule `Step_read/memory.init-oob` was never spliced
warning: rule `Step_read/memory.init-zero` was never spliced
warning: rule `Step_read/memory.init-succ` was never spliced
warning: rule `Steps/refl` was never spliced
warning: rule `Steps/trans` was never spliced
warning: rule `Storagetype_ok/val` was never spliced
warning: rule `Storagetype_ok/pack` was never spliced
warning: rule `Storagetype_sub/val` was never spliced
warning: rule `Storagetype_sub/pack` was never spliced
warning: rule `Subtype_ok` was never spliced
warning: rule `Subtype_ok2` was never spliced
warning: rule `Table_ok` was never spliced
warning: rule `Tabletype_ok` was never spliced
warning: rule `Tabletype_sub` was never spliced
warning: rule `Tag_ok` was never spliced
warning: rule `Tagtype_ok` was never spliced
warning: rule `Tagtype_sub` was never spliced
warning: rule `Type_ok` was never spliced
warning: rule `Types_ok/empty` was never spliced
warning: rule `Types_ok/cons` was never spliced
warning: rule `Val_type/num` was never spliced
warning: rule `Val_type/vec` was never spliced
warning: rule `Val_type/ref` was never spliced
warning: rule `Valtype_ok/num` was never spliced
warning: rule `Valtype_ok/vec` was never spliced
warning: rule `Valtype_ok/ref` was never spliced
warning: rule `Valtype_ok/bot` was never spliced
warning: rule `Valtype_sub/num` was never spliced
warning: rule `Valtype_sub/vec` was never spliced
warning: rule `Valtype_sub/ref` was never spliced
warning: rule `Valtype_sub/bot` was never spliced
warning: rule `Vec_type` was never spliced
warning: rule `Vectype_ok` was never spliced
warning: rule `Vectype_sub` was never spliced
warning: definition `ANYREF` was never spliced
warning: definition `ARRAYREF` was never spliced
warning: definition `E` was never spliced
warning: definition `EQREF` was never spliced
warning: definition `EXTERNREF` was never spliced
warning: definition `FN` was never spliced
warning: definition `FUNCREF` was never spliced
warning: definition `I31REF` was never spliced
warning: definition `IN` was never spliced
warning: definition `JN` was never spliced
warning: definition `Ki` was never spliced
warning: definition `M` was never spliced
warning: definition `NULLEXTERNREF` was never spliced
warning: definition `NULLFUNCREF` was never spliced
warning: definition `NULLREF` was never spliced
warning: definition `STRUCTREF` was never spliced
warning: definition `add_arrayinst` was never spliced
warning: definition `add_exninst` was never spliced
warning: definition `add_structinst` was never spliced
warning: definition `allocX` was never spliced
warning: definition `allocXs` was never spliced
warning: definition `allocdata` was never spliced
warning: definition `allocdatas` was never spliced
warning: definition `allocelem` was never spliced
warning: definition `allocelems` was never spliced
warning: definition `allocexport` was never spliced
warning: definition `allocexports` was never spliced
warning: definition `allocfunc` was never spliced
warning: definition `allocfuncs` was never spliced
warning: definition `allocglobal` was never spliced
warning: definition `allocglobals` was never spliced
warning: definition `allocmem` was never spliced
warning: definition `allocmems` was never spliced
warning: definition `allocmodule` was never spliced
warning: definition `alloctable` was never spliced
warning: definition `alloctables` was never spliced
warning: definition `alloctag` was never spliced
warning: definition `alloctags` was never spliced
warning: definition `alloctypes` was never spliced
warning: definition `arrayinst` was never spliced
warning: definition `before` was never spliced
warning: definition `binop_` was never spliced
warning: definition `blocktype_` was never spliced
warning: definition `canon_` was never spliced
warning: definition `cbytes_` was never spliced
warning: definition `clos_deftype` was never spliced
warning: definition `clos_deftypes` was never spliced
warning: definition `clos_moduletype` was never spliced
warning: definition `clos_valtype` was never spliced
warning: definition `concat_` was never spliced
warning: definition `concatn_` was never spliced
warning: definition `const` was never spliced
warning: definition `cont` was never spliced
warning: definition `convert__` was never spliced
warning: definition `cpacknum_` was never spliced
warning: definition `cunpack` was never spliced
warning: definition `cunpacknum_` was never spliced
warning: definition `cvtop__` was never spliced
warning: definition `data` was never spliced
warning: definition `dataidx_funcs` was never spliced
warning: definition `datainst` was never spliced
warning: definition `demote__` was never spliced
warning: definition `diffrt` was never spliced
warning: definition `dim` was never spliced
warning: definition `disjoint_` was never spliced
warning: definition `elem` was never spliced
warning: definition `eleminst` was never spliced
<<<<<<< HEAD
warning: definition `exninst` was never spliced
=======
warning: definition `evalglobals` was never spliced
>>>>>>> 260788f1
warning: definition `expanddt` was never spliced
warning: definition `expon` was never spliced
warning: definition `extend__` was never spliced
warning: definition `fabs_` was never spliced
warning: definition `fadd_` was never spliced
warning: definition `fbits_` was never spliced
warning: definition `fbytes_` was never spliced
warning: definition `fceil_` was never spliced
warning: definition `fcopysign_` was never spliced
warning: definition `fdiv_` was never spliced
warning: definition `feq_` was never spliced
warning: definition `ffloor_` was never spliced
warning: definition `fge_` was never spliced
warning: definition `fgt_` was never spliced
warning: definition `fle_` was never spliced
warning: definition `flt_` was never spliced
warning: definition `fmax_` was never spliced
warning: definition `fmin_` was never spliced
warning: definition `fmul_` was never spliced
warning: definition `fne_` was never spliced
warning: definition `fnearest_` was never spliced
warning: definition `fneg_` was never spliced
warning: definition `fone` was never spliced
warning: definition `fpmax_` was never spliced
warning: definition `fpmin_` was never spliced
warning: definition `frame` was never spliced
warning: definition `free_absheaptype` was never spliced
warning: definition `free_arraytype` was never spliced
warning: definition `free_block` was never spliced
warning: definition `free_blocktype` was never spliced
warning: definition `free_comptype` was never spliced
warning: definition `free_consttype` was never spliced
warning: definition `free_data` was never spliced
warning: definition `free_dataidx` was never spliced
warning: definition `free_datamode` was never spliced
warning: definition `free_datatype` was never spliced
warning: definition `free_deftype` was never spliced
warning: definition `free_elem` was never spliced
warning: definition `free_elemidx` was never spliced
warning: definition `free_elemmode` was never spliced
warning: definition `free_elemtype` was never spliced
warning: definition `free_export` was never spliced
warning: definition `free_expr` was never spliced
warning: definition `free_externidx` was never spliced
warning: definition `free_externtype` was never spliced
warning: definition `free_fieldtype` was never spliced
warning: definition `free_func` was never spliced
warning: definition `free_funcidx` was never spliced
warning: definition `free_functype` was never spliced
warning: definition `free_global` was never spliced
warning: definition `free_globalidx` was never spliced
warning: definition `free_globaltype` was never spliced
warning: definition `free_heaptype` was never spliced
warning: definition `free_import` was never spliced
warning: definition `free_instr` was never spliced
warning: definition `free_labelidx` was never spliced
warning: definition `free_lanetype` was never spliced
warning: definition `free_list` was never spliced
warning: definition `free_local` was never spliced
warning: definition `free_localidx` was never spliced
warning: definition `free_mem` was never spliced
warning: definition `free_memidx` was never spliced
warning: definition `free_memtype` was never spliced
warning: definition `free_module` was never spliced
warning: definition `free_moduletype` was never spliced
warning: definition `free_numtype` was never spliced
warning: definition `free_opt` was never spliced
warning: definition `free_packtype` was never spliced
warning: definition `free_rectype` was never spliced
warning: definition `free_reftype` was never spliced
warning: definition `free_resulttype` was never spliced
warning: definition `free_shape` was never spliced
warning: definition `free_start` was never spliced
warning: definition `free_storagetype` was never spliced
warning: definition `free_structtype` was never spliced
warning: definition `free_subtype` was never spliced
warning: definition `free_table` was never spliced
warning: definition `free_tableidx` was never spliced
warning: definition `free_tabletype` was never spliced
warning: definition `free_tag` was never spliced
warning: definition `free_type` was never spliced
warning: definition `free_typeidx` was never spliced
warning: definition `free_typeuse` was never spliced
warning: definition `free_valtype` was never spliced
warning: definition `free_vectype` was never spliced
warning: definition `fsqrt_` was never spliced
warning: definition `fsub_` was never spliced
warning: definition `ftrunc_` was never spliced
warning: definition `funcidx_module` was never spliced
warning: definition `funcidx_nonfuncs` was never spliced
warning: definition `funcsxa` was never spliced
warning: definition `funcsxt` was never spliced
warning: definition `funcsxx` was never spliced
warning: definition `fzero` was never spliced
warning: definition `global` was never spliced
warning: definition `globalinst` was never spliced
warning: definition `globalsxa` was never spliced
warning: definition `globalsxt` was never spliced
warning: definition `globalsxx` was never spliced
warning: definition `growmem` was never spliced
warning: definition `growtable` was never spliced
warning: definition `half__` was never spliced
warning: definition `iabs_` was never spliced
warning: definition `iadd_` was never spliced
warning: definition `iadd_sat_` was never spliced
warning: definition `iand_` was never spliced
warning: definition `iandnot_` was never spliced
warning: definition `iavgr_` was never spliced
warning: definition `ibits_` was never spliced
warning: definition `ibitselect_` was never spliced
warning: definition `ibytes_` was never spliced
warning: definition `iclz_` was never spliced
warning: definition `ictz_` was never spliced
warning: definition `idiv_` was never spliced
warning: definition `idx` was never spliced
warning: definition `ieq_` was never spliced
warning: definition `ieqz_` was never spliced
warning: definition `ige_` was never spliced
warning: definition `igt_` was never spliced
warning: definition `ile_` was never spliced
warning: definition `ilt_` was never spliced
warning: definition `imax_` was never spliced
warning: definition `imin_` was never spliced
warning: definition `imul_` was never spliced
warning: definition `ine_` was never spliced
warning: definition `ineg_` was never spliced
warning: definition `inot_` was never spliced
warning: definition `inst_reftype` was never spliced
warning: definition `inst_valtype` was never spliced
warning: definition `instantiate` was never spliced
warning: definition `instrdots` was never spliced
warning: definition `invfbytes_` was never spliced
warning: definition `invibytes_` was never spliced
warning: definition `invlanes_` was never spliced
warning: definition `invoke` was never spliced
warning: definition `invsigned_` was never spliced
warning: definition `ior_` was never spliced
warning: definition `ipopcnt_` was never spliced
warning: definition `iq15mulr_sat_` was never spliced
warning: definition `irem_` was never spliced
warning: definition `irotl_` was never spliced
warning: definition `irotr_` was never spliced
warning: definition `ishl_` was never spliced
warning: definition `ishr_` was never spliced
warning: definition `isize` was never spliced
warning: definition `isub_` was never spliced
warning: definition `isub_sat_` was never spliced
warning: definition `ixor_` was never spliced
warning: definition `lanes_` was never spliced
warning: definition `lanetype` was never spliced
warning: definition `list_` was never spliced
warning: definition `local` was never spliced
warning: definition `lpacknum_` was never spliced
warning: definition `lsize` was never spliced
warning: definition `lsizenn` was never spliced
warning: definition `lsizenn1` was never spliced
warning: definition `lsizenn2` was never spliced
warning: definition `lunpack` was never spliced
warning: definition `lunpacknum_` was never spliced
warning: definition `mem` was never spliced
warning: definition `memarg0` was never spliced
warning: definition `meminst` was never spliced
warning: definition `memsxa` was never spliced
warning: definition `memsxt` was never spliced
warning: definition `memsxx` was never spliced
warning: definition `min` was never spliced
warning: definition `moduleinst` was never spliced
warning: definition `narrow__` was never spliced
warning: definition `nbytes_` was never spliced
warning: definition `nunpack` was never spliced
warning: definition `opt_` was never spliced
warning: definition `packfield_` was never spliced
warning: definition `promote__` was never spliced
warning: definition `psize` was never spliced
warning: definition `psizenn` was never spliced
warning: definition `reinterpret__` was never spliced
warning: definition `relop_` was never spliced
warning: definition `rolldt` was never spliced
warning: definition `rollrt` was never spliced
warning: definition `rundata_` was never spliced
warning: definition `runelem_` was never spliced
warning: definition `s33_to_u32` was never spliced
warning: definition `setminus1_` was never spliced
warning: definition `setminus_` was never spliced
warning: definition `setproduct1_` was never spliced
warning: definition `setproduct2_` was never spliced
warning: definition `setproduct_` was never spliced
warning: definition `shift_labelidxs` was never spliced
warning: definition `shsize` was never spliced
warning: definition `signed_` was never spliced
warning: definition `signif` was never spliced
warning: definition `sizenn` was never spliced
warning: definition `sizenn1` was never spliced
warning: definition `sizenn2` was never spliced
warning: definition `store` was never spliced
warning: definition `structinst` was never spliced
warning: definition `subst_all_deftype` was never spliced
warning: definition `subst_all_deftypes` was never spliced
warning: definition `subst_all_moduletype` was never spliced
warning: definition `subst_all_reftype` was never spliced
warning: definition `subst_all_valtype` was never spliced
warning: definition `subst_comptype` was never spliced
warning: definition `subst_deftype` was never spliced
warning: definition `subst_externtype` was never spliced
warning: definition `subst_fieldtype` was never spliced
warning: definition `subst_functype` was never spliced
warning: definition `subst_globaltype` was never spliced
warning: definition `subst_heaptype` was never spliced
warning: definition `subst_memtype` was never spliced
warning: definition `subst_moduletype` was never spliced
warning: definition `subst_numtype` was never spliced
warning: definition `subst_packtype` was never spliced
warning: definition `subst_rectype` was never spliced
warning: definition `subst_reftype` was never spliced
warning: definition `subst_storagetype` was never spliced
warning: definition `subst_subtype` was never spliced
warning: definition `subst_tabletype` was never spliced
warning: definition `subst_typeuse` was never spliced
warning: definition `subst_typevar` was never spliced
warning: definition `subst_valtype` was never spliced
warning: definition `subst_vectype` was never spliced
warning: definition `sum` was never spliced
warning: definition `sx` was never spliced
warning: definition `tableinst` was never spliced
warning: definition `tablesxa` was never spliced
warning: definition `tablesxt` was never spliced
warning: definition `tablesxx` was never spliced
warning: definition `tag` was never spliced
warning: definition `tagaddr` was never spliced
warning: definition `taginst` was never spliced
warning: definition `tagsxa` was never spliced
warning: definition `tagsxt` was never spliced
warning: definition `tagsxx` was never spliced
warning: definition `testop_` was never spliced
warning: definition `trunc__` was never spliced
warning: definition `trunc_sat__` was never spliced
warning: definition `type` was never spliced
warning: definition `unop_` was never spliced
warning: definition `unpack` was never spliced
warning: definition `unpackfield_` was never spliced
warning: definition `unpackshape` was never spliced
warning: definition `unrolldt` was never spliced
warning: definition `unrollht` was never spliced
warning: definition `unrollrt` was never spliced
warning: definition `utf8` was never spliced
warning: definition `var` was never spliced
warning: definition `vbinop_` was never spliced
warning: definition `vbytes_` was never spliced
warning: definition `vcvtop__` was never spliced
warning: definition `vextbinop__` was never spliced
warning: definition `vextunop__` was never spliced
warning: definition `vrelop_` was never spliced
warning: definition `vshiftop_` was never spliced
warning: definition `vsize` was never spliced
warning: definition `vunop_` was never spliced
warning: definition `vunpack` was never spliced
warning: definition `vvbinop_` was never spliced
warning: definition `vvternop_` was never spliced
warning: definition `vvunop_` was never spliced
warning: definition `with_array` was never spliced
warning: definition `with_data` was never spliced
warning: definition `with_elem` was never spliced
warning: definition `with_global` was never spliced
warning: definition `with_local` was never spliced
warning: definition `with_locals` was never spliced
warning: definition `with_mem` was never spliced
warning: definition `with_meminst` was never spliced
warning: definition `with_struct` was never spliced
warning: definition `with_table` was never spliced
warning: definition `with_tableinst` was never spliced
warning: definition `wrap__` was never spliced
warning: definition `zbytes_` was never spliced
warning: definition `zero` was never spliced
warning: definition `zsize` was never spliced
warning: rule prose `Blocktype_ok` was never spliced
warning: rule prose `Catch_ok` was never spliced
warning: rule prose `Comptype_ok` was never spliced
warning: rule prose `Comptype_sub` was never spliced
warning: rule prose `Data_ok` was never spliced
warning: rule prose `Datamode_ok` was never spliced
warning: rule prose `Deftype_ok` was never spliced
warning: rule prose `Deftype_sub` was never spliced
warning: rule prose `Elem_ok` was never spliced
warning: rule prose `Elemmode_ok` was never spliced
warning: rule prose `Export_ok` was never spliced
warning: rule prose `Expr_const` was never spliced
warning: rule prose `Expr_ok` was never spliced
warning: rule prose `Externidx_ok` was never spliced
warning: rule prose `Externtype_ok` was never spliced
warning: rule prose `Externtype_sub` was never spliced
warning: rule prose `Fieldtype_ok` was never spliced
warning: rule prose `Fieldtype_sub` was never spliced
warning: rule prose `Func_ok` was never spliced
warning: rule prose `Functype_ok` was never spliced
warning: rule prose `Functype_sub` was never spliced
warning: rule prose `Global_ok` was never spliced
warning: rule prose `Globals_ok` was never spliced
warning: rule prose `Globaltype_ok` was never spliced
warning: rule prose `Globaltype_sub` was never spliced
warning: rule prose `Heaptype_ok` was never spliced
warning: rule prose `Heaptype_sub` was never spliced
warning: rule prose `Import_ok` was never spliced
warning: rule prose `Instr_const` was never spliced
warning: rule prose `Instr_ok/any.convert_extern` was never spliced
warning: rule prose `Instr_ok/array.copy` was never spliced
warning: rule prose `Instr_ok/array.fill` was never spliced
warning: rule prose `Instr_ok/array.get` was never spliced
warning: rule prose `Instr_ok/array.init_data` was never spliced
warning: rule prose `Instr_ok/array.init_elem` was never spliced
warning: rule prose `Instr_ok/array.len` was never spliced
warning: rule prose `Instr_ok/array.new` was never spliced
warning: rule prose `Instr_ok/array.new_data` was never spliced
warning: rule prose `Instr_ok/array.new_default` was never spliced
warning: rule prose `Instr_ok/array.new_elem` was never spliced
warning: rule prose `Instr_ok/array.new_fixed` was never spliced
warning: rule prose `Instr_ok/array.set` was never spliced
warning: rule prose `Instr_ok/binop` was never spliced
warning: rule prose `Instr_ok/block` was never spliced
warning: rule prose `Instr_ok/br` was never spliced
warning: rule prose `Instr_ok/br_if` was never spliced
warning: rule prose `Instr_ok/br_on_cast` was never spliced
warning: rule prose `Instr_ok/br_on_cast_fail` was never spliced
warning: rule prose `Instr_ok/br_on_non_null` was never spliced
warning: rule prose `Instr_ok/br_on_null` was never spliced
warning: rule prose `Instr_ok/br_table` was never spliced
warning: rule prose `Instr_ok/call` was never spliced
warning: rule prose `Instr_ok/call_indirect` was never spliced
warning: rule prose `Instr_ok/call_ref` was never spliced
warning: rule prose `Instr_ok/const` was never spliced
warning: rule prose `Instr_ok/cvtop` was never spliced
warning: rule prose `Instr_ok/data.drop` was never spliced
warning: rule prose `Instr_ok/drop` was never spliced
warning: rule prose `Instr_ok/elem.drop` was never spliced
warning: rule prose `Instr_ok/extern.convert_any` was never spliced
warning: rule prose `Instr_ok/global.get` was never spliced
warning: rule prose `Instr_ok/global.set` was never spliced
warning: rule prose `Instr_ok/i31.get` was never spliced
warning: rule prose `Instr_ok/if` was never spliced
warning: rule prose `Instr_ok/load` was never spliced
warning: rule prose `Instr_ok/local.get` was never spliced
warning: rule prose `Instr_ok/local.set` was never spliced
warning: rule prose `Instr_ok/local.tee` was never spliced
warning: rule prose `Instr_ok/loop` was never spliced
warning: rule prose `Instr_ok/memory.copy` was never spliced
warning: rule prose `Instr_ok/memory.fill` was never spliced
warning: rule prose `Instr_ok/memory.grow` was never spliced
warning: rule prose `Instr_ok/memory.init` was never spliced
warning: rule prose `Instr_ok/memory.size` was never spliced
warning: rule prose `Instr_ok/nop` was never spliced
warning: rule prose `Instr_ok/ref.as_non_null` was never spliced
warning: rule prose `Instr_ok/ref.cast` was never spliced
warning: rule prose `Instr_ok/ref.eq` was never spliced
warning: rule prose `Instr_ok/ref.func` was never spliced
warning: rule prose `Instr_ok/ref.i31` was never spliced
warning: rule prose `Instr_ok/ref.is_null` was never spliced
warning: rule prose `Instr_ok/ref.null` was never spliced
warning: rule prose `Instr_ok/ref.test` was never spliced
warning: rule prose `Instr_ok/relop` was never spliced
warning: rule prose `Instr_ok/return` was never spliced
warning: rule prose `Instr_ok/return_call` was never spliced
warning: rule prose `Instr_ok/return_call_indirect` was never spliced
warning: rule prose `Instr_ok/return_call_ref` was never spliced
warning: rule prose `Instr_ok/select` was never spliced
warning: rule prose `Instr_ok/store` was never spliced
warning: rule prose `Instr_ok/struct.get` was never spliced
warning: rule prose `Instr_ok/struct.new` was never spliced
warning: rule prose `Instr_ok/struct.new_default` was never spliced
warning: rule prose `Instr_ok/struct.set` was never spliced
warning: rule prose `Instr_ok/table.copy` was never spliced
warning: rule prose `Instr_ok/table.fill` was never spliced
warning: rule prose `Instr_ok/table.get` was never spliced
warning: rule prose `Instr_ok/table.grow` was never spliced
warning: rule prose `Instr_ok/table.init` was never spliced
warning: rule prose `Instr_ok/table.set` was never spliced
warning: rule prose `Instr_ok/table.size` was never spliced
warning: rule prose `Instr_ok/testop` was never spliced
warning: rule prose `Instr_ok/throw` was never spliced
warning: rule prose `Instr_ok/throw_ref` was never spliced
warning: rule prose `Instr_ok/try_table` was never spliced
warning: rule prose `Instr_ok/unop` was never spliced
warning: rule prose `Instr_ok/unreachable` was never spliced
warning: rule prose `Instr_ok/vbinop` was never spliced
warning: rule prose `Instr_ok/vbitmask` was never spliced
warning: rule prose `Instr_ok/vconst` was never spliced
warning: rule prose `Instr_ok/vcvtop` was never spliced
warning: rule prose `Instr_ok/vextbinop` was never spliced
warning: rule prose `Instr_ok/vextract_lane` was never spliced
warning: rule prose `Instr_ok/vextunop` was never spliced
warning: rule prose `Instr_ok/vload` was never spliced
warning: rule prose `Instr_ok/vload_lane` was never spliced
warning: rule prose `Instr_ok/vnarrow` was never spliced
warning: rule prose `Instr_ok/vrelop` was never spliced
warning: rule prose `Instr_ok/vreplace_lane` was never spliced
warning: rule prose `Instr_ok/vshiftop` was never spliced
warning: rule prose `Instr_ok/vshuffle` was never spliced
warning: rule prose `Instr_ok/vsplat` was never spliced
warning: rule prose `Instr_ok/vstore` was never spliced
warning: rule prose `Instr_ok/vstore_lane` was never spliced
warning: rule prose `Instr_ok/vswizzle` was never spliced
warning: rule prose `Instr_ok/vtestop` was never spliced
warning: rule prose `Instr_ok/vunop` was never spliced
warning: rule prose `Instr_ok/vvbinop` was never spliced
warning: rule prose `Instr_ok/vvternop` was never spliced
warning: rule prose `Instr_ok/vvtestop` was never spliced
warning: rule prose `Instr_ok/vvunop` was never spliced
warning: rule prose `Instrs_ok` was never spliced
warning: rule prose `Instrtype_ok` was never spliced
warning: rule prose `Instrtype_sub` was never spliced
warning: rule prose `Limits_ok` was never spliced
warning: rule prose `Limits_sub` was never spliced
warning: rule prose `Local_ok` was never spliced
warning: rule prose `Mem_ok` was never spliced
warning: rule prose `Memtype_ok` was never spliced
warning: rule prose `Memtype_sub` was never spliced
warning: rule prose `Module_ok` was never spliced
warning: rule prose `NotationTypingInstrScheme` was never spliced
warning: rule prose `Numtype_ok` was never spliced
warning: rule prose `Numtype_sub` was never spliced
warning: rule prose `Packtype_ok` was never spliced
warning: rule prose `Packtype_sub` was never spliced
warning: rule prose `Rectype_ok` was never spliced
warning: rule prose `Rectype_ok2` was never spliced
warning: rule prose `Reftype_ok` was never spliced
warning: rule prose `Reftype_sub` was never spliced
warning: rule prose `Resulttype_ok` was never spliced
warning: rule prose `Resulttype_sub` was never spliced
warning: rule prose `Start_ok` was never spliced
warning: rule prose `Step/array.new_fixed` was never spliced
warning: rule prose `Step/array.set` was never spliced
warning: rule prose `Step/data.drop` was never spliced
warning: rule prose `Step/elem.drop` was never spliced
warning: rule prose `Step/global.set` was never spliced
warning: rule prose `Step/local.set` was never spliced
warning: rule prose `Step/memory.grow` was never spliced
warning: rule prose `Step/store` was never spliced
warning: rule prose `Step/struct.new` was never spliced
warning: rule prose `Step/struct.set` was never spliced
warning: rule prose `Step/table.grow` was never spliced
warning: rule prose `Step/table.set` was never spliced
warning: rule prose `Step/throw` was never spliced
warning: rule prose `Step/vstore` was never spliced
warning: rule prose `Step/vstore_lane` was never spliced
warning: rule prose `Step_pure/any.convert_extern` was never spliced
warning: rule prose `Step_pure/array.new` was never spliced
warning: rule prose `Step_pure/binop` was never spliced
warning: rule prose `Step_pure/br` was never spliced
warning: rule prose `Step_pure/br_if` was never spliced
warning: rule prose `Step_pure/br_on_non_null` was never spliced
warning: rule prose `Step_pure/br_on_null` was never spliced
warning: rule prose `Step_pure/br_table` was never spliced
warning: rule prose `Step_pure/call_indirect` was never spliced
warning: rule prose `Step_pure/cvtop` was never spliced
warning: rule prose `Step_pure/drop` was never spliced
warning: rule prose `Step_pure/extern.convert_any` was never spliced
warning: rule prose `Step_pure/frame` was never spliced
warning: rule prose `Step_pure/handler` was never spliced
warning: rule prose `Step_pure/i31.get` was never spliced
warning: rule prose `Step_pure/if` was never spliced
warning: rule prose `Step_pure/label` was never spliced
warning: rule prose `Step_pure/local.tee` was never spliced
warning: rule prose `Step_pure/nop` was never spliced
warning: rule prose `Step_pure/ref.as_non_null` was never spliced
warning: rule prose `Step_pure/ref.eq` was never spliced
warning: rule prose `Step_pure/ref.i31` was never spliced
warning: rule prose `Step_pure/ref.is_null` was never spliced
warning: rule prose `Step_pure/relop` was never spliced
warning: rule prose `Step_pure/return` was never spliced
warning: rule prose `Step_pure/return_call_indirect` was never spliced
warning: rule prose `Step_pure/select` was never spliced
warning: rule prose `Step_pure/testop` was never spliced
warning: rule prose `Step_pure/unop` was never spliced
warning: rule prose `Step_pure/unreachable` was never spliced
warning: rule prose `Step_pure/vbinop` was never spliced
warning: rule prose `Step_pure/vbitmask` was never spliced
warning: rule prose `Step_pure/vcvtop` was never spliced
warning: rule prose `Step_pure/vextbinop` was never spliced
warning: rule prose `Step_pure/vextract_lane` was never spliced
warning: rule prose `Step_pure/vextunop` was never spliced
warning: rule prose `Step_pure/vnarrow` was never spliced
warning: rule prose `Step_pure/vrelop` was never spliced
warning: rule prose `Step_pure/vreplace_lane` was never spliced
warning: rule prose `Step_pure/vshiftop` was never spliced
warning: rule prose `Step_pure/vshuffle` was never spliced
warning: rule prose `Step_pure/vsplat` was never spliced
warning: rule prose `Step_pure/vswizzle` was never spliced
warning: rule prose `Step_pure/vtestop` was never spliced
warning: rule prose `Step_pure/vunop` was never spliced
warning: rule prose `Step_pure/vvbinop` was never spliced
warning: rule prose `Step_pure/vvternop` was never spliced
warning: rule prose `Step_pure/vvtestop` was never spliced
warning: rule prose `Step_pure/vvunop` was never spliced
warning: rule prose `Step_read/array.copy` was never spliced
warning: rule prose `Step_read/array.fill` was never spliced
warning: rule prose `Step_read/array.get` was never spliced
warning: rule prose `Step_read/array.init_data` was never spliced
warning: rule prose `Step_read/array.init_elem` was never spliced
warning: rule prose `Step_read/array.len` was never spliced
warning: rule prose `Step_read/array.new_data` was never spliced
warning: rule prose `Step_read/array.new_default` was never spliced
warning: rule prose `Step_read/array.new_elem` was never spliced
warning: rule prose `Step_read/block` was never spliced
warning: rule prose `Step_read/br_on_cast` was never spliced
warning: rule prose `Step_read/br_on_cast_fail` was never spliced
warning: rule prose `Step_read/call` was never spliced
warning: rule prose `Step_read/call_ref` was never spliced
warning: rule prose `Step_read/global.get` was never spliced
warning: rule prose `Step_read/load` was never spliced
warning: rule prose `Step_read/local.get` was never spliced
warning: rule prose `Step_read/loop` was never spliced
warning: rule prose `Step_read/memory.copy` was never spliced
warning: rule prose `Step_read/memory.fill` was never spliced
warning: rule prose `Step_read/memory.init` was never spliced
warning: rule prose `Step_read/memory.size` was never spliced
warning: rule prose `Step_read/ref.cast` was never spliced
warning: rule prose `Step_read/ref.func` was never spliced
warning: rule prose `Step_read/ref.null` was never spliced
warning: rule prose `Step_read/ref.test` was never spliced
warning: rule prose `Step_read/return_call` was never spliced
warning: rule prose `Step_read/return_call_ref` was never spliced
warning: rule prose `Step_read/struct.get` was never spliced
warning: rule prose `Step_read/struct.new_default` was never spliced
warning: rule prose `Step_read/table.copy` was never spliced
warning: rule prose `Step_read/table.fill` was never spliced
warning: rule prose `Step_read/table.get` was never spliced
warning: rule prose `Step_read/table.init` was never spliced
warning: rule prose `Step_read/table.size` was never spliced
warning: rule prose `Step_read/throw_ref` was never spliced
warning: rule prose `Step_read/try_table` was never spliced
warning: rule prose `Step_read/vload` was never spliced
warning: rule prose `Step_read/vload_lane` was never spliced
warning: rule prose `Storagetype_ok` was never spliced
warning: rule prose `Storagetype_sub` was never spliced
warning: rule prose `Subtype_ok` was never spliced
warning: rule prose `Subtype_ok2` was never spliced
warning: rule prose `Table_ok` was never spliced
warning: rule prose `Tabletype_ok` was never spliced
warning: rule prose `Tabletype_sub` was never spliced
warning: rule prose `Tag_ok` was never spliced
warning: rule prose `Tagtype_ok` was never spliced
warning: rule prose `Tagtype_sub` was never spliced
warning: rule prose `Type_ok` was never spliced
warning: rule prose `Types_ok` was never spliced
warning: rule prose `Valtype_ok` was never spliced
warning: rule prose `Valtype_sub` was never spliced
warning: rule prose `Vectype_ok` was never spliced
warning: rule prose `Vectype_sub` was never spliced
warning: definition prose `ANYREF` was never spliced
warning: definition prose `ARRAYREF` was never spliced
warning: definition prose `E` was never spliced
warning: definition prose `EQREF` was never spliced
warning: definition prose `EXTERNREF` was never spliced
warning: definition prose `FN` was never spliced
warning: definition prose `FUNCREF` was never spliced
warning: definition prose `I31REF` was never spliced
warning: definition prose `IN` was never spliced
warning: definition prose `JN` was never spliced
warning: definition prose `Ki` was never spliced
warning: definition prose `M` was never spliced
warning: definition prose `NULLEXTERNREF` was never spliced
warning: definition prose `NULLFUNCREF` was never spliced
warning: definition prose `NULLREF` was never spliced
warning: definition prose `STRUCTREF` was never spliced
warning: definition prose `add_arrayinst` was never spliced
warning: definition prose `add_exninst` was never spliced
warning: definition prose `add_structinst` was never spliced
warning: definition prose `allocXs` was never spliced
warning: definition prose `allocdata` was never spliced
warning: definition prose `allocdatas` was never spliced
warning: definition prose `allocelem` was never spliced
warning: definition prose `allocelems` was never spliced
warning: definition prose `allocexport` was never spliced
warning: definition prose `allocexports` was never spliced
warning: definition prose `allocfunc` was never spliced
warning: definition prose `allocfuncs` was never spliced
warning: definition prose `allocglobal` was never spliced
warning: definition prose `allocglobals` was never spliced
warning: definition prose `allocmem` was never spliced
warning: definition prose `allocmems` was never spliced
warning: definition prose `allocmodule` was never spliced
warning: definition prose `alloctable` was never spliced
warning: definition prose `alloctables` was never spliced
warning: definition prose `alloctag` was never spliced
warning: definition prose `alloctags` was never spliced
warning: definition prose `alloctypes` was never spliced
warning: definition prose `arrayinst` was never spliced
warning: definition prose `binop_` was never spliced
warning: definition prose `blocktype_` was never spliced
warning: definition prose `canon_` was never spliced
warning: definition prose `concat_` was never spliced
warning: definition prose `concatn_` was never spliced
warning: definition prose `const` was never spliced
warning: definition prose `cont` was never spliced
warning: definition prose `cpacknum_` was never spliced
warning: definition prose `cunpack` was never spliced
warning: definition prose `cunpacknum_` was never spliced
warning: definition prose `cvtop__` was never spliced
warning: definition prose `data` was never spliced
warning: definition prose `dataidx_funcs` was never spliced
warning: definition prose `datainst` was never spliced
warning: definition prose `default_` was never spliced
warning: definition prose `diffrt` was never spliced
warning: definition prose `dim` was never spliced
warning: definition prose `disjoint_` was never spliced
warning: definition prose `elem` was never spliced
warning: definition prose `eleminst` was never spliced
warning: definition prose `eval_expr` was never spliced
<<<<<<< HEAD
warning: definition prose `exninst` was never spliced
=======
warning: definition prose `evalglobals` was never spliced
>>>>>>> 260788f1
warning: definition prose `expanddt` was never spliced
warning: definition prose `expon` was never spliced
warning: definition prose `fone` was never spliced
warning: definition prose `frame` was never spliced
warning: definition prose `free_absheaptype` was never spliced
warning: definition prose `free_arraytype` was never spliced
warning: definition prose `free_block` was never spliced
warning: definition prose `free_blocktype` was never spliced
warning: definition prose `free_comptype` was never spliced
warning: definition prose `free_consttype` was never spliced
warning: definition prose `free_data` was never spliced
warning: definition prose `free_dataidx` was never spliced
warning: definition prose `free_datamode` was never spliced
warning: definition prose `free_datatype` was never spliced
warning: definition prose `free_deftype` was never spliced
warning: definition prose `free_elem` was never spliced
warning: definition prose `free_elemidx` was never spliced
warning: definition prose `free_elemmode` was never spliced
warning: definition prose `free_elemtype` was never spliced
warning: definition prose `free_export` was never spliced
warning: definition prose `free_expr` was never spliced
warning: definition prose `free_externidx` was never spliced
warning: definition prose `free_externtype` was never spliced
warning: definition prose `free_fieldtype` was never spliced
warning: definition prose `free_func` was never spliced
warning: definition prose `free_funcidx` was never spliced
warning: definition prose `free_functype` was never spliced
warning: definition prose `free_global` was never spliced
warning: definition prose `free_globalidx` was never spliced
warning: definition prose `free_globaltype` was never spliced
warning: definition prose `free_heaptype` was never spliced
warning: definition prose `free_import` was never spliced
warning: definition prose `free_instr` was never spliced
warning: definition prose `free_labelidx` was never spliced
warning: definition prose `free_lanetype` was never spliced
warning: definition prose `free_list` was never spliced
warning: definition prose `free_local` was never spliced
warning: definition prose `free_localidx` was never spliced
warning: definition prose `free_mem` was never spliced
warning: definition prose `free_memidx` was never spliced
warning: definition prose `free_memtype` was never spliced
warning: definition prose `free_module` was never spliced
warning: definition prose `free_moduletype` was never spliced
warning: definition prose `free_numtype` was never spliced
warning: definition prose `free_opt` was never spliced
warning: definition prose `free_packtype` was never spliced
warning: definition prose `free_rectype` was never spliced
warning: definition prose `free_reftype` was never spliced
warning: definition prose `free_resulttype` was never spliced
warning: definition prose `free_shape` was never spliced
warning: definition prose `free_start` was never spliced
warning: definition prose `free_storagetype` was never spliced
warning: definition prose `free_structtype` was never spliced
warning: definition prose `free_subtype` was never spliced
warning: definition prose `free_table` was never spliced
warning: definition prose `free_tableidx` was never spliced
warning: definition prose `free_tabletype` was never spliced
warning: definition prose `free_tag` was never spliced
warning: definition prose `free_type` was never spliced
warning: definition prose `free_typeidx` was never spliced
warning: definition prose `free_typeuse` was never spliced
warning: definition prose `free_valtype` was never spliced
warning: definition prose `free_vectype` was never spliced
warning: definition prose `func` was never spliced
warning: definition prose `funcidx_module` was never spliced
warning: definition prose `funcinst` was never spliced
warning: definition prose `funcsxa` was never spliced
warning: definition prose `funcsxt` was never spliced
warning: definition prose `funcsxx` was never spliced
warning: definition prose `fzero` was never spliced
warning: definition prose `global` was never spliced
warning: definition prose `globalinst` was never spliced
warning: definition prose `globalsxa` was never spliced
warning: definition prose `globalsxt` was never spliced
warning: definition prose `globalsxx` was never spliced
warning: definition prose `growmem` was never spliced
warning: definition prose `growtable` was never spliced
warning: definition prose `half__` was never spliced
warning: definition prose `idx` was never spliced
warning: definition prose `inst_reftype` was never spliced
warning: definition prose `inst_valtype` was never spliced
warning: definition prose `instantiate` was never spliced
warning: definition prose `invfbytes_` was never spliced
warning: definition prose `invibytes_` was never spliced
warning: definition prose `invlanes_` was never spliced
warning: definition prose `invoke` was never spliced
warning: definition prose `invsigned_` was never spliced
warning: definition prose `lanetype` was never spliced
warning: definition prose `list_` was never spliced
warning: definition prose `local` was never spliced
warning: definition prose `lpacknum_` was never spliced
warning: definition prose `lsize` was never spliced
warning: definition prose `lsizenn` was never spliced
warning: definition prose `lsizenn1` was never spliced
warning: definition prose `lsizenn2` was never spliced
warning: definition prose `lunpack` was never spliced
warning: definition prose `lunpacknum_` was never spliced
warning: definition prose `mem` was never spliced
warning: definition prose `memarg0` was never spliced
warning: definition prose `meminst` was never spliced
warning: definition prose `memsxa` was never spliced
warning: definition prose `memsxt` was never spliced
warning: definition prose `memsxx` was never spliced
warning: definition prose `min` was never spliced
warning: definition prose `moduleinst` was never spliced
warning: definition prose `nunpack` was never spliced
warning: definition prose `opt_` was never spliced
warning: definition prose `packfield_` was never spliced
warning: definition prose `psize` was never spliced
warning: definition prose `psizenn` was never spliced
warning: definition prose `relop_` was never spliced
warning: definition prose `rolldt` was never spliced
warning: definition prose `rollrt` was never spliced
warning: definition prose `rundata_` was never spliced
warning: definition prose `runelem_` was never spliced
warning: definition prose `setminus1_` was never spliced
warning: definition prose `setminus_` was never spliced
warning: definition prose `setproduct1_` was never spliced
warning: definition prose `setproduct2_` was never spliced
warning: definition prose `setproduct_` was never spliced
warning: definition prose `shift_labelidxs` was never spliced
warning: definition prose `shsize` was never spliced
warning: definition prose `signed_` was never spliced
warning: definition prose `signif` was never spliced
warning: definition prose `size` was never spliced
warning: definition prose `sizenn` was never spliced
warning: definition prose `sizenn1` was never spliced
warning: definition prose `sizenn2` was never spliced
warning: definition prose `store` was never spliced
warning: definition prose `structinst` was never spliced
warning: definition prose `subst_all_deftype` was never spliced
warning: definition prose `subst_all_deftypes` was never spliced
warning: definition prose `subst_all_moduletype` was never spliced
warning: definition prose `subst_all_reftype` was never spliced
warning: definition prose `subst_all_valtype` was never spliced
warning: definition prose `subst_comptype` was never spliced
warning: definition prose `subst_deftype` was never spliced
warning: definition prose `subst_externtype` was never spliced
warning: definition prose `subst_fieldtype` was never spliced
warning: definition prose `subst_functype` was never spliced
warning: definition prose `subst_globaltype` was never spliced
warning: definition prose `subst_heaptype` was never spliced
warning: definition prose `subst_memtype` was never spliced
warning: definition prose `subst_moduletype` was never spliced
warning: definition prose `subst_numtype` was never spliced
warning: definition prose `subst_packtype` was never spliced
warning: definition prose `subst_rectype` was never spliced
warning: definition prose `subst_reftype` was never spliced
warning: definition prose `subst_storagetype` was never spliced
warning: definition prose `subst_subtype` was never spliced
warning: definition prose `subst_tabletype` was never spliced
warning: definition prose `subst_typeuse` was never spliced
warning: definition prose `subst_typevar` was never spliced
warning: definition prose `subst_valtype` was never spliced
warning: definition prose `subst_vectype` was never spliced
warning: definition prose `sum` was never spliced
warning: definition prose `sx` was never spliced
warning: definition prose `table` was never spliced
warning: definition prose `tableinst` was never spliced
warning: definition prose `tablesxa` was never spliced
warning: definition prose `tablesxt` was never spliced
warning: definition prose `tablesxx` was never spliced
warning: definition prose `tag` was never spliced
warning: definition prose `tagaddr` was never spliced
warning: definition prose `taginst` was never spliced
warning: definition prose `tagsxa` was never spliced
warning: definition prose `tagsxt` was never spliced
warning: definition prose `tagsxx` was never spliced
warning: definition prose `testop_` was never spliced
warning: definition prose `type` was never spliced
warning: definition prose `unop_` was never spliced
warning: definition prose `unpack` was never spliced
warning: definition prose `unpackfield_` was never spliced
warning: definition prose `unpackshape` was never spliced
warning: definition prose `unrolldt` was never spliced
warning: definition prose `unrollrt` was never spliced
warning: definition prose `var` was never spliced
warning: definition prose `vbinop_` was never spliced
warning: definition prose `vcvtop__` was never spliced
warning: definition prose `vextbinop__` was never spliced
warning: definition prose `vextunop__` was never spliced
warning: definition prose `vrelop_` was never spliced
warning: definition prose `vshiftop_` was never spliced
warning: definition prose `vsize` was never spliced
warning: definition prose `vunop_` was never spliced
warning: definition prose `vunpack` was never spliced
warning: definition prose `vvbinop_` was never spliced
warning: definition prose `vvternop_` was never spliced
warning: definition prose `vvunop_` was never spliced
warning: definition prose `with_array` was never spliced
warning: definition prose `with_data` was never spliced
warning: definition prose `with_elem` was never spliced
warning: definition prose `with_global` was never spliced
warning: definition prose `with_local` was never spliced
warning: definition prose `with_mem` was never spliced
warning: definition prose `with_meminst` was never spliced
warning: definition prose `with_struct` was never spliced
warning: definition prose `with_table` was never spliced
warning: definition prose `with_tableinst` was never spliced
warning: definition prose `zero` was never spliced
warning: definition prose `zsize` was never spliced
== Complete.
```<|MERGE_RESOLUTION|>--- conflicted
+++ resolved
@@ -1235,11 +1235,8 @@
 warning: definition `disjoint_` was never spliced
 warning: definition `elem` was never spliced
 warning: definition `eleminst` was never spliced
-<<<<<<< HEAD
+warning: definition `evalglobals` was never spliced
 warning: definition `exninst` was never spliced
-=======
-warning: definition `evalglobals` was never spliced
->>>>>>> 260788f1
 warning: definition `expanddt` was never spliced
 warning: definition `expon` was never spliced
 warning: definition `extend__` was never spliced
@@ -1846,11 +1843,8 @@
 warning: definition prose `elem` was never spliced
 warning: definition prose `eleminst` was never spliced
 warning: definition prose `eval_expr` was never spliced
-<<<<<<< HEAD
+warning: definition prose `evalglobals` was never spliced
 warning: definition prose `exninst` was never spliced
-=======
-warning: definition prose `evalglobals` was never spliced
->>>>>>> 260788f1
 warning: definition prose `expanddt` was never spliced
 warning: definition prose `expon` was never spliced
 warning: definition prose `fone` was never spliced
