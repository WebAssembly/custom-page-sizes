# Configuration

NAME = watsup
EXE = $(PWD)/../$(NAME)
EXT = $(NAME)

OWNDIR = $(PWD)
SPECDIR = ../spec/wasm-3.0
SPECS = $(shell ls $(SPECDIR)/*.$(EXT))
TESTS = $(SPECS:%=test-%)

SPHINXBUILD = sphinx-build
SPHINXDIR = _sphinx
BUILDDIR = _sphinx/_build

# Main targets

.PHONY: all

all: pdf html

# Sphinx splicing

CONF = doc/conf.py

INDEX = doc/index.rst

MATHDEF = doc/util/mathdef.py

INPUTFILES = $(wildcard $(SPHINXDIR)/*/*-in.rst)

SPLICEINPUT = $(strip $(patsubst $(SPHINXDIR)/%,%,$(subst " ", " ", $(INPUTFILES))))

SPLICEOUTPUT = $(strip $(subst -in.rst,.rst,$(SPLICEINPUT)))

UTIL = util

<<<<<<< HEAD
MACRO = macros.def

.PHONY: document

=======
.PHONY: document

>>>>>>> 15db111b
document: doc $(CONF) $(MATHDEF) $(INDEX)

.PHONY: setup

setup: document
	mkdir -p $(BUILDDIR)
	cp -r doc/* $(SPHINXDIR)

.PHONY: splice

splice: setup 
<<<<<<< HEAD
	cd $(SPHINXDIR) && $(EXE) ../$(SPECDIR)/*.$(EXT) --sideconditions --animate --splice-sphinx -o $(SPLICEOUTPUT) -p $(SPLICEINPUT) -w && mv $(MACRO) $(UTIL)
=======
	cd $(SPHINXDIR) && $(EXE) ../$(SPECDIR)/*.$(EXT) --sideconditions --animate --splice-sphinx -o $(SPLICEOUTPUT) -p $(SPLICEINPUT) -w
>>>>>>> 15db111b
	rm -f $(INPUTFILES)
	cd ..

.PHONY: html

html: splice
	$(SPHINXBUILD) -b html -d $(SPHINXDIR)/doctrees $(SPHINXDIR) $(BUILDDIR)/html
	@echo "html finished; the HTML pages are in $(BUILDDIR)/html."

.PHONY: pdf

pdf: latexpdf 
	cp $(BUILDDIR)/latex/*.pdf .
	@echo "pdf finished; the PDF files are in the current directory."

.PHONY: latexpdf

latexpdf: splice
	$(SPHINXBUILD) -b latex -d $(SPHINXDIR)/doctrees $(SPHINXDIR) $(BUILDDIR)/latex
	$(MAKE) -C $(BUILDDIR)/latex LATEXMKOPTS=" </dev/null" all-pdf >$(BUILDDIR)/latex/LOG 2>&1 || cat $(BUILDDIR)/latex/LOG
	@echo "pdflatex finished; the PDF files are in $(BUILDDIR)/latex."

# Cleanup

.PHONY: clean

clean:
	dune clean
	rm -rf $(SPHINXDIR)
	rm -f *.pdf

# TODO
test:<|MERGE_RESOLUTION|>--- conflicted
+++ resolved
@@ -35,15 +35,8 @@
 
 UTIL = util
 
-<<<<<<< HEAD
-MACRO = macros.def
-
 .PHONY: document
 
-=======
-.PHONY: document
-
->>>>>>> 15db111b
 document: doc $(CONF) $(MATHDEF) $(INDEX)
 
 .PHONY: setup
@@ -55,11 +48,7 @@
 .PHONY: splice
 
 splice: setup 
-<<<<<<< HEAD
-	cd $(SPHINXDIR) && $(EXE) ../$(SPECDIR)/*.$(EXT) --sideconditions --animate --splice-sphinx -o $(SPLICEOUTPUT) -p $(SPLICEINPUT) -w && mv $(MACRO) $(UTIL)
-=======
 	cd $(SPHINXDIR) && $(EXE) ../$(SPECDIR)/*.$(EXT) --sideconditions --animate --splice-sphinx -o $(SPLICEOUTPUT) -p $(SPLICEINPUT) -w
->>>>>>> 15db111b
 	rm -f $(INPUTFILES)
 	cd ..
 
