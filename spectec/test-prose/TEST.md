--- conflicted
+++ resolved
@@ -19,11 +19,11 @@
 1. Return 1024.
 
 size t
-1. If t is i32 or t is f32, then:
+1. If t is I32 or t is F32, then:
   a. Return 32.
-2. If t is i64 or t is f64, then:
+2. If t is I64 or t is F64, then:
   a. Return 64.
-3. If t is v128, then:
+3. If t is V128, then:
   a. Return 128.
 
 test_sub_ATOM_22 n_3_ATOM_y
@@ -33,17 +33,17 @@
 1. Return (n_1 + n_2).
 
 default_ t
-1. If t is i32, then:
+1. If t is I32, then:
   a. Return the value i32.CONST 0.
-2. If t is i64, then:
+2. If t is I64, then:
   a. Return the value i64.CONST 0.
-3. If t is f32, then:
+3. If t is F32, then:
   a. Return the value f32.CONST 0..
-4. If t is f64, then:
+4. If t is F64, then:
   a. Return the value f64.CONST 0..
-5. If t is funcref, then:
+5. If t is FUNCREF, then:
   a. Return the value ref.null Yet.
-6. If t is externref, then:
+6. If t is EXTERNREF, then:
   a. Return the value ref.null Yet.
 
 funcaddr
@@ -214,11 +214,11 @@
   a. Push val^n to the stack.
 
 return
-1. If unified0 is of the case FRAME__admininstr, then:
+1. If unified0 is of the case FRAME__(n, frame, admininstr*), then:
   a. Let FRAME_(n, f, val'* ++ val^n ++ [RETURN] ++ instr*) be unified0.
   b. If |val^n| is n, then:
     1) Push val^n to the stack.
-2. If unified0 is of the case LABEL__admininstr, then:
+2. If unified0 is of the case LABEL__(nat, instr*, admininstr*), then:
   a. Let LABEL_(k, instr'*, val* ++ [RETURN] ++ instr*) be unified0.
   b. Push val* to the stack.
   c. Execute (return).
@@ -274,7 +274,7 @@
 ref.is_null
 1. Assert: Due to validation, a value is on the top of the stack.
 2. Pop val from the stack.
-3. If val is not of the case REF.NULL_val, then:
+3. If val is not of the case REF.NULL_reftype, then:
   a. Push the value i32.CONST 0 to the stack.
 4. Else:
   a. Let the value ref.null rt be val.
@@ -296,7 +296,7 @@
 2. Pop the value i32.CONST i from the stack.
 3. If i ≥ |$table(x)|, then:
   a. Trap.
-4. Else if $table(x)[i] is not of the case REF.FUNC_ADDR_ref, then:
+4. Else if $table(x)[i] is not of the case REF.FUNC_ADDR_addr, then:
   a. Trap.
 5. Else:
   a. Let the value ref.funcaddr a be $table(x)[i].
@@ -419,10 +419,6 @@
 1. Let ((n · 64) · $Ki()) be |$mem(0)|.
 2. Push the value i32.CONST n to the stack.
 
-memory.size
-1. Let YetE (((n * 64) * $Ki)) be YetE (|$mem(z, 0)|).
-2. Push YetE (CONST_admininstr(I32_numtype, n)) to the stack.
-
 memory.fill
 1. Assert: Due to validation, a value of value type i32 is on the top of the stack.
 2. Pop the value i32.CONST n from the stack.
@@ -435,7 +431,7 @@
 8. Else if n is not 0, then:
   a. Push the value i32.CONST i to the stack.
   b. Push val to the stack.
-  c. Execute (store i32 ?(8) 0 0).
+  c. Execute (store I32 ?(8) 0 0).
   d. Push the value i32.CONST (i + 1) to the stack.
   e. Push val to the stack.
   f. Push the value i32.CONST (n - 1) to the stack.
@@ -450,46 +446,25 @@
 6. Pop the value i32.CONST j from the stack.
 7. If (i + n) > |$table(0)| or (j + n) > |$table(0)|, then:
   a. Trap.
-<<<<<<< HEAD
 8. Else if n is not 0, then:
   a. If j ≤ i, then:
     1) Push the value i32.CONST j to the stack.
     2) Push the value i32.CONST i to the stack.
+    3) Execute (load I32 ?([8, U]) 0 0).
+    4) Execute (store I32 ?(8) 0 0).
+    5) Push the value i32.CONST (j + 1) to the stack.
+    6) Push the value i32.CONST (i + 1) to the stack.
   b. Else:
     1) Push the value i32.CONST ((j + n) - 1) to the stack.
     2) Push the value i32.CONST ((i + n) - 1) to the stack.
-  c. Execute (load i32 ?([8, U]) 0 0).
-  d. Execute (store i32 ?(8) 0 0).
-  e. Push the value i32.CONST (j + 1) to the stack.
-  f. Push the value i32.CONST (i + 1) to the stack.
-  g. Push the value i32.CONST (n - 1) to the stack.
-  h. Execute (memory.copy).
+    3) Execute (load I32 ?([8, U]) 0 0).
+    4) Execute (store I32 ?(8) 0 0).
+    5) Push the value i32.CONST j to the stack.
+    6) Push the value i32.CONST i to the stack.
+  c. Push the value i32.CONST (n - 1) to the stack.
+  d. Execute (memory.copy).
 
 memory.init x
-=======
-8. If YetC (), then:
-  a. Do nothing.
-9. If YetC (), then:
-  a. Push YetE (CONST_admininstr(I32_numtype, j)) to the stack.
-  b. Push YetE (CONST_admininstr(I32_numtype, i)) to the stack.
-  c. Execute (LOAD YetE (I32_numtype) YetE (?((8, U_sx))) YetE (0) YetE (0)).
-  d. Execute (STORE YetE (I32_numtype) YetE (?(8)) YetE (0) YetE (0)).
-  e. Push YetE (CONST_admininstr(I32_numtype, (j + 1))) to the stack.
-  f. Push YetE (CONST_admininstr(I32_numtype, (i + 1))) to the stack.
-  g. Push YetE (CONST_admininstr(I32_numtype, (n - 1))) to the stack.
-  h. Execute (MEMORY.COPY).
-10. If YetC (), then:
-  a. Push YetE (CONST_admininstr(I32_numtype, ((j + n) - 1))) to the stack.
-  b. Push YetE (CONST_admininstr(I32_numtype, ((i + n) - 1))) to the stack.
-  c. Execute (LOAD YetE (I32_numtype) YetE (?((8, U_sx))) YetE (0) YetE (0)).
-  d. Execute (STORE YetE (I32_numtype) YetE (?(8)) YetE (0) YetE (0)).
-  e. Push YetE (CONST_admininstr(I32_numtype, j)) to the stack.
-  f. Push YetE (CONST_admininstr(I32_numtype, i)) to the stack.
-  g. Push YetE (CONST_admininstr(I32_numtype, (n - 1))) to the stack.
-  h. Execute (MEMORY.COPY).
-
-memory.init
->>>>>>> 2407bf32
 1. Assert: Due to validation, a value of value type i32 is on the top of the stack.
 2. Pop the value i32.CONST n from the stack.
 3. Assert: Due to validation, a value of value type i32 is on the top of the stack.
@@ -501,7 +476,7 @@
 8. Else if n is not 0 and i < |$data(x)|, then:
   a. Push the value i32.CONST j to the stack.
   b. Push the value i32.CONST $data(x)[i] to the stack.
-  c. Execute (store i32 ?(8) 0 0).
+  c. Execute (store I32 ?(8) 0 0).
   d. Push the value i32.CONST (j + 1) to the stack.
   e. Push the value i32.CONST (i + 1) to the stack.
   f. Push the value i32.CONST (n - 1) to the stack.
@@ -700,38 +675,38 @@
 ref_null.wast: [2/2]
 memory.wast: [Uncaught exception in 3th assertion: Module Instantiation failed due to Backend_al.Interpreter.Trap]
 unwind.wast: [49/49]
-call.wast: [37/70]
-local_get.wast: [17/19]
+call.wast: [42/70]
+local_get.wast: [13/19]
 fac.wast: [0/6]
-func.wast: [84/96]
+func.wast: [70/96]
 exports.wast: [4/9]
 local_set.wast: [18/19]
 linking.wast: [Uncaught exception in 0th assertion: This test contains a (register ...) command]
 float_literals.wast: [Uncaught exception in 0th assertion: Module Instantiation failed due to float_of_string]
 align.wast: [0/48]
-if.wast: [78/123]
+if.wast: [93/123]
 const.wast: [Uncaught exception in 0th assertion: Module Instantiation failed due to int_of_string]
 f64_cmp.wast: [0/2400]
-block.wast: [40/52]
+block.wast: [44/52]
 labels.wast: [25/25]
 switch.wast: [18/26]
 i64.wast: [0/384]
 memory_copy.wast: [Uncaught exception in 0th assertion: Module Instantiation failed due to Backend_al.Interpreter.Trap]
 stack.wast: [2/5]
-loop.wast: [51/77]
+loop.wast: [41/77]
 conversions.wast: [0/593]
 endianness.wast: [0/68]
 return.wast: [63/63]
-store.wast: [9/9]
-memory_redundancy.wast: [Uncaught exception in 1th assertion: Direct invocation failed due to Invalid assignment: (_, func) := [0, 0, 0, 0, 0, 0, 0, 0, 0, 0, 0, 0, 0, 0, 0, 0, 0, 0, 0, 0, 0, 0, 0, 0, 0, 0, 0, 0, 0, 0, 0, 0]]
+store.wast: [0/9]
+memory_redundancy.wast: [Uncaught exception in 1th assertion: Direct invocation failed due to Not an integer]
 i32.wast: [243/374]
 unreachable.wast: [63/63]
 bulk.wast: [Uncaught exception in 5th assertion: Direct invocation failed due to Invalid assignment: (_, func) := [255, 0, 0, 0, 0, 0, 0, 0]]
-traps.wast: [14/32]
+traps.wast: [10/32]
 local_tee.wast: [Uncaught exception in 0th assertion: Module Instantiation failed due to float_of_string]
 f64_bitwise.wast: [0/360]
 binary.wast: [Uncaught exception in 0th assertion: This test contains a binary module]
-memory_grow.wast: [7/84]
+memory_grow.wast: [1/84]
 tokens.wast: [Uncaught exception in 0th assertion: Module Instantiation failed due to Not_found]
 call_indirect.wast: [25/132]
 load.wast: [0/37]
@@ -743,7 +718,7 @@
 memory_trap.wast: [Uncaught exception in 13th assertion: Module Instantiation failed due to Backend_al.Interpreter.Trap]
 binary-leb128.wast: [Uncaught exception in 0th assertion: This test contains a binary module]
 br_table.wast: [123/149]
-select.wast: [64/118]
+select.wast: [60/118]
 f32_bitwise.wast: [32/360]
 memory_init.wast: [Uncaught exception in 0th assertion: Module Instantiation failed due to Backend_al.Interpreter.Trap]
 elem.wast: [Uncaught exception in 8th assertion: This test contains a (register ...) command]
@@ -762,7 +737,7 @@
 table_fill.wast: [22/35]
 data.wast: [Uncaught exception in 0th assertion: Module Instantiation failed due to Backend_al.Interpreter.Trap]
 int_literals.wast: [Uncaught exception in 0th assertion: Module Instantiation failed due to int_of_string]
-address.wast: [49/255]
+address.wast: [30/255]
 table_grow.wast: [7/38]
 func_ptrs.wast: [Uncaught exception in 3th assertion: Direct invocation failed due to Invalid_argument("index out of bounds")]
 table_init.wast: [Uncaught exception in 0th assertion: This test contains a (register ...) command]
@@ -771,6 +746,6 @@
 int_exprs.wast: [25/89]
 f64.wast: [0/2500]
 br.wast: [76/76]
-nop.wast: [69/83]
+nop.wast: [65/83]
 == Complete.
 ```