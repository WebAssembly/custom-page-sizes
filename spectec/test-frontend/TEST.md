# Test

```sh
$ (../src/exe-watsup/main.exe test.watsup -o test.tex && cat test.tex)
$$
\begin{array}{@{}lrrl@{}l@{}}
& {\mathit{testmixfix}} &::=& \{{{\mathit{nat}}^\ast}\} ~|~ [{{\mathit{nat}}^\ast}] ~|~ {\mathit{nat}} \rightarrow {\mathit{nat}} \\
\end{array}
$$

$$
\begin{array}{@{}lcl@{}l@{}}
{\mathrm{testmixfix}}(\{{{\mathit{nat}}^\ast}\}) &=& {{\mathit{nat}}^\ast} &  \\
{\mathrm{testmixfix}}([{{\mathit{nat}}^\ast}]) &=& {{\mathit{nat}}^\ast} &  \\
{\mathrm{testmixfix}}({\mathit{nat}}_{{1}} \rightarrow {\mathit{nat}}_{{2}}) &=& {\mathit{nat}}_{{1}}~{\mathit{nat}}_{{2}} &  \\
\end{array}
$$

\vspace{1ex}

$$
\begin{array}{@{}lrrl@{}l@{}}
& {\mathit{opt}} &::=& {\mathsf{o}^?} \\
& {\mathit{list}} &::=& {\mathsf{l}^\ast} \\
& {\mathit{variant}} &::=& \mathsf{v{\scriptstyle1}}~{\mathit{opt}}~{\mathit{nat}} \\ &&|&
\mathsf{v{\scriptstyle2}}~{\mathsf{o}^?}~{\mathit{nat}} \\ &&|&
\mathsf{v{\scriptstyle3}}~{{\mathit{text}}^?}~{\mathit{nat}} \\ &&|&
\mathsf{v{\scriptstyle4}}~{\mathit{list}}~{\mathit{nat}} \\ &&|&
\mathsf{v{\scriptstyle5}}~{\mathsf{l}^\ast}~{\mathit{nat}} \\ &&|&
\mathsf{v{\scriptstyle6}}~{{\mathit{text}}^\ast}~{\mathit{nat}} \\
& {\mathit{notation{\scriptstyle1}}} &::=& {\mathit{opt}}~{\mathit{nat}} \\
& {\mathit{notation{\scriptstyle2}}} &::=& {\mathsf{o}^?}~{\mathit{nat}} \\
& {\mathit{notation{\scriptstyle3}}} &::=& {{\mathit{text}}^?}~{\mathit{nat}} \\
& {\mathit{notation{\scriptstyle4}}} &::=& {\mathit{list}}~{\mathit{nat}} \\
& {\mathit{notation{\scriptstyle5}}} &::=& {\mathsf{l}^\ast}~{\mathit{nat}} \\
& {\mathit{notation{\scriptstyle6}}} &::=& {{\mathit{text}}^\ast}~{\mathit{nat}} \\
\end{array}
$$

$$
\begin{array}{@{}lcl@{}l@{}}
{\mathrm{testemptyv{\scriptstyle1}}}(\mathsf{v{\scriptstyle1}}~{\mathit{opt}}~0) &=& 0 &  \\
{\mathrm{testemptyv{\scriptstyle1}}}(\mathsf{v{\scriptstyle1}}~\epsilon~0) &=& 0 &  \\
{\mathrm{testemptyv{\scriptstyle1}}}(\mathsf{v{\scriptstyle1}}~0) &=& 0 &  \\
{\mathrm{testemptyv{\scriptstyle1}}}(\mathsf{v{\scriptstyle1}}~\mathsf{o}~0) &=& 0 &  \\
\end{array}
$$

$$
\begin{array}{@{}lcl@{}l@{}}
{\mathrm{testemptyv{\scriptstyle2}}}(\mathsf{v{\scriptstyle2}}~\epsilon~0) &=& 0 &  \\
{\mathrm{testemptyv{\scriptstyle2}}}(\mathsf{v{\scriptstyle2}}~0) &=& 0 &  \\
{\mathrm{testemptyv{\scriptstyle2}}}(\mathsf{v{\scriptstyle2}}~\mathsf{o}~0) &=& 0 &  \\
\end{array}
$$

$$
\begin{array}{@{}lcl@{}l@{}}
{\mathrm{testemptyv{\scriptstyle3}}}(\mathsf{v{\scriptstyle3}}~\epsilon~0) &=& 0 &  \\
{\mathrm{testemptyv{\scriptstyle3}}}(\mathsf{v{\scriptstyle3}}~0) &=& 0 &  \\
{\mathrm{testemptyv{\scriptstyle3}}}(\mathsf{v{\scriptstyle3}}~``''~0) &=& 0 &  \\
\end{array}
$$

$$
\begin{array}{@{}lcl@{}l@{}}
{\mathrm{testemptyv{\scriptstyle4}}}(\mathsf{v{\scriptstyle4}}~{\mathit{list}}~0) &=& 0 &  \\
{\mathrm{testemptyv{\scriptstyle4}}}(\mathsf{v{\scriptstyle4}}~\epsilon~0) &=& 0 &  \\
{\mathrm{testemptyv{\scriptstyle4}}}(\mathsf{v{\scriptstyle4}}~\mathsf{l}~0) &=& 0 &  \\
\end{array}
$$

$$
\begin{array}{@{}lcl@{}l@{}}
{\mathrm{testemptyv{\scriptstyle5}}}(\mathsf{v{\scriptstyle5}}~\epsilon~0) &=& 0 &  \\
{\mathrm{testemptyv{\scriptstyle5}}}(\mathsf{v{\scriptstyle5}}~\mathsf{l}~0) &=& 0 &  \\
\end{array}
$$

$$
\begin{array}{@{}lcl@{}l@{}}
{\mathrm{testemptyv{\scriptstyle6}}}(\mathsf{v{\scriptstyle6}}~\epsilon~0) &=& 0 &  \\
{\mathrm{testemptyv{\scriptstyle6}}}(\mathsf{v{\scriptstyle6}}~``''~0) &=& 0 &  \\
\end{array}
$$

$$
\begin{array}{@{}lcl@{}l@{}}
{\mathrm{testemptyn{\scriptstyle1}}}({\mathit{opt}}~0) &=& 0 &  \\
{\mathrm{testemptyn{\scriptstyle1}}}(\epsilon~0) &=& 0 &  \\
{\mathrm{testemptyn{\scriptstyle1}}}(0) &=& 0 &  \\
{\mathrm{testemptyn{\scriptstyle1}}}(\mathsf{o}~0) &=& 0 &  \\
\end{array}
$$

$$
\begin{array}{@{}lcl@{}l@{}}
{\mathrm{testemptyn{\scriptstyle2}}}(\epsilon~0) &=& 0 &  \\
{\mathrm{testemptyn{\scriptstyle2}}}(0) &=& 0 &  \\
{\mathrm{testemptyn{\scriptstyle2}}}(\mathsf{o}~0) &=& 0 &  \\
\end{array}
$$

$$
\begin{array}{@{}lcl@{}l@{}}
{\mathrm{testemptyn{\scriptstyle3}}}(\epsilon~0) &=& 0 &  \\
{\mathrm{testemptyn{\scriptstyle3}}}(0) &=& 0 &  \\
{\mathrm{testemptyn{\scriptstyle3}}}(``''~0) &=& 0 &  \\
\end{array}
$$

$$
\begin{array}{@{}lcl@{}l@{}}
{\mathrm{testemptyn{\scriptstyle4}}}({\mathit{list}}~0) &=& 0 &  \\
{\mathrm{testemptyn{\scriptstyle4}}}(\epsilon~0) &=& 0 &  \\
{\mathrm{testemptyn{\scriptstyle4}}}(\mathsf{l}~0) &=& 0 &  \\
\end{array}
$$

$$
\begin{array}{@{}lcl@{}l@{}}
{\mathrm{testemptyn{\scriptstyle5}}}(\epsilon~0) &=& 0 &  \\
{\mathrm{testemptyn{\scriptstyle5}}}(\mathsf{l}~0) &=& 0 &  \\
\end{array}
$$

$$
\begin{array}{@{}lcl@{}l@{}}
{\mathrm{testemptyn{\scriptstyle6}}}(\epsilon~0) &=& 0 &  \\
{\mathrm{testemptyn{\scriptstyle6}}}(``''~0) &=& 0 &  \\
\end{array}
$$

```


# Preview

```sh
$ (cd ../spec/wasm-3.0 && ../../src/exe-watsup/main.exe *.watsup -v -l --print-il --check)
watsup 0.4 generator
== Parsing...
== Elaboration...

;; 0-aux.watsup:11.1-11.15
syntax N = nat

;; 0-aux.watsup:12.1-12.15
syntax M = nat

;; 0-aux.watsup:13.1-13.15
syntax n = nat

;; 0-aux.watsup:14.1-14.15
syntax m = nat

;; 0-aux.watsup:21.1-21.14
def $Ki : nat
  ;; 0-aux.watsup:22.1-22.15
  def $Ki = 1024

;; 0-aux.watsup:27.1-27.25
rec {

;; 0-aux.watsup:27.1-27.25
def $min(nat : nat, nat : nat) : nat
  ;; 0-aux.watsup:28.1-28.19
  def $min{j : nat}(0, j) = 0
  ;; 0-aux.watsup:29.1-29.19
  def $min{i : nat}(i, 0) = 0
  ;; 0-aux.watsup:30.1-30.38
  def $min{i : nat, j : nat}((i + 1), (j + 1)) = $min(i, j)
}

;; 0-aux.watsup:32.1-32.21
rec {

;; 0-aux.watsup:32.1-32.21
def $sum(nat*) : nat
  ;; 0-aux.watsup:33.1-33.18
  def $sum([]) = 0
  ;; 0-aux.watsup:34.1-34.35
  def $sum{n : n, n'* : n*}([n] :: n'*{n'}) = (n + $sum(n'*{n'}))
}

;; 0-aux.watsup:39.1-39.59
rec {

;; 0-aux.watsup:39.1-39.59
def $concat_(syntax X, X**) : X*
  ;; 0-aux.watsup:40.1-40.34
  def $concat_{syntax X}(syntax X, []) = []
  ;; 0-aux.watsup:41.1-41.61
  def $concat_{syntax X, w* : X*, w'** : X**}(syntax X, [w*{w}] :: w'*{w'}*{w'}) = w*{w} :: $concat_(syntax X, w'*{w'}*{w'})
}

;; 1-syntax.watsup:5.1-5.85
syntax char = nat

;; 1-syntax.watsup:7.1-7.38
syntax name = char*

;; 1-syntax.watsup:18.1-18.36
syntax bit = nat

;; 1-syntax.watsup:19.1-19.50
syntax byte = nat

;; 1-syntax.watsup:21.1-22.18
syntax uN{N : N}(N) = nat

;; 1-syntax.watsup:23.1-24.49
syntax sN{N : N}(N) = int

;; 1-syntax.watsup:25.1-26.8
syntax iN{N : N}(N) = uN(N)

;; 1-syntax.watsup:28.1-28.18
syntax u8 = uN(8)

;; 1-syntax.watsup:29.1-29.20
syntax u16 = uN(16)

;; 1-syntax.watsup:30.1-30.20
syntax u31 = uN(31)

;; 1-syntax.watsup:31.1-31.20
syntax u32 = uN(32)

;; 1-syntax.watsup:32.1-32.20
syntax u64 = uN(64)

;; 1-syntax.watsup:33.1-33.22
syntax u128 = uN(128)

;; 1-syntax.watsup:34.1-34.20
syntax s33 = sN(33)

;; 1-syntax.watsup:41.1-41.21
def $signif(N : N) : nat
  ;; 1-syntax.watsup:42.1-42.21
  def $signif(32) = 23
  ;; 1-syntax.watsup:43.1-43.21
  def $signif(64) = 52

;; 1-syntax.watsup:45.1-45.20
def $expon(N : N) : nat
  ;; 1-syntax.watsup:46.1-46.19
  def $expon(32) = 8
  ;; 1-syntax.watsup:47.1-47.20
  def $expon(64) = 11

;; 1-syntax.watsup:49.1-49.35
def $M(N : N) : nat
  ;; 1-syntax.watsup:50.1-50.23
  def $M{N : N}(N) = $signif(N)

;; 1-syntax.watsup:52.1-52.35
def $E(N : N) : nat
  ;; 1-syntax.watsup:53.1-53.22
  def $E{N : N}(N) = $expon(N)

;; 1-syntax.watsup:59.1-63.81
syntax fmag{N : N}(N) =
  | NORM{n : n}(m : m, n : n)
    -- if (((2 - (2 ^ ($E(N) - 1))) <= n) /\ (n <= ((2 ^ ($E(N) - 1)) - 1)))
  | SUBNORM{N : N, n : n}(m : m, n : n)
    -- if ((2 - (2 ^ ($E(N) - 1))) = n)
  | INF
  | NAN{m : m}(m : m)
    -- if ((1 <= m) /\ (m < $M(N)))

;; 1-syntax.watsup:55.1-57.34
syntax fN{N : N}(N) =
  | POS(fmag : fmag(N))
  | NEG(fmag : fmag(N))

;; 1-syntax.watsup:65.1-65.40
def $fzero(N : N) : fN(N)
  ;; 1-syntax.watsup:66.1-66.31
  def $fzero{N : N}(N) = POS_fN(N)(NORM_fmag(N)(0, 0))

;; 1-syntax.watsup:68.1-68.20
syntax f32 = fN(32)

;; 1-syntax.watsup:69.1-69.20
syntax f64 = fN(64)

;; 1-syntax.watsup:74.1-75.8
syntax vN{N : N}(N) = iN(N)

;; 1-syntax.watsup:82.1-82.36
syntax idx = u32

;; 1-syntax.watsup:83.1-83.44
syntax laneidx = u8

;; 1-syntax.watsup:85.1-85.45
syntax typeidx = idx

;; 1-syntax.watsup:86.1-86.49
syntax funcidx = idx

;; 1-syntax.watsup:87.1-87.49
syntax globalidx = idx

;; 1-syntax.watsup:88.1-88.47
syntax tableidx = idx

;; 1-syntax.watsup:89.1-89.46
syntax memidx = idx

;; 1-syntax.watsup:90.1-90.45
syntax elemidx = idx

;; 1-syntax.watsup:91.1-91.45
syntax dataidx = idx

;; 1-syntax.watsup:92.1-92.47
syntax labelidx = idx

;; 1-syntax.watsup:93.1-93.47
syntax localidx = idx

;; 1-syntax.watsup:107.1-107.19
syntax nul = `NULL%?`(()?)

;; 1-syntax.watsup:109.1-110.26
syntax numtype =
  | I32
  | I64
  | F32
  | F64

;; 1-syntax.watsup:112.1-113.9
syntax vectype =
  | V128

;; 1-syntax.watsup:120.1-121.14
syntax absheaptype =
  | ANY
  | EQ
  | I31
  | STRUCT
  | ARRAY
  | NONE
  | FUNC
  | NOFUNC
  | EXTERN
  | NOEXTERN
  | BOT

;; 1-syntax.watsup:157.1-157.18
syntax mut = `MUT%?`(()?)

;; 1-syntax.watsup:158.1-158.20
syntax fin = `FINAL%?`(()?)

;; 1-syntax.watsup:132.1-188.54
rec {

;; 1-syntax.watsup:132.1-133.14
syntax valtype =
  | I32
  | I64
  | F32
  | F64
  | V128
  | REF(nul : nul, heaptype : heaptype)
  | BOT

;; 1-syntax.watsup:140.1-141.11
syntax resulttype = valtype*

;; 1-syntax.watsup:148.1-148.68
syntax storagetype =
  | BOT
  | I32
  | I64
  | F32
  | F64
  | V128
  | REF(nul : nul, heaptype : heaptype)
  | I8
  | I16

;; 1-syntax.watsup:160.1-161.18
syntax fieldtype = `%%`(mut, storagetype)

;; 1-syntax.watsup:163.1-164.27
syntax functype = `%->%`(resulttype, resulttype)

;; 1-syntax.watsup:166.1-169.18
syntax comptype =
  | STRUCT(fieldtype*)
  | ARRAY(fieldtype : fieldtype)
  | FUNC(functype : functype)

;; 1-syntax.watsup:175.1-176.17
syntax rectype =
  | REC(subtype*)

;; 1-syntax.watsup:181.1-184.12
syntax heaptype =
  | _IDX(typeidx : typeidx)
  | ANY
  | EQ
  | I31
  | STRUCT
  | ARRAY
  | NONE
  | FUNC
  | NOFUNC
  | EXTERN
  | NOEXTERN
  | BOT
  | DEF(rectype : rectype, nat)
  | REC(nat)

;; 1-syntax.watsup:186.1-188.54
syntax subtype =
  | SUB(fin : fin, typeidx*, comptype : comptype)
  | SUBD(fin : fin, heaptype*, comptype : comptype)
}

;; 1-syntax.watsup:127.1-128.21
syntax reftype =
  | REF(nul : nul, heaptype : heaptype)

;; 1-syntax.watsup:135.1-135.40
syntax inn =
  | I32
  | I64

;; 1-syntax.watsup:136.1-136.40
syntax fnn =
  | F32
  | F64

;; 1-syntax.watsup:137.1-137.35
syntax vnn =
  | V128

;; 1-syntax.watsup:146.1-146.54
syntax packtype =
  | I8
  | I16

;; 1-syntax.watsup:147.1-147.62
syntax lanetype =
  | I32
  | I64
  | F32
  | F64
  | I8
  | I16

;; 1-syntax.watsup:150.1-150.39
syntax pnn =
  | I8
  | I16

;; 1-syntax.watsup:151.1-151.44
syntax lnn =
  | I32
  | I64
  | F32
  | F64
  | I8
  | I16

;; 1-syntax.watsup:152.1-152.40
syntax imm =
  | I32
  | I64
  | I8
  | I16

;; 1-syntax.watsup:178.1-179.35
syntax deftype =
  | DEF(rectype : rectype, nat)

;; 1-syntax.watsup:193.1-194.16
syntax limits = `[%..%]`(u32, u32)

;; 1-syntax.watsup:196.1-197.14
syntax globaltype = `%%`(mut, valtype)

;; 1-syntax.watsup:198.1-199.17
syntax tabletype = `%%`(limits, reftype)

;; 1-syntax.watsup:200.1-201.12
syntax memtype = `%I8`(limits)

;; 1-syntax.watsup:202.1-203.10
syntax elemtype = reftype

;; 1-syntax.watsup:204.1-205.5
syntax datatype = OK

;; 1-syntax.watsup:206.1-207.69
syntax externtype =
  | FUNC(deftype : deftype)
  | GLOBAL(globaltype : globaltype)
  | TABLE(tabletype : tabletype)
  | MEM(memtype : memtype)

;; 1-syntax.watsup:244.1-244.60
def $size(valtype : valtype) : nat
  ;; 2-syntax-aux.watsup:53.1-53.20
  def $size(I32_valtype) = 32
  ;; 2-syntax-aux.watsup:54.1-54.20
  def $size(I64_valtype) = 64
  ;; 2-syntax-aux.watsup:55.1-55.20
  def $size(F32_valtype) = 32
  ;; 2-syntax-aux.watsup:56.1-56.20
  def $size(F64_valtype) = 64
  ;; 2-syntax-aux.watsup:57.1-57.22
  def $size(V128_valtype) = 128

;; 1-syntax.watsup:245.1-245.44
def $psize(packtype : packtype) : nat
  ;; 2-syntax-aux.watsup:59.1-59.19
  def $psize(I8_packtype) = 8
  ;; 2-syntax-aux.watsup:60.1-60.21
  def $psize(I16_packtype) = 16

;; 1-syntax.watsup:246.1-246.46
def $lsize(lanetype : lanetype) : nat
  ;; 2-syntax-aux.watsup:62.1-62.37
  def $lsize{numtype : numtype}((numtype : numtype <: lanetype)) = $size((numtype : numtype <: valtype))
  ;; 2-syntax-aux.watsup:63.1-63.40
  def $lsize{packtype : packtype}((packtype : packtype <: lanetype)) = $psize(packtype)

;; 1-syntax.watsup:247.1-247.46
def $zsize(storagetype : storagetype) : nat
  ;; 2-syntax-aux.watsup:65.1-65.37
  def $zsize{valtype : valtype}((valtype : valtype <: storagetype)) = $size(valtype)
  ;; 2-syntax-aux.watsup:66.1-66.40
  def $zsize{packtype : packtype}((packtype : packtype <: storagetype)) = $psize(packtype)

;; 1-syntax.watsup:301.1-301.55
syntax dim = nat

;; 1-syntax.watsup:302.1-302.49
syntax shape = `%X%`(lanetype, dim)

;; 1-syntax.watsup:248.1-248.32
def $lanetype(shape : shape) : lanetype
  ;; 2-syntax-aux.watsup:94.1-94.29
  def $lanetype{lnn : lnn, N : N}(`%X%`(lnn, N)) = lnn

;; 1-syntax.watsup:250.1-250.21
syntax num_(numtype : numtype)
  ;; 1-syntax.watsup:251.1-251.34
  syntax num_{inn : inn}((inn : inn <: numtype)) = iN($size((inn : inn <: valtype)))


  ;; 1-syntax.watsup:252.1-252.34
  syntax num_{fnn : fnn}((fnn : fnn <: numtype)) = fN($size((fnn : fnn <: valtype)))


;; 1-syntax.watsup:254.1-254.36
syntax pack_{pnn : pnn}(pnn) = iN($psize(pnn))

;; 1-syntax.watsup:256.1-256.23
syntax lane_(lanetype : lanetype)
  ;; 1-syntax.watsup:257.1-257.38
  syntax lane_{numtype : numtype}((numtype : numtype <: lanetype)) = num_(numtype)


  ;; 1-syntax.watsup:258.1-258.41
  syntax lane_{packtype : packtype}((packtype : packtype <: lanetype)) = pack_(packtype)


  ;; 1-syntax.watsup:259.1-259.36
  syntax lane_{imm : imm}((imm : imm <: lanetype)) = iN($lsize((imm : imm <: lanetype)))


;; 1-syntax.watsup:261.1-261.34
syntax vec_{vnn : vnn}(vnn) = vN($size((vnn : vnn <: valtype)))

;; 1-syntax.watsup:263.1-263.26
syntax zval_(storagetype : storagetype)
  ;; 1-syntax.watsup:264.1-264.38
  syntax zval_{numtype : numtype}((numtype : numtype <: storagetype)) = num_(numtype)


  ;; 1-syntax.watsup:265.1-265.38
  syntax zval_{vectype : vectype}((vectype : vectype <: storagetype)) = vec_(vectype)


  ;; 1-syntax.watsup:266.1-266.41
  syntax zval_{packtype : packtype}((packtype : packtype <: storagetype)) = pack_(packtype)


;; 1-syntax.watsup:271.1-271.44
syntax sx =
  | U
  | S

;; 1-syntax.watsup:273.1-273.22
syntax unop_(numtype : numtype)
  ;; 1-syntax.watsup:274.1-274.41
  syntax unop_{inn : inn}((inn : inn <: numtype)) =
  | CLZ
  | CTZ
  | POPCNT


  ;; 1-syntax.watsup:275.1-275.72
  syntax unop_{fnn : fnn}((fnn : fnn <: numtype)) =
  | ABS
  | NEG
  | SQRT
  | CEIL
  | FLOOR
  | TRUNC
  | NEAREST


;; 1-syntax.watsup:277.1-277.23
syntax binop_(numtype : numtype)
  ;; 1-syntax.watsup:278.1-280.66
  syntax binop_{inn : inn}((inn : inn <: numtype)) =
  | ADD
  | SUB
  | MUL
  | DIV(sx : sx)
  | REM(sx : sx)
  | AND
  | OR
  | XOR
  | SHL
  | SHR(sx : sx)
  | ROTL
  | ROTR


  ;; 1-syntax.watsup:281.1-282.49
  syntax binop_{fnn : fnn}((fnn : fnn <: numtype)) =
  | ADD
  | SUB
  | MUL
  | DIV
  | MIN
  | MAX
  | COPYSIGN


;; 1-syntax.watsup:284.1-284.24
syntax testop_(numtype : numtype)
  ;; 1-syntax.watsup:285.1-285.28
  syntax testop_{inn : inn}((inn : inn <: numtype)) =
  | EQZ


  ;; 1-syntax.watsup:286.1-286.24
  syntax testop_{fnn : fnn}((fnn : fnn <: numtype)) =
  |


;; 1-syntax.watsup:288.1-288.23
syntax relop_(numtype : numtype)
  ;; 1-syntax.watsup:289.1-292.52
  syntax relop_{inn : inn}((inn : inn <: numtype)) =
  | EQ
  | NE
  | LT(sx : sx)
  | GT(sx : sx)
  | LE(sx : sx)
  | GE(sx : sx)


  ;; 1-syntax.watsup:293.1-294.32
  syntax relop_{fnn : fnn}((fnn : fnn <: numtype)) =
  | EQ
  | NE
  | LT
  | GT
  | LE
  | GE


;; 1-syntax.watsup:296.1-296.39
syntax cvtop =
  | CONVERT
  | REINTERPRET

;; 1-syntax.watsup:303.1-303.45
syntax ishape = `%X%`(imm, dim)

;; 1-syntax.watsup:304.1-304.45
syntax fshape = `%X%`(fnn, dim)

;; 1-syntax.watsup:305.1-305.45
syntax pshape = `%X%`(pnn, dim)

;; 1-syntax.watsup:307.1-307.22
def $dim(shape : shape) : dim
  ;; 2-syntax-aux.watsup:97.1-97.22
  def $dim{lnn : lnn, N : N}(`%X%`(lnn, N)) = N

;; 1-syntax.watsup:308.1-308.41
def $shsize(shape : shape) : nat
  ;; 2-syntax-aux.watsup:100.1-100.42
  def $shsize{lnn : lnn, N : N}(`%X%`(lnn, N)) = ($lsize(lnn) * N)

;; 1-syntax.watsup:310.1-310.22
syntax vvunop =
  | NOT

;; 1-syntax.watsup:311.1-311.43
syntax vvbinop =
  | AND
  | ANDNOT
  | OR
  | XOR

;; 1-syntax.watsup:312.1-312.30
syntax vvternop =
  | BITSELECT

;; 1-syntax.watsup:313.1-313.29
syntax vvtestop =
  | ANY_TRUE

;; 1-syntax.watsup:315.1-315.21
syntax vunop_(shape : shape)
  ;; 1-syntax.watsup:316.1-316.61
  syntax vunop_{imm : imm, N : N}(`%X%`((imm : imm <: lanetype), N)) =
  | ABS
  | NEG
  | POPCNT{imm : imm}
    -- if (imm = I8_imm)


  ;; 1-syntax.watsup:317.1-317.77
  syntax vunop_{fnn : fnn, N : N}(`%X%`((fnn : fnn <: lanetype), N)) =
  | ABS
  | NEG
  | SQRT
  | CEIL
  | FLOOR
  | TRUNC
  | NEAREST


;; 1-syntax.watsup:319.1-319.22
syntax vbinop_(shape : shape)
  ;; 1-syntax.watsup:320.1-329.43
  syntax vbinop_{imm : imm, N : N}(`%X%`((imm : imm <: lanetype), N)) =
  | ADD
  | SUB
  | ADD_SAT(sx : sx)
    -- if ($lsize((imm : imm <: lanetype)) <= 16)
  | SUB_SAT(sx : sx)
    -- if ($lsize((imm : imm <: lanetype)) <= 16)
  | MUL
    -- if ($lsize((imm : imm <: lanetype)) >= 16)
  | AVGR_U
    -- if ($lsize((imm : imm <: lanetype)) <= 16)
  | Q15MULR_SAT_S{imm : imm}
    -- if ($lsize((imm : imm <: lanetype)) = 16)
  | MIN(sx : sx)
    -- if ($lsize((imm : imm <: lanetype)) <= 32)
  | MAX(sx : sx)
    -- if ($lsize((imm : imm <: lanetype)) <= 32)


  ;; 1-syntax.watsup:330.1-330.76
  syntax vbinop_{fnn : fnn, N : N}(`%X%`((fnn : fnn <: lanetype), N)) =
  | ADD
  | SUB
  | MUL
  | DIV
  | MIN
  | MAX
  | PMIN
  | PMAX


;; 1-syntax.watsup:332.1-332.23
syntax vtestop_(shape : shape)
  ;; 1-syntax.watsup:333.1-333.38
  syntax vtestop_{imm : imm, N : N}(`%X%`((imm : imm <: lanetype), N)) =
  | ALL_TRUE


  ;; 1-syntax.watsup:334.1-334.29
  syntax vtestop_{fnn : fnn, N : N}(`%X%`((fnn : fnn <: lanetype), N)) =
  |


;; 1-syntax.watsup:336.1-336.22
syntax vrelop_(shape : shape)
  ;; 1-syntax.watsup:337.1-337.68
  syntax vrelop_{imm : imm, N : N}(`%X%`((imm : imm <: lanetype), N)) =
  | EQ
  | NE
  | LT(sx : sx)
  | GT(sx : sx)
  | LE(sx : sx)
  | GE(sx : sx)


  ;; 1-syntax.watsup:338.1-338.56
  syntax vrelop_{fnn : fnn, N : N}(`%X%`((fnn : fnn <: lanetype), N)) =
  | EQ
  | NE
  | LT
  | GT
  | LE
  | GE


;; 1-syntax.watsup:340.1-340.66
syntax vcvtop =
  | EXTEND
  | TRUNC_SAT
  | CONVERT
  | DEMOTE
  | PROMOTE

;; 1-syntax.watsup:351.1-351.25
syntax vshiftop_{imm : imm, N : N}(`%X%`(imm, N)) =
  | SHL
  | SHR(sx : sx)

;; 1-syntax.watsup:354.1-354.66
syntax vextunop_{imm_1 : imm, N_1 : N, imm_2 : imm, N_2 : N}(`%X%`(imm_1, N_1), `%X%`(imm_2, N_2)) =
  | EXTADD_PAIRWISE
    -- if ((16 <= $lsize((imm_1 : imm <: lanetype))) /\ ($lsize((imm_1 : imm <: lanetype)) <= 32))

;; 1-syntax.watsup:419.1-419.50
syntax half =
  | LOW
  | HIGH

;; 1-syntax.watsup:357.1-357.68
syntax vextbinop_{imm_1 : imm, N_1 : N, imm_2 : imm, N_2 : N}(`%X%`(imm_1, N_1), `%X%`(imm_2, N_2)) =
  | EXTMUL(half : half)
  | DOT{imm_1 : imm}
    -- if ($lsize((imm_1 : imm <: lanetype)) = 32)

;; 1-syntax.watsup:365.1-365.68
syntax memop =
{
  ALIGN u32,
  OFFSET u32
}

;; 1-syntax.watsup:367.1-370.44
syntax vloadop =
  | SHAPE(nat, nat, sx : sx)
  | SPLAT(nat)
  | ZERO(nat)

;; 1-syntax.watsup:379.1-381.17
syntax blocktype =
  | _RESULT(valtype?)
  | _IDX(funcidx : funcidx)

;; 1-syntax.watsup:420.1-420.20
syntax zero = `ZERO%?`(()?)

;; 1-syntax.watsup:507.1-519.78
rec {

;; 1-syntax.watsup:507.1-519.78
syntax instr =
  | UNREACHABLE
  | NOP
  | DROP
  | SELECT(valtype*?)
  | BLOCK(blocktype : blocktype, instr*)
  | LOOP(blocktype : blocktype, instr*)
  | IF(blocktype : blocktype, instr*, instr*)
  | BR(labelidx : labelidx)
  | BR_IF(labelidx : labelidx)
  | BR_TABLE(labelidx*, labelidx : labelidx)
  | BR_ON_NULL(labelidx : labelidx)
  | BR_ON_NON_NULL(labelidx : labelidx)
  | BR_ON_CAST(labelidx : labelidx, reftype : reftype, reftype : reftype)
  | BR_ON_CAST_FAIL(labelidx : labelidx, reftype : reftype, reftype : reftype)
  | CALL(funcidx : funcidx)
  | CALL_REF(typeidx?)
  | CALL_INDIRECT(tableidx : tableidx, typeidx : typeidx)
  | RETURN
  | RETURN_CALL(funcidx : funcidx)
  | RETURN_CALL_REF(typeidx?)
  | RETURN_CALL_INDIRECT(tableidx : tableidx, typeidx : typeidx)
  | CONST(numtype : numtype, num_ : num_(numtype))
  | UNOP(numtype : numtype, unop_ : unop_(numtype))
  | BINOP(numtype : numtype, binop_ : binop_(numtype))
  | TESTOP(numtype : numtype, testop_ : testop_(numtype))
  | RELOP(numtype : numtype, relop_ : relop_(numtype))
  | CVTOP(numtype : numtype, cvtop : cvtop, numtype : numtype, sx?)
  | EXTEND(numtype : numtype, n : n)
  | VCONST(vectype : vectype, vec_ : vec_(vectype))
  | VVUNOP(vectype : vectype, vvunop : vvunop)
  | VVBINOP(vectype : vectype, vvbinop : vvbinop)
  | VVTERNOP(vectype : vectype, vvternop : vvternop)
  | VVTESTOP(vectype : vectype, vvtestop : vvtestop)
  | VSWIZZLE{ishape : ishape}(ishape : ishape)
    -- if (ishape = `%X%`(I8_imm, 16))
  | VSHUFFLE{ishape : ishape, laneidx* : laneidx*}(ishape : ishape, laneidx*)
    -- if ((ishape = `%X%`(I8_imm, 16)) /\ (|laneidx*{laneidx}| = ($dim((ishape : ishape <: shape)) : dim <: nat)))
  | VSPLAT(shape : shape)
  | VEXTRACT_LANE{shape : shape, numtype : numtype, sx? : sx?}(shape : shape, sx?, laneidx : laneidx)
    -- if (($lanetype(shape) = (numtype : numtype <: lanetype)) <=> (sx?{sx} = ?()))
  | VREPLACE_LANE(shape : shape, laneidx : laneidx)
  | VUNOP(shape : shape, vunop_ : vunop_(shape))
  | VBINOP(shape : shape, vbinop_ : vbinop_(shape))
  | VTESTOP(shape : shape, vtestop_ : vtestop_(shape))
  | VRELOP(shape : shape, vrelop_ : vrelop_(shape))
  | VSHIFTOP(ishape : ishape, vshiftop_ : vshiftop_(ishape))
  | VBITMASK(ishape : ishape)
  | VCVTOP(shape : shape, vcvtop : vcvtop, half?, shape : shape, sx?, zero : zero)
  | VNARROW(ishape : ishape, ishape : ishape, sx : sx)
  | VEXTUNOP{imm_1 : imm, imm_2 : imm}(ishape_1 : ishape, ishape_2 : ishape, vextunop_ : vextunop_(ishape_1, ishape_2), sx : sx)
    -- if ($lsize((imm_1 : imm <: lanetype)) = (2 * $lsize((imm_2 : imm <: lanetype))))
  | VEXTBINOP{imm_1 : imm, imm_2 : imm}(ishape_1 : ishape, ishape_2 : ishape, vextbinop_ : vextbinop_(ishape_1, ishape_2), sx : sx)
    -- if ($lsize((imm_1 : imm <: lanetype)) = (2 * $lsize((imm_2 : imm <: lanetype))))
  | REF.NULL(heaptype : heaptype)
  | REF.I31
  | REF.FUNC(funcidx : funcidx)
  | REF.IS_NULL
  | REF.AS_NON_NULL
  | REF.EQ
  | REF.TEST(reftype : reftype)
  | REF.CAST(reftype : reftype)
  | I31.GET(sx : sx)
  | STRUCT.NEW(typeidx : typeidx)
  | STRUCT.NEW_DEFAULT(typeidx : typeidx)
  | STRUCT.GET(sx?, typeidx : typeidx, u32 : u32)
  | STRUCT.SET(typeidx : typeidx, u32 : u32)
  | ARRAY.NEW(typeidx : typeidx)
  | ARRAY.NEW_DEFAULT(typeidx : typeidx)
  | ARRAY.NEW_FIXED(typeidx : typeidx, nat)
  | ARRAY.NEW_DATA(typeidx : typeidx, dataidx : dataidx)
  | ARRAY.NEW_ELEM(typeidx : typeidx, elemidx : elemidx)
  | ARRAY.GET(sx?, typeidx : typeidx)
  | ARRAY.SET(typeidx : typeidx)
  | ARRAY.LEN
  | ARRAY.FILL(typeidx : typeidx)
  | ARRAY.COPY(typeidx : typeidx, typeidx : typeidx)
  | ARRAY.INIT_DATA(typeidx : typeidx, dataidx : dataidx)
  | ARRAY.INIT_ELEM(typeidx : typeidx, elemidx : elemidx)
  | EXTERN.CONVERT_ANY
  | ANY.CONVERT_EXTERN
  | LOCAL.GET(localidx : localidx)
  | LOCAL.SET(localidx : localidx)
  | LOCAL.TEE(localidx : localidx)
  | GLOBAL.GET(globalidx : globalidx)
  | GLOBAL.SET(globalidx : globalidx)
  | TABLE.GET(tableidx : tableidx)
  | TABLE.SET(tableidx : tableidx)
  | TABLE.SIZE(tableidx : tableidx)
  | TABLE.GROW(tableidx : tableidx)
  | TABLE.FILL(tableidx : tableidx)
  | TABLE.COPY(tableidx : tableidx, tableidx : tableidx)
  | TABLE.INIT(tableidx : tableidx, elemidx : elemidx)
  | ELEM.DROP(elemidx : elemidx)
  | MEMORY.SIZE(memidx : memidx)
  | MEMORY.GROW(memidx : memidx)
  | MEMORY.FILL(memidx : memidx)
  | MEMORY.COPY(memidx : memidx, memidx : memidx)
  | MEMORY.INIT(memidx : memidx, dataidx : dataidx)
  | DATA.DROP(dataidx : dataidx)
  | LOAD(numtype : numtype, (n, sx)?, memidx : memidx, memop : memop)
  | STORE(numtype : numtype, n?, memidx : memidx, memop : memop)
  | VLOAD(vloadop?, memidx : memidx, memop : memop)
  | VLOAD_LANE(n : n, memidx : memidx, memop : memop, laneidx : laneidx)
  | VSTORE(memidx : memidx, memop : memop)
  | VSTORE_LANE(n : n, memidx : memidx, memop : memop, laneidx : laneidx)
}

;; 1-syntax.watsup:521.1-522.9
syntax expr = instr*

;; 1-syntax.watsup:534.1-534.61
syntax elemmode =
  | ACTIVE(tableidx : tableidx, expr : expr)
  | PASSIVE
  | DECLARE

;; 1-syntax.watsup:535.1-535.49
syntax datamode =
  | ACTIVE(memidx : memidx, expr : expr)
  | PASSIVE

;; 1-syntax.watsup:537.1-538.15
syntax type = TYPE(rectype)

;; 1-syntax.watsup:539.1-540.16
syntax local = LOCAL(valtype)

;; 1-syntax.watsup:541.1-542.27
syntax func = `FUNC%%*%`(typeidx, local*, expr)

;; 1-syntax.watsup:543.1-544.25
syntax global = GLOBAL(globaltype, expr)

;; 1-syntax.watsup:545.1-546.23
syntax table = TABLE(tabletype, expr)

;; 1-syntax.watsup:547.1-548.17
syntax mem = MEMORY(memtype)

;; 1-syntax.watsup:549.1-550.30
syntax elem = `ELEM%%*%`(reftype, expr*, elemmode)

;; 1-syntax.watsup:551.1-552.22
syntax data = `DATA%*%`(byte*, datamode)

;; 1-syntax.watsup:553.1-554.16
syntax start = START(funcidx)

;; 1-syntax.watsup:556.1-557.66
syntax externidx =
  | FUNC(funcidx : funcidx)
  | GLOBAL(globalidx : globalidx)
  | TABLE(tableidx : tableidx)
  | MEM(memidx : memidx)

;; 1-syntax.watsup:558.1-559.24
syntax export = EXPORT(name, externidx)

;; 1-syntax.watsup:560.1-561.30
syntax import = IMPORT(name, name, externtype)

;; 1-syntax.watsup:563.1-564.76
syntax module = `MODULE%*%*%*%*%*%*%*%*%*%*`(type*, import*, func*, global*, table*, mem*, elem*, data*, start*, export*)

;; 2-syntax-aux.watsup:8.1-8.33
rec {

;; 2-syntax-aux.watsup:8.1-8.33
def $setminus1(idx : idx, idx*) : idx*
  ;; 2-syntax-aux.watsup:13.1-13.27
  def $setminus1{x : idx}(x, []) = [x]
  ;; 2-syntax-aux.watsup:14.1-14.61
  def $setminus1{x : idx, y_1 : idx, y* : idx*}(x, [y_1] :: y*{y}) = []
    -- if (x = y_1)
  ;; 2-syntax-aux.watsup:15.1-15.60
  def $setminus1{x : idx, y_1 : idx, y* : idx*}(x, [y_1] :: y*{y}) = $setminus1(x, y*{y})
    -- otherwise
}

;; 2-syntax-aux.watsup:7.1-7.49
rec {

;; 2-syntax-aux.watsup:7.1-7.49
def $setminus(idx*, idx*) : idx*
  ;; 2-syntax-aux.watsup:10.1-10.29
  def $setminus{y* : idx*}([], y*{y}) = []
  ;; 2-syntax-aux.watsup:11.1-11.66
  def $setminus{x_1 : idx, x* : idx*, y* : idx*}([x_1] :: x*{x}, y*{y}) = $setminus1(x_1, y*{y}) :: $setminus(x*{x}, y*{y})
}

;; 2-syntax-aux.watsup:20.1-20.71
def $free_dataidx_instr(instr : instr) : dataidx*
  ;; 2-syntax-aux.watsup:21.1-21.45
  def $free_dataidx_instr{x : idx, y : idx}(MEMORY.INIT_instr(x, y)) = [y]
  ;; 2-syntax-aux.watsup:22.1-22.41
  def $free_dataidx_instr{x : idx}(DATA.DROP_instr(x)) = [x]
  ;; 2-syntax-aux.watsup:23.1-23.34
  def $free_dataidx_instr{in : instr}(in) = []

;; 2-syntax-aux.watsup:25.1-25.73
rec {

;; 2-syntax-aux.watsup:25.1-25.73
def $free_dataidx_instrs(instr*) : dataidx*
  ;; 2-syntax-aux.watsup:26.1-26.36
  def $free_dataidx_instrs([]) = []
  ;; 2-syntax-aux.watsup:27.1-27.99
  def $free_dataidx_instrs{instr : instr, instr'* : instr*}([instr] :: instr'*{instr'}) = $free_dataidx_instr(instr) :: $free_dataidx_instrs(instr'*{instr'})
}

;; 2-syntax-aux.watsup:29.1-29.69
def $free_dataidx_expr(expr : expr) : dataidx*
  ;; 2-syntax-aux.watsup:30.1-30.56
  def $free_dataidx_expr{in* : instr*}(in*{in}) = $free_dataidx_instrs(in*{in})

;; 2-syntax-aux.watsup:32.1-32.69
def $free_dataidx_func(func : func) : dataidx*
  ;; 2-syntax-aux.watsup:33.1-33.62
  def $free_dataidx_func{x : idx, loc* : local*, e : expr}(`FUNC%%*%`(x, loc*{loc}, e)) = $free_dataidx_expr(e)

;; 2-syntax-aux.watsup:35.1-35.71
rec {

;; 2-syntax-aux.watsup:35.1-35.71
def $free_dataidx_funcs(func*) : dataidx*
  ;; 2-syntax-aux.watsup:36.1-36.35
  def $free_dataidx_funcs([]) = []
  ;; 2-syntax-aux.watsup:37.1-37.92
  def $free_dataidx_funcs{func : func, func'* : func*}([func] :: func'*{func'}) = $free_dataidx_func(func) :: $free_dataidx_funcs(func'*{func'})
}

;; 2-syntax-aux.watsup:71.1-71.56
def $lunpack(lanetype : lanetype) : numtype
  ;; 2-syntax-aux.watsup:72.1-72.32
  def $lunpack{numtype : numtype}((numtype : numtype <: lanetype)) = numtype
  ;; 2-syntax-aux.watsup:73.1-73.29
  def $lunpack{packtype : packtype}((packtype : packtype <: lanetype)) = I32_numtype

;; 2-syntax-aux.watsup:75.1-75.58
def $unpack(storagetype : storagetype) : valtype
  ;; 2-syntax-aux.watsup:76.1-76.31
  def $unpack{valtype : valtype}((valtype : valtype <: storagetype)) = valtype
  ;; 2-syntax-aux.watsup:77.1-77.28
  def $unpack{packtype : packtype}((packtype : packtype <: storagetype)) = I32_valtype

;; 2-syntax-aux.watsup:79.1-79.73
def $nunpack(storagetype : storagetype) : numtype
  ;; 2-syntax-aux.watsup:80.1-80.32
  def $nunpack{numtype : numtype}((numtype : numtype <: storagetype)) = numtype
  ;; 2-syntax-aux.watsup:81.1-81.29
  def $nunpack{packtype : packtype}((packtype : packtype <: storagetype)) = I32_numtype

;; 2-syntax-aux.watsup:83.1-83.73
def $vunpack(storagetype : storagetype) : vectype
  ;; 2-syntax-aux.watsup:84.1-84.32
  def $vunpack{vectype : vectype}((vectype : vectype <: storagetype)) = vectype

;; 2-syntax-aux.watsup:86.1-86.51
def $sxfield(storagetype : storagetype) : sx?
  ;; 2-syntax-aux.watsup:87.1-87.28
  def $sxfield{valtype : valtype}((valtype : valtype <: storagetype)) = ?()
  ;; 2-syntax-aux.watsup:88.1-88.27
  def $sxfield{packtype : packtype}((packtype : packtype <: storagetype)) = ?(S_sx)

;; 2-syntax-aux.watsup:105.1-105.59
def $diffrt(reftype : reftype, reftype : reftype) : reftype
  ;; 2-syntax-aux.watsup:107.1-107.64
  def $diffrt{nul_1 : nul, ht_1 : heaptype, ht_2 : heaptype}(REF_reftype(nul_1, ht_1), REF_reftype(`NULL%?`(?(())), ht_2)) = REF_reftype(`NULL%?`(?()), ht_1)
  ;; 2-syntax-aux.watsup:108.1-108.65
  def $diffrt{nul_1 : nul, ht_1 : heaptype, ht_2 : heaptype}(REF_reftype(nul_1, ht_1), REF_reftype(`NULL%?`(?()), ht_2)) = REF_reftype(nul_1, ht_1)

;; 2-syntax-aux.watsup:113.1-113.42
syntax typevar =
  | _IDX(typeidx : typeidx)
  | REC(nat)

;; 2-syntax-aux.watsup:116.1-116.42
def $idx(typeidx : typeidx) : typevar
  ;; 2-syntax-aux.watsup:117.1-117.21
  def $idx{x : idx}(x) = _IDX_typevar(x)

;; 2-syntax-aux.watsup:122.1-122.92
rec {

;; 2-syntax-aux.watsup:122.1-122.92
def $subst_typevar(typevar : typevar, typevar*, heaptype*) : heaptype
  ;; 2-syntax-aux.watsup:147.1-147.38
  def $subst_typevar{xx : typevar}(xx, [], []) = (xx : typevar <: heaptype)
  ;; 2-syntax-aux.watsup:148.1-148.95
  def $subst_typevar{xx : typevar, xx_1 : typevar, xx'* : typevar*, ht_1 : heaptype, ht'* : heaptype*}(xx, [xx_1] :: xx'*{xx'}, [ht_1] :: ht'*{ht'}) = ht_1
    -- if (xx = xx_1)
  ;; 2-syntax-aux.watsup:149.1-149.92
  def $subst_typevar{xx : typevar, xx_1 : typevar, xx'* : typevar*, ht_1 : heaptype, ht'* : heaptype*}(xx, [xx_1] :: xx'*{xx'}, [ht_1] :: ht'*{ht'}) = $subst_typevar(xx, xx'*{xx'}, ht'*{ht'})
    -- otherwise
}

;; 2-syntax-aux.watsup:124.1-124.92
def $subst_numtype(numtype : numtype, typevar*, heaptype*) : numtype
  ;; 2-syntax-aux.watsup:151.1-151.38
  def $subst_numtype{nt : numtype, xx* : typevar*, ht* : heaptype*}(nt, xx*{xx}, ht*{ht}) = nt

;; 2-syntax-aux.watsup:125.1-125.92
def $subst_vectype(vectype : vectype, typevar*, heaptype*) : vectype
  ;; 2-syntax-aux.watsup:152.1-152.38
  def $subst_vectype{vt : vectype, xx* : typevar*, ht* : heaptype*}(vt, xx*{xx}, ht*{ht}) = vt

;; 2-syntax-aux.watsup:130.1-130.92
def $subst_packtype(packtype : packtype, typevar*, heaptype*) : packtype
  ;; 2-syntax-aux.watsup:165.1-165.39
  def $subst_packtype{pt : packtype, xx* : typevar*, ht* : heaptype*}(pt, xx*{xx}, ht*{ht}) = pt

;; 2-syntax-aux.watsup:126.1-140.92
rec {

;; 2-syntax-aux.watsup:126.1-126.92
def $subst_heaptype(heaptype : heaptype, typevar*, heaptype*) : heaptype
  ;; 2-syntax-aux.watsup:154.1-154.67
  def $subst_heaptype{xx' : typevar, xx* : typevar*, ht* : heaptype*}((xx' : typevar <: heaptype), xx*{xx}, ht*{ht}) = $subst_typevar(xx', xx*{xx}, ht*{ht})
  ;; 2-syntax-aux.watsup:155.1-155.65
  def $subst_heaptype{dt : deftype, xx* : typevar*, ht* : heaptype*}((dt : deftype <: heaptype), xx*{xx}, ht*{ht}) = ($subst_deftype(dt, xx*{xx}, ht*{ht}) : deftype <: heaptype)
  ;; 2-syntax-aux.watsup:156.1-156.55
  def $subst_heaptype{ht' : heaptype, xx* : typevar*, ht* : heaptype*}(ht', xx*{xx}, ht*{ht}) = ht'
    -- otherwise

;; 2-syntax-aux.watsup:127.1-127.92
def $subst_reftype(reftype : reftype, typevar*, heaptype*) : reftype
  ;; 2-syntax-aux.watsup:158.1-158.85
  def $subst_reftype{nul : nul, ht' : heaptype, xx* : typevar*, ht* : heaptype*}(REF_reftype(nul, ht'), xx*{xx}, ht*{ht}) = REF_reftype(nul, $subst_heaptype(ht', xx*{xx}, ht*{ht}))

;; 2-syntax-aux.watsup:128.1-128.92
def $subst_valtype(valtype : valtype, typevar*, heaptype*) : valtype
  ;; 2-syntax-aux.watsup:160.1-160.64
  def $subst_valtype{nt : numtype, xx* : typevar*, ht* : heaptype*}((nt : numtype <: valtype), xx*{xx}, ht*{ht}) = ($subst_numtype(nt, xx*{xx}, ht*{ht}) : numtype <: valtype)
  ;; 2-syntax-aux.watsup:161.1-161.64
  def $subst_valtype{vt : vectype, xx* : typevar*, ht* : heaptype*}((vt : vectype <: valtype), xx*{xx}, ht*{ht}) = ($subst_vectype(vt, xx*{xx}, ht*{ht}) : vectype <: valtype)
  ;; 2-syntax-aux.watsup:162.1-162.64
  def $subst_valtype{rt : reftype, xx* : typevar*, ht* : heaptype*}((rt : reftype <: valtype), xx*{xx}, ht*{ht}) = ($subst_reftype(rt, xx*{xx}, ht*{ht}) : reftype <: valtype)
  ;; 2-syntax-aux.watsup:163.1-163.40
  def $subst_valtype{xx* : typevar*, ht* : heaptype*}(BOT_valtype, xx*{xx}, ht*{ht}) = BOT_valtype

;; 2-syntax-aux.watsup:131.1-131.92
def $subst_storagetype(storagetype : storagetype, typevar*, heaptype*) : storagetype
  ;; 2-syntax-aux.watsup:167.1-167.66
  def $subst_storagetype{t : valtype, xx* : typevar*, ht* : heaptype*}((t : valtype <: storagetype), xx*{xx}, ht*{ht}) = ($subst_valtype(t, xx*{xx}, ht*{ht}) : valtype <: storagetype)
  ;; 2-syntax-aux.watsup:168.1-168.69
  def $subst_storagetype{pt : packtype, xx* : typevar*, ht* : heaptype*}((pt : packtype <: storagetype), xx*{xx}, ht*{ht}) = ($subst_packtype(pt, xx*{xx}, ht*{ht}) : packtype <: storagetype)

;; 2-syntax-aux.watsup:132.1-132.92
def $subst_fieldtype(fieldtype : fieldtype, typevar*, heaptype*) : fieldtype
  ;; 2-syntax-aux.watsup:170.1-170.80
  def $subst_fieldtype{mut : mut, zt : storagetype, xx* : typevar*, ht* : heaptype*}(`%%`(mut, zt), xx*{xx}, ht*{ht}) = `%%`(mut, $subst_storagetype(zt, xx*{xx}, ht*{ht}))

;; 2-syntax-aux.watsup:134.1-134.92
def $subst_comptype(comptype : comptype, typevar*, heaptype*) : comptype
  ;; 2-syntax-aux.watsup:172.1-172.85
  def $subst_comptype{yt* : fieldtype*, xx* : typevar*, ht* : heaptype*}(STRUCT_comptype(yt*{yt}), xx*{xx}, ht*{ht}) = STRUCT_comptype($subst_fieldtype(yt, xx*{xx}, ht*{ht})*{yt})
  ;; 2-syntax-aux.watsup:173.1-173.81
  def $subst_comptype{yt : fieldtype, xx* : typevar*, ht* : heaptype*}(ARRAY_comptype(yt), xx*{xx}, ht*{ht}) = ARRAY_comptype($subst_fieldtype(yt, xx*{xx}, ht*{ht}))
  ;; 2-syntax-aux.watsup:174.1-174.78
  def $subst_comptype{ft : functype, xx* : typevar*, ht* : heaptype*}(FUNC_comptype(ft), xx*{xx}, ht*{ht}) = FUNC_comptype($subst_functype(ft, xx*{xx}, ht*{ht}))

;; 2-syntax-aux.watsup:135.1-135.92
def $subst_subtype(subtype : subtype, typevar*, heaptype*) : subtype
  ;; 2-syntax-aux.watsup:176.1-177.76
  def $subst_subtype{fin : fin, y* : idx*, ct : comptype, xx* : typevar*, ht* : heaptype*}(SUB_subtype(fin, y*{y}, ct), xx*{xx}, ht*{ht}) = SUBD_subtype(fin, $subst_heaptype(_IDX_heaptype(y), xx*{xx}, ht*{ht})*{y}, $subst_comptype(ct, xx*{xx}, ht*{ht}))
  ;; 2-syntax-aux.watsup:178.1-179.73
  def $subst_subtype{fin : fin, ht'* : heaptype*, ct : comptype, xx* : typevar*, ht* : heaptype*}(SUBD_subtype(fin, ht'*{ht'}, ct), xx*{xx}, ht*{ht}) = SUBD_subtype(fin, $subst_heaptype(ht', xx*{xx}, ht*{ht})*{ht'}, $subst_comptype(ct, xx*{xx}, ht*{ht}))

;; 2-syntax-aux.watsup:136.1-136.92
def $subst_rectype(rectype : rectype, typevar*, heaptype*) : rectype
  ;; 2-syntax-aux.watsup:181.1-181.76
  def $subst_rectype{st* : subtype*, xx* : typevar*, ht* : heaptype*}(REC_rectype(st*{st}), xx*{xx}, ht*{ht}) = REC_rectype($subst_subtype(st, xx*{xx}, ht*{ht})*{st})

;; 2-syntax-aux.watsup:137.1-137.92
def $subst_deftype(deftype : deftype, typevar*, heaptype*) : deftype
  ;; 2-syntax-aux.watsup:183.1-183.78
  def $subst_deftype{qt : rectype, i : nat, xx* : typevar*, ht* : heaptype*}(DEF_deftype(qt, i), xx*{xx}, ht*{ht}) = DEF_deftype($subst_rectype(qt, xx*{xx}, ht*{ht}), i)

;; 2-syntax-aux.watsup:140.1-140.92
def $subst_functype(functype : functype, typevar*, heaptype*) : functype
  ;; 2-syntax-aux.watsup:186.1-186.113
  def $subst_functype{t_1* : valtype*, t_2* : valtype*, xx* : typevar*, ht* : heaptype*}(`%->%`(t_1*{t_1}, t_2*{t_2}), xx*{xx}, ht*{ht}) = `%->%`($subst_valtype(t_1, xx*{xx}, ht*{ht})*{t_1}, $subst_valtype(t_2, xx*{xx}, ht*{ht})*{t_2})
}

;; 2-syntax-aux.watsup:139.1-139.92
def $subst_globaltype(globaltype : globaltype, typevar*, heaptype*) : globaltype
  ;; 2-syntax-aux.watsup:185.1-185.75
  def $subst_globaltype{mut : mut, t : valtype, xx* : typevar*, ht* : heaptype*}(`%%`(mut, t), xx*{xx}, ht*{ht}) = `%%`(mut, $subst_valtype(t, xx*{xx}, ht*{ht}))

;; 2-syntax-aux.watsup:141.1-141.92
def $subst_tabletype(tabletype : tabletype, typevar*, heaptype*) : tabletype
  ;; 2-syntax-aux.watsup:188.1-188.76
  def $subst_tabletype{lim : limits, rt : reftype, xx* : typevar*, ht* : heaptype*}(`%%`(lim, rt), xx*{xx}, ht*{ht}) = `%%`(lim, $subst_reftype(rt, xx*{xx}, ht*{ht}))

;; 2-syntax-aux.watsup:142.1-142.92
def $subst_memtype(memtype : memtype, typevar*, heaptype*) : memtype
  ;; 2-syntax-aux.watsup:187.1-187.48
  def $subst_memtype{lim : limits, xx* : typevar*, ht* : heaptype*}(`%I8`(lim), xx*{xx}, ht*{ht}) = `%I8`(lim)

;; 2-syntax-aux.watsup:144.1-144.92
def $subst_externtype(externtype : externtype, typevar*, heaptype*) : externtype
  ;; 2-syntax-aux.watsup:190.1-190.79
  def $subst_externtype{dt : deftype, xx* : typevar*, ht* : heaptype*}(FUNC_externtype(dt), xx*{xx}, ht*{ht}) = FUNC_externtype($subst_deftype(dt, xx*{xx}, ht*{ht}))
  ;; 2-syntax-aux.watsup:191.1-191.86
  def $subst_externtype{gt : globaltype, xx* : typevar*, ht* : heaptype*}(GLOBAL_externtype(gt), xx*{xx}, ht*{ht}) = GLOBAL_externtype($subst_globaltype(gt, xx*{xx}, ht*{ht}))
  ;; 2-syntax-aux.watsup:192.1-192.83
  def $subst_externtype{tt : tabletype, xx* : typevar*, ht* : heaptype*}(TABLE_externtype(tt), xx*{xx}, ht*{ht}) = TABLE_externtype($subst_tabletype(tt, xx*{xx}, ht*{ht}))
  ;; 2-syntax-aux.watsup:193.1-193.77
  def $subst_externtype{mt : memtype, xx* : typevar*, ht* : heaptype*}(MEM_externtype(mt), xx*{xx}, ht*{ht}) = MEM_externtype($subst_memtype(mt, xx*{xx}, ht*{ht}))

;; 2-syntax-aux.watsup:196.1-196.74
def $subst_all_reftype(reftype : reftype, heaptype*) : reftype
  ;; 2-syntax-aux.watsup:199.1-199.75
  def $subst_all_reftype{rt : reftype, ht^n : heaptype^n, n : n, x^n : idx^n}(rt, ht^n{ht}) = $subst_reftype(rt, $idx(x)^(x<n){x}, ht^n{ht})

;; 2-syntax-aux.watsup:197.1-197.74
def $subst_all_deftype(deftype : deftype, heaptype*) : deftype
  ;; 2-syntax-aux.watsup:200.1-200.75
  def $subst_all_deftype{dt : deftype, ht^n : heaptype^n, n : n, x^n : idx^n}(dt, ht^n{ht}) = $subst_deftype(dt, $idx(x)^(x<n){x}, ht^n{ht})

;; 2-syntax-aux.watsup:202.1-202.77
rec {

;; 2-syntax-aux.watsup:202.1-202.77
def $subst_all_deftypes(deftype*, heaptype*) : deftype*
  ;; 2-syntax-aux.watsup:204.1-204.40
  def $subst_all_deftypes{ht* : heaptype*}([], ht*{ht}) = []
  ;; 2-syntax-aux.watsup:205.1-205.101
  def $subst_all_deftypes{dt_1 : deftype, dt* : deftype*, ht* : heaptype*}([dt_1] :: dt*{dt}, ht*{ht}) = [$subst_all_deftype(dt_1, ht*{ht})] :: $subst_all_deftypes(dt*{dt}, ht*{ht})
}

;; 2-syntax-aux.watsup:210.1-210.65
def $rollrt(typeidx : typeidx, rectype : rectype) : rectype
  ;; 2-syntax-aux.watsup:219.1-219.93
  def $rollrt{x : idx, st^n : subtype^n, n : n, i^n : nat^n}(x, REC_rectype(st^n{st})) = REC_rectype($subst_subtype(st, $idx(((x : uN(32) <: nat) + i))^(i<n){i}, REC_heaptype(i)^(i<n){i})^n{st})

;; 2-syntax-aux.watsup:211.1-211.63
def $unrollrt(rectype : rectype) : rectype
  ;; 2-syntax-aux.watsup:220.1-221.22
  def $unrollrt{st^n : subtype^n, n : n, i^n : nat^n, qt : rectype}(REC_rectype(st^n{st})) = REC_rectype($subst_subtype(st, REC_typevar(i)^(i<n){i}, DEF_heaptype(qt, i)^(i<n){i})^n{st})
    -- if (qt = REC_rectype(st^n{st}))

;; 2-syntax-aux.watsup:212.1-212.65
def $rolldt(typeidx : typeidx, rectype : rectype) : deftype*
  ;; 2-syntax-aux.watsup:223.1-223.79
  def $rolldt{x : idx, qt : rectype, st^n : subtype^n, n : n, i^n : nat^n}(x, qt) = DEF_deftype(REC_rectype(st^n{st}), i)^(i<n){i}
    -- if ($rollrt(x, qt) = REC_rectype(st^n{st}))

;; 2-syntax-aux.watsup:213.1-213.63
def $unrolldt(deftype : deftype) : subtype
  ;; 2-syntax-aux.watsup:224.1-224.77
  def $unrolldt{qt : rectype, i : nat, st* : subtype*}(DEF_deftype(qt, i)) = st*{st}[i]
    -- if ($unrollrt(qt) = REC_rectype(st*{st}))

;; 2-syntax-aux.watsup:214.1-214.63
def $expanddt(deftype : deftype) : comptype
  ;; 2-syntax-aux.watsup:226.1-226.85
  def $expanddt{dt : deftype, ct : comptype, fin : fin, ht* : heaptype*}(dt) = ct
    -- if ($unrolldt(dt) = SUBD_subtype(fin, ht*{ht}, ct))

;; 2-syntax-aux.watsup:228.1-228.37
relation Expand: `%~~%`(deftype, comptype)
  ;; 2-syntax-aux.watsup:229.1-229.72
  rule _{dt : deftype, ct : comptype}:
    `%~~%`(dt, ct)
    -- if ($expanddt(dt) = ct)

;; 2-syntax-aux.watsup:234.1-234.64
rec {

;; 2-syntax-aux.watsup:234.1-234.64
def $funcsxt(externtype*) : deftype*
  ;; 2-syntax-aux.watsup:239.1-239.24
  def $funcsxt([]) = []
  ;; 2-syntax-aux.watsup:240.1-240.47
  def $funcsxt{dt : deftype, et* : externtype*}([FUNC_externtype(dt)] :: et*{et}) = [dt] :: $funcsxt(et*{et})
  ;; 2-syntax-aux.watsup:241.1-241.59
  def $funcsxt{externtype : externtype, et* : externtype*}([externtype] :: et*{et}) = $funcsxt(et*{et})
    -- otherwise
}

;; 2-syntax-aux.watsup:235.1-235.66
rec {

;; 2-syntax-aux.watsup:235.1-235.66
def $globalsxt(externtype*) : globaltype*
  ;; 2-syntax-aux.watsup:243.1-243.26
  def $globalsxt([]) = []
  ;; 2-syntax-aux.watsup:244.1-244.53
  def $globalsxt{gt : globaltype, et* : externtype*}([GLOBAL_externtype(gt)] :: et*{et}) = [gt] :: $globalsxt(et*{et})
  ;; 2-syntax-aux.watsup:245.1-245.63
  def $globalsxt{externtype : externtype, et* : externtype*}([externtype] :: et*{et}) = $globalsxt(et*{et})
    -- otherwise
}

;; 2-syntax-aux.watsup:236.1-236.65
rec {

;; 2-syntax-aux.watsup:236.1-236.65
def $tablesxt(externtype*) : tabletype*
  ;; 2-syntax-aux.watsup:247.1-247.25
  def $tablesxt([]) = []
  ;; 2-syntax-aux.watsup:248.1-248.50
  def $tablesxt{tt : tabletype, et* : externtype*}([TABLE_externtype(tt)] :: et*{et}) = [tt] :: $tablesxt(et*{et})
  ;; 2-syntax-aux.watsup:249.1-249.61
  def $tablesxt{externtype : externtype, et* : externtype*}([externtype] :: et*{et}) = $tablesxt(et*{et})
    -- otherwise
}

;; 2-syntax-aux.watsup:237.1-237.63
rec {

;; 2-syntax-aux.watsup:237.1-237.63
def $memsxt(externtype*) : memtype*
  ;; 2-syntax-aux.watsup:251.1-251.23
  def $memsxt([]) = []
  ;; 2-syntax-aux.watsup:252.1-252.44
  def $memsxt{mt : memtype, et* : externtype*}([MEM_externtype(mt)] :: et*{et}) = [mt] :: $memsxt(et*{et})
  ;; 2-syntax-aux.watsup:253.1-253.57
  def $memsxt{externtype : externtype, et* : externtype*}([externtype] :: et*{et}) = $memsxt(et*{et})
    -- otherwise
}

;; 2-syntax-aux.watsup:262.1-262.33
def $memop0 : memop
  ;; 2-syntax-aux.watsup:263.1-263.34
  def $memop0 = {ALIGN 0, OFFSET 0}

;; 3-numerics.watsup:7.1-7.41
def $s33_to_u32(s33 : s33) : u32

;; 3-numerics.watsup:12.1-12.57
def $signed(N : N, nat : nat) : int
  ;; 3-numerics.watsup:13.1-13.54
  def $signed{N : N, i : nat}(N, i) = (i : nat <: int)
    -- if (0 <= (2 ^ (N - 1)))
  ;; 3-numerics.watsup:14.1-14.60
  def $signed{N : N, i : nat}(N, i) = ((i - (2 ^ N)) : nat <: int)
    -- if (((2 ^ (N - 1)) <= i) /\ (i < (2 ^ N)))

;; 3-numerics.watsup:16.1-16.63
def $invsigned(N : N, int : int) : nat
  ;; 3-numerics.watsup:17.1-17.56
  def $invsigned{N : N, i : nat, j : nat}(N, (i : nat <: int)) = j
    -- if ($signed(N, j) = (i : nat <: int))

;; 3-numerics.watsup:22.1-23.29
def $unop(numtype : numtype, unop_ : unop_(numtype), num_ : num_(numtype)) : num_(numtype)*

;; 3-numerics.watsup:24.1-25.31
def $binop(numtype : numtype, binop_ : binop_(numtype), num_ : num_(numtype), num_ : num_(numtype)) : num_(numtype)*

;; 3-numerics.watsup:26.1-27.29
def $testop(numtype : numtype, testop_ : testop_(numtype), num_ : num_(numtype)) : num_(I32_numtype)

;; 3-numerics.watsup:28.1-29.31
def $relop(numtype : numtype, relop_ : relop_(numtype), num_ : num_(numtype), num_ : num_(numtype)) : num_(I32_numtype)

;; 3-numerics.watsup:30.1-31.42
def $cvtop(numtype_1 : numtype, numtype_2 : numtype, cvtop : cvtop, sx?, num_ : num_(numtype_1)) : num_(numtype_2)*

;; 3-numerics.watsup:33.1-33.83
def $wrap(M : M, N : N, iN : iN(M)) : iN(N)

;; 3-numerics.watsup:34.1-34.86
def $ext(M : M, N : N, sx : sx, iN : iN(M)) : iN(N)

;; 3-numerics.watsup:36.1-36.77
def $ibits(N : N, iN : iN(N)) : bit*

;; 3-numerics.watsup:37.1-37.77
def $fbits(N : N, fN : fN(N)) : bit*

;; 3-numerics.watsup:38.1-38.78
def $ibytes(N : N, iN : iN(N)) : byte*

;; 3-numerics.watsup:39.1-39.78
def $fbytes(N : N, fN : fN(N)) : byte*

;; 3-numerics.watsup:40.1-40.76
def $nbytes(numtype : numtype, num_ : num_(numtype)) : byte*

;; 3-numerics.watsup:41.1-41.76
def $vbytes(vectype : vectype, vec_ : vec_(vectype)) : byte*

;; 3-numerics.watsup:42.1-42.78
def $zbytes(storagetype : storagetype, zval_ : zval_(storagetype)) : byte*

;; 3-numerics.watsup:45.1-45.33
def $invibytes(N : N, byte*) : iN(N)
  ;; 3-numerics.watsup:48.1-48.52
  def $invibytes{N : N, b* : byte*, n : n}(N, b*{b}) = n
    -- if ($ibytes(N, n) = b*{b})

;; 3-numerics.watsup:46.1-46.33
def $invfbytes(N : N, byte*) : fN(N)
  ;; 3-numerics.watsup:49.1-49.52
  def $invfbytes{N : N, b* : byte*, p : fN(N)}(N, b*{b}) = p
    -- if ($fbytes(N, p) = b*{b})

;; 3-numerics.watsup:52.1-52.64
def $iadd(N : N, iN : iN(N), iN : iN(N)) : iN(N)

;; 3-numerics.watsup:53.1-53.64
def $imul(N : N, iN : iN(N), iN : iN(N)) : iN(N)

;; 3-numerics.watsup:54.1-54.63
def $ine(N : N, iN : iN(N), iN : iN(N)) : u32

;; 3-numerics.watsup:55.1-55.67
def $ilt(N : N, sx : sx, iN : iN(N), iN : iN(N)) : u32

;; 3-numerics.watsup:57.1-57.75
def $narrow(M : M, N : N, sx : sx, iN : iN(M)) : iN(N)

;; 3-numerics.watsup:62.1-63.27
def $packnum(lanetype : lanetype, num_ : num_($lunpack(lanetype))) : lane_(lanetype)
  ;; 3-numerics.watsup:64.1-64.29
  def $packnum{numtype : numtype, c : num_($lunpack((numtype : numtype <: lanetype)))}((numtype : numtype <: lanetype), c) = c
  ;; 3-numerics.watsup:65.1-65.82
  def $packnum{packtype : packtype, c : num_($lunpack((packtype : packtype <: lanetype)))}((packtype : packtype <: lanetype), c) = $wrap($size(($lunpack((packtype : packtype <: lanetype)) : numtype <: valtype)), $psize(packtype), c)

;; 3-numerics.watsup:67.1-68.29
def $unpacknum(lanetype : lanetype, lane_ : lane_(lanetype)) : num_($lunpack(lanetype))
  ;; 3-numerics.watsup:69.1-69.31
  def $unpacknum{numtype : numtype, c : lane_((numtype : numtype <: lanetype))}((numtype : numtype <: lanetype), c) = c
  ;; 3-numerics.watsup:70.1-70.86
  def $unpacknum{packtype : packtype, c : lane_((packtype : packtype <: lanetype))}((packtype : packtype <: lanetype), c) = $ext($psize(packtype), $size(($lunpack((packtype : packtype <: lanetype)) : numtype <: valtype)), U_sx, c)

;; 3-numerics.watsup:75.1-76.28
def $lanes_(shape : shape, vec_ : vec_(V128_vnn)) : lane_($lanetype(shape))*

;; 3-numerics.watsup:78.1-79.36
def $invlanes_(shape : shape, lane_($lanetype(shape))*) : vec_(V128_vnn)
  ;; 3-numerics.watsup:80.1-80.56
  def $invlanes_{sh : shape, c* : lane_($lanetype(sh))*, vc : vec_(V128_vnn)}(sh, c*{c}) = vc
    -- if (c*{c} = $lanes_(sh, vc))

;; 3-numerics.watsup:82.1-82.34
def $halfop(half : half, nat : nat, nat : nat) : nat
  ;; 3-numerics.watsup:83.1-83.27
  def $halfop{i : nat, j : nat}(LOW_half, i, j) = i
  ;; 3-numerics.watsup:84.1-84.28
  def $halfop{i : nat, j : nat}(HIGH_half, i, j) = j

;; 3-numerics.watsup:87.1-88.29
def $vvunop(vectype : vectype, vvunop : vvunop, vec_ : vec_(vectype)) : vec_(vectype)

;; 3-numerics.watsup:89.1-90.31
def $vvbinop(vectype : vectype, vvbinop : vvbinop, vec_ : vec_(vectype), vec_ : vec_(vectype)) : vec_(vectype)

;; 3-numerics.watsup:91.1-92.35
def $vvternop(vectype : vectype, vvternop : vvternop, vec_ : vec_(vectype), vec_ : vec_(vectype), vec_ : vec_(vectype)) : vec_(vectype)

;; 3-numerics.watsup:95.1-96.29
def $vunop(shape : shape, vunop_ : vunop_(shape), vec_ : vec_(V128_vnn)) : vec_(V128_vnn)

;; 3-numerics.watsup:97.1-98.31
def $vbinop(shape : shape, vbinop_ : vbinop_(shape), vec_ : vec_(V128_vnn), vec_ : vec_(V128_vnn)) : vec_(V128_vnn)*

;; 3-numerics.watsup:99.1-100.31
def $vrelop(shape : shape, vrelop_ : vrelop_(shape), vec_ : vec_(V128_vnn), vec_ : vec_(V128_vnn)) : vec_(V128_vnn)

;; 3-numerics.watsup:102.1-103.42
def $vcvtop(shape_1 : shape, shape_2 : shape, vcvtop : vcvtop, sx?, lane_ : lane_($lanetype(shape_1))) : lane_($lanetype(shape_2))

;; 3-numerics.watsup:105.1-106.42
def $vextunop(ishape_1 : ishape, ishape_2 : ishape, vextunop_ : vextunop_(ishape_1, ishape_2), sx : sx, vec_ : vec_(V128_vnn)) : vec_(V128_vnn)

;; 3-numerics.watsup:107.1-108.45
def $vextbinop(ishape_1 : ishape, ishape_2 : ishape, vextbinop_ : vextbinop_(ishape_1, ishape_2), sx : sx, vec_ : vec_(V128_vnn), vec_ : vec_(V128_vnn)) : vec_(V128_vnn)

;; 3-numerics.watsup:111.1-112.31
def $vishiftop(ishape : ishape, vshiftop_ : vshiftop_(ishape), lane_ : lane_($lanetype((ishape : ishape <: shape))), u32 : u32) : lane_($lanetype((ishape : ishape <: shape)))

;; 4-runtime.watsup:5.1-5.39
syntax addr = nat

;; 4-runtime.watsup:6.1-6.53
syntax funcaddr = addr

;; 4-runtime.watsup:7.1-7.53
syntax globaladdr = addr

;; 4-runtime.watsup:8.1-8.51
syntax tableaddr = addr

;; 4-runtime.watsup:9.1-9.50
syntax memaddr = addr

;; 4-runtime.watsup:10.1-10.49
syntax elemaddr = addr

;; 4-runtime.watsup:11.1-11.49
syntax dataaddr = addr

;; 4-runtime.watsup:12.1-12.49
syntax hostaddr = addr

;; 4-runtime.watsup:13.1-13.56
syntax structaddr = addr

;; 4-runtime.watsup:14.1-14.51
syntax arrayaddr = addr

;; 4-runtime.watsup:33.1-34.62
syntax num =
  | CONST(numtype : numtype, num_ : num_(numtype))

;; 4-runtime.watsup:35.1-36.62
syntax vec =
  | VCONST(vectype : vectype, vec_ : vec_(vectype))

;; 4-runtime.watsup:37.1-43.23
rec {

;; 4-runtime.watsup:37.1-43.23
syntax addrref =
  | REF.I31_NUM(u31 : u31)
  | REF.STRUCT_ADDR(structaddr : structaddr)
  | REF.ARRAY_ADDR(arrayaddr : arrayaddr)
  | REF.FUNC_ADDR(funcaddr : funcaddr)
  | REF.HOST_ADDR(hostaddr : hostaddr)
  | REF.EXTERN(addrref : addrref)
}

;; 4-runtime.watsup:44.1-46.22
syntax ref =
  | REF.I31_NUM(u31 : u31)
  | REF.STRUCT_ADDR(structaddr : structaddr)
  | REF.ARRAY_ADDR(arrayaddr : arrayaddr)
  | REF.FUNC_ADDR(funcaddr : funcaddr)
  | REF.HOST_ADDR(hostaddr : hostaddr)
  | REF.EXTERN(addrref : addrref)
  | REF.NULL(heaptype : heaptype)

;; 4-runtime.watsup:47.1-48.20
syntax val =
  | CONST(numtype : numtype, num_ : num_(numtype))
  | VCONST(vectype : vectype, vec_ : vec_(vectype))
  | REF.NULL(heaptype : heaptype)
  | REF.I31_NUM(u31 : u31)
  | REF.STRUCT_ADDR(structaddr : structaddr)
  | REF.ARRAY_ADDR(arrayaddr : arrayaddr)
  | REF.FUNC_ADDR(funcaddr : funcaddr)
  | REF.HOST_ADDR(hostaddr : hostaddr)
  | REF.EXTERN(addrref : addrref)

;; 4-runtime.watsup:50.1-51.22
syntax result =
  | _VALS(val*)
  | TRAP

;; 4-runtime.watsup:60.1-61.70
syntax externval =
  | FUNC(funcaddr : funcaddr)
  | GLOBAL(globaladdr : globaladdr)
  | TABLE(tableaddr : tableaddr)
  | MEM(memaddr : memaddr)

;; 4-runtime.watsup:90.1-92.22
syntax exportinst =
{
  NAME name,
  VALUE externval
}

;; 4-runtime.watsup:105.1-113.25
syntax moduleinst =
{
  TYPE deftype*,
  FUNC funcaddr*,
  GLOBAL globaladdr*,
  TABLE tableaddr*,
  MEM memaddr*,
  ELEM elemaddr*,
  DATA dataaddr*,
  EXPORT exportinst*
}

;; 4-runtime.watsup:72.1-75.16
syntax funcinst =
{
  TYPE deftype,
  MODULE moduleinst,
  CODE func
}

;; 4-runtime.watsup:76.1-78.16
syntax globalinst =
{
  TYPE globaltype,
  VALUE val
}

;; 4-runtime.watsup:79.1-81.16
syntax tableinst =
{
  TYPE tabletype,
  ELEM ref*
}

;; 4-runtime.watsup:82.1-84.17
syntax meminst =
{
  TYPE memtype,
  DATA byte*
}

;; 4-runtime.watsup:85.1-87.16
syntax eleminst =
{
  TYPE elemtype,
  ELEM ref*
}

;; 4-runtime.watsup:88.1-89.17
syntax datainst =
{
  DATA byte*
}

;; 4-runtime.watsup:94.1-95.57
syntax packval =
  | PACK(packtype : packtype, pack_ : pack_(packtype))

;; 4-runtime.watsup:96.1-97.18
syntax fieldval =
  | CONST(numtype : numtype, num_ : num_(numtype))
  | VCONST(vectype : vectype, vec_ : vec_(vectype))
  | REF.NULL(heaptype : heaptype)
  | REF.I31_NUM(u31 : u31)
  | REF.STRUCT_ADDR(structaddr : structaddr)
  | REF.ARRAY_ADDR(arrayaddr : arrayaddr)
  | REF.FUNC_ADDR(funcaddr : funcaddr)
  | REF.HOST_ADDR(hostaddr : hostaddr)
  | REF.EXTERN(addrref : addrref)
  | PACK(packtype : packtype, pack_ : pack_(packtype))

;; 4-runtime.watsup:98.1-100.22
syntax structinst =
{
  TYPE deftype,
  FIELD fieldval*
}

;; 4-runtime.watsup:101.1-103.22
syntax arrayinst =
{
  TYPE deftype,
  FIELD fieldval*
}

;; 4-runtime.watsup:132.1-140.23
syntax store =
{
  FUNC funcinst*,
  GLOBAL globalinst*,
  TABLE tableinst*,
  MEM meminst*,
  ELEM eleminst*,
  DATA datainst*,
  STRUCT structinst*,
  ARRAY arrayinst*
}

;; 4-runtime.watsup:142.1-144.24
syntax frame =
{
  LOCAL val?*,
  MODULE moduleinst
}

;; 4-runtime.watsup:146.1-146.47
syntax state = `%;%`(store, frame)

;; 4-runtime.watsup:158.1-163.9
rec {

;; 4-runtime.watsup:158.1-163.9
syntax admininstr =
  | UNREACHABLE
  | NOP
  | DROP
  | SELECT(valtype*?)
  | BLOCK(blocktype : blocktype, instr*)
  | LOOP(blocktype : blocktype, instr*)
  | IF(blocktype : blocktype, instr*, instr*)
  | BR(labelidx : labelidx)
  | BR_IF(labelidx : labelidx)
  | BR_TABLE(labelidx*, labelidx : labelidx)
  | BR_ON_NULL(labelidx : labelidx)
  | BR_ON_NON_NULL(labelidx : labelidx)
  | BR_ON_CAST(labelidx : labelidx, reftype : reftype, reftype : reftype)
  | BR_ON_CAST_FAIL(labelidx : labelidx, reftype : reftype, reftype : reftype)
  | CALL(funcidx : funcidx)
  | CALL_REF(typeidx?)
  | CALL_INDIRECT(tableidx : tableidx, typeidx : typeidx)
  | RETURN
  | RETURN_CALL(funcidx : funcidx)
  | RETURN_CALL_REF(typeidx?)
  | RETURN_CALL_INDIRECT(tableidx : tableidx, typeidx : typeidx)
  | CONST(numtype : numtype, num_ : num_(numtype))
  | UNOP(numtype : numtype, unop_ : unop_(numtype))
  | BINOP(numtype : numtype, binop_ : binop_(numtype))
  | TESTOP(numtype : numtype, testop_ : testop_(numtype))
  | RELOP(numtype : numtype, relop_ : relop_(numtype))
  | CVTOP(numtype : numtype, cvtop : cvtop, numtype : numtype, sx?)
  | EXTEND(numtype : numtype, n : n)
  | VCONST(vectype : vectype, vec_ : vec_(vectype))
  | VVUNOP(vectype : vectype, vvunop : vvunop)
  | VVBINOP(vectype : vectype, vvbinop : vvbinop)
  | VVTERNOP(vectype : vectype, vvternop : vvternop)
  | VVTESTOP(vectype : vectype, vvtestop : vvtestop)
  | VSWIZZLE{ishape : ishape}(ishape : ishape)
    -- if (ishape = `%X%`(I8_imm, 16))
  | VSHUFFLE{ishape : ishape, laneidx* : laneidx*}(ishape : ishape, laneidx*)
    -- if ((ishape = `%X%`(I8_imm, 16)) /\ (|laneidx*{laneidx}| = ($dim((ishape : ishape <: shape)) : dim <: nat)))
  | VSPLAT(shape : shape)
  | VEXTRACT_LANE{shape : shape, numtype : numtype, sx? : sx?}(shape : shape, sx?, laneidx : laneidx)
    -- if (($lanetype(shape) = (numtype : numtype <: lanetype)) <=> (sx?{sx} = ?()))
  | VREPLACE_LANE(shape : shape, laneidx : laneidx)
  | VUNOP(shape : shape, vunop_ : vunop_(shape))
  | VBINOP(shape : shape, vbinop_ : vbinop_(shape))
  | VTESTOP(shape : shape, vtestop_ : vtestop_(shape))
  | VRELOP(shape : shape, vrelop_ : vrelop_(shape))
  | VSHIFTOP(ishape : ishape, vshiftop_ : vshiftop_(ishape))
  | VBITMASK(ishape : ishape)
  | VCVTOP(shape : shape, vcvtop : vcvtop, half?, shape : shape, sx?, zero : zero)
  | VNARROW(ishape : ishape, ishape : ishape, sx : sx)
  | VEXTUNOP{imm_1 : imm, imm_2 : imm}(ishape_1 : ishape, ishape_2 : ishape, vextunop_ : vextunop_(ishape_1, ishape_2), sx : sx)
    -- if ($lsize((imm_1 : imm <: lanetype)) = (2 * $lsize((imm_2 : imm <: lanetype))))
  | VEXTBINOP{imm_1 : imm, imm_2 : imm}(ishape_1 : ishape, ishape_2 : ishape, vextbinop_ : vextbinop_(ishape_1, ishape_2), sx : sx)
    -- if ($lsize((imm_1 : imm <: lanetype)) = (2 * $lsize((imm_2 : imm <: lanetype))))
  | REF.NULL(heaptype : heaptype)
  | REF.I31
  | REF.FUNC(funcidx : funcidx)
  | REF.IS_NULL
  | REF.AS_NON_NULL
  | REF.EQ
  | REF.TEST(reftype : reftype)
  | REF.CAST(reftype : reftype)
  | I31.GET(sx : sx)
  | STRUCT.NEW(typeidx : typeidx)
  | STRUCT.NEW_DEFAULT(typeidx : typeidx)
  | STRUCT.GET(sx?, typeidx : typeidx, u32 : u32)
  | STRUCT.SET(typeidx : typeidx, u32 : u32)
  | ARRAY.NEW(typeidx : typeidx)
  | ARRAY.NEW_DEFAULT(typeidx : typeidx)
  | ARRAY.NEW_FIXED(typeidx : typeidx, nat)
  | ARRAY.NEW_DATA(typeidx : typeidx, dataidx : dataidx)
  | ARRAY.NEW_ELEM(typeidx : typeidx, elemidx : elemidx)
  | ARRAY.GET(sx?, typeidx : typeidx)
  | ARRAY.SET(typeidx : typeidx)
  | ARRAY.LEN
  | ARRAY.FILL(typeidx : typeidx)
  | ARRAY.COPY(typeidx : typeidx, typeidx : typeidx)
  | ARRAY.INIT_DATA(typeidx : typeidx, dataidx : dataidx)
  | ARRAY.INIT_ELEM(typeidx : typeidx, elemidx : elemidx)
  | EXTERN.CONVERT_ANY
  | ANY.CONVERT_EXTERN
  | LOCAL.GET(localidx : localidx)
  | LOCAL.SET(localidx : localidx)
  | LOCAL.TEE(localidx : localidx)
  | GLOBAL.GET(globalidx : globalidx)
  | GLOBAL.SET(globalidx : globalidx)
  | TABLE.GET(tableidx : tableidx)
  | TABLE.SET(tableidx : tableidx)
  | TABLE.SIZE(tableidx : tableidx)
  | TABLE.GROW(tableidx : tableidx)
  | TABLE.FILL(tableidx : tableidx)
  | TABLE.COPY(tableidx : tableidx, tableidx : tableidx)
  | TABLE.INIT(tableidx : tableidx, elemidx : elemidx)
  | ELEM.DROP(elemidx : elemidx)
  | MEMORY.SIZE(memidx : memidx)
  | MEMORY.GROW(memidx : memidx)
  | MEMORY.FILL(memidx : memidx)
  | MEMORY.COPY(memidx : memidx, memidx : memidx)
  | MEMORY.INIT(memidx : memidx, dataidx : dataidx)
  | DATA.DROP(dataidx : dataidx)
  | LOAD(numtype : numtype, (n, sx)?, memidx : memidx, memop : memop)
  | STORE(numtype : numtype, n?, memidx : memidx, memop : memop)
  | VLOAD(vloadop?, memidx : memidx, memop : memop)
  | VLOAD_LANE(n : n, memidx : memidx, memop : memop, laneidx : laneidx)
  | VSTORE(memidx : memidx, memop : memop)
  | VSTORE_LANE(n : n, memidx : memidx, memop : memop, laneidx : laneidx)
  | REF.I31_NUM(u31 : u31)
  | REF.STRUCT_ADDR(structaddr : structaddr)
  | REF.ARRAY_ADDR(arrayaddr : arrayaddr)
  | REF.FUNC_ADDR(funcaddr : funcaddr)
  | REF.HOST_ADDR(hostaddr : hostaddr)
  | REF.EXTERN(addrref : addrref)
  | LABEL_(n : n, instr*, admininstr*)
  | FRAME_(n : n, frame : frame, admininstr*)
  | TRAP
}

;; 4-runtime.watsup:147.1-147.62
syntax config = `%;%*`(state, admininstr*)

;; 4-runtime.watsup:165.1-168.25
rec {

;; 4-runtime.watsup:165.1-168.25
syntax E =
  | _HOLE
  | _SEQ(val*, E : E, instr*)
  | LABEL_(n : n, instr*, E : E)
}

;; 5-runtime-aux.watsup:7.1-7.73
def $inst_reftype(moduleinst : moduleinst, reftype : reftype) : reftype
  ;; 5-runtime-aux.watsup:9.1-10.22
  def $inst_reftype{mm : moduleinst, rt : reftype, dt* : deftype*}(mm, rt) = $subst_all_reftype(rt, (dt : deftype <: heaptype)*{dt})
    -- if (dt*{dt} = mm.TYPE_moduleinst)

;; 5-runtime-aux.watsup:19.1-19.52
def $default(valtype : valtype) : val?
  ;; 5-runtime-aux.watsup:21.1-21.34
  def $default(I32_valtype) = ?(CONST_val(I32_numtype, 0))
  ;; 5-runtime-aux.watsup:22.1-22.34
  def $default(I64_valtype) = ?(CONST_val(I64_numtype, 0))
  ;; 5-runtime-aux.watsup:23.1-23.43
  def $default(F32_valtype) = ?(CONST_val(F32_numtype, $fzero(32)))
  ;; 5-runtime-aux.watsup:24.1-24.43
  def $default(F64_valtype) = ?(CONST_val(F64_numtype, $fzero(64)))
  ;; 5-runtime-aux.watsup:25.1-25.37
  def $default(V128_valtype) = ?(VCONST_val(V128_vectype, 0))
  ;; 5-runtime-aux.watsup:26.1-26.42
  def $default{ht : heaptype}(REF_valtype(`NULL%?`(?(())), ht)) = ?(REF.NULL_val(ht))
  ;; 5-runtime-aux.watsup:27.1-27.31
  def $default{ht : heaptype}(REF_valtype(`NULL%?`(?()), ht)) = ?()

;; 5-runtime-aux.watsup:32.1-32.73
def $packval(storagetype : storagetype, val : val) : fieldval
  ;; 5-runtime-aux.watsup:35.1-35.27
  def $packval{t : valtype, val : val}((t : valtype <: storagetype), val) = (val : val <: fieldval)
  ;; 5-runtime-aux.watsup:36.1-36.65
  def $packval{pt : packtype, i : nat}((pt : packtype <: storagetype), CONST_val(I32_numtype, i)) = PACK_fieldval(pt, $wrap(32, $psize(pt), i))

;; 5-runtime-aux.watsup:33.1-33.83
def $unpackval(storagetype : storagetype, sx?, fieldval : fieldval) : val
  ;; 5-runtime-aux.watsup:38.1-38.34
  def $unpackval{t : valtype, val : val}((t : valtype <: storagetype), ?(), (val : val <: fieldval)) = val
  ;; 5-runtime-aux.watsup:39.1-39.74
  def $unpackval{pt : packtype, sx : sx, i : nat}((pt : packtype <: storagetype), ?(sx), PACK_fieldval(pt, i)) = CONST_val(I32_numtype, $ext($psize(pt), 32, sx, i))

;; 5-runtime-aux.watsup:44.1-44.62
rec {

;; 5-runtime-aux.watsup:44.1-44.62
def $funcsxv(externval*) : funcaddr*
  ;; 5-runtime-aux.watsup:49.1-49.24
  def $funcsxv([]) = []
  ;; 5-runtime-aux.watsup:50.1-50.47
  def $funcsxv{fa : funcaddr, xv* : externval*}([FUNC_externval(fa)] :: xv*{xv}) = [fa] :: $funcsxv(xv*{xv})
  ;; 5-runtime-aux.watsup:51.1-51.58
  def $funcsxv{externval : externval, xv* : externval*}([externval] :: xv*{xv}) = $funcsxv(xv*{xv})
    -- otherwise
}

;; 5-runtime-aux.watsup:45.1-45.64
rec {

;; 5-runtime-aux.watsup:45.1-45.64
def $globalsxv(externval*) : globaladdr*
  ;; 5-runtime-aux.watsup:53.1-53.26
  def $globalsxv([]) = []
  ;; 5-runtime-aux.watsup:54.1-54.53
  def $globalsxv{ga : globaladdr, xv* : externval*}([GLOBAL_externval(ga)] :: xv*{xv}) = [ga] :: $globalsxv(xv*{xv})
  ;; 5-runtime-aux.watsup:55.1-55.62
  def $globalsxv{externval : externval, xv* : externval*}([externval] :: xv*{xv}) = $globalsxv(xv*{xv})
    -- otherwise
}

;; 5-runtime-aux.watsup:46.1-46.63
rec {

;; 5-runtime-aux.watsup:46.1-46.63
def $tablesxv(externval*) : tableaddr*
  ;; 5-runtime-aux.watsup:57.1-57.25
  def $tablesxv([]) = []
  ;; 5-runtime-aux.watsup:58.1-58.50
  def $tablesxv{ta : tableaddr, xv* : externval*}([TABLE_externval(ta)] :: xv*{xv}) = [ta] :: $tablesxv(xv*{xv})
  ;; 5-runtime-aux.watsup:59.1-59.60
  def $tablesxv{externval : externval, xv* : externval*}([externval] :: xv*{xv}) = $tablesxv(xv*{xv})
    -- otherwise
}

;; 5-runtime-aux.watsup:47.1-47.61
rec {

;; 5-runtime-aux.watsup:47.1-47.61
def $memsxv(externval*) : memaddr*
  ;; 5-runtime-aux.watsup:61.1-61.23
  def $memsxv([]) = []
  ;; 5-runtime-aux.watsup:62.1-62.44
  def $memsxv{ma : memaddr, xv* : externval*}([MEM_externval(ma)] :: xv*{xv}) = [ma] :: $memsxv(xv*{xv})
  ;; 5-runtime-aux.watsup:63.1-63.56
  def $memsxv{externval : externval, xv* : externval*}([externval] :: xv*{xv}) = $memsxv(xv*{xv})
    -- otherwise
}

;; 5-runtime-aux.watsup:72.1-72.57
def $store(state : state) : store
  ;; 5-runtime-aux.watsup:75.1-75.23
  def $store{s : store, f : frame}(`%;%`(s, f)) = s

;; 5-runtime-aux.watsup:73.1-73.57
def $frame(state : state) : frame
  ;; 5-runtime-aux.watsup:76.1-76.23
  def $frame{s : store, f : frame}(`%;%`(s, f)) = f

;; 5-runtime-aux.watsup:79.1-79.63
def $funcaddr(state : state) : funcaddr*
  ;; 5-runtime-aux.watsup:80.1-80.38
  def $funcaddr{s : store, f : frame}(`%;%`(s, f)) = f.MODULE_frame.FUNC_moduleinst

;; 5-runtime-aux.watsup:82.1-82.56
def $funcinst(state : state) : funcinst*
  ;; 5-runtime-aux.watsup:92.1-92.31
  def $funcinst{s : store, f : frame}(`%;%`(s, f)) = s.FUNC_store

;; 5-runtime-aux.watsup:83.1-83.58
def $globalinst(state : state) : globalinst*
  ;; 5-runtime-aux.watsup:93.1-93.35
  def $globalinst{s : store, f : frame}(`%;%`(s, f)) = s.GLOBAL_store

;; 5-runtime-aux.watsup:84.1-84.57
def $tableinst(state : state) : tableinst*
  ;; 5-runtime-aux.watsup:94.1-94.33
  def $tableinst{s : store, f : frame}(`%;%`(s, f)) = s.TABLE_store

;; 5-runtime-aux.watsup:85.1-85.55
def $meminst(state : state) : meminst*
  ;; 5-runtime-aux.watsup:95.1-95.29
  def $meminst{s : store, f : frame}(`%;%`(s, f)) = s.MEM_store

;; 5-runtime-aux.watsup:86.1-86.56
def $eleminst(state : state) : eleminst*
  ;; 5-runtime-aux.watsup:96.1-96.31
  def $eleminst{s : store, f : frame}(`%;%`(s, f)) = s.ELEM_store

;; 5-runtime-aux.watsup:87.1-87.56
def $datainst(state : state) : datainst*
  ;; 5-runtime-aux.watsup:97.1-97.31
  def $datainst{s : store, f : frame}(`%;%`(s, f)) = s.DATA_store

;; 5-runtime-aux.watsup:88.1-88.58
def $structinst(state : state) : structinst*
  ;; 5-runtime-aux.watsup:98.1-98.35
  def $structinst{s : store, f : frame}(`%;%`(s, f)) = s.STRUCT_store

;; 5-runtime-aux.watsup:89.1-89.57
def $arrayinst(state : state) : arrayinst*
  ;; 5-runtime-aux.watsup:99.1-99.33
  def $arrayinst{s : store, f : frame}(`%;%`(s, f)) = s.ARRAY_store

;; 5-runtime-aux.watsup:90.1-90.58
def $moduleinst(state : state) : moduleinst
  ;; 5-runtime-aux.watsup:100.1-100.35
  def $moduleinst{s : store, f : frame}(`%;%`(s, f)) = f.MODULE_frame

;; 5-runtime-aux.watsup:102.1-102.66
def $type(state : state, typeidx : typeidx) : deftype
  ;; 5-runtime-aux.watsup:111.1-111.40
  def $type{s : store, f : frame, x : idx}(`%;%`(s, f), x) = f.MODULE_frame.TYPE_moduleinst[(x : uN(32) <: nat)]

;; 5-runtime-aux.watsup:103.1-103.67
def $func(state : state, funcidx : funcidx) : funcinst
  ;; 5-runtime-aux.watsup:112.1-112.48
  def $func{s : store, f : frame, x : idx}(`%;%`(s, f), x) = s.FUNC_store[f.MODULE_frame.FUNC_moduleinst[(x : uN(32) <: nat)]]

;; 5-runtime-aux.watsup:104.1-104.69
def $global(state : state, globalidx : globalidx) : globalinst
  ;; 5-runtime-aux.watsup:113.1-113.54
  def $global{s : store, f : frame, x : idx}(`%;%`(s, f), x) = s.GLOBAL_store[f.MODULE_frame.GLOBAL_moduleinst[(x : uN(32) <: nat)]]

;; 5-runtime-aux.watsup:105.1-105.68
def $table(state : state, tableidx : tableidx) : tableinst
  ;; 5-runtime-aux.watsup:114.1-114.51
  def $table{s : store, f : frame, x : idx}(`%;%`(s, f), x) = s.TABLE_store[f.MODULE_frame.TABLE_moduleinst[(x : uN(32) <: nat)]]

;; 5-runtime-aux.watsup:106.1-106.66
def $mem(state : state, memidx : memidx) : meminst
  ;; 5-runtime-aux.watsup:115.1-115.45
  def $mem{s : store, f : frame, x : idx}(`%;%`(s, f), x) = s.MEM_store[f.MODULE_frame.MEM_moduleinst[(x : uN(32) <: nat)]]

;; 5-runtime-aux.watsup:107.1-107.67
def $elem(state : state, tableidx : tableidx) : eleminst
  ;; 5-runtime-aux.watsup:116.1-116.48
  def $elem{s : store, f : frame, x : idx}(`%;%`(s, f), x) = s.ELEM_store[f.MODULE_frame.ELEM_moduleinst[(x : uN(32) <: nat)]]

;; 5-runtime-aux.watsup:108.1-108.67
def $data(state : state, dataidx : dataidx) : datainst
  ;; 5-runtime-aux.watsup:117.1-117.48
  def $data{s : store, f : frame, x : idx}(`%;%`(s, f), x) = s.DATA_store[f.MODULE_frame.DATA_moduleinst[(x : uN(32) <: nat)]]

;; 5-runtime-aux.watsup:109.1-109.68
def $local(state : state, localidx : localidx) : val?
  ;; 5-runtime-aux.watsup:118.1-118.35
  def $local{s : store, f : frame, x : idx}(`%;%`(s, f), x) = f.LOCAL_frame[(x : uN(32) <: nat)]

;; 5-runtime-aux.watsup:123.1-123.88
def $with_local(state : state, localidx : localidx, val : val) : state
  ;; 5-runtime-aux.watsup:134.1-134.52
  def $with_local{s : store, f : frame, x : idx, v : val}(`%;%`(s, f), x, v) = `%;%`(s, f[LOCAL_frame[(x : uN(32) <: nat)] = ?(v)])

;; 5-runtime-aux.watsup:124.1-124.95
def $with_global(state : state, globalidx : globalidx, val : val) : state
  ;; 5-runtime-aux.watsup:135.1-135.77
  def $with_global{s : store, f : frame, x : idx, v : val}(`%;%`(s, f), x, v) = `%;%`(s[GLOBAL_store[f.MODULE_frame.GLOBAL_moduleinst[(x : uN(32) <: nat)]].VALUE_globalinst = v], f)

;; 5-runtime-aux.watsup:125.1-125.96
def $with_table(state : state, tableidx : tableidx, nat : nat, ref : ref) : state
  ;; 5-runtime-aux.watsup:136.1-136.79
  def $with_table{s : store, f : frame, x : idx, i : nat, r : ref}(`%;%`(s, f), x, i, r) = `%;%`(s[TABLE_store[f.MODULE_frame.TABLE_moduleinst[(x : uN(32) <: nat)]].ELEM_tableinst[i] = r], f)

;; 5-runtime-aux.watsup:126.1-126.88
def $with_tableinst(state : state, tableidx : tableidx, tableinst : tableinst) : state
  ;; 5-runtime-aux.watsup:137.1-137.74
  def $with_tableinst{s : store, f : frame, x : idx, ti : tableinst}(`%;%`(s, f), x, ti) = `%;%`(s[TABLE_store[f.MODULE_frame.TABLE_moduleinst[(x : uN(32) <: nat)]] = ti], f)

;; 5-runtime-aux.watsup:127.1-127.98
def $with_mem(state : state, memidx : memidx, nat : nat, nat : nat, byte*) : state
  ;; 5-runtime-aux.watsup:138.1-138.82
  def $with_mem{s : store, f : frame, x : idx, i : nat, j : nat, b* : byte*}(`%;%`(s, f), x, i, j, b*{b}) = `%;%`(s[MEM_store[f.MODULE_frame.MEM_moduleinst[(x : uN(32) <: nat)]].DATA_meminst[i : j] = b*{b}], f)

;; 5-runtime-aux.watsup:128.1-128.86
def $with_meminst(state : state, memidx : memidx, meminst : meminst) : state
  ;; 5-runtime-aux.watsup:139.1-139.68
  def $with_meminst{s : store, f : frame, x : idx, mi : meminst}(`%;%`(s, f), x, mi) = `%;%`(s[MEM_store[f.MODULE_frame.MEM_moduleinst[(x : uN(32) <: nat)]] = mi], f)

;; 5-runtime-aux.watsup:129.1-129.92
def $with_elem(state : state, elemidx : elemidx, ref*) : state
  ;; 5-runtime-aux.watsup:140.1-140.72
  def $with_elem{s : store, f : frame, x : idx, r* : ref*}(`%;%`(s, f), x, r*{r}) = `%;%`(s[ELEM_store[f.MODULE_frame.ELEM_moduleinst[(x : uN(32) <: nat)]].ELEM_eleminst = r*{r}], f)

;; 5-runtime-aux.watsup:130.1-130.92
def $with_data(state : state, dataidx : dataidx, byte*) : state
  ;; 5-runtime-aux.watsup:141.1-141.72
  def $with_data{s : store, f : frame, x : idx, b* : byte*}(`%;%`(s, f), x, b*{b}) = `%;%`(s[DATA_store[f.MODULE_frame.DATA_moduleinst[(x : uN(32) <: nat)]].DATA_datainst = b*{b}], f)

;; 5-runtime-aux.watsup:131.1-131.98
def $with_struct(state : state, structaddr : structaddr, nat : nat, fieldval : fieldval) : state
  ;; 5-runtime-aux.watsup:142.1-142.68
  def $with_struct{s : store, f : frame, a : addr, i : nat, fv : fieldval}(`%;%`(s, f), a, i, fv) = `%;%`(s[STRUCT_store[a].FIELD_structinst[i] = fv], f)

;; 5-runtime-aux.watsup:132.1-132.98
def $with_array(state : state, arrayaddr : arrayaddr, nat : nat, fieldval : fieldval) : state
  ;; 5-runtime-aux.watsup:143.1-143.66
  def $with_array{s : store, f : frame, a : addr, i : nat, fv : fieldval}(`%;%`(s, f), a, i, fv) = `%;%`(s[ARRAY_store[a].FIELD_arrayinst[i] = fv], f)

;; 5-runtime-aux.watsup:145.1-145.77
def $ext_structinst(state : state, structinst*) : state
  ;; 5-runtime-aux.watsup:148.1-148.57
  def $ext_structinst{s : store, f : frame, si* : structinst*}(`%;%`(s, f), si*{si}) = `%;%`(s[STRUCT_store =.. si*{si}], f)

;; 5-runtime-aux.watsup:146.1-146.76
def $ext_arrayinst(state : state, arrayinst*) : state
  ;; 5-runtime-aux.watsup:149.1-149.55
  def $ext_arrayinst{s : store, f : frame, ai* : arrayinst*}(`%;%`(s, f), ai*{ai}) = `%;%`(s[ARRAY_store =.. ai*{ai}], f)

;; 5-runtime-aux.watsup:154.1-154.62
def $growtable(tableinst : tableinst, nat : nat, ref : ref) : tableinst
  ;; 5-runtime-aux.watsup:157.1-161.19
  def $growtable{ti : tableinst, n : n, r : ref, ti' : tableinst, i : nat, j : nat, rt : reftype, r'* : ref*, i' : nat}(ti, n, r) = ti'
    -- if (ti = {TYPE `%%`(`[%..%]`(i, j), rt), ELEM r'*{r'}})
    -- if (i' = (|r'*{r'}| + n))
    -- if (ti' = {TYPE `%%`(`[%..%]`(i', j), rt), ELEM r'*{r'} :: r^n{}})
    -- if (i' <= j)

;; 5-runtime-aux.watsup:155.1-155.62
def $growmemory(meminst : meminst, nat : nat) : meminst
  ;; 5-runtime-aux.watsup:163.1-167.19
  def $growmemory{mi : meminst, n : n, mi' : meminst, i : nat, j : nat, b* : byte*, i' : nat}(mi, n) = mi'
    -- if (mi = {TYPE `%I8`(`[%..%]`(i, j)), DATA b*{b}})
    -- if (i' = ((|b*{b}| / (64 * $Ki)) + n))
    -- if (mi' = {TYPE `%I8`(`[%..%]`(i', j)), DATA b*{b} :: 0^((n * 64) * $Ki){}})
    -- if (i' <= j)

;; 6-typing.watsup:5.1-6.16
syntax init =
  | SET
  | UNSET

;; 6-typing.watsup:8.1-9.15
syntax localtype = `%%`(init, valtype)

;; 6-typing.watsup:11.1-12.37
syntax instrtype = `%->%*%`(resulttype, localidx*, resulttype)

;; 6-typing.watsup:15.1-19.62
syntax context =
{
  TYPE deftype*,
  REC subtype*,
  FUNC deftype*,
  GLOBAL globaltype*,
  TABLE tabletype*,
  MEM memtype*,
  ELEM elemtype*,
  DATA datatype*,
  LOCAL localtype*,
  LABEL resulttype*,
  RETURN resulttype?
}

;; 6-typing.watsup:26.1-26.86
rec {

;; 6-typing.watsup:26.1-26.86
def $with_locals(context : context, localidx*, localtype*) : context
  ;; 6-typing.watsup:28.1-28.34
  def $with_locals{C : context}(C, [], []) = C
  ;; 6-typing.watsup:29.1-29.85
  def $with_locals{C : context, x_1 : idx, x* : idx*, lt_1 : localtype, lt* : localtype*}(C, [x_1] :: x*{x}, [lt_1] :: lt*{lt}) = $with_locals(C[LOCAL_context[(x_1 : uN(32) <: nat)] = lt_1], x*{x}, lt*{lt})
}

;; 6-typing.watsup:33.1-33.65
rec {

;; 6-typing.watsup:33.1-33.65
def $clostypes(deftype*) : deftype*
  ;; 6-typing.watsup:37.1-37.26
  def $clostypes([]) = []
  ;; 6-typing.watsup:38.1-38.93
  def $clostypes{dt* : deftype*, dt_N : deftype, dt'* : deftype*}(dt*{dt} :: [dt_N]) = dt'*{dt'} :: [$subst_all_deftype(dt_N, (dt' : deftype <: heaptype)*{dt'})]
    -- if (dt'*{dt'} = $clostypes(dt*{dt}))
}

;; 6-typing.watsup:32.1-32.65
def $clostype(context : context, deftype : deftype) : deftype
  ;; 6-typing.watsup:35.1-35.84
  def $clostype{C : context, dt : deftype, dt'* : deftype*}(C, dt) = $subst_all_deftype(dt, (dt' : deftype <: heaptype)*{dt'})
    -- if (dt'*{dt'} = $clostypes(C.TYPE_context))

;; 6-typing.watsup:47.1-47.71
relation Numtype_ok: `%|-%:_OK`(context, numtype)
  ;; 6-typing.watsup:54.1-55.20
  rule _{C : context, numtype : numtype}:
    `%|-%:_OK`(C, numtype)

;; 6-typing.watsup:48.1-48.71
relation Vectype_ok: `%|-%:_OK`(context, vectype)
  ;; 6-typing.watsup:57.1-58.20
  rule _{C : context, vectype : vectype}:
    `%|-%:_OK`(C, vectype)

;; 6-typing.watsup:49.1-49.72
relation Heaptype_ok: `%|-%:_OK`(context, heaptype)
  ;; 6-typing.watsup:60.1-61.24
  rule abs{C : context, absheaptype : absheaptype}:
    `%|-%:_OK`(C, (absheaptype : absheaptype <: heaptype))

  ;; 6-typing.watsup:63.1-65.23
  rule typeidx{C : context, x : idx, dt : deftype}:
    `%|-%:_OK`(C, _IDX_heaptype(x))
    -- if (C.TYPE_context[(x : uN(32) <: nat)] = dt)

  ;; 6-typing.watsup:67.1-69.22
  rule rec{C : context, i : nat, st : subtype}:
    `%|-%:_OK`(C, REC_heaptype(i))
    -- if (C.REC_context[i] = st)

;; 6-typing.watsup:50.1-50.71
relation Reftype_ok: `%|-%:_OK`(context, reftype)
  ;; 6-typing.watsup:71.1-73.31
  rule _{C : context, nul : nul, ht : heaptype}:
    `%|-%:_OK`(C, REF_reftype(nul, ht))
    -- Heaptype_ok: `%|-%:_OK`(C, ht)

;; 6-typing.watsup:51.1-51.71
relation Valtype_ok: `%|-%:_OK`(context, valtype)
  ;; 6-typing.watsup:75.1-77.35
  rule num{C : context, numtype : numtype}:
    `%|-%:_OK`(C, (numtype : numtype <: valtype))
    -- Numtype_ok: `%|-%:_OK`(C, numtype)

  ;; 6-typing.watsup:79.1-81.35
  rule vec{C : context, vectype : vectype}:
    `%|-%:_OK`(C, (vectype : vectype <: valtype))
    -- Vectype_ok: `%|-%:_OK`(C, vectype)

  ;; 6-typing.watsup:83.1-85.35
  rule ref{C : context, reftype : reftype}:
    `%|-%:_OK`(C, (reftype : reftype <: valtype))
    -- Reftype_ok: `%|-%:_OK`(C, reftype)

  ;; 6-typing.watsup:87.1-88.16
  rule bot{C : context}:
    `%|-%:_OK`(C, BOT_valtype)

;; 6-typing.watsup:93.1-93.74
relation Resulttype_ok: `%|-%:_OK`(context, resulttype)
  ;; 6-typing.watsup:96.1-98.32
  rule _{C : context, t* : valtype*}:
    `%|-%:_OK`(C, t*{t})
    -- (Valtype_ok: `%|-%:_OK`(C, t))*{t}

;; 6-typing.watsup:94.1-94.73
relation Instrtype_ok: `%|-%:_OK`(context, instrtype)
  ;; 6-typing.watsup:100.1-104.27
  rule _{C : context, t_1* : valtype*, x* : idx*, t_2* : valtype*, lt* : localtype*}:
    `%|-%:_OK`(C, `%->%*%`(t_1*{t_1}, x*{x}, t_2*{t_2}))
    -- Resulttype_ok: `%|-%:_OK`(C, t_1*{t_1})
    -- Resulttype_ok: `%|-%:_OK`(C, t_2*{t_2})
    -- (if (C.LOCAL_context[(x : uN(32) <: nat)] = lt))*{lt x}

;; 6-typing.watsup:109.1-109.84
syntax oktypeidx =
  | OK(typeidx : typeidx)

;; 6-typing.watsup:110.1-110.87
syntax oktypeidxnat =
  | OK(typeidx : typeidx, nat)

;; 6-typing.watsup:112.1-112.74
relation Packtype_ok: `%|-%:_OK`(context, packtype)
  ;; 6-typing.watsup:128.1-129.21
  rule _{C : context, packtype : packtype}:
    `%|-%:_OK`(C, packtype)

;; 6-typing.watsup:114.1-114.77
relation Storagetype_ok: `%|-%:_OK`(context, storagetype)
  ;; 6-typing.watsup:131.1-133.35
  rule val{C : context, valtype : valtype}:
    `%|-%:_OK`(C, (valtype : valtype <: storagetype))
    -- Valtype_ok: `%|-%:_OK`(C, valtype)

  ;; 6-typing.watsup:135.1-137.37
  rule pack{C : context, packtype : packtype}:
    `%|-%:_OK`(C, (packtype : packtype <: storagetype))
    -- Packtype_ok: `%|-%:_OK`(C, packtype)

;; 6-typing.watsup:113.1-113.75
relation Fieldtype_ok: `%|-%:_OK`(context, fieldtype)
  ;; 6-typing.watsup:139.1-141.34
  rule _{C : context, mut : mut, zt : storagetype}:
    `%|-%:_OK`(C, `%%`(mut, zt))
    -- Storagetype_ok: `%|-%:_OK`(C, zt)

;; 6-typing.watsup:116.1-116.74
relation Functype_ok: `%|-%:_OK`(context, functype)
  ;; 6-typing.watsup:225.1-228.35
  rule _{C : context, t_1* : valtype*, t_2* : valtype*}:
    `%|-%:_OK`(C, `%->%`(t_1*{t_1}, t_2*{t_2}))
    -- Resulttype_ok: `%|-%:_OK`(C, t_1*{t_1})
    -- Resulttype_ok: `%|-%:_OK`(C, t_2*{t_2})

;; 6-typing.watsup:115.1-115.74
relation Comptype_ok: `%|-%:_OK`(context, comptype)
  ;; 6-typing.watsup:144.1-146.35
  rule struct{C : context, yt* : fieldtype*}:
    `%|-%:_OK`(C, STRUCT_comptype(yt*{yt}))
    -- (Fieldtype_ok: `%|-%:_OK`(C, yt))*{yt}

  ;; 6-typing.watsup:148.1-150.32
  rule array{C : context, yt : fieldtype}:
    `%|-%:_OK`(C, ARRAY_comptype(yt))
    -- Fieldtype_ok: `%|-%:_OK`(C, yt)

  ;; 6-typing.watsup:152.1-154.31
  rule func{C : context, ft : functype}:
    `%|-%:_OK`(C, FUNC_comptype(ft))
    -- Functype_ok: `%|-%:_OK`(C, ft)

;; 6-typing.watsup:391.1-391.89
relation Packtype_sub: `%|-%<:%`(context, packtype, packtype)
  ;; 6-typing.watsup:398.1-399.28
  rule _{C : context, packtype : packtype}:
    `%|-%<:%`(C, packtype, packtype)

;; 6-typing.watsup:269.1-269.78
relation Numtype_sub: `%|-%<:%`(context, numtype, numtype)
  ;; 6-typing.watsup:275.1-276.26
  rule _{C : context, numtype : numtype}:
    `%|-%<:%`(C, numtype, numtype)

;; 6-typing.watsup:125.1-271.79
rec {

;; 6-typing.watsup:125.1-125.75
relation Deftype_sub: `%|-%<:%`(context, deftype, deftype)
  ;; 6-typing.watsup:434.1-436.58
  rule refl{C : context, deftype_1 : deftype, deftype_2 : deftype}:
    `%|-%<:%`(C, deftype_1, deftype_2)
    -- if ($clostype(C, deftype_1) = $clostype(C, deftype_2))

  ;; 6-typing.watsup:438.1-441.40
  rule super{C : context, deftype_1 : deftype, deftype_2 : deftype, fin : fin, ht_1* : heaptype*, ht : heaptype, ht_2* : heaptype*, ct : comptype}:
    `%|-%<:%`(C, deftype_1, deftype_2)
    -- if ($unrolldt(deftype_1) = SUBD_subtype(fin, ht_1*{ht_1} :: [ht] :: ht_2*{ht_2}, ct))
    -- Heaptype_sub: `%|-%<:%`(C, ht, (deftype_2 : deftype <: heaptype))

;; 6-typing.watsup:271.1-271.79
relation Heaptype_sub: `%|-%<:%`(context, heaptype, heaptype)
  ;; 6-typing.watsup:282.1-283.28
  rule refl{C : context, heaptype : heaptype}:
    `%|-%<:%`(C, heaptype, heaptype)

  ;; 6-typing.watsup:285.1-289.48
  rule trans{C : context, heaptype_1 : heaptype, heaptype_2 : heaptype, heaptype' : heaptype}:
    `%|-%<:%`(C, heaptype_1, heaptype_2)
    -- Heaptype_ok: `%|-%:_OK`(C, heaptype')
    -- Heaptype_sub: `%|-%<:%`(C, heaptype_1, heaptype')
    -- Heaptype_sub: `%|-%<:%`(C, heaptype', heaptype_2)

  ;; 6-typing.watsup:291.1-292.17
  rule eq-any{C : context}:
    `%|-%<:%`(C, EQ_heaptype, ANY_heaptype)

  ;; 6-typing.watsup:294.1-295.17
  rule i31-eq{C : context}:
    `%|-%<:%`(C, I31_heaptype, EQ_heaptype)

  ;; 6-typing.watsup:297.1-298.20
  rule struct-eq{C : context}:
    `%|-%<:%`(C, STRUCT_heaptype, EQ_heaptype)

  ;; 6-typing.watsup:300.1-301.19
  rule array-eq{C : context}:
    `%|-%<:%`(C, ARRAY_heaptype, EQ_heaptype)

  ;; 6-typing.watsup:303.1-305.35
  rule struct{C : context, deftype : deftype, yt* : fieldtype*}:
    `%|-%<:%`(C, (deftype : deftype <: heaptype), STRUCT_heaptype)
    -- Expand: `%~~%`(deftype, STRUCT_comptype(yt*{yt}))

  ;; 6-typing.watsup:307.1-309.33
  rule array{C : context, deftype : deftype, yt : fieldtype}:
    `%|-%<:%`(C, (deftype : deftype <: heaptype), ARRAY_heaptype)
    -- Expand: `%~~%`(deftype, ARRAY_comptype(yt))

  ;; 6-typing.watsup:311.1-313.32
  rule func{C : context, deftype : deftype, ft : functype}:
    `%|-%<:%`(C, (deftype : deftype <: heaptype), FUNC_heaptype)
    -- Expand: `%~~%`(deftype, FUNC_comptype(ft))

  ;; 6-typing.watsup:315.1-317.46
  rule def{C : context, deftype_1 : deftype, deftype_2 : deftype}:
    `%|-%<:%`(C, (deftype_1 : deftype <: heaptype), (deftype_2 : deftype <: heaptype))
    -- Deftype_sub: `%|-%<:%`(C, deftype_1, deftype_2)

  ;; 6-typing.watsup:319.1-321.52
  rule typeidx-l{C : context, typeidx : typeidx, heaptype : heaptype}:
    `%|-%<:%`(C, _IDX_heaptype(typeidx), heaptype)
    -- Heaptype_sub: `%|-%<:%`(C, (C.TYPE_context[(typeidx : uN(32) <: nat)] : deftype <: heaptype), heaptype)

  ;; 6-typing.watsup:323.1-325.52
  rule typeidx-r{C : context, heaptype : heaptype, typeidx : typeidx}:
    `%|-%<:%`(C, heaptype, _IDX_heaptype(typeidx))
    -- Heaptype_sub: `%|-%<:%`(C, heaptype, (C.TYPE_context[(typeidx : uN(32) <: nat)] : deftype <: heaptype))

  ;; 6-typing.watsup:327.1-329.48
  rule rec{C : context, i : nat, ht : heaptype, fin : fin, ht_1* : heaptype*, ht_2* : heaptype*, ct : comptype}:
    `%|-%<:%`(C, REC_heaptype(i), ht)
    -- if (C.REC_context[i] = SUBD_subtype(fin, ht_1*{ht_1} :: [ht] :: ht_2*{ht_2}, ct))

  ;; 6-typing.watsup:331.1-333.40
  rule none{C : context, heaptype : heaptype}:
    `%|-%<:%`(C, NONE_heaptype, heaptype)
    -- Heaptype_sub: `%|-%<:%`(C, heaptype, ANY_heaptype)

  ;; 6-typing.watsup:335.1-337.41
  rule nofunc{C : context, heaptype : heaptype}:
    `%|-%<:%`(C, NOFUNC_heaptype, heaptype)
    -- Heaptype_sub: `%|-%<:%`(C, heaptype, FUNC_heaptype)

  ;; 6-typing.watsup:339.1-341.43
  rule noextern{C : context, heaptype : heaptype}:
    `%|-%<:%`(C, NOEXTERN_heaptype, heaptype)
    -- Heaptype_sub: `%|-%<:%`(C, heaptype, EXTERN_heaptype)

  ;; 6-typing.watsup:343.1-344.23
  rule bot{C : context, heaptype : heaptype}:
    `%|-%<:%`(C, BOT_heaptype, heaptype)
}

;; 6-typing.watsup:272.1-272.78
relation Reftype_sub: `%|-%<:%`(context, reftype, reftype)
  ;; 6-typing.watsup:347.1-349.37
  rule nonnull{C : context, ht_1 : heaptype, ht_2 : heaptype}:
    `%|-%<:%`(C, REF_reftype(`NULL%?`(?()), ht_1), REF_reftype(`NULL%?`(?()), ht_2))
    -- Heaptype_sub: `%|-%<:%`(C, ht_1, ht_2)

  ;; 6-typing.watsup:351.1-353.37
  rule null{C : context, ht_1 : heaptype, ht_2 : heaptype}:
    `%|-%<:%`(C, REF_reftype(`NULL%?`(()?{}), ht_1), REF_reftype(`NULL%?`(?(())), ht_2))
    -- Heaptype_sub: `%|-%<:%`(C, ht_1, ht_2)

;; 6-typing.watsup:270.1-270.78
relation Vectype_sub: `%|-%<:%`(context, vectype, vectype)
  ;; 6-typing.watsup:278.1-279.26
  rule _{C : context, vectype : vectype}:
    `%|-%<:%`(C, vectype, vectype)

;; 6-typing.watsup:273.1-273.78
relation Valtype_sub: `%|-%<:%`(context, valtype, valtype)
  ;; 6-typing.watsup:356.1-358.46
  rule num{C : context, numtype_1 : numtype, numtype_2 : numtype}:
    `%|-%<:%`(C, (numtype_1 : numtype <: valtype), (numtype_2 : numtype <: valtype))
    -- Numtype_sub: `%|-%<:%`(C, numtype_1, numtype_2)

  ;; 6-typing.watsup:360.1-362.46
  rule vec{C : context, vectype_1 : vectype, vectype_2 : vectype}:
    `%|-%<:%`(C, (vectype_1 : vectype <: valtype), (vectype_2 : vectype <: valtype))
    -- Vectype_sub: `%|-%<:%`(C, vectype_1, vectype_2)

  ;; 6-typing.watsup:364.1-366.46
  rule ref{C : context, reftype_1 : reftype, reftype_2 : reftype}:
    `%|-%<:%`(C, (reftype_1 : reftype <: valtype), (reftype_2 : reftype <: valtype))
    -- Reftype_sub: `%|-%<:%`(C, reftype_1, reftype_2)

  ;; 6-typing.watsup:368.1-369.22
  rule bot{C : context, valtype : valtype}:
    `%|-%<:%`(C, BOT_valtype, valtype)

;; 6-typing.watsup:392.1-392.92
relation Storagetype_sub: `%|-%<:%`(context, storagetype, storagetype)
  ;; 6-typing.watsup:402.1-404.46
  rule val{C : context, valtype_1 : valtype, valtype_2 : valtype}:
    `%|-%<:%`(C, (valtype_1 : valtype <: storagetype), (valtype_2 : valtype <: storagetype))
    -- Valtype_sub: `%|-%<:%`(C, valtype_1, valtype_2)

  ;; 6-typing.watsup:406.1-408.49
  rule pack{C : context, packtype_1 : packtype, packtype_2 : packtype}:
    `%|-%<:%`(C, (packtype_1 : packtype <: storagetype), (packtype_2 : packtype <: storagetype))
    -- Packtype_sub: `%|-%<:%`(C, packtype_1, packtype_2)

;; 6-typing.watsup:393.1-393.90
relation Fieldtype_sub: `%|-%<:%`(context, fieldtype, fieldtype)
  ;; 6-typing.watsup:411.1-413.40
  rule const{C : context, zt_1 : storagetype, zt_2 : storagetype}:
    `%|-%<:%`(C, `%%`(`MUT%?`(?()), zt_1), `%%`(`MUT%?`(?()), zt_2))
    -- Storagetype_sub: `%|-%<:%`(C, zt_1, zt_2)

  ;; 6-typing.watsup:415.1-418.40
  rule var{C : context, zt_1 : storagetype, zt_2 : storagetype}:
    `%|-%<:%`(C, `%%`(`MUT%?`(?(())), zt_1), `%%`(`MUT%?`(?(())), zt_2))
    -- Storagetype_sub: `%|-%<:%`(C, zt_1, zt_2)
    -- Storagetype_sub: `%|-%<:%`(C, zt_2, zt_1)

;; 6-typing.watsup:395.1-395.89
relation Functype_sub: `%|-%<:%`(context, functype, functype)
  ;; 6-typing.watsup:458.1-459.16
  rule _{C : context, ft : functype}:
    `%|-%<:%`(C, ft, ft)

;; 6-typing.watsup:124.1-124.76
relation Comptype_sub: `%|-%<:%`(context, comptype, comptype)
  ;; 6-typing.watsup:421.1-423.41
  rule struct{C : context, yt_1* : fieldtype*, yt'_1 : fieldtype, yt_2* : fieldtype*}:
    `%|-%<:%`(C, STRUCT_comptype(yt_1*{yt_1} :: [yt'_1]), STRUCT_comptype(yt_2*{yt_2}))
    -- (Fieldtype_sub: `%|-%<:%`(C, yt_1, yt_2))*{yt_1 yt_2}

  ;; 6-typing.watsup:425.1-427.38
  rule array{C : context, yt_1 : fieldtype, yt_2 : fieldtype}:
    `%|-%<:%`(C, ARRAY_comptype(yt_1), ARRAY_comptype(yt_2))
    -- Fieldtype_sub: `%|-%<:%`(C, yt_1, yt_2)

  ;; 6-typing.watsup:429.1-431.37
  rule func{C : context, ft_1 : functype, ft_2 : functype}:
    `%|-%<:%`(C, FUNC_comptype(ft_1), FUNC_comptype(ft_2))
    -- Functype_sub: `%|-%<:%`(C, ft_1, ft_2)

;; 6-typing.watsup:117.1-117.73
relation Subtype_ok: `%|-%:%`(context, subtype, oktypeidx)
  ;; 6-typing.watsup:157.1-163.37
  rule _{C : context, fin : fin, y* : idx*, ct : comptype, x : idx, y'** : idx**, ct'* : comptype*}:
    `%|-%:%`(C, SUB_subtype(fin, y*{y}, ct), OK_oktypeidx(x))
    -- if (|y*{y}| <= 1)
    -- (if ((y : uN(32) <: nat) < (x : uN(32) <: nat)))*{y}
    -- (if ($unrolldt(C.TYPE_context[(y : uN(32) <: nat)]) = SUB_subtype(`FINAL%?`(?()), y'*{y'}, ct')))*{ct' y y'}
    -- Comptype_ok: `%|-%:_OK`(C, ct)
    -- (Comptype_sub: `%|-%<:%`(C, ct, ct'))*{ct'}

;; 6-typing.watsup:165.1-165.65
def $before(heaptype : heaptype, typeidx : typeidx, nat : nat) : bool
  ;; 6-typing.watsup:166.1-166.34
  def $before{deftype : deftype, x : idx, i : nat}((deftype : deftype <: heaptype), x, i) = true
  ;; 6-typing.watsup:167.1-167.46
  def $before{typeidx : typeidx, x : idx, i : nat}(_IDX_heaptype(typeidx), x, i) = ((typeidx : uN(32) <: nat) < (x : uN(32) <: nat))
  ;; 6-typing.watsup:168.1-168.33
  def $before{j : nat, x : idx, i : nat}(REC_heaptype(j), x, i) = (j < i)

;; 6-typing.watsup:170.1-170.69
def $unrollht(context : context, heaptype : heaptype) : subtype
  ;; 6-typing.watsup:171.1-171.47
  def $unrollht{C : context, deftype : deftype}(C, (deftype : deftype <: heaptype)) = $unrolldt(deftype)
  ;; 6-typing.watsup:172.1-172.60
  def $unrollht{C : context, typeidx : typeidx}(C, _IDX_heaptype(typeidx)) = $unrolldt(C.TYPE_context[(typeidx : uN(32) <: nat)])
  ;; 6-typing.watsup:173.1-173.35
  def $unrollht{C : context, i : nat}(C, REC_heaptype(i)) = C.REC_context[i]

;; 6-typing.watsup:119.1-119.76
relation Subtype_ok2: `%|-%:%`(context, subtype, oktypeidxnat)
  ;; 6-typing.watsup:175.1-181.37
  rule _{C : context, fin : fin, ht* : heaptype*, ct : comptype, x : idx, i : nat, ht'** : heaptype**, ct'* : comptype*}:
    `%|-%:%`(C, SUBD_subtype(fin, ht*{ht}, ct), OK_oktypeidxnat(x, i))
    -- if (|ht*{ht}| <= 1)
    -- (if $before(ht, x, i))*{ht}
    -- (if ($unrollht(C, ht) = SUBD_subtype(`FINAL%?`(?()), ht'*{ht'}, ct')))*{ct' ht ht'}
    -- Comptype_ok: `%|-%:_OK`(C, ct)
    -- (Comptype_sub: `%|-%<:%`(C, ct, ct'))*{ct'}

;; 6-typing.watsup:120.1-120.76
rec {

;; 6-typing.watsup:120.1-120.76
relation Rectype_ok2: `%|-%:%`(context, rectype, oktypeidxnat)
  ;; 6-typing.watsup:196.1-197.24
  rule empty{C : context, x : idx, i : nat}:
    `%|-%:%`(C, REC_rectype([]), OK_oktypeidxnat(x, i))

  ;; 6-typing.watsup:199.1-202.50
  rule cons{C : context, st_1 : subtype, st* : subtype*, x : idx, i : nat}:
    `%|-%:%`(C, REC_rectype([st_1] :: st*{st}), OK_oktypeidxnat(x, i))
    -- Subtype_ok2: `%|-%:%`(C, st_1, OK_oktypeidxnat(x, i))
    -- Rectype_ok2: `%|-%:%`(C, REC_rectype(st*{st}), OK_oktypeidxnat(((x : uN(32) <: nat) + 1), (i + 1)))
}

;; 6-typing.watsup:118.1-118.74
rec {

;; 6-typing.watsup:118.1-118.74
relation Rectype_ok: `%|-%:%`(context, rectype, oktypeidx)
  ;; 6-typing.watsup:184.1-185.23
  rule empty{C : context, x : idx}:
    `%|-%:%`(C, REC_rectype([]), OK_oktypeidx(x))

  ;; 6-typing.watsup:187.1-190.43
  rule cons{C : context, st_1 : subtype, st* : subtype*, x : idx}:
    `%|-%:%`(C, REC_rectype([st_1] :: st*{st}), OK_oktypeidx(x))
    -- Subtype_ok: `%|-%:%`(C, st_1, OK_oktypeidx(x))
    -- Rectype_ok: `%|-%:%`(C, REC_rectype(st*{st}), OK_oktypeidx(((x : uN(32) <: nat) + 1)))

  ;; 6-typing.watsup:192.1-194.49
  rule rec2{C : context, st* : subtype*, x : idx}:
    `%|-%:%`(C, REC_rectype(st*{st}), OK_oktypeidx(x))
    -- Rectype_ok2: `%|-%:%`(C ++ {TYPE [], REC st*{st}, FUNC [], GLOBAL [], TABLE [], MEM [], ELEM [], DATA [], LOCAL [], LABEL [], RETURN ?()}, REC_rectype(st*{st}), OK_oktypeidxnat(x, 0))
}

;; 6-typing.watsup:121.1-121.73
relation Deftype_ok: `%|-%:_OK`(context, deftype)
  ;; 6-typing.watsup:205.1-209.14
  rule _{C : context, qt : rectype, i : nat, x : idx, st^n : subtype^n, n : n}:
    `%|-%:_OK`(C, DEF_deftype(qt, i))
    -- Rectype_ok: `%|-%:%`(C, qt, OK_oktypeidx(x))
    -- if (qt = REC_rectype(st^n{st}))
    -- if (i < n)

;; 6-typing.watsup:214.1-214.74
relation Limits_ok: `%|-%:%`(context, limits, nat)
  ;; 6-typing.watsup:221.1-223.24
  rule _{C : context, n_1 : n, n_2 : n, k : nat}:
    `%|-%:%`(C, `[%..%]`(n_1, n_2), k)
    -- if ((n_1 <= n_2) /\ (n_2 <= k))

;; 6-typing.watsup:215.1-215.74
relation Globaltype_ok: `%|-%:_OK`(context, globaltype)
  ;; 6-typing.watsup:230.1-232.29
  rule _{C : context, mut : mut, t : valtype}:
    `%|-%:_OK`(C, `%%`(mut, t))
    -- Valtype_ok: `%|-%:_OK`(C, t)

;; 6-typing.watsup:216.1-216.73
relation Tabletype_ok: `%|-%:_OK`(context, tabletype)
  ;; 6-typing.watsup:234.1-237.30
  rule _{C : context, lim : limits, rt : reftype}:
    `%|-%:_OK`(C, `%%`(lim, rt))
    -- Limits_ok: `%|-%:%`(C, lim, ((2 ^ 32) - 1))
    -- Reftype_ok: `%|-%:_OK`(C, rt)

;; 6-typing.watsup:217.1-217.71
relation Memtype_ok: `%|-%:_OK`(context, memtype)
  ;; 6-typing.watsup:239.1-241.35
  rule _{C : context, lim : limits}:
    `%|-%:_OK`(C, `%I8`(lim))
    -- Limits_ok: `%|-%:%`(C, lim, (2 ^ 16))

;; 6-typing.watsup:218.1-218.74
relation Externtype_ok: `%|-%:_OK`(context, externtype)
  ;; 6-typing.watsup:244.1-247.27
  rule func{C : context, dt : deftype, ft : functype}:
    `%|-%:_OK`(C, FUNC_externtype(dt))
    -- Deftype_ok: `%|-%:_OK`(C, dt)
    -- Expand: `%~~%`(dt, FUNC_comptype(ft))

  ;; 6-typing.watsup:249.1-251.33
  rule global{C : context, gt : globaltype}:
    `%|-%:_OK`(C, GLOBAL_externtype(gt))
    -- Globaltype_ok: `%|-%:_OK`(C, gt)

  ;; 6-typing.watsup:253.1-255.32
  rule table{C : context, tt : tabletype}:
    `%|-%:_OK`(C, TABLE_externtype(tt))
    -- Tabletype_ok: `%|-%:_OK`(C, tt)

  ;; 6-typing.watsup:257.1-259.30
  rule mem{C : context, mt : memtype}:
    `%|-%:_OK`(C, MEM_externtype(mt))
    -- Memtype_ok: `%|-%:_OK`(C, mt)

;; 6-typing.watsup:374.1-374.81
relation Resulttype_sub: `%|-%*_<:%*`(context, valtype*, valtype*)
  ;; 6-typing.watsup:377.1-379.37
  rule _{C : context, t_1* : valtype*, t_2* : valtype*}:
    `%|-%*_<:%*`(C, t_1*{t_1}, t_2*{t_2})
    -- (Valtype_sub: `%|-%<:%`(C, t_1, t_2))*{t_1 t_2}

;; 6-typing.watsup:375.1-375.80
relation Instrtype_sub: `%|-%<:%`(context, instrtype, instrtype)
  ;; 6-typing.watsup:381.1-386.30
  rule _{C : context, t_11* : valtype*, x_1* : idx*, t_12* : valtype*, t_21* : valtype*, x_2* : idx*, t_22* : valtype*, x* : idx*, t* : valtype*}:
    `%|-%<:%`(C, `%->%*%`(t_11*{t_11}, x_1*{x_1}, t_12*{t_12}), `%->%*%`(t_21*{t_21}, x_2*{x_2}, t_22*{t_22}))
    -- Resulttype_sub: `%|-%*_<:%*`(C, t_21*{t_21}, t_11*{t_11})
    -- Resulttype_sub: `%|-%*_<:%*`(C, t_12*{t_12}, t_22*{t_22})
    -- if (x*{x} = $setminus(x_2*{x_2}, x_1*{x_1}))
    -- (if (C.LOCAL_context[(x : uN(32) <: nat)] = `%%`(SET_init, t)))*{t x}

;; 6-typing.watsup:446.1-446.83
relation Limits_sub: `%|-%<:%`(context, limits, limits)
  ;; 6-typing.watsup:453.1-456.21
  rule _{C : context, n_11 : n, n_12 : n, n_21 : n, n_22 : n}:
    `%|-%<:%`(C, `[%..%]`(n_11, n_12), `[%..%]`(n_21, n_22))
    -- if (n_11 >= n_21)
    -- if (n_12 <= n_22)

;; 6-typing.watsup:447.1-447.83
relation Globaltype_sub: `%|-%<:%`(context, globaltype, globaltype)
  ;; 6-typing.watsup:461.1-463.34
  rule const{C : context, t_1 : valtype, t_2 : valtype}:
    `%|-%<:%`(C, `%%`(`MUT%?`(?()), t_1), `%%`(`MUT%?`(?()), t_2))
    -- Valtype_sub: `%|-%<:%`(C, t_1, t_2)

  ;; 6-typing.watsup:465.1-468.34
  rule var{C : context, t_1 : valtype, t_2 : valtype}:
    `%|-%<:%`(C, `%%`(`MUT%?`(?(())), t_1), `%%`(`MUT%?`(?(())), t_2))
    -- Valtype_sub: `%|-%<:%`(C, t_1, t_2)
    -- Valtype_sub: `%|-%<:%`(C, t_2, t_1)

;; 6-typing.watsup:448.1-448.82
relation Tabletype_sub: `%|-%<:%`(context, tabletype, tabletype)
  ;; 6-typing.watsup:470.1-474.36
  rule _{C : context, lim_1 : limits, rt_1 : reftype, lim_2 : limits, rt_2 : reftype}:
    `%|-%<:%`(C, `%%`(lim_1, rt_1), `%%`(lim_2, rt_2))
    -- Limits_sub: `%|-%<:%`(C, lim_1, lim_2)
    -- Reftype_sub: `%|-%<:%`(C, rt_1, rt_2)
    -- Reftype_sub: `%|-%<:%`(C, rt_2, rt_1)

;; 6-typing.watsup:449.1-449.80
relation Memtype_sub: `%|-%<:%`(context, memtype, memtype)
  ;; 6-typing.watsup:476.1-478.37
  rule _{C : context, lim_1 : limits, lim_2 : limits}:
    `%|-%<:%`(C, `%I8`(lim_1), `%I8`(lim_2))
    -- Limits_sub: `%|-%<:%`(C, lim_1, lim_2)

;; 6-typing.watsup:450.1-450.83
relation Externtype_sub: `%|-%<:%`(context, externtype, externtype)
  ;; 6-typing.watsup:481.1-483.36
  rule func{C : context, dt_1 : deftype, dt_2 : deftype}:
    `%|-%<:%`(C, FUNC_externtype(dt_1), FUNC_externtype(dt_2))
    -- Deftype_sub: `%|-%<:%`(C, dt_1, dt_2)

  ;; 6-typing.watsup:485.1-487.39
  rule global{C : context, gt_1 : globaltype, gt_2 : globaltype}:
    `%|-%<:%`(C, GLOBAL_externtype(gt_1), GLOBAL_externtype(gt_2))
    -- Globaltype_sub: `%|-%<:%`(C, gt_1, gt_2)

  ;; 6-typing.watsup:489.1-491.38
  rule table{C : context, tt_1 : tabletype, tt_2 : tabletype}:
    `%|-%<:%`(C, TABLE_externtype(tt_1), TABLE_externtype(tt_2))
    -- Tabletype_sub: `%|-%<:%`(C, tt_1, tt_2)

  ;; 6-typing.watsup:493.1-495.36
  rule mem{C : context, mt_1 : memtype, mt_2 : memtype}:
    `%|-%<:%`(C, MEM_externtype(mt_1), MEM_externtype(mt_2))
    -- Memtype_sub: `%|-%<:%`(C, mt_1, mt_2)

;; 6-typing.watsup:565.1-565.76
relation Blocktype_ok: `%|-%:%`(context, blocktype, functype)
  ;; 6-typing.watsup:567.1-568.32
  rule void{C : context}:
    `%|-%:%`(C, _RESULT_blocktype(?()), `%->%`([], []))

  ;; 6-typing.watsup:570.1-571.28
  rule result{C : context, t : valtype}:
    `%|-%:%`(C, _RESULT_blocktype(?(t)), `%->%`([], [t]))

  ;; 6-typing.watsup:573.1-575.34
  rule typeidx{C : context, x : idx, ft : functype}:
    `%|-%:%`(C, _IDX_blocktype(x), ft)
    -- Expand: `%~~%`(C.TYPE_context[(x : uN(32) <: nat)], FUNC_comptype(ft))

;; 6-typing.watsup:503.1-505.74
rec {

;; 6-typing.watsup:503.1-503.67
relation Instr_ok: `%|-%:%`(context, instr, functype)
  ;; 6-typing.watsup:544.1-545.34
  rule unreachable{C : context, t_1* : valtype*, t_2* : valtype*}:
    `%|-%:%`(C, UNREACHABLE_instr, `%->%`(t_1*{t_1}, t_2*{t_2}))

  ;; 6-typing.watsup:547.1-548.24
  rule nop{C : context}:
    `%|-%:%`(C, NOP_instr, `%->%`([], []))

  ;; 6-typing.watsup:550.1-551.23
  rule drop{C : context, t : valtype}:
    `%|-%:%`(C, DROP_instr, `%->%`([t], []))

  ;; 6-typing.watsup:554.1-555.31
  rule select-expl{C : context, t : valtype}:
    `%|-%:%`(C, SELECT_instr(?([t])), `%->%`([t t I32_valtype], [t]))

  ;; 6-typing.watsup:557.1-560.37
  rule select-impl{C : context, t : valtype, t' : valtype, numtype : numtype, vectype : vectype}:
    `%|-%:%`(C, SELECT_instr(?()), `%->%`([t t I32_valtype], [t]))
    -- Valtype_sub: `%|-%<:%`(C, t, t')
    -- if ((t' = (numtype : numtype <: valtype)) \/ (t' = (vectype : vectype <: valtype)))

  ;; 6-typing.watsup:578.1-581.61
  rule block{C : context, bt : blocktype, instr* : instr*, t_1* : valtype*, t_2* : valtype*, x* : idx*}:
    `%|-%:%`(C, BLOCK_instr(bt, instr*{instr}), `%->%`(t_1*{t_1}, t_2*{t_2}))
    -- Blocktype_ok: `%|-%:%`(C, bt, `%->%`(t_1*{t_1}, t_2*{t_2}))
    -- Instrs_ok: `%|-%*_:%`(C ++ {TYPE [], REC [], FUNC [], GLOBAL [], TABLE [], MEM [], ELEM [], DATA [], LOCAL [], LABEL [t_2*{t_2}], RETURN ?()}, instr*{instr}, `%->%*%`(t_1*{t_1}, x*{x}, t_2*{t_2}))

  ;; 6-typing.watsup:583.1-586.61
  rule loop{C : context, bt : blocktype, instr* : instr*, t_1* : valtype*, t_2* : valtype*, x* : idx*}:
    `%|-%:%`(C, LOOP_instr(bt, instr*{instr}), `%->%`(t_1*{t_1}, t_2*{t_2}))
    -- Blocktype_ok: `%|-%:%`(C, bt, `%->%`(t_1*{t_1}, t_2*{t_2}))
    -- Instrs_ok: `%|-%*_:%`(C ++ {TYPE [], REC [], FUNC [], GLOBAL [], TABLE [], MEM [], ELEM [], DATA [], LOCAL [], LABEL [t_1*{t_1}], RETURN ?()}, instr*{instr}, `%->%*%`(t_1*{t_1}, x*{x}, t_2*{t_2}))

  ;; 6-typing.watsup:588.1-592.65
  rule if{C : context, bt : blocktype, instr_1* : instr*, instr_2* : instr*, t_1* : valtype*, t_2* : valtype*, x_1* : idx*, x_2* : idx*}:
    `%|-%:%`(C, IF_instr(bt, instr_1*{instr_1}, instr_2*{instr_2}), `%->%`(t_1*{t_1} :: [I32_valtype], t_2*{t_2}))
    -- Blocktype_ok: `%|-%:%`(C, bt, `%->%`(t_1*{t_1}, t_2*{t_2}))
    -- Instrs_ok: `%|-%*_:%`(C ++ {TYPE [], REC [], FUNC [], GLOBAL [], TABLE [], MEM [], ELEM [], DATA [], LOCAL [], LABEL [t_2*{t_2}], RETURN ?()}, instr_1*{instr_1}, `%->%*%`(t_1*{t_1}, x_1*{x_1}, t_2*{t_2}))
    -- Instrs_ok: `%|-%*_:%`(C ++ {TYPE [], REC [], FUNC [], GLOBAL [], TABLE [], MEM [], ELEM [], DATA [], LOCAL [], LABEL [t_2*{t_2}], RETURN ?()}, instr_2*{instr_2}, `%->%*%`(t_1*{t_1}, x_2*{x_2}, t_2*{t_2}))

  ;; 6-typing.watsup:597.1-599.24
  rule br{C : context, l : labelidx, t_1* : valtype*, t* : valtype*, t_2* : valtype*}:
    `%|-%:%`(C, BR_instr(l), `%->%`(t_1*{t_1} :: t*{t}, t_2*{t_2}))
    -- if (C.LABEL_context[(l : uN(32) <: nat)] = t*{t})

  ;; 6-typing.watsup:601.1-603.24
  rule br_if{C : context, l : labelidx, t* : valtype*}:
    `%|-%:%`(C, BR_IF_instr(l), `%->%`(t*{t} :: [I32_valtype], t*{t}))
    -- if (C.LABEL_context[(l : uN(32) <: nat)] = t*{t})

  ;; 6-typing.watsup:605.1-608.44
  rule br_table{C : context, l* : labelidx*, l' : labelidx, t_1* : valtype*, t* : valtype*, t_2* : valtype*}:
    `%|-%:%`(C, BR_TABLE_instr(l*{l}, l'), `%->%`(t_1*{t_1} :: t*{t}, t_2*{t_2}))
    -- (Resulttype_sub: `%|-%*_<:%*`(C, t*{t}, C.LABEL_context[(l : uN(32) <: nat)]))*{l}
    -- Resulttype_sub: `%|-%*_<:%*`(C, t*{t}, C.LABEL_context[(l' : uN(32) <: nat)])

  ;; 6-typing.watsup:610.1-613.31
  rule br_on_null{C : context, l : labelidx, t* : valtype*, ht : heaptype}:
    `%|-%:%`(C, BR_ON_NULL_instr(l), `%->%`(t*{t} :: [REF_valtype(`NULL%?`(?(())), ht)], t*{t} :: [REF_valtype(`NULL%?`(?()), ht)]))
    -- if (C.LABEL_context[(l : uN(32) <: nat)] = t*{t})
    -- Heaptype_ok: `%|-%:_OK`(C, ht)

  ;; 6-typing.watsup:615.1-618.31
  rule br_on_non_null{C : context, l : labelidx, t* : valtype*, ht : heaptype}:
    `%|-%:%`(C, BR_ON_NON_NULL_instr(l), `%->%`(t*{t} :: [REF_valtype(`NULL%?`(?(())), ht)], t*{t}))
    -- if (C.LABEL_context[(l : uN(32) <: nat)] = t*{t} :: [REF_valtype(`NULL%?`(?()), ht)])
    -- Heaptype_ok: `%|-%:_OK`(C, ht)

  ;; 6-typing.watsup:620.1-626.34
  rule br_on_cast{C : context, l : labelidx, rt_1 : reftype, rt_2 : reftype, t* : valtype*, rt : reftype}:
    `%|-%:%`(C, BR_ON_CAST_instr(l, rt_1, rt_2), `%->%`(t*{t} :: [(rt_1 : reftype <: valtype)], t*{t} :: [($diffrt(rt_1, rt_2) : reftype <: valtype)]))
    -- if (C.LABEL_context[(l : uN(32) <: nat)] = t*{t} :: [(rt : reftype <: valtype)])
    -- Reftype_ok: `%|-%:_OK`(C, rt_1)
    -- Reftype_ok: `%|-%:_OK`(C, rt_2)
    -- Reftype_sub: `%|-%<:%`(C, rt_2, rt_1)
    -- Reftype_sub: `%|-%<:%`(C, rt_2, rt)

  ;; 6-typing.watsup:628.1-634.49
  rule br_on_cast_fail{C : context, l : labelidx, rt_1 : reftype, rt_2 : reftype, t* : valtype*, rt : reftype}:
    `%|-%:%`(C, BR_ON_CAST_FAIL_instr(l, rt_1, rt_2), `%->%`(t*{t} :: [(rt_1 : reftype <: valtype)], t*{t} :: [(rt_2 : reftype <: valtype)]))
    -- if (C.LABEL_context[(l : uN(32) <: nat)] = t*{t} :: [(rt : reftype <: valtype)])
    -- Reftype_ok: `%|-%:_OK`(C, rt_1)
    -- Reftype_ok: `%|-%:_OK`(C, rt_2)
    -- Reftype_sub: `%|-%<:%`(C, rt_2, rt_1)
    -- Reftype_sub: `%|-%<:%`(C, $diffrt(rt_1, rt_2), rt)

  ;; 6-typing.watsup:639.1-641.24
  rule return{C : context, t_1* : valtype*, t* : valtype*, t_2* : valtype*}:
    `%|-%:%`(C, RETURN_instr, `%->%`(t_1*{t_1} :: t*{t}, t_2*{t_2}))
    -- if (C.RETURN_context = ?(t*{t}))

  ;; 6-typing.watsup:643.1-645.46
  rule call{C : context, x : idx, t_1* : valtype*, t_2* : valtype*}:
    `%|-%:%`(C, CALL_instr(x), `%->%`(t_1*{t_1}, t_2*{t_2}))
    -- Expand: `%~~%`(C.FUNC_context[(x : uN(32) <: nat)], FUNC_comptype(`%->%`(t_1*{t_1}, t_2*{t_2})))

  ;; 6-typing.watsup:647.1-649.46
  rule call_ref{C : context, x : idx, t_1* : valtype*, t_2* : valtype*}:
    `%|-%:%`(C, CALL_REF_instr(?(x)), `%->%`(t_1*{t_1} :: [REF_valtype(`NULL%?`(?(())), ($idx(x) : typevar <: heaptype))], t_2*{t_2}))
    -- Expand: `%~~%`(C.TYPE_context[(x : uN(32) <: nat)], FUNC_comptype(`%->%`(t_1*{t_1}, t_2*{t_2})))

  ;; 6-typing.watsup:651.1-655.46
  rule call_indirect{C : context, x : idx, y : idx, t_1* : valtype*, t_2* : valtype*, lim : limits, rt : reftype}:
    `%|-%:%`(C, CALL_INDIRECT_instr(x, y), `%->%`(t_1*{t_1} :: [I32_valtype], t_2*{t_2}))
    -- if (C.TABLE_context[(x : uN(32) <: nat)] = `%%`(lim, rt))
    -- Reftype_sub: `%|-%<:%`(C, rt, REF_reftype(`NULL%?`(?(())), FUNC_heaptype))
    -- Expand: `%~~%`(C.TYPE_context[(y : uN(32) <: nat)], FUNC_comptype(`%->%`(t_1*{t_1}, t_2*{t_2})))

  ;; 6-typing.watsup:657.1-661.40
  rule return_call{C : context, x : idx, t_3* : valtype*, t_1* : valtype*, t_4* : valtype*, t_2* : valtype*, t'_2* : valtype*}:
    `%|-%:%`(C, RETURN_CALL_instr(x), `%->%`(t_3*{t_3} :: t_1*{t_1}, t_4*{t_4}))
    -- Expand: `%~~%`(C.FUNC_context[(x : uN(32) <: nat)], FUNC_comptype(`%->%`(t_1*{t_1}, t_2*{t_2})))
    -- if (C.RETURN_context = ?(t'_2*{t'_2}))
    -- Resulttype_sub: `%|-%*_<:%*`(C, t_2*{t_2}, t'_2*{t'_2})

  ;; 6-typing.watsup:663.1-667.40
  rule return_call_ref{C : context, x : idx, t_3* : valtype*, t_1* : valtype*, t_4* : valtype*, t_2* : valtype*, t'_2* : valtype*}:
    `%|-%:%`(C, RETURN_CALL_REF_instr(?(x)), `%->%`(t_3*{t_3} :: t_1*{t_1} :: [REF_valtype(`NULL%?`(?(())), ($idx(x) : typevar <: heaptype))], t_4*{t_4}))
    -- Expand: `%~~%`(C.TYPE_context[(x : uN(32) <: nat)], FUNC_comptype(`%->%`(t_1*{t_1}, t_2*{t_2})))
    -- if (C.RETURN_context = ?(t'_2*{t'_2}))
    -- Resulttype_sub: `%|-%*_<:%*`(C, t_2*{t_2}, t'_2*{t'_2})

  ;; 6-typing.watsup:669.1-675.40
  rule return_call_indirect{C : context, x : idx, y : idx, t_3* : valtype*, t_1* : valtype*, t_4* : valtype*, lim : limits, rt : reftype, t_2* : valtype*, t'_2* : valtype*}:
    `%|-%:%`(C, RETURN_CALL_INDIRECT_instr(x, y), `%->%`(t_3*{t_3} :: t_1*{t_1} :: [I32_valtype], t_4*{t_4}))
    -- if (C.TABLE_context[(x : uN(32) <: nat)] = `%%`(lim, rt))
    -- Reftype_sub: `%|-%<:%`(C, rt, REF_reftype(`NULL%?`(?(())), FUNC_heaptype))
    -- Expand: `%~~%`(C.TYPE_context[(y : uN(32) <: nat)], FUNC_comptype(`%->%`(t_1*{t_1}, t_2*{t_2})))
    -- if (C.RETURN_context = ?(t'_2*{t'_2}))
    -- Resulttype_sub: `%|-%*_<:%*`(C, t_2*{t_2}, t'_2*{t'_2})

  ;; 6-typing.watsup:680.1-681.33
  rule const{C : context, nt : numtype, c_nt : num_(nt)}:
    `%|-%:%`(C, CONST_instr(nt, c_nt), `%->%`([], [(nt : numtype <: valtype)]))

  ;; 6-typing.watsup:683.1-684.34
  rule unop{C : context, nt : numtype, unop_nt : unop_(nt)}:
    `%|-%:%`(C, UNOP_instr(nt, unop_nt), `%->%`([(nt : numtype <: valtype)], [(nt : numtype <: valtype)]))

  ;; 6-typing.watsup:686.1-687.39
  rule binop{C : context, nt : numtype, binop_nt : binop_(nt)}:
    `%|-%:%`(C, BINOP_instr(nt, binop_nt), `%->%`([(nt : numtype <: valtype) (nt : numtype <: valtype)], [(nt : numtype <: valtype)]))

  ;; 6-typing.watsup:689.1-690.39
  rule testop{C : context, nt : numtype, testop_nt : testop_(nt)}:
    `%|-%:%`(C, TESTOP_instr(nt, testop_nt), `%->%`([(nt : numtype <: valtype)], [I32_valtype]))

  ;; 6-typing.watsup:692.1-693.40
  rule relop{C : context, nt : numtype, relop_nt : relop_(nt)}:
    `%|-%:%`(C, RELOP_instr(nt, relop_nt), `%->%`([(nt : numtype <: valtype) (nt : numtype <: valtype)], [I32_valtype]))

  ;; 6-typing.watsup:696.1-698.23
  rule extend{C : context, nt : numtype, n : n}:
    `%|-%:%`(C, EXTEND_instr(nt, n), `%->%`([(nt : numtype <: valtype)], [(nt : numtype <: valtype)]))
    -- if (n <= $size((nt : numtype <: valtype)))

  ;; 6-typing.watsup:700.1-703.34
  rule reinterpret{C : context, nt_1 : numtype, nt_2 : numtype}:
    `%|-%:%`(C, CVTOP_instr(nt_1, REINTERPRET_cvtop, nt_2, ?()), `%->%`([(nt_2 : numtype <: valtype)], [(nt_1 : numtype <: valtype)]))
    -- if (nt_1 =/= nt_2)
    -- if ($size((nt_1 : numtype <: valtype)) = $size((nt_2 : numtype <: valtype)))

  ;; 6-typing.watsup:705.1-708.50
  rule convert-i{C : context, inn_1 : inn, inn_2 : inn, sx? : sx?}:
    `%|-%:%`(C, CVTOP_instr((inn_1 : inn <: numtype), CONVERT_cvtop, (inn_2 : inn <: numtype), sx?{sx}), `%->%`([(inn_2 : inn <: valtype)], [(inn_1 : inn <: valtype)]))
    -- if (inn_1 =/= inn_2)
    -- if ((sx?{sx} = ?()) <=> ($size((inn_1 : inn <: valtype)) > $size((inn_2 : inn <: valtype))))

  ;; 6-typing.watsup:710.1-712.24
  rule convert-f{C : context, fnn_1 : fnn, fnn_2 : fnn}:
    `%|-%:%`(C, CVTOP_instr((fnn_1 : fnn <: numtype), CONVERT_cvtop, (fnn_2 : fnn <: numtype), ?()), `%->%`([(fnn_2 : fnn <: valtype)], [(fnn_1 : fnn <: valtype)]))
    -- if (fnn_1 =/= fnn_2)

  ;; 6-typing.watsup:717.1-719.31
  rule ref.null{C : context, ht : heaptype}:
    `%|-%:%`(C, REF.NULL_instr(ht), `%->%`([], [REF_valtype(`NULL%?`(?(())), ht)]))
    -- Heaptype_ok: `%|-%:_OK`(C, ht)

  ;; 6-typing.watsup:722.1-724.23
  rule ref.func{C : context, x : idx, epsilon : resulttype, dt : deftype}:
    `%|-%:%`(C, REF.FUNC_instr(x), `%->%`(epsilon, [REF_valtype(`NULL%?`(?()), (dt : deftype <: heaptype))]))
    -- if (C.FUNC_context[(x : uN(32) <: nat)] = dt)

  ;; 6-typing.watsup:726.1-727.34
  rule ref.i31{C : context}:
    `%|-%:%`(C, REF.I31_instr, `%->%`([I32_valtype], [REF_valtype(`NULL%?`(?()), I31_heaptype)]))

  ;; 6-typing.watsup:729.1-730.31
  rule ref.is_null{C : context, rt : reftype}:
    `%|-%:%`(C, REF.IS_NULL_instr, `%->%`([(rt : reftype <: valtype)], [I32_valtype]))

  ;; 6-typing.watsup:732.1-734.31
  rule ref.as_non_null{C : context, ht : heaptype}:
    `%|-%:%`(C, REF.AS_NON_NULL_instr, `%->%`([REF_valtype(`NULL%?`(?(())), ht)], [REF_valtype(`NULL%?`(?()), ht)]))
    -- Heaptype_ok: `%|-%:_OK`(C, ht)

  ;; 6-typing.watsup:736.1-737.51
  rule ref.eq{C : context}:
    `%|-%:%`(C, REF.EQ_instr, `%->%`([REF_valtype(`NULL%?`(?(())), EQ_heaptype) REF_valtype(`NULL%?`(?(())), EQ_heaptype)], [I32_valtype]))

  ;; 6-typing.watsup:739.1-743.33
  rule ref.test{C : context, rt : reftype, rt' : reftype}:
    `%|-%:%`(C, REF.TEST_instr(rt), `%->%`([(rt' : reftype <: valtype)], [I32_valtype]))
    -- Reftype_ok: `%|-%:_OK`(C, rt)
    -- Reftype_ok: `%|-%:_OK`(C, rt')
    -- Reftype_sub: `%|-%<:%`(C, rt, rt')

  ;; 6-typing.watsup:745.1-749.33
  rule ref.cast{C : context, rt : reftype, rt' : reftype}:
    `%|-%:%`(C, REF.CAST_instr(rt), `%->%`([(rt' : reftype <: valtype)], [(rt : reftype <: valtype)]))
    -- Reftype_ok: `%|-%:_OK`(C, rt)
    -- Reftype_ok: `%|-%:_OK`(C, rt')
    -- Reftype_sub: `%|-%<:%`(C, rt, rt')

  ;; 6-typing.watsup:754.1-755.42
  rule i31.get{C : context, sx : sx}:
    `%|-%:%`(C, I31.GET_instr(sx), `%->%`([REF_valtype(`NULL%?`(?(())), I31_heaptype)], [I32_valtype]))

  ;; 6-typing.watsup:760.1-762.43
  rule struct.new{C : context, x : idx, zt* : storagetype*, mut* : mut*}:
    `%|-%:%`(C, STRUCT.NEW_instr(x), `%->%`($unpack(zt)*{zt}, [REF_valtype(`NULL%?`(?()), ($idx(x) : typevar <: heaptype))]))
    -- Expand: `%~~%`(C.TYPE_context[(x : uN(32) <: nat)], STRUCT_comptype(`%%`(mut, zt)*{mut zt}))

  ;; 6-typing.watsup:764.1-767.39
  rule struct.new_default{C : context, x : idx, zt* : storagetype*, mut* : mut*, val* : val*}:
    `%|-%:%`(C, STRUCT.NEW_DEFAULT_instr(x), `%->%`($unpack(zt)*{zt}, [REF_valtype(`NULL%?`(?()), ($idx(x) : typevar <: heaptype))]))
    -- Expand: `%~~%`(C.TYPE_context[(x : uN(32) <: nat)], STRUCT_comptype(`%%`(mut, zt)*{mut zt}))
    -- (if ($default($unpack(zt)) = ?(val)))*{val zt}

  ;; 6-typing.watsup:769.1-773.39
  rule struct.get{C : context, sx? : sx?, x : idx, i : nat, zt : storagetype, yt* : fieldtype*, mut : mut}:
    `%|-%:%`(C, STRUCT.GET_instr(sx?{sx}, x, i), `%->%`([REF_valtype(`NULL%?`(?(())), ($idx(x) : typevar <: heaptype))], [$unpack(zt)]))
    -- Expand: `%~~%`(C.TYPE_context[(x : uN(32) <: nat)], STRUCT_comptype(yt*{yt}))
    -- if (yt*{yt}[i] = `%%`(mut, zt))
    -- if ((sx?{sx} = ?()) <=> (zt = ($unpack(zt) : valtype <: storagetype)))

  ;; 6-typing.watsup:775.1-778.24
  rule struct.set{C : context, x : idx, i : nat, zt : storagetype, yt* : fieldtype*}:
    `%|-%:%`(C, STRUCT.SET_instr(x, i), `%->%`([REF_valtype(`NULL%?`(?(())), ($idx(x) : typevar <: heaptype)) $unpack(zt)], []))
    -- Expand: `%~~%`(C.TYPE_context[(x : uN(32) <: nat)], STRUCT_comptype(yt*{yt}))
    -- if (yt*{yt}[i] = `%%`(`MUT%?`(?(())), zt))

  ;; 6-typing.watsup:783.1-785.41
  rule array.new{C : context, x : idx, zt : storagetype, mut : mut}:
    `%|-%:%`(C, ARRAY.NEW_instr(x), `%->%`([$unpack(zt) I32_valtype], [REF_valtype(`NULL%?`(?()), ($idx(x) : typevar <: heaptype))]))
    -- Expand: `%~~%`(C.TYPE_context[(x : uN(32) <: nat)], ARRAY_comptype(`%%`(mut, zt)))

  ;; 6-typing.watsup:787.1-790.36
  rule array.new_default{C : context, x : idx, mut : mut, zt : storagetype, val : val}:
    `%|-%:%`(C, ARRAY.NEW_DEFAULT_instr(x), `%->%`([I32_valtype], [REF_valtype(`NULL%?`(?()), ($idx(x) : typevar <: heaptype))]))
    -- Expand: `%~~%`(C.TYPE_context[(x : uN(32) <: nat)], ARRAY_comptype(`%%`(mut, zt)))
    -- if ($default($unpack(zt)) = ?(val))

  ;; 6-typing.watsup:792.1-794.41
  rule array.new_fixed{C : context, x : idx, n : n, zt : storagetype, mut : mut}:
    `%|-%:%`(C, ARRAY.NEW_FIXED_instr(x, n), `%->%`([$unpack(zt)], [REF_valtype(`NULL%?`(?()), ($idx(x) : typevar <: heaptype))]))
    -- Expand: `%~~%`(C.TYPE_context[(x : uN(32) <: nat)], ARRAY_comptype(`%%`(mut, zt)))

  ;; 6-typing.watsup:796.1-799.39
  rule array.new_elem{C : context, x : idx, y : idx, mut : mut, rt : reftype}:
    `%|-%:%`(C, ARRAY.NEW_ELEM_instr(x, y), `%->%`([I32_valtype I32_valtype], [REF_valtype(`NULL%?`(?()), ($idx(x) : typevar <: heaptype))]))
    -- Expand: `%~~%`(C.TYPE_context[(x : uN(32) <: nat)], ARRAY_comptype(`%%`(mut, (rt : reftype <: storagetype))))
    -- Reftype_sub: `%|-%<:%`(C, C.ELEM_context[(y : uN(32) <: nat)], rt)

  ;; 6-typing.watsup:801.1-805.23
  rule array.new_data{C : context, x : idx, y : idx, mut : mut, t : valtype, numtype : numtype, vectype : vectype}:
    `%|-%:%`(C, ARRAY.NEW_DATA_instr(x, y), `%->%`([I32_valtype I32_valtype], [REF_valtype(`NULL%?`(?()), ($idx(x) : typevar <: heaptype))]))
    -- Expand: `%~~%`(C.TYPE_context[(x : uN(32) <: nat)], ARRAY_comptype(`%%`(mut, (t : valtype <: storagetype))))
    -- if ((t = (numtype : numtype <: valtype)) \/ (t = (vectype : vectype <: valtype)))
    -- if (C.DATA_context[(y : uN(32) <: nat)] = OK)

  ;; 6-typing.watsup:807.1-810.39
  rule array.get{C : context, sx? : sx?, x : idx, zt : storagetype, mut : mut}:
    `%|-%:%`(C, ARRAY.GET_instr(sx?{sx}, x), `%->%`([REF_valtype(`NULL%?`(?(())), ($idx(x) : typevar <: heaptype)) I32_valtype], [$unpack(zt)]))
    -- Expand: `%~~%`(C.TYPE_context[(x : uN(32) <: nat)], ARRAY_comptype(`%%`(mut, zt)))
    -- if ((sx?{sx} = ?()) <=> (zt = ($unpack(zt) : valtype <: storagetype)))

  ;; 6-typing.watsup:812.1-814.41
  rule array.set{C : context, x : idx, zt : storagetype}:
    `%|-%:%`(C, ARRAY.SET_instr(x), `%->%`([REF_valtype(`NULL%?`(?(())), ($idx(x) : typevar <: heaptype)) I32_valtype $unpack(zt)], []))
    -- Expand: `%~~%`(C.TYPE_context[(x : uN(32) <: nat)], ARRAY_comptype(`%%`(`MUT%?`(?(())), zt)))

  ;; 6-typing.watsup:816.1-818.41
  rule array.len{C : context, x : idx, zt : storagetype}:
    `%|-%:%`(C, ARRAY.LEN_instr, `%->%`([REF_valtype(`NULL%?`(?(())), ARRAY_heaptype)], [I32_valtype]))
    -- Expand: `%~~%`(C.TYPE_context[(x : uN(32) <: nat)], ARRAY_comptype(`%%`(`MUT%?`(?(())), zt)))

  ;; 6-typing.watsup:820.1-822.41
  rule array.fill{C : context, x : idx, zt : storagetype}:
    `%|-%:%`(C, ARRAY.FILL_instr(x), `%->%`([REF_valtype(`NULL%?`(?(())), ($idx(x) : typevar <: heaptype)) I32_valtype $unpack(zt) I32_valtype], []))
    -- Expand: `%~~%`(C.TYPE_context[(x : uN(32) <: nat)], ARRAY_comptype(`%%`(`MUT%?`(?(())), zt)))

  ;; 6-typing.watsup:824.1-828.40
  rule array.copy{C : context, x_1 : idx, x_2 : idx, zt_1 : storagetype, mut : mut, zt_2 : storagetype}:
    `%|-%:%`(C, ARRAY.COPY_instr(x_1, x_2), `%->%`([REF_valtype(`NULL%?`(?(())), ($idx(x_1) : typevar <: heaptype)) I32_valtype REF_valtype(`NULL%?`(?(())), ($idx(x_2) : typevar <: heaptype)) I32_valtype I32_valtype], []))
    -- Expand: `%~~%`(C.TYPE_context[(x_1 : uN(32) <: nat)], ARRAY_comptype(`%%`(`MUT%?`(?(())), zt_1)))
    -- Expand: `%~~%`(C.TYPE_context[(x_2 : uN(32) <: nat)], ARRAY_comptype(`%%`(mut, zt_2)))
    -- Storagetype_sub: `%|-%<:%`(C, zt_2, zt_1)

  ;; 6-typing.watsup:830.1-833.43
  rule array.init_elem{C : context, x : idx, y : idx, zt : storagetype}:
    `%|-%:%`(C, ARRAY.INIT_ELEM_instr(x, y), `%->%`([REF_valtype(`NULL%?`(?(())), ($idx(x) : typevar <: heaptype)) I32_valtype I32_valtype I32_valtype], []))
    -- Expand: `%~~%`(C.TYPE_context[(x : uN(32) <: nat)], ARRAY_comptype(`%%`(`MUT%?`(?(())), zt)))
    -- Storagetype_sub: `%|-%<:%`(C, (C.ELEM_context[(y : uN(32) <: nat)] : reftype <: storagetype), zt)

  ;; 6-typing.watsup:835.1-839.23
  rule array.init_data{C : context, x : idx, y : idx, zt : storagetype, t : valtype, numtype : numtype, vectype : vectype}:
    `%|-%:%`(C, ARRAY.INIT_DATA_instr(x, y), `%->%`([REF_valtype(`NULL%?`(?(())), ($idx(x) : typevar <: heaptype)) I32_valtype I32_valtype I32_valtype], []))
    -- Expand: `%~~%`(C.TYPE_context[(x : uN(32) <: nat)], ARRAY_comptype(`%%`(`MUT%?`(?(())), zt)))
    -- if ((t = (numtype : numtype <: valtype)) \/ (t = (vectype : vectype <: valtype)))
    -- if (C.DATA_context[(y : uN(32) <: nat)] = OK)

  ;; 6-typing.watsup:844.1-845.62
  rule extern.convert_any{C : context, nul : nul}:
    `%|-%:%`(C, EXTERN.CONVERT_ANY_instr, `%->%`([REF_valtype(nul, ANY_heaptype)], [REF_valtype(nul, EXTERN_heaptype)]))

  ;; 6-typing.watsup:847.1-848.62
  rule any.convert_extern{C : context, nul : nul}:
    `%|-%:%`(C, ANY.CONVERT_EXTERN_instr, `%->%`([REF_valtype(nul, EXTERN_heaptype)], [REF_valtype(nul, ANY_heaptype)]))

  ;; 6-typing.watsup:853.1-854.35
  rule vconst{C : context, c : vec_(V128_vnn)}:
    `%|-%:%`(C, VCONST_instr(V128_vectype, c), `%->%`([], [V128_valtype]))

  ;; 6-typing.watsup:856.1-857.41
  rule vvunop{C : context, vvunop : vvunop}:
    `%|-%:%`(C, VVUNOP_instr(V128_vectype, vvunop), `%->%`([V128_valtype], [V128_valtype]))

  ;; 6-typing.watsup:859.1-860.48
  rule vvbinop{C : context, vvbinop : vvbinop}:
    `%|-%:%`(C, VVBINOP_instr(V128_vectype, vvbinop), `%->%`([V128_valtype V128_valtype], [V128_valtype]))

  ;; 6-typing.watsup:862.1-863.55
  rule vvternop{C : context, vvternop : vvternop}:
    `%|-%:%`(C, VVTERNOP_instr(V128_vectype, vvternop), `%->%`([V128_valtype V128_valtype V128_valtype], [V128_valtype]))

  ;; 6-typing.watsup:865.1-866.44
  rule vvtestop{C : context, vvtestop : vvtestop}:
    `%|-%:%`(C, VVTESTOP_instr(V128_vectype, vvtestop), `%->%`([V128_valtype], [I32_valtype]))

  ;; 6-typing.watsup:868.1-869.33
  rule vbitmask{C : context, sh : ishape}:
    `%|-%:%`(C, VBITMASK_instr(sh), `%->%`([V128_valtype], [I32_valtype]))

  ;; 6-typing.watsup:871.1-872.39
  rule vswizzle{C : context, sh : ishape}:
    `%|-%:%`(C, VSWIZZLE_instr(sh), `%->%`([V128_valtype V128_valtype], [V128_valtype]))

  ;; 6-typing.watsup:874.1-876.22
  rule vshuffle{C : context, imm : imm, N : N, i* : nat*}:
    `%|-%:%`(C, VSHUFFLE_instr(`%X%`(imm, N), i*{i}), `%->%`([V128_valtype V128_valtype], [V128_valtype]))
    -- (if (i < (N * 2)))*{i}

  ;; 6-typing.watsup:878.1-879.48
  rule vsplat{C : context, lnn : lnn, N : N}:
    `%|-%:%`(C, VSPLAT_instr(`%X%`(lnn, N)), `%->%`([($lunpack(lnn) : numtype <: valtype)], [V128_valtype]))

  ;; 6-typing.watsup:882.1-884.14
  rule vextract_lane{C : context, lnn : lnn, N : N, sx? : sx?, i : nat}:
    `%|-%:%`(C, VEXTRACT_LANE_instr(`%X%`(lnn, N), sx?{sx}, i), `%->%`([V128_valtype], [($lunpack(lnn) : numtype <: valtype)]))
    -- if (i < N)

  ;; 6-typing.watsup:886.1-888.14
  rule vreplace_lane{C : context, lnn : lnn, N : N, i : nat}:
    `%|-%:%`(C, VREPLACE_LANE_instr(`%X%`(lnn, N), i), `%->%`([V128_valtype ($lunpack(lnn) : numtype <: valtype)], [V128_valtype]))
    -- if (i < N)

  ;; 6-typing.watsup:890.1-891.40
  rule vunop{C : context, sh : shape, vunop_sh : vunop_(sh)}:
    `%|-%:%`(C, VUNOP_instr(sh, vunop_sh), `%->%`([V128_valtype], [V128_valtype]))

  ;; 6-typing.watsup:893.1-894.47
  rule vbinop{C : context, sh : shape, vbinop_sh : vbinop_(sh)}:
    `%|-%:%`(C, VBINOP_instr(sh, vbinop_sh), `%->%`([V128_valtype V128_valtype], [V128_valtype]))

  ;; 6-typing.watsup:896.1-897.43
  rule vtestop{C : context, sh : shape, vtestop_sh : vtestop_(sh)}:
    `%|-%:%`(C, VTESTOP_instr(sh, vtestop_sh), `%->%`([V128_valtype], [I32_valtype]))

  ;; 6-typing.watsup:899.1-900.47
  rule vrelop{C : context, sh : shape, vrelop_sh : vrelop_(sh)}:
    `%|-%:%`(C, VRELOP_instr(sh, vrelop_sh), `%->%`([V128_valtype V128_valtype], [V128_valtype]))

  ;; 6-typing.watsup:902.1-903.50
  rule vshiftop{C : context, sh : ishape, vshiftop_sh : vshiftop_(sh)}:
    `%|-%:%`(C, VSHIFTOP_instr(sh, vshiftop_sh), `%->%`([V128_valtype I32_valtype], [V128_valtype]))

  ;; 6-typing.watsup:906.1-907.55
  rule vcvtop{C : context, sh : shape, vcvtop : vcvtop, hf? : half?, sx? : sx?, zero : zero}:
    `%|-%:%`(C, VCVTOP_instr(sh, vcvtop, hf?{hf}, sh, sx?{sx}, zero), `%->%`([V128_valtype], [V128_valtype]))

  ;; 6-typing.watsup:909.1-910.44
  rule vnarrow{C : context, sh : ishape, sx : sx}:
    `%|-%:%`(C, VNARROW_instr(sh, sh, sx), `%->%`([V128_valtype V128_valtype], [V128_valtype]))

  ;; 6-typing.watsup:912.1-913.49
  rule vextunop{C : context, sh : ishape, vextunop : vextunop_(sh, sh), sx : sx}:
    `%|-%:%`(C, VEXTUNOP_instr(sh, sh, vextunop, sx), `%->%`([V128_valtype], [V128_valtype]))

  ;; 6-typing.watsup:915.1-916.56
  rule vextbinop{C : context, sh : ishape, vextbinop : vextbinop_(sh, sh), sx : sx}:
    `%|-%:%`(C, VEXTBINOP_instr(sh, sh, vextbinop, sx), `%->%`([V128_valtype V128_valtype], [V128_valtype]))

  ;; 6-typing.watsup:918.1-919.33
  rule vbitmask{C : context, sh : ishape}:
    `%|-%:%`(C, VBITMASK_instr(sh), `%->%`([V128_valtype], [I32_valtype]))

  ;; 6-typing.watsup:924.1-926.28
  rule local.get{C : context, x : idx, t : valtype, init : init}:
    `%|-%:%`(C, LOCAL.GET_instr(x), `%->%`([], [t]))
    -- if (C.LOCAL_context[(x : uN(32) <: nat)] = `%%`(init, t))

  ;; 6-typing.watsup:939.1-941.28
  rule global.get{C : context, x : idx, t : valtype, mut : mut}:
    `%|-%:%`(C, GLOBAL.GET_instr(x), `%->%`([], [t]))
    -- if (C.GLOBAL_context[(x : uN(32) <: nat)] = `%%`(mut, t))

  ;; 6-typing.watsup:943.1-945.28
  rule global.set{C : context, x : idx, t : valtype}:
    `%|-%:%`(C, GLOBAL.SET_instr(x), `%->%`([t], []))
    -- if (C.GLOBAL_context[(x : uN(32) <: nat)] = `%%`(`MUT%?`(?(())), t))

  ;; 6-typing.watsup:950.1-952.28
  rule table.get{C : context, x : idx, rt : reftype, lim : limits}:
    `%|-%:%`(C, TABLE.GET_instr(x), `%->%`([I32_valtype], [(rt : reftype <: valtype)]))
    -- if (C.TABLE_context[(x : uN(32) <: nat)] = `%%`(lim, rt))

  ;; 6-typing.watsup:954.1-956.28
  rule table.set{C : context, x : idx, rt : reftype, lim : limits}:
    `%|-%:%`(C, TABLE.SET_instr(x), `%->%`([I32_valtype (rt : reftype <: valtype)], []))
    -- if (C.TABLE_context[(x : uN(32) <: nat)] = `%%`(lim, rt))

  ;; 6-typing.watsup:958.1-960.24
  rule table.size{C : context, x : idx, tt : tabletype}:
    `%|-%:%`(C, TABLE.SIZE_instr(x), `%->%`([], [I32_valtype]))
    -- if (C.TABLE_context[(x : uN(32) <: nat)] = tt)

  ;; 6-typing.watsup:962.1-964.28
  rule table.grow{C : context, x : idx, rt : reftype, lim : limits}:
    `%|-%:%`(C, TABLE.GROW_instr(x), `%->%`([(rt : reftype <: valtype) I32_valtype], [I32_valtype]))
    -- if (C.TABLE_context[(x : uN(32) <: nat)] = `%%`(lim, rt))

  ;; 6-typing.watsup:966.1-968.28
  rule table.fill{C : context, x : idx, rt : reftype, lim : limits}:
    `%|-%:%`(C, TABLE.FILL_instr(x), `%->%`([I32_valtype (rt : reftype <: valtype) I32_valtype], []))
    -- if (C.TABLE_context[(x : uN(32) <: nat)] = `%%`(lim, rt))

  ;; 6-typing.watsup:970.1-974.36
  rule table.copy{C : context, x_1 : idx, x_2 : idx, lim_1 : limits, rt_1 : reftype, lim_2 : limits, rt_2 : reftype}:
    `%|-%:%`(C, TABLE.COPY_instr(x_1, x_2), `%->%`([I32_valtype I32_valtype I32_valtype], []))
    -- if (C.TABLE_context[(x_1 : uN(32) <: nat)] = `%%`(lim_1, rt_1))
    -- if (C.TABLE_context[(x_2 : uN(32) <: nat)] = `%%`(lim_2, rt_2))
    -- Reftype_sub: `%|-%<:%`(C, rt_2, rt_1)

  ;; 6-typing.watsup:976.1-980.36
  rule table.init{C : context, x : idx, y : idx, lim : limits, rt_1 : reftype, rt_2 : reftype}:
    `%|-%:%`(C, TABLE.INIT_instr(x, y), `%->%`([I32_valtype I32_valtype I32_valtype], []))
    -- if (C.TABLE_context[(x : uN(32) <: nat)] = `%%`(lim, rt_1))
    -- if (C.ELEM_context[(y : uN(32) <: nat)] = rt_2)
    -- Reftype_sub: `%|-%<:%`(C, rt_2, rt_1)

  ;; 6-typing.watsup:982.1-984.23
  rule elem.drop{C : context, x : idx, rt : reftype}:
    `%|-%:%`(C, ELEM.DROP_instr(x), `%->%`([], []))
    -- if (C.ELEM_context[(x : uN(32) <: nat)] = rt)

  ;; 6-typing.watsup:989.1-991.22
  rule memory.size{C : context, x : idx, mt : memtype}:
    `%|-%:%`(C, MEMORY.SIZE_instr(x), `%->%`([], [I32_valtype]))
    -- if (C.MEM_context[(x : uN(32) <: nat)] = mt)

  ;; 6-typing.watsup:993.1-995.22
  rule memory.grow{C : context, x : idx, mt : memtype}:
    `%|-%:%`(C, MEMORY.GROW_instr(x), `%->%`([I32_valtype], [I32_valtype]))
    -- if (C.MEM_context[(x : uN(32) <: nat)] = mt)

  ;; 6-typing.watsup:997.1-999.22
  rule memory.fill{C : context, x : idx, mt : memtype}:
    `%|-%:%`(C, MEMORY.FILL_instr(x), `%->%`([I32_valtype I32_valtype I32_valtype], []))
    -- if (C.MEM_context[(x : uN(32) <: nat)] = mt)

  ;; 6-typing.watsup:1001.1-1004.26
  rule memory.copy{C : context, x_1 : idx, x_2 : idx, mt_1 : memtype, mt_2 : memtype}:
    `%|-%:%`(C, MEMORY.COPY_instr(x_1, x_2), `%->%`([I32_valtype I32_valtype I32_valtype], []))
    -- if (C.MEM_context[(x_1 : uN(32) <: nat)] = mt_1)
    -- if (C.MEM_context[(x_2 : uN(32) <: nat)] = mt_2)

  ;; 6-typing.watsup:1006.1-1009.23
  rule memory.init{C : context, x : idx, y : idx, mt : memtype}:
    `%|-%:%`(C, MEMORY.INIT_instr(x, y), `%->%`([I32_valtype I32_valtype I32_valtype], []))
    -- if (C.MEM_context[(x : uN(32) <: nat)] = mt)
    -- if (C.DATA_context[(y : uN(32) <: nat)] = OK)

  ;; 6-typing.watsup:1011.1-1013.23
  rule data.drop{C : context, x : idx}:
    `%|-%:%`(C, DATA.DROP_instr(x), `%->%`([], []))
    -- if (C.DATA_context[(x : uN(32) <: nat)] = OK)

  ;; 6-typing.watsup:1015.1-1020.29
  rule load{C : context, nt : numtype, n? : n?, sx? : sx?, x : idx, n_A : n, n_O : n, mt : memtype, inn : inn}:
    `%|-%:%`(C, LOAD_instr(nt, (n, sx)?{n sx}, x, {ALIGN n_A, OFFSET n_O}), `%->%`([I32_valtype], [(nt : numtype <: valtype)]))
    -- if (C.MEM_context[(x : uN(32) <: nat)] = mt)
    -- if ((2 ^ n_A) <= ($size((nt : numtype <: valtype)) / 8))
    -- (if (((2 ^ n_A) <= (n / 8)) /\ ((n / 8) < ($size((nt : numtype <: valtype)) / 8))))?{n}
    -- if ((n?{n} = ?()) \/ (nt = (inn : inn <: numtype)))

  ;; 6-typing.watsup:1022.1-1027.29
  rule store{C : context, nt : numtype, n? : n?, x : idx, n_A : n, n_O : n, mt : memtype, inn : inn}:
    `%|-%:%`(C, STORE_instr(nt, n?{n}, x, {ALIGN n_A, OFFSET n_O}), `%->%`([I32_valtype (nt : numtype <: valtype)], []))
    -- if (C.MEM_context[(x : uN(32) <: nat)] = mt)
    -- if ((2 ^ n_A) <= ($size((nt : numtype <: valtype)) / 8))
    -- (if (((2 ^ n_A) <= (n / 8)) /\ ((n / 8) < ($size((nt : numtype <: valtype)) / 8))))?{n}
    -- if ((n?{n} = ?()) \/ (nt = (inn : inn <: numtype)))

  ;; 6-typing.watsup:1029.1-1032.30
  rule vload{C : context, M : M, N : N, sx : sx, x : idx, n_A : n, n_O : n, mt : memtype}:
    `%|-%:%`(C, VLOAD_instr(?(SHAPE_vloadop(M, N, sx)), x, {ALIGN n_A, OFFSET n_O}), `%->%`([I32_valtype], [V128_valtype]))
    -- if (C.MEM_context[(x : uN(32) <: nat)] = mt)
    -- if ((2 ^ n_A) <= ((M / 8) * N))

  ;; 6-typing.watsup:1034.1-1037.26
  rule vload-splat{C : context, n : n, x : idx, n_A : n, n_O : n, mt : memtype}:
    `%|-%:%`(C, VLOAD_instr(?(SPLAT_vloadop(n)), x, {ALIGN n_A, OFFSET n_O}), `%->%`([I32_valtype], [V128_valtype]))
    -- if (C.MEM_context[(x : uN(32) <: nat)] = mt)
    -- if ((2 ^ n_A) <= (n / 8))

  ;; 6-typing.watsup:1039.1-1042.25
  rule vload-zero{C : context, n : n, x : idx, n_A : n, n_O : n, mt : memtype}:
    `%|-%:%`(C, VLOAD_instr(?(ZERO_vloadop(n)), x, {ALIGN n_A, OFFSET n_O}), `%->%`([I32_valtype], [V128_valtype]))
    -- if (C.MEM_context[(x : uN(32) <: nat)] = mt)
    -- if ((2 ^ n_A) < (n / 8))

  ;; 6-typing.watsup:1044.1-1048.29
  rule vload_lane{C : context, n : n, x : idx, n_A : n, n_O : n, laneidx : laneidx, mt : memtype}:
    `%|-%:%`(C, VLOAD_LANE_instr(n, x, {ALIGN n_A, OFFSET n_O}, laneidx), `%->%`([I32_valtype V128_valtype], [V128_valtype]))
    -- if (C.MEM_context[(x : uN(32) <: nat)] = mt)
    -- if ((2 ^ n_A) < (n / 8))
    -- if ((laneidx : uN(8) <: nat) < (128 / n))

  ;; 6-typing.watsup:1050.1-1053.36
  rule vstore{C : context, x : idx, n_A : n, n_O : n, mt : memtype}:
    `%|-%:%`(C, VSTORE_instr(x, {ALIGN n_A, OFFSET n_O}), `%->%`([I32_valtype V128_valtype], []))
    -- if (C.MEM_context[(x : uN(32) <: nat)] = mt)
    -- if ((2 ^ n_A) <= ($size(V128_valtype) / 8))

  ;; 6-typing.watsup:1055.1-1059.29
  rule vstore_lane{C : context, n : n, x : idx, n_A : n, n_O : n, laneidx : laneidx, mt : memtype}:
    `%|-%:%`(C, VSTORE_LANE_instr(n, x, {ALIGN n_A, OFFSET n_O}, laneidx), `%->%`([I32_valtype V128_valtype], []))
    -- if (C.MEM_context[(x : uN(32) <: nat)] = mt)
    -- if ((2 ^ n_A) < (n / 8))
    -- if ((laneidx : uN(8) <: nat) < (128 / n))

;; 6-typing.watsup:504.1-504.67
relation Instrf_ok: `%|-%:%`(context, instr, instrtype)
  ;; 6-typing.watsup:518.1-520.41
  rule instr{C : context, instr : instr, t_1* : valtype*, t_2* : valtype*}:
    `%|-%:%`(C, instr, `%->%*%`(t_1*{t_1}, [], t_2*{t_2}))
    -- Instr_ok: `%|-%:%`(C, instr, `%->%`(t_1*{t_1}, t_2*{t_2}))

  ;; 6-typing.watsup:928.1-930.28
  rule local.set{C : context, x : idx, t : valtype, init : init}:
    `%|-%:%`(C, LOCAL.SET_instr(x), `%->%*%`([t], [x], []))
    -- if (C.LOCAL_context[(x : uN(32) <: nat)] = `%%`(init, t))

  ;; 6-typing.watsup:932.1-934.28
  rule local.tee{C : context, x : idx, t : valtype, init : init}:
    `%|-%:%`(C, LOCAL.TEE_instr(x), `%->%*%`([t], [x], [t]))
    -- if (C.LOCAL_context[(x : uN(32) <: nat)] = `%%`(init, t))

;; 6-typing.watsup:505.1-505.74
relation Instrs_ok: `%|-%*_:%`(context, instr*, instrtype)
  ;; 6-typing.watsup:522.1-523.29
  rule empty{C : context}:
    `%|-%*_:%`(C, [], `%->%*%`([], [], []))

  ;; 6-typing.watsup:525.1-530.52
  rule seq{C : context, instr_1 : instr, instr_2* : instr*, t_1* : valtype*, x_1* : idx*, x_2* : idx*, t_3* : valtype*, init* : init*, t* : valtype*, C' : context, t_2* : valtype*}:
    `%|-%*_:%`(C, [instr_1] :: instr_2*{instr_2}, `%->%*%`(t_1*{t_1}, x_1*{x_1} :: x_2*{x_2}, t_3*{t_3}))
    -- (if (C.LOCAL_context[(x_1 : uN(32) <: nat)] = `%%`(init, t)))*{init t x_1}
    -- if (C' = $with_locals(C, x_1*{x_1}, `%%`(SET_init, t)*{t}))
    -- Instrf_ok: `%|-%:%`(C, instr_1, `%->%*%`(t_1*{t_1}, x_1*{x_1}, t_2*{t_2}))
    -- Instrs_ok: `%|-%*_:%`(C', instr_2*{instr_2}, `%->%*%`(t_2*{t_2}, x_2*{x_2}, t_3*{t_3}))

  ;; 6-typing.watsup:532.1-535.35
  rule sub{C : context, instr* : instr*, it' : instrtype, it : instrtype}:
    `%|-%*_:%`(C, instr*{instr}, it')
    -- Instrs_ok: `%|-%*_:%`(C, instr*{instr}, it)
    -- Instrtype_sub: `%|-%<:%`(C, it, it')

  ;; 6-typing.watsup:537.1-539.47
  rule frame{C : context, instr* : instr*, t* : valtype*, t_1* : valtype*, x* : idx*, t_2* : valtype*}:
    `%|-%*_:%`(C, instr*{instr}, `%->%*%`(t*{t} :: t_1*{t_1}, x*{x}, t*{t} :: t_2*{t_2}))
    -- Instrs_ok: `%|-%*_:%`(C, instr*{instr}, `%->%*%`(t_1*{t_1}, x*{x}, t_2*{t_2}))
}

;; 6-typing.watsup:506.1-506.72
relation Expr_ok: `%|-%:%`(context, expr, resulttype)
  ;; 6-typing.watsup:511.1-513.45
  rule _{C : context, instr* : instr*, t* : valtype*}:
    `%|-%:%`(C, instr*{instr}, t*{t})
    -- Instrs_ok: `%|-%*_:%`(C, instr*{instr}, `%->%*%`([], [], t*{t}))

;; 6-typing.watsup:1090.1-1090.86
rec {

;; 6-typing.watsup:1090.1-1090.86
def $in_binop(numtype : numtype, binop_ : binop_(numtype), binop_(numtype)*) : bool
  ;; 6-typing.watsup:1091.1-1091.42
  def $in_binop{nt : numtype, binop : binop_(nt), epsilon : binop_(nt)*}(nt, binop, epsilon) = false
  ;; 6-typing.watsup:1092.1-1092.99
  def $in_binop{nt : numtype, binop : binop_(nt), ibinop_1 : binop_(nt), ibinop'* : binop_(nt)*}(nt, binop, [ibinop_1] :: ibinop'*{ibinop'}) = ((binop = ibinop_1) \/ $in_binop(nt, binop, ibinop'*{ibinop'}))
}

;; 6-typing.watsup:1086.1-1086.63
rec {

;; 6-typing.watsup:1086.1-1086.63
def $in_numtype(numtype : numtype, numtype*) : bool
  ;; 6-typing.watsup:1087.1-1087.37
  def $in_numtype{nt : numtype, epsilon : numtype*}(nt, epsilon) = false
  ;; 6-typing.watsup:1088.1-1088.68
  def $in_numtype{nt : numtype, nt_1 : numtype, nt'* : numtype*}(nt, [nt_1] :: nt'*{nt'}) = ((nt = nt_1) \/ $in_numtype(nt, nt'*{nt'}))
}

;; 6-typing.watsup:1065.1-1065.78
relation Instr_const: `%|-%CONST`(context, instr)
  ;; 6-typing.watsup:1069.1-1070.26
  rule const{C : context, nt : numtype, c : num_(nt)}:
    `%|-%CONST`(C, CONST_instr(nt, c))

  ;; 6-typing.watsup:1072.1-1073.30
  rule vvconst{C : context, vt : vectype, c_vt : vec_(vt)}:
    `%|-%CONST`(C, VCONST_instr(vt, c_vt))

  ;; 6-typing.watsup:1075.1-1076.27
  rule ref.null{C : context, ht : heaptype}:
    `%|-%CONST`(C, REF.NULL_instr(ht))

  ;; 6-typing.watsup:1078.1-1079.26
  rule ref.func{C : context, x : idx}:
    `%|-%CONST`(C, REF.FUNC_instr(x))

  ;; 6-typing.watsup:1081.1-1083.24
  rule global.get{C : context, x : idx, t : valtype}:
    `%|-%CONST`(C, GLOBAL.GET_instr(x))
    -- if (C.GLOBAL_context[(x : uN(32) <: nat)] = `%%`(`MUT%?`(?()), t))

  ;; 6-typing.watsup:1094.1-1097.43
  rule binop{C : context, inn : inn, binop : binop_((inn : inn <: numtype))}:
    `%|-%CONST`(C, BINOP_instr((inn : inn <: numtype), binop))
    -- if $in_numtype((inn : inn <: numtype), [I32_numtype I64_numtype])
    -- if $in_binop((inn : inn <: numtype), binop, [ADD_binop_((inn : inn <: numtype)) SUB_binop_((inn : inn <: numtype)) MUL_binop_((inn : inn <: numtype))])

;; 6-typing.watsup:1066.1-1066.77
relation Expr_const: `%|-%CONST`(context, expr)
  ;; 6-typing.watsup:1100.1-1101.38
  rule _{C : context, instr* : instr*}:
    `%|-%CONST`(C, instr*{instr})
    -- (Instr_const: `%|-%CONST`(C, instr))*{instr}

;; 6-typing.watsup:1067.1-1067.78
relation Expr_ok_const: `%|-%:%CONST`(context, expr, valtype)
  ;; 6-typing.watsup:1104.1-1107.33
  rule _{C : context, expr : expr, t : valtype}:
    `%|-%:%CONST`(C, expr, t)
    -- Expr_ok: `%|-%:%`(C, expr, [t])
    -- Expr_const: `%|-%CONST`(C, expr)

;; 6-typing.watsup:1116.1-1116.73
relation Type_ok: `%|-%:%*`(context, type, deftype*)
  ;; 6-typing.watsup:1128.1-1132.53
  rule _{C : context, rectype : rectype, dt* : deftype*, x : idx}:
    `%|-%:%*`(C, TYPE(rectype), dt*{dt})
    -- if (x = |C.TYPE_context|)
    -- if (dt*{dt} = $rolldt(x, rectype))
    -- Rectype_ok: `%|-%:%`(C[TYPE_context =.. dt*{dt}], rectype, OK_oktypeidx(x))

;; 6-typing.watsup:1118.1-1118.74
relation Local_ok: `%|-%:%`(context, local, localtype)
  ;; 6-typing.watsup:1134.1-1136.28
  rule set{C : context, t : valtype}:
    `%|-%:%`(C, LOCAL(t), `%%`(SET_init, t))
    -- if ($default(t) =/= ?())

  ;; 6-typing.watsup:1138.1-1140.26
  rule unset{C : context, t : valtype}:
    `%|-%:%`(C, LOCAL(t), `%%`(UNSET_init, t))
    -- if ($default(t) = ?())

;; 6-typing.watsup:1117.1-1117.73
relation Func_ok: `%|-%:%`(context, func, deftype)
  ;; 6-typing.watsup:1142.1-1146.82
  rule _{C : context, x : idx, local* : local*, expr : expr, t_1* : valtype*, t_2* : valtype*, lt* : localtype*}:
    `%|-%:%`(C, `FUNC%%*%`(x, local*{local}, expr), C.TYPE_context[(x : uN(32) <: nat)])
    -- Expand: `%~~%`(C.TYPE_context[(x : uN(32) <: nat)], FUNC_comptype(`%->%`(t_1*{t_1}, t_2*{t_2})))
    -- (Local_ok: `%|-%:%`(C, local, lt))*{local lt}
    -- Expr_ok: `%|-%:%`(C ++ {TYPE [], REC [], FUNC [], GLOBAL [], TABLE [], MEM [], ELEM [], DATA [], LOCAL `%%`(SET_init, t_1)*{t_1} :: lt*{lt}, LABEL [], RETURN ?()} ++ {TYPE [], REC [], FUNC [], GLOBAL [], TABLE [], MEM [], ELEM [], DATA [], LOCAL [], LABEL [t_2*{t_2}], RETURN ?()} ++ {TYPE [], REC [], FUNC [], GLOBAL [], TABLE [], MEM [], ELEM [], DATA [], LOCAL [], LABEL [], RETURN ?(t_2*{t_2})}, expr, t_2*{t_2})

;; 6-typing.watsup:1119.1-1119.75
relation Global_ok: `%|-%:%`(context, global, globaltype)
  ;; 6-typing.watsup:1148.1-1152.40
  rule _{C : context, gt : globaltype, expr : expr, mut : mut, t : valtype}:
    `%|-%:%`(C, GLOBAL(gt, expr), gt)
    -- Globaltype_ok: `%|-%:_OK`(C, gt)
    -- if (gt = `%%`(mut, t))
    -- Expr_ok_const: `%|-%:%CONST`(C, expr, t)

;; 6-typing.watsup:1120.1-1120.74
relation Table_ok: `%|-%:%`(context, table, tabletype)
  ;; 6-typing.watsup:1154.1-1158.41
  rule _{C : context, tt : tabletype, expr : expr, limits : limits, rt : reftype}:
    `%|-%:%`(C, TABLE(tt, expr), tt)
    -- Tabletype_ok: `%|-%:_OK`(C, tt)
    -- if (tt = `%%`(limits, rt))
    -- Expr_ok_const: `%|-%:%CONST`(C, expr, (rt : reftype <: valtype))

;; 6-typing.watsup:1121.1-1121.72
relation Mem_ok: `%|-%:%`(context, mem, memtype)
  ;; 6-typing.watsup:1160.1-1162.30
  rule _{C : context, mt : memtype}:
    `%|-%:%`(C, MEMORY(mt), mt)
    -- Memtype_ok: `%|-%:_OK`(C, mt)

;; 6-typing.watsup:1124.1-1124.77
relation Elemmode_ok: `%|-%:%`(context, elemmode, reftype)
  ;; 6-typing.watsup:1173.1-1176.45
  rule active{C : context, x : idx, expr : expr, rt : reftype, lim : limits}:
    `%|-%:%`(C, ACTIVE_elemmode(x, expr), rt)
    -- if (C.TABLE_context[(x : uN(32) <: nat)] = `%%`(lim, rt))
    -- (Expr_ok_const: `%|-%:%CONST`(C, expr, I32_valtype))*{}

  ;; 6-typing.watsup:1178.1-1179.20
  rule passive{C : context, rt : reftype}:
    `%|-%:%`(C, PASSIVE_elemmode, rt)

  ;; 6-typing.watsup:1181.1-1182.20
  rule declare{C : context, rt : reftype}:
    `%|-%:%`(C, DECLARE_elemmode, rt)

;; 6-typing.watsup:1122.1-1122.73
relation Elem_ok: `%|-%:%`(context, elem, reftype)
  ;; 6-typing.watsup:1164.1-1167.37
  rule _{C : context, rt : reftype, expr* : expr*, elemmode : elemmode}:
    `%|-%:%`(C, `ELEM%%*%`(rt, expr*{expr}, elemmode), rt)
    -- (Expr_ok_const: `%|-%:%CONST`(C, expr, (rt : reftype <: valtype)))*{expr}
    -- Elemmode_ok: `%|-%:%`(C, elemmode, rt)

;; 6-typing.watsup:1125.1-1125.77
relation Datamode_ok: `%|-%:_OK`(context, datamode)
  ;; 6-typing.watsup:1184.1-1187.45
  rule active{C : context, x : idx, expr : expr, mt : memtype}:
    `%|-%:_OK`(C, ACTIVE_datamode(x, expr))
    -- if (C.MEM_context[(x : uN(32) <: nat)] = mt)
    -- (Expr_ok_const: `%|-%:%CONST`(C, expr, I32_valtype))*{}

  ;; 6-typing.watsup:1189.1-1190.20
  rule passive{C : context}:
    `%|-%:_OK`(C, PASSIVE_datamode)

;; 6-typing.watsup:1123.1-1123.73
relation Data_ok: `%|-%:_OK`(context, data)
  ;; 6-typing.watsup:1169.1-1171.37
  rule _{C : context, b* : byte*, datamode : datamode}:
    `%|-%:_OK`(C, `DATA%*%`(b*{b}, datamode))
    -- Datamode_ok: `%|-%:_OK`(C, datamode)

;; 6-typing.watsup:1126.1-1126.74
relation Start_ok: `%|-%:_OK`(context, start)
  ;; 6-typing.watsup:1192.1-1194.44
  rule _{C : context, x : idx}:
    `%|-%:_OK`(C, START(x))
    -- Expand: `%~~%`(C.FUNC_context[(x : uN(32) <: nat)], FUNC_comptype(`%->%`([], [])))

;; 6-typing.watsup:1199.1-1199.80
relation Import_ok: `%|-%:%`(context, import, externtype)
  ;; 6-typing.watsup:1203.1-1205.33
  rule _{C : context, name_1 : name, name_2 : name, xt : externtype}:
    `%|-%:%`(C, IMPORT(name_1, name_2, xt), xt)
    -- Externtype_ok: `%|-%:_OK`(C, xt)

;; 6-typing.watsup:1201.1-1201.83
relation Externidx_ok: `%|-%:%`(context, externidx, externtype)
  ;; 6-typing.watsup:1212.1-1214.23
  rule func{C : context, x : idx, dt : deftype}:
    `%|-%:%`(C, FUNC_externidx(x), FUNC_externtype(dt))
    -- if (C.FUNC_context[(x : uN(32) <: nat)] = dt)

  ;; 6-typing.watsup:1216.1-1218.25
  rule global{C : context, x : idx, gt : globaltype}:
    `%|-%:%`(C, GLOBAL_externidx(x), GLOBAL_externtype(gt))
    -- if (C.GLOBAL_context[(x : uN(32) <: nat)] = gt)

  ;; 6-typing.watsup:1220.1-1222.24
  rule table{C : context, x : idx, tt : tabletype}:
    `%|-%:%`(C, TABLE_externidx(x), TABLE_externtype(tt))
    -- if (C.TABLE_context[(x : uN(32) <: nat)] = tt)

  ;; 6-typing.watsup:1224.1-1226.22
  rule mem{C : context, x : idx, mt : memtype}:
    `%|-%:%`(C, MEM_externidx(x), MEM_externtype(mt))
    -- if (C.MEM_context[(x : uN(32) <: nat)] = mt)

;; 6-typing.watsup:1200.1-1200.80
relation Export_ok: `%|-%:%`(context, export, externtype)
  ;; 6-typing.watsup:1207.1-1209.39
  rule _{C : context, name : name, externidx : externidx, xt : externtype}:
    `%|-%:%`(C, EXPORT(name, externidx), xt)
    -- Externidx_ok: `%|-%:%`(C, externidx, xt)

;; 6-typing.watsup:1233.1-1233.77
rec {

;; 6-typing.watsup:1233.1-1233.77
relation Globals_ok: `%|-%*_:%*`(context, global*, globaltype*)
  ;; 6-typing.watsup:1276.1-1277.17
  rule empty{C : context}:
    `%|-%*_:%*`(C, [], [])

  ;; 6-typing.watsup:1279.1-1282.54
  rule cons{C : context, global_1 : global, global : global, gt_1 : globaltype, gt* : globaltype*}:
    `%|-%*_:%*`(C, [global_1] :: global*{}, [gt_1] :: gt*{gt})
    -- Global_ok: `%|-%:%`(C, global, gt_1)
    -- Globals_ok: `%|-%*_:%*`(C[GLOBAL_context =.. [gt_1]], global*{}, gt*{gt})
}

;; 6-typing.watsup:1232.1-1232.75
rec {

;; 6-typing.watsup:1232.1-1232.75
relation Types_ok: `%|-%*_:%*`(context, type*, deftype*)
  ;; 6-typing.watsup:1268.1-1269.17
  rule empty{C : context}:
    `%|-%*_:%*`(C, [], [])

  ;; 6-typing.watsup:1271.1-1274.49
  rule cons{C : context, type_1 : type, type* : type*, dt_1 : deftype, dt* : deftype*}:
    `%|-%*_:%*`(C, [type_1] :: type*{type}, dt_1*{} :: dt*{dt})
    -- Type_ok: `%|-%:%*`(C, type_1, [dt_1])
    -- Types_ok: `%|-%*_:%*`(C[TYPE_context =.. dt_1*{}], type*{type}, dt*{dt})
}

;; 6-typing.watsup:1231.1-1231.76
relation Module_ok: `|-%:_OK`(module)
  ;; 6-typing.watsup:1242.1-1265.29
  rule _{type* : type*, import* : import*, func* : func*, global* : global*, table* : table*, mem* : mem*, elem* : elem*, data^n : data^n, n : n, start? : start?, export* : export*, dt'* : deftype*, ixt* : externtype*, C' : context, gt* : globaltype*, tt* : tabletype*, mt* : memtype*, C : context, dt* : deftype*, rt* : reftype*, et* : externtype*, idt* : deftype*, igt* : globaltype*, itt* : tabletype*, imt* : memtype*}:
    `|-%:_OK`(`MODULE%*%*%*%*%*%*%*%*%*%*`(type*{type}, import*{import}, func*{func}, global*{global}, table*{table}, mem*{mem}, elem*{elem}, data^n{data}, start?{start}, export*{export}))
    -- Types_ok: `%|-%*_:%*`({TYPE [], REC [], FUNC [], GLOBAL [], TABLE [], MEM [], ELEM [], DATA [], LOCAL [], LABEL [], RETURN ?()}, type*{type}, dt'*{dt'})
    -- (Import_ok: `%|-%:%`({TYPE dt'*{dt'}, REC [], FUNC [], GLOBAL [], TABLE [], MEM [], ELEM [], DATA [], LOCAL [], LABEL [], RETURN ?()}, import, ixt))*{import ixt}
    -- Globals_ok: `%|-%*_:%*`(C', global*{global}, gt*{gt})
    -- (Table_ok: `%|-%:%`(C', table, tt))*{table tt}
    -- (Mem_ok: `%|-%:%`(C', mem, mt))*{mem mt}
    -- (Func_ok: `%|-%:%`(C, func, dt))*{dt func}
    -- (Elem_ok: `%|-%:%`(C, elem, rt))*{elem rt}
    -- (Data_ok: `%|-%:_OK`(C, data))^n{data}
    -- (Start_ok: `%|-%:_OK`(C, start))?{start}
    -- (Export_ok: `%|-%:%`(C, export, et))*{et export}
    -- if (C = {TYPE dt'*{dt'}, REC [], FUNC idt*{idt} :: dt*{dt}, GLOBAL igt*{igt} :: gt*{gt}, TABLE itt*{itt} :: tt*{tt}, MEM imt*{imt} :: mt*{mt}, ELEM rt*{rt}, DATA OK^n{}, LOCAL [], LABEL [], RETURN ?()})
    -- if (C' = {TYPE dt'*{dt'}, REC [], FUNC idt*{idt} :: dt*{dt}, GLOBAL igt*{igt}, TABLE [], MEM [], ELEM [], DATA [], LOCAL [], LABEL [], RETURN ?()})
    -- if (idt*{idt} = $funcsxt(ixt*{ixt}))
    -- if (igt*{igt} = $globalsxt(ixt*{ixt}))
    -- if (itt*{itt} = $tablesxt(ixt*{ixt}))
    -- if (imt*{imt} = $memsxt(ixt*{ixt}))

;; 7-runtime-typing.watsup:5.1-5.40
relation Ref_ok: `%|-%:%`(store, ref, reftype)
  ;; 7-runtime-typing.watsup:7.1-8.35
  rule null{s : store, ht : heaptype}:
    `%|-%:%`(s, REF.NULL_ref(ht), REF_reftype(`NULL%?`(?(())), ht))

  ;; 7-runtime-typing.watsup:10.1-11.37
  rule i31{s : store, i : nat}:
    `%|-%:%`(s, REF.I31_NUM_ref(i), REF_reftype(`NULL%?`(?()), I31_heaptype))

  ;; 7-runtime-typing.watsup:13.1-15.30
  rule struct{s : store, a : addr, dt : deftype}:
    `%|-%:%`(s, REF.STRUCT_ADDR_ref(a), REF_reftype(`NULL%?`(?()), (dt : deftype <: heaptype)))
    -- if (s.STRUCT_store[a].TYPE_structinst = dt)

  ;; 7-runtime-typing.watsup:17.1-19.29
  rule array{s : store, a : addr, dt : deftype}:
    `%|-%:%`(s, REF.ARRAY_ADDR_ref(a), REF_reftype(`NULL%?`(?()), (dt : deftype <: heaptype)))
    -- if (s.ARRAY_store[a].TYPE_arrayinst = dt)

  ;; 7-runtime-typing.watsup:21.1-23.28
  rule func{s : store, a : addr, dt : deftype}:
    `%|-%:%`(s, REF.FUNC_ADDR_ref(a), REF_reftype(`NULL%?`(?()), (dt : deftype <: heaptype)))
    -- if (s.FUNC_store[a].TYPE_funcinst = dt)

  ;; 7-runtime-typing.watsup:25.1-26.39
  rule host{s : store, a : addr}:
    `%|-%:%`(s, REF.HOST_ADDR_ref(a), REF_reftype(`NULL%?`(?()), ANY_heaptype))

  ;; 7-runtime-typing.watsup:28.1-29.45
  rule extern{s : store, addrref : addrref}:
    `%|-%:%`(s, REF.EXTERN_ref(addrref), REF_reftype(`NULL%?`(?()), EXTERN_heaptype))

;; 8-reduction.watsup:6.1-6.63
relation Step_pure: `%*_~>%*`(admininstr*, admininstr*)
  ;; 8-reduction.watsup:42.1-43.24
  rule unreachable:
    `%*_~>%*`([UNREACHABLE_admininstr], [TRAP_admininstr])

  ;; 8-reduction.watsup:45.1-46.15
  rule nop:
    `%*_~>%*`([NOP_admininstr], [])

  ;; 8-reduction.watsup:48.1-49.20
  rule drop{val : val}:
    `%*_~>%*`([(val : val <: admininstr) DROP_admininstr], [])

  ;; 8-reduction.watsup:52.1-54.16
  rule select-true{val_1 : val, val_2 : val, c : num_(I32_numtype), t*? : valtype*?}:
    `%*_~>%*`([(val_1 : val <: admininstr) (val_2 : val <: admininstr) CONST_admininstr(I32_numtype, c) SELECT_admininstr(t*{t}?{t})], [(val_1 : val <: admininstr)])
    -- if (c =/= 0)

  ;; 8-reduction.watsup:56.1-58.14
  rule select-false{val_1 : val, val_2 : val, c : num_(I32_numtype), t*? : valtype*?}:
    `%*_~>%*`([(val_1 : val <: admininstr) (val_2 : val <: admininstr) CONST_admininstr(I32_numtype, c) SELECT_admininstr(t*{t}?{t})], [(val_2 : val <: admininstr)])
    -- if (c = 0)

  ;; 8-reduction.watsup:76.1-78.16
  rule if-true{c : num_(I32_numtype), bt : blocktype, instr_1* : instr*, instr_2* : instr*}:
    `%*_~>%*`([CONST_admininstr(I32_numtype, c) IF_admininstr(bt, instr_1*{instr_1}, instr_2*{instr_2})], [BLOCK_admininstr(bt, instr_1*{instr_1})])
    -- if (c =/= 0)

  ;; 8-reduction.watsup:80.1-82.14
  rule if-false{c : num_(I32_numtype), bt : blocktype, instr_1* : instr*, instr_2* : instr*}:
    `%*_~>%*`([CONST_admininstr(I32_numtype, c) IF_admininstr(bt, instr_1*{instr_1}, instr_2*{instr_2})], [BLOCK_admininstr(bt, instr_2*{instr_2})])
    -- if (c = 0)

  ;; 8-reduction.watsup:85.1-86.38
  rule label-vals{n : n, instr* : instr*, val* : val*}:
    `%*_~>%*`([LABEL__admininstr(n, instr*{instr}, (val : val <: admininstr)*{val})], (val : val <: admininstr)*{val})

  ;; 8-reduction.watsup:92.1-93.69
  rule br-zero{n : n, instr'* : instr*, val'* : val*, val^n : val^n, instr* : instr*}:
    `%*_~>%*`([LABEL__admininstr(n, instr'*{instr'}, (val' : val <: admininstr)*{val'} :: (val : val <: admininstr)^n{val} :: [BR_admininstr(0)] :: (instr : instr <: admininstr)*{instr})], (val : val <: admininstr)^n{val} :: (instr' : instr <: admininstr)*{instr'})

  ;; 8-reduction.watsup:95.1-96.65
  rule br-succ{n : n, instr'* : instr*, val* : val*, l : labelidx, instr* : instr*}:
    `%*_~>%*`([LABEL__admininstr(n, instr'*{instr'}, (val : val <: admininstr)*{val} :: [BR_admininstr(((l : uN(32) <: nat) + 1))] :: (instr : instr <: admininstr)*{instr})], (val : val <: admininstr)*{val} :: [BR_admininstr(l)])

  ;; 8-reduction.watsup:99.1-101.16
  rule br_if-true{c : num_(I32_numtype), l : labelidx}:
    `%*_~>%*`([CONST_admininstr(I32_numtype, c) BR_IF_admininstr(l)], [BR_admininstr(l)])
    -- if (c =/= 0)

  ;; 8-reduction.watsup:103.1-105.14
  rule br_if-false{c : num_(I32_numtype), l : labelidx}:
    `%*_~>%*`([CONST_admininstr(I32_numtype, c) BR_IF_admininstr(l)], [])
    -- if (c = 0)

  ;; 8-reduction.watsup:108.1-110.17
  rule br_table-lt{i : nat, l* : labelidx*, l' : labelidx}:
    `%*_~>%*`([CONST_admininstr(I32_numtype, i) BR_TABLE_admininstr(l*{l}, l')], [BR_admininstr(l*{l}[i])])
    -- if (i < |l*{l}|)

  ;; 8-reduction.watsup:112.1-114.18
  rule br_table-ge{i : nat, l* : labelidx*, l' : labelidx}:
    `%*_~>%*`([CONST_admininstr(I32_numtype, i) BR_TABLE_admininstr(l*{l}, l')], [BR_admininstr(l')])
    -- if (i >= |l*{l}|)

  ;; 8-reduction.watsup:117.1-119.26
  rule br_on_null-null{val : val, l : labelidx, ht : heaptype}:
    `%*_~>%*`([(val : val <: admininstr) BR_ON_NULL_admininstr(l)], [BR_admininstr(l)])
    -- if (val = REF.NULL_val(ht))

  ;; 8-reduction.watsup:121.1-123.15
  rule br_on_null-addr{val : val, l : labelidx}:
    `%*_~>%*`([(val : val <: admininstr) BR_ON_NULL_admininstr(l)], [(val : val <: admininstr)])
    -- otherwise

  ;; 8-reduction.watsup:126.1-128.26
  rule br_on_non_null-null{val : val, l : labelidx, ht : heaptype}:
    `%*_~>%*`([(val : val <: admininstr) BR_ON_NON_NULL_admininstr(l)], [])
    -- if (val = REF.NULL_val(ht))

  ;; 8-reduction.watsup:130.1-132.15
  rule br_on_non_null-addr{val : val, l : labelidx}:
    `%*_~>%*`([(val : val <: admininstr) BR_ON_NON_NULL_admininstr(l)], [(val : val <: admininstr) BR_admininstr(l)])
    -- otherwise

  ;; 8-reduction.watsup:186.1-187.84
  rule call_indirect-call{x : idx, y : idx}:
    `%*_~>%*`([CALL_INDIRECT_admininstr(x, y)], [TABLE.GET_admininstr(x) REF.CAST_admininstr(REF_reftype(`NULL%?`(?(())), ($idx(y) : typevar <: heaptype))) CALL_REF_admininstr(?(y))])

  ;; 8-reduction.watsup:189.1-190.98
  rule return_call_indirect{x : idx, y : idx}:
    `%*_~>%*`([RETURN_CALL_INDIRECT_admininstr(x, y)], [TABLE.GET_admininstr(x) REF.CAST_admininstr(REF_reftype(`NULL%?`(?(())), ($idx(y) : typevar <: heaptype))) RETURN_CALL_REF_admininstr(?(y))])

  ;; 8-reduction.watsup:193.1-194.35
  rule frame-vals{n : n, f : frame, val^n : val^n}:
    `%*_~>%*`([FRAME__admininstr(n, f, (val : val <: admininstr)^n{val})], (val : val <: admininstr)^n{val})

  ;; 8-reduction.watsup:196.1-197.55
  rule return-frame{n : n, f : frame, val'* : val*, val^n : val^n, instr* : instr*}:
    `%*_~>%*`([FRAME__admininstr(n, f, (val' : val <: admininstr)*{val'} :: (val : val <: admininstr)^n{val} :: [RETURN_admininstr] :: (instr : instr <: admininstr)*{instr})], (val : val <: admininstr)^n{val})

  ;; 8-reduction.watsup:199.1-200.60
  rule return-label{k : nat, instr'* : instr*, val* : val*, instr* : instr*}:
    `%*_~>%*`([LABEL__admininstr(k, instr'*{instr'}, (val : val <: admininstr)*{val} :: [RETURN_admininstr] :: (instr : instr <: admininstr)*{instr})], (val : val <: admininstr)*{val} :: [RETURN_admininstr])

  ;; 8-reduction.watsup:205.1-207.33
  rule unop-val{nt : numtype, c_1 : num_(nt), unop : unop_(nt), c : num_(nt)}:
    `%*_~>%*`([CONST_admininstr(nt, c_1) UNOP_admininstr(nt, unop)], [CONST_admininstr(nt, c)])
    -- if ($unop(nt, unop, c_1) = [c])

  ;; 8-reduction.watsup:209.1-211.35
  rule unop-trap{nt : numtype, c_1 : num_(nt), unop : unop_(nt)}:
    `%*_~>%*`([CONST_admininstr(nt, c_1) UNOP_admininstr(nt, unop)], [TRAP_admininstr])
    -- if ($unop(nt, unop, c_1) = [])

  ;; 8-reduction.watsup:214.1-216.40
  rule binop-val{nt : numtype, c_1 : num_(nt), c_2 : num_(nt), binop : binop_(nt), c : num_(nt)}:
    `%*_~>%*`([CONST_admininstr(nt, c_1) CONST_admininstr(nt, c_2) BINOP_admininstr(nt, binop)], [CONST_admininstr(nt, c)])
    -- if ($binop(nt, binop, c_1, c_2) = [c])

  ;; 8-reduction.watsup:218.1-220.42
  rule binop-trap{nt : numtype, c_1 : num_(nt), c_2 : num_(nt), binop : binop_(nt)}:
    `%*_~>%*`([CONST_admininstr(nt, c_1) CONST_admininstr(nt, c_2) BINOP_admininstr(nt, binop)], [TRAP_admininstr])
    -- if ($binop(nt, binop, c_1, c_2) = [])

  ;; 8-reduction.watsup:223.1-225.37
  rule testop{nt : numtype, c_1 : num_(nt), testop : testop_(nt), c : num_(I32_numtype)}:
    `%*_~>%*`([CONST_admininstr(nt, c_1) TESTOP_admininstr(nt, testop)], [CONST_admininstr(I32_numtype, c)])
    -- if (c = $testop(nt, testop, c_1))

  ;; 8-reduction.watsup:227.1-229.40
  rule relop{nt : numtype, c_1 : num_(nt), c_2 : num_(nt), relop : relop_(nt), c : num_(I32_numtype)}:
    `%*_~>%*`([CONST_admininstr(nt, c_1) CONST_admininstr(nt, c_2) RELOP_admininstr(nt, relop)], [CONST_admininstr(I32_numtype, c)])
    -- if (c = $relop(nt, relop, c_1, c_2))

  ;; 8-reduction.watsup:232.1-233.96
  rule extend{inn : inn, c : num_((inn : inn <: numtype)), N : N}:
    `%*_~>%*`([CONST_admininstr((inn : inn <: numtype), c) EXTEND_admininstr((inn : inn <: numtype), N)], [CONST_admininstr((inn : inn <: numtype), $ext(N, $size((inn : inn <: valtype)), S_sx, $wrap($size((inn : inn <: valtype)), N, c)))])

  ;; 8-reduction.watsup:236.1-238.48
  rule cvtop-val{nt_1 : numtype, c_1 : num_(nt_1), nt_2 : numtype, cvtop : cvtop, sx? : sx?, c : num_(nt_2)}:
    `%*_~>%*`([CONST_admininstr(nt_1, c_1) CVTOP_admininstr(nt_2, cvtop, nt_1, sx?{sx})], [CONST_admininstr(nt_2, c)])
    -- if ($cvtop(nt_1, nt_2, cvtop, sx?{sx}, c_1) = [c])

  ;; 8-reduction.watsup:240.1-242.50
  rule cvtop-trap{nt_1 : numtype, c_1 : num_(nt_1), nt_2 : numtype, cvtop : cvtop, sx? : sx?}:
    `%*_~>%*`([CONST_admininstr(nt_1, c_1) CVTOP_admininstr(nt_2, cvtop, nt_1, sx?{sx})], [TRAP_admininstr])
    -- if ($cvtop(nt_1, nt_2, cvtop, sx?{sx}, c_1) = [])

  ;; 8-reduction.watsup:250.1-251.60
  rule ref.i31{i : nat}:
    `%*_~>%*`([CONST_admininstr(I32_numtype, i) REF.I31_admininstr], [REF.I31_NUM_admininstr($wrap(32, 31, i))])

  ;; 8-reduction.watsup:254.1-256.28
  rule ref.is_null-true{val : val, ht : heaptype}:
    `%*_~>%*`([(val : val <: admininstr) REF.IS_NULL_admininstr], [CONST_admininstr(I32_numtype, 1)])
    -- if (val = REF.NULL_val(ht))

  ;; 8-reduction.watsup:258.1-260.15
  rule ref.is_null-false{val : val}:
    `%*_~>%*`([(val : val <: admininstr) REF.IS_NULL_admininstr], [CONST_admininstr(I32_numtype, 0)])
    -- otherwise

  ;; 8-reduction.watsup:263.1-265.28
  rule ref.as_non_null-null{ref : ref, ht : heaptype}:
    `%*_~>%*`([(ref : ref <: admininstr) REF.AS_NON_NULL_admininstr], [TRAP_admininstr])
    -- if (ref = REF.NULL_ref(ht))

  ;; 8-reduction.watsup:267.1-269.15
  rule ref.as_non_null-addr{ref : ref}:
    `%*_~>%*`([(ref : ref <: admininstr) REF.AS_NON_NULL_admininstr], [(ref : ref <: admininstr)])
    -- otherwise

  ;; 8-reduction.watsup:272.1-274.55
  rule ref.eq-null{ref_1 : ref, ref_2 : ref, ht_1 : heaptype, ht_2 : heaptype}:
    `%*_~>%*`([(ref_1 : ref <: admininstr) (ref_2 : ref <: admininstr) REF.EQ_admininstr], [CONST_admininstr(I32_numtype, 1)])
    -- if ((ref_1 = REF.NULL_ref(ht_1)) /\ (ref_2 = REF.NULL_ref(ht_2)))

  ;; 8-reduction.watsup:276.1-279.22
  rule ref.eq-true{ref_1 : ref, ref_2 : ref}:
    `%*_~>%*`([(ref_1 : ref <: admininstr) (ref_2 : ref <: admininstr) REF.EQ_admininstr], [CONST_admininstr(I32_numtype, 1)])
    -- otherwise
    -- if (ref_1 = ref_2)

  ;; 8-reduction.watsup:281.1-283.15
  rule ref.eq-false{ref_1 : ref, ref_2 : ref}:
    `%*_~>%*`([(ref_1 : ref <: admininstr) (ref_2 : ref <: admininstr) REF.EQ_admininstr], [CONST_admininstr(I32_numtype, 0)])
    -- otherwise

  ;; 8-reduction.watsup:308.1-309.39
  rule i31.get-null{ht : heaptype, sx : sx}:
    `%*_~>%*`([REF.NULL_admininstr(ht) I31.GET_admininstr(sx)], [TRAP_admininstr])

  ;; 8-reduction.watsup:311.1-312.68
  rule i31.get-num{i : nat, sx : sx}:
    `%*_~>%*`([REF.I31_NUM_admininstr(i) I31.GET_admininstr(sx)], [CONST_admininstr(I32_numtype, $ext(31, 32, sx, i))])

  ;; 8-reduction.watsup:546.1-547.58
  rule extern.convert_any-null{ht : heaptype}:
    `%*_~>%*`([REF.NULL_admininstr(ht) EXTERN.CONVERT_ANY_admininstr], [REF.NULL_admininstr(EXTERN_heaptype)])

  ;; 8-reduction.watsup:549.1-550.55
  rule extern.convert_any-addr{addrref : addrref}:
    `%*_~>%*`([(addrref : addrref <: admininstr) EXTERN.CONVERT_ANY_admininstr], [REF.EXTERN_admininstr(addrref)])

  ;; 8-reduction.watsup:553.1-554.55
  rule any.convert_extern-null{ht : heaptype}:
    `%*_~>%*`([REF.NULL_admininstr(ht) ANY.CONVERT_EXTERN_admininstr], [REF.NULL_admininstr(ANY_heaptype)])

  ;; 8-reduction.watsup:556.1-557.55
  rule any.convert_extern-addr{addrref : addrref}:
    `%*_~>%*`([REF.EXTERN_admininstr(addrref) ANY.CONVERT_EXTERN_admininstr], [(addrref : addrref <: admininstr)])

  ;; 8-reduction.watsup:562.1-564.39
  rule vvunop{c_1 : vec_(V128_vnn), vvunop : vvunop, c : vec_(V128_vnn)}:
    `%*_~>%*`([VCONST_admininstr(V128_vectype, c_1) VVUNOP_admininstr(V128_vectype, vvunop)], [VCONST_admininstr(V128_vectype, c)])
    -- if ($vvunop(V128_vectype, vvunop, c_1) = c)

  ;; 8-reduction.watsup:567.1-569.46
  rule vvbinop{c_1 : vec_(V128_vnn), c_2 : vec_(V128_vnn), vvbinop : vvbinop, c : vec_(V128_vnn)}:
    `%*_~>%*`([VCONST_admininstr(V128_vectype, c_1) VCONST_admininstr(V128_vectype, c_2) VVBINOP_admininstr(V128_vectype, vvbinop)], [VCONST_admininstr(V128_vectype, c)])
    -- if ($vvbinop(V128_vectype, vvbinop, c_1, c_2) = c)

  ;; 8-reduction.watsup:572.1-574.53
  rule vvternop{c_1 : vec_(V128_vnn), c_2 : vec_(V128_vnn), c_3 : vec_(V128_vnn), vvternop : vvternop, c : vec_(V128_vnn)}:
    `%*_~>%*`([VCONST_admininstr(V128_vectype, c_1) VCONST_admininstr(V128_vectype, c_2) VCONST_admininstr(V128_vectype, c_3) VVTERNOP_admininstr(V128_vectype, vvternop)], [VCONST_admininstr(V128_vectype, c)])
    -- if ($vvternop(V128_vectype, vvternop, c_1, c_2, c_3) = c)

  ;; 8-reduction.watsup:577.1-579.38
  rule vvtestop{c_1 : vec_(V128_vnn), c : num_(I32_numtype)}:
    `%*_~>%*`([VCONST_admininstr(V128_vectype, c_1) VVTESTOP_admininstr(V128_vectype, ANY_TRUE_vvtestop)], [CONST_admininstr(I32_numtype, c)])
    -- if (c = $ine($size(V128_valtype), c_1, 0))

  ;; 8-reduction.watsup:582.1-587.54
  rule vswizzle{c_1 : vec_(V128_vnn), c_2 : vec_(V128_vnn), inn : inn, N : N, c' : vec_(V128_vnn), c : iN($size((inn : inn <: valtype))), ci* : lane_($lanetype(`%X%`((inn : inn <: lanetype), N)))*, k^N : nat^N}:
    `%*_~>%*`([VCONST_admininstr(V128_vectype, c_1) VCONST_admininstr(V128_vectype, c_2) VSWIZZLE_admininstr(`%X%`((inn : inn <: imm), N))], [VCONST_admininstr(V128_vectype, c')])
    -- if (ci*{ci} = $lanes_(`%X%`((inn : inn <: lanetype), N), c_2))
    -- if (c*{} = $lanes_(`%X%`((inn : inn <: lanetype), N), c_1) :: 0^(256 - N){})
    -- if (c' = $invlanes_(`%X%`((inn : inn <: lanetype), N), c*{}[(ci*{ci}[k] : lane_($lanetype(`%X%`((inn : inn <: lanetype), N))) <: nat)]^(k<N){k}))

  ;; 8-reduction.watsup:590.1-594.53
  rule vshuffle{c_1 : vec_(V128_vnn), c_2 : vec_(V128_vnn), inn : inn, N : N, i* : nat*, c : vec_(V128_vnn), c' : iN($size((inn : inn <: valtype))), k^N : nat^N}:
    `%*_~>%*`([VCONST_admininstr(V128_vectype, c_1) VCONST_admininstr(V128_vectype, c_2) VSHUFFLE_admininstr(`%X%`((inn : inn <: imm), N), i*{i})], [VCONST_admininstr(V128_vectype, c)])
    -- if (c'*{} = $lanes_(`%X%`((inn : inn <: lanetype), N), c_1) :: $lanes_(`%X%`((inn : inn <: lanetype), N), c_2))
    -- if (c = $invlanes_(`%X%`((inn : inn <: lanetype), N), c'*{}[i*{i}[k]]^(k<N){k}))

  ;; 8-reduction.watsup:597.1-599.54
  rule vsplat{lnn : lnn, c_1 : num_($lunpack(lnn)), N : N, c : vec_(V128_vnn)}:
    `%*_~>%*`([CONST_admininstr($lunpack(lnn), c_1) VSPLAT_admininstr(`%X%`(lnn, N))], [VCONST_admininstr(V128_vectype, c)])
    -- if (c = $invlanes_(`%X%`(lnn, N), $packnum(lnn, c_1)^N{}))

  ;; 8-reduction.watsup:602.1-604.38
  rule vextract_lane-num{c_1 : vec_(V128_vnn), nt : numtype, N : N, i : nat, c_2 : num_(nt)}:
    `%*_~>%*`([VCONST_admininstr(V128_vectype, c_1) VEXTRACT_LANE_admininstr(`%X%`((nt : numtype <: lanetype), N), ?(), i)], [CONST_admininstr(nt, c_2)])
    -- if (c_2 = $lanes_(`%X%`((nt : numtype <: lanetype), N), c_1)[i])

  ;; 8-reduction.watsup:606.1-608.64
  rule vextract_lane-pack{c_1 : vec_(V128_vnn), pt : packtype, N : N, sx : sx, i : nat, c_2 : num_(I32_numtype)}:
    `%*_~>%*`([VCONST_admininstr(V128_vectype, c_1) VEXTRACT_LANE_admininstr(`%X%`((pt : packtype <: lanetype), N), ?(sx), i)], [CONST_admininstr(I32_numtype, c_2)])
    -- if (c_2 = $ext($psize(pt), 32, sx, $lanes_(`%X%`((pt : packtype <: lanetype), N), c_1)[i]))

  ;; 8-reduction.watsup:611.1-613.81
  rule vreplace_lane{c_1 : vec_(V128_vnn), lnn : lnn, c_2 : num_($lunpack(lnn)), N : N, i : nat, c : vec_(V128_vnn)}:
    `%*_~>%*`([VCONST_admininstr(V128_vectype, c_1) CONST_admininstr($lunpack(lnn), c_2) VREPLACE_LANE_admininstr(`%X%`(lnn, N), i)], [VCONST_admininstr(V128_vectype, c)])
    -- if (c = $invlanes_(`%X%`(lnn, N), $lanes_(`%X%`(lnn, N), c_1)[[i] = $packnum(lnn, c_2)]))

  ;; 8-reduction.watsup:616.1-618.35
  rule vunop{c_1 : vec_(V128_vnn), sh : shape, vunop : vunop_(sh), c : vec_(V128_vnn)}:
    `%*_~>%*`([VCONST_admininstr(V128_vectype, c_1) VUNOP_admininstr(sh, vunop)], [VCONST_admininstr(V128_vectype, c)])
    -- if (c = $vunop(sh, vunop, c_1))

  ;; 8-reduction.watsup:621.1-623.42
  rule vbinop-val{c_1 : vec_(V128_vnn), c_2 : vec_(V128_vnn), sh : shape, vbinop : vbinop_(sh), c : vec_(V128_vnn)}:
    `%*_~>%*`([VCONST_admininstr(V128_vectype, c_1) VCONST_admininstr(V128_vectype, c_2) VBINOP_admininstr(sh, vbinop)], [VCONST_admininstr(V128_vectype, c)])
    -- if ($vbinop(sh, vbinop, c_1, c_2) = [c])

  ;; 8-reduction.watsup:625.1-627.44
  rule vbinop-trap{c_1 : vec_(V128_vnn), c_2 : vec_(V128_vnn), sh : shape, vbinop : vbinop_(sh)}:
    `%*_~>%*`([VCONST_admininstr(V128_vectype, c_1) VCONST_admininstr(V128_vectype, c_2) VBINOP_admininstr(sh, vbinop)], [TRAP_admininstr])
    -- if ($vbinop(sh, vbinop, c_1, c_2) = [])

  ;; 8-reduction.watsup:630.1-632.42
  rule vrelop{c_1 : vec_(V128_vnn), c_2 : vec_(V128_vnn), sh : shape, vrelop : vrelop_(sh), c : vec_(V128_vnn)}:
    `%*_~>%*`([VCONST_admininstr(V128_vectype, c_1) VCONST_admininstr(V128_vectype, c_2) VRELOP_admininstr(sh, vrelop)], [VCONST_admininstr(V128_vectype, c)])
    -- if ($vrelop(sh, vrelop, c_1, c_2) = c)

  ;; 8-reduction.watsup:640.1-643.71
  rule vshiftop{c_1 : vec_(V128_vnn), n : n, imm : imm, N : N, vshiftop : vshiftop_(`%X%`(imm, N)), c : vec_(V128_vnn), c'* : lane_($lanetype(`%X%`((imm : imm <: lanetype), N)))*}:
    `%*_~>%*`([VCONST_admininstr(V128_vectype, c_1) CONST_admininstr(I32_numtype, n) VSHIFTOP_admininstr(`%X%`(imm, N), vshiftop)], [VCONST_admininstr(V128_vectype, c)])
    -- if (c'*{c'} = $lanes_(`%X%`((imm : imm <: lanetype), N), c_1))
    -- if (c = $invlanes_(`%X%`((imm : imm <: lanetype), N), $vishiftop(`%X%`(imm, N), vshiftop, c', n)*{c'}))

  ;; 8-reduction.watsup:647.1-650.25
  rule vtestop-true{c : vec_(V128_vnn), inn : inn, N : N, ci_1* : lane_($lanetype(`%X%`((inn : inn <: lanetype), N)))*}:
    `%*_~>%*`([VCONST_admininstr(V128_vectype, c) VTESTOP_admininstr(`%X%`((inn : inn <: lanetype), N), ALL_TRUE_vtestop_(`%X%`((inn : inn <: lanetype), N)))], [CONST_admininstr(I32_numtype, 1)])
    -- if (ci_1*{ci_1} = $lanes_(`%X%`((inn : inn <: lanetype), N), c))
    -- (if (ci_1 =/= (0 : nat <: lane_($lanetype(`%X%`((inn : inn <: lanetype), N))))))*{ci_1}

  ;; 8-reduction.watsup:652.1-654.15
  rule vtestop-false{c : vec_(V128_vnn), inn : inn, N : N}:
    `%*_~>%*`([VCONST_admininstr(V128_vectype, c) VTESTOP_admininstr(`%X%`((inn : inn <: lanetype), N), ALL_TRUE_vtestop_(`%X%`((inn : inn <: lanetype), N)))], [CONST_admininstr(I32_numtype, 0)])
    -- otherwise

  ;; 8-reduction.watsup:657.1-660.55
  rule vbitmask{c : vec_(V128_vnn), inn : inn, N : N, ci : num_(I32_numtype), ci_1* : lane_($lanetype(`%X%`((inn : inn <: lanetype), N)))*}:
    `%*_~>%*`([VCONST_admininstr(V128_vectype, c) VBITMASK_admininstr(`%X%`((inn : inn <: imm), N))], [CONST_admininstr(I32_numtype, ci)])
    -- if (ci_1*{ci_1} = $lanes_(`%X%`((inn : inn <: lanetype), N), c))
    -- if ($ibits(32, ci) = $ilt($size((inn : inn <: valtype)), S_sx, ci_1, 0)*{ci_1})

  ;; 8-reduction.watsup:663.1-669.49
  rule vnarrow{c_1 : vec_(V128_vnn), c_2 : vec_(V128_vnn), inn_1 : inn, N_1 : N, inn_2 : inn, N_2 : N, sx : sx, c : vec_(V128_vnn), ci_1* : lane_($lanetype(`%X%`((inn_1 : inn <: lanetype), N_1)))*, ci_2* : lane_($lanetype(`%X%`((inn_1 : inn <: lanetype), N_1)))*, cj_1* : iN($size((inn_2 : inn <: valtype)))*, cj_2* : iN($size((inn_2 : inn <: valtype)))*}:
    `%*_~>%*`([VCONST_admininstr(V128_vectype, c_1) VCONST_admininstr(V128_vectype, c_2) VNARROW_admininstr(`%X%`((inn_1 : inn <: imm), N_1), `%X%`((inn_2 : inn <: imm), N_2), sx)], [VCONST_admininstr(V128_vectype, c)])
    -- if (ci_1*{ci_1} = $lanes_(`%X%`((inn_1 : inn <: lanetype), N_1), c_1))
    -- if (ci_2*{ci_2} = $lanes_(`%X%`((inn_1 : inn <: lanetype), N_1), c_2))
    -- if (cj_1*{cj_1} = $narrow($size((inn_1 : inn <: valtype)), $size((inn_2 : inn <: valtype)), sx, ci_1)*{ci_1})
    -- if (cj_2*{cj_2} = $narrow($size((inn_1 : inn <: valtype)), $size((inn_2 : inn <: valtype)), sx, ci_2)*{ci_2})
    -- if (c = $invlanes_(`%X%`((inn_2 : inn <: lanetype), N_2), cj_1*{cj_1} :: cj_2*{cj_2}))

  ;; 8-reduction.watsup:672.1-675.88
  rule vcvtop-normal{c_1 : vec_(V128_vnn), lnn_2 : lnn, N_2 : N, vcvtop : vcvtop, lnn_1 : lnn, N_1 : N, sx : sx, c : vec_(V128_vnn), c'* : lane_($lanetype(`%X%`(lnn_1, N_1)))*}:
    `%*_~>%*`([VCONST_admininstr(V128_vectype, c_1) VCVTOP_admininstr(`%X%`(lnn_2, N_2), vcvtop, ?(), `%X%`(lnn_1, N_1), ?(sx), `ZERO%?`(?()))], [VCONST_admininstr(V128_vectype, c)])
    -- if (c'*{c'} = $lanes_(`%X%`(lnn_1, N_1), c_1))
    -- if (c = $invlanes_(`%X%`(lnn_2, N_2), $vcvtop(`%X%`(lnn_1, N_1), `%X%`(lnn_2, N_2), vcvtop, ?(sx), c')*{c'}))

  ;; 8-reduction.watsup:678.1-681.89
  rule vcvtop-half{c_1 : vec_(V128_vnn), inn_2 : inn, N_2 : N, vcvtop : vcvtop, hf : half, inn_1 : inn, N_1 : N, sx? : sx?, c : vec_(V128_vnn), ci* : lane_($lanetype(`%X%`((inn_1 : inn <: lanetype), N_1)))*}:
    `%*_~>%*`([VCONST_admininstr(V128_vectype, c_1) VCVTOP_admininstr(`%X%`((inn_2 : inn <: lanetype), N_2), vcvtop, ?(hf), `%X%`((inn_1 : inn <: lanetype), N_1), sx?{sx}, `ZERO%?`(?()))], [VCONST_admininstr(V128_vectype, c)])
    -- if (ci*{ci} = $lanes_(`%X%`((inn_1 : inn <: lanetype), N_1), c_1)[$halfop(hf, 0, N_2) : N_2])
    -- if (c = $invlanes_(`%X%`((inn_2 : inn <: lanetype), N_2), $vcvtop(`%X%`((inn_1 : inn <: lanetype), N_1), `%X%`((inn_2 : inn <: lanetype), N_2), vcvtop, sx?{sx}, ci)*{ci}))

  ;; 8-reduction.watsup:683.1-686.95
  rule vcvtop-zero{c_1 : vec_(V128_vnn), inn_2 : inn, N_2 : N, vcvtop : vcvtop, inn_1 : inn, N_1 : N, sx? : sx?, c : vec_(V128_vnn), ci* : lane_($lanetype(`%X%`((inn_1 : inn <: lanetype), N_1)))*}:
    `%*_~>%*`([VCONST_admininstr(V128_vectype, c_1) VCVTOP_admininstr(`%X%`((inn_2 : inn <: lanetype), N_2), vcvtop, ?(), `%X%`((inn_1 : inn <: lanetype), N_1), sx?{sx}, `ZERO%?`(?(())))], [VCONST_admininstr(V128_vectype, c)])
    -- if (ci*{ci} = $lanes_(`%X%`((inn_1 : inn <: lanetype), N_1), c_1))
    -- if (c = $invlanes_(`%X%`((inn_2 : inn <: lanetype), N_2), $vcvtop(`%X%`((inn_1 : inn <: lanetype), N_1), `%X%`((inn_2 : inn <: lanetype), N_2), vcvtop, sx?{sx}, ci)*{ci} :: (0 : nat <: lane_($lanetype(`%X%`((inn_2 : inn <: lanetype), N_2))))^N_1{}))

  ;; 8-reduction.watsup:689.1-691.53
  rule vextunop{c_1 : vec_(V128_vnn), sh_1 : ishape, sh_2 : ishape, vextunop : vextunop_(sh_1, sh_2), sx : sx, c : vec_(V128_vnn)}:
    `%*_~>%*`([VCONST_admininstr(V128_vectype, c_1) VEXTUNOP_admininstr(sh_1, sh_2, vextunop, sx)], [VCONST_admininstr(V128_vectype, c)])
    -- if ($vextunop(sh_1, sh_2, vextunop, sx, c_1) = c)

  ;; 8-reduction.watsup:694.1-696.60
  rule vextbinop{c_1 : vec_(V128_vnn), c_2 : vec_(V128_vnn), sh_1 : ishape, sh_2 : ishape, vextbinop : vextbinop_(sh_1, sh_2), sx : sx, c : vec_(V128_vnn)}:
    `%*_~>%*`([VCONST_admininstr(V128_vectype, c_1) VCONST_admininstr(V128_vectype, c_2) VEXTBINOP_admininstr(sh_1, sh_2, vextbinop, sx)], [VCONST_admininstr(V128_vectype, c)])
    -- if ($vextbinop(sh_1, sh_2, vextbinop, sx, c_1, c_2) = c)

  ;; 8-reduction.watsup:708.1-709.47
  rule local.tee{val : val, x : idx}:
    `%*_~>%*`([(val : val <: admininstr) LOCAL.TEE_admininstr(x)], [(val : val <: admininstr) (val : val <: admininstr) LOCAL.SET_admininstr(x)])

;; 8-reduction.watsup:63.1-63.73
def $blocktype(state : state, blocktype : blocktype) : functype
  ;; 8-reduction.watsup:64.1-64.44
  def $blocktype{z : state}(z, _RESULT_blocktype(?())) = `%->%`([], [])
  ;; 8-reduction.watsup:65.1-65.40
  def $blocktype{z : state, t : valtype}(z, _RESULT_blocktype(?(t))) = `%->%`([], [t])
  ;; 8-reduction.watsup:66.1-66.66
  def $blocktype{z : state, x : idx, ft : functype}(z, _IDX_blocktype(x)) = ft
    -- Expand: `%~~%`($type(z, x), FUNC_comptype(ft))

;; 8-reduction.watsup:7.1-7.63
relation Step_read: `%~>%*`(config, admininstr*)
  ;; 8-reduction.watsup:68.1-70.43
  rule block{z : state, val^k : val^k, k : nat, bt : blocktype, instr* : instr*, n : n, t_1^k : valtype^k, t_2^n : valtype^n}:
    `%~>%*`(`%;%*`(z, (val : val <: admininstr)^k{val} :: [BLOCK_admininstr(bt, instr*{instr})]), [LABEL__admininstr(n, [], (val : val <: admininstr)^k{val} :: (instr : instr <: admininstr)*{instr})])
    -- if ($blocktype(z, bt) = `%->%`(t_1^k{t_1}, t_2^n{t_2}))

  ;; 8-reduction.watsup:72.1-74.43
  rule loop{z : state, val^k : val^k, k : nat, bt : blocktype, instr* : instr*, t_1^k : valtype^k, t_2^n : valtype^n, n : n}:
    `%~>%*`(`%;%*`(z, (val : val <: admininstr)^k{val} :: [LOOP_admininstr(bt, instr*{instr})]), [LABEL__admininstr(k, [LOOP_instr(bt, instr*{instr})], (val : val <: admininstr)^k{val} :: (instr : instr <: admininstr)*{instr})])
    -- if ($blocktype(z, bt) = `%->%`(t_1^k{t_1}, t_2^n{t_2}))

  ;; 8-reduction.watsup:135.1-138.66
  rule br_on_cast-succeed{z : state, ref : ref, l : labelidx, rt_1 : reftype, rt_2 : reftype, rt : reftype}:
    `%~>%*`(`%;%*`(z, [(ref : ref <: admininstr) BR_ON_CAST_admininstr(l, rt_1, rt_2)]), [(ref : ref <: admininstr) BR_admininstr(l)])
    -- Ref_ok: `%|-%:%`($store(z), ref, rt)
    -- Reftype_sub: `%|-%<:%`({TYPE [], REC [], FUNC [], GLOBAL [], TABLE [], MEM [], ELEM [], DATA [], LOCAL [], LABEL [], RETURN ?()}, rt, $inst_reftype($moduleinst(z), rt_2))

  ;; 8-reduction.watsup:140.1-142.15
  rule br_on_cast-fail{z : state, ref : ref, l : labelidx, rt_1 : reftype, rt_2 : reftype}:
    `%~>%*`(`%;%*`(z, [(ref : ref <: admininstr) BR_ON_CAST_admininstr(l, rt_1, rt_2)]), [(ref : ref <: admininstr)])
    -- otherwise

  ;; 8-reduction.watsup:145.1-148.66
  rule br_on_cast_fail-succeed{z : state, ref : ref, l : labelidx, rt_1 : reftype, rt_2 : reftype, rt : reftype}:
    `%~>%*`(`%;%*`(z, [(ref : ref <: admininstr) BR_ON_CAST_FAIL_admininstr(l, rt_1, rt_2)]), [(ref : ref <: admininstr)])
    -- Ref_ok: `%|-%:%`($store(z), ref, rt)
    -- Reftype_sub: `%|-%<:%`({TYPE [], REC [], FUNC [], GLOBAL [], TABLE [], MEM [], ELEM [], DATA [], LOCAL [], LABEL [], RETURN ?()}, rt, $inst_reftype($moduleinst(z), rt_2))

  ;; 8-reduction.watsup:150.1-152.15
  rule br_on_cast_fail-fail{z : state, ref : ref, l : labelidx, rt_1 : reftype, rt_2 : reftype}:
    `%~>%*`(`%;%*`(z, [(ref : ref <: admininstr) BR_ON_CAST_FAIL_admininstr(l, rt_1, rt_2)]), [(ref : ref <: admininstr) BR_admininstr(l)])
    -- otherwise

  ;; 8-reduction.watsup:157.1-158.62
  rule call{z : state, x : idx}:
    `%~>%*`(`%;%*`(z, [CALL_admininstr(x)]), [REF.FUNC_ADDR_admininstr($funcaddr(z)[(x : uN(32) <: nat)]) CALL_REF_admininstr(?())])

  ;; 8-reduction.watsup:160.1-161.43
  rule call_ref-null{z : state, ht : heaptype, x? : idx?}:
    `%~>%*`(`%;%*`(z, [REF.NULL_admininstr(ht) CALL_REF_admininstr(x?{x})]), [TRAP_admininstr])

  ;; 8-reduction.watsup:163.1-168.59
  rule call_ref-func{z : state, val^n : val^n, n : n, a : addr, x? : idx?, m : m, f : frame, instr* : instr*, fi : funcinst, t_1^n : valtype^n, t_2^m : valtype^m, y : idx, t* : valtype*}:
    `%~>%*`(`%;%*`(z, (val : val <: admininstr)^n{val} :: [REF.FUNC_ADDR_admininstr(a) CALL_REF_admininstr(x?{x})]), [FRAME__admininstr(m, f, [LABEL__admininstr(m, [], (instr : instr <: admininstr)*{instr})])])
    -- if ($funcinst(z)[a] = fi)
    -- Expand: `%~~%`(fi.TYPE_funcinst, FUNC_comptype(`%->%`(t_1^n{t_1}, t_2^m{t_2})))
    -- if (fi.CODE_funcinst = `FUNC%%*%`(y, LOCAL(t)*{t}, instr*{instr}))
    -- if (f = {LOCAL ?(val)^n{val} :: $default(t)*{t}, MODULE fi.MODULE_funcinst})

  ;; 8-reduction.watsup:171.1-172.76
  rule return_call{z : state, x : idx}:
    `%~>%*`(`%;%*`(z, [RETURN_CALL_admininstr(x)]), [REF.FUNC_ADDR_admininstr($funcaddr(z)[(x : uN(32) <: nat)]) RETURN_CALL_REF_admininstr(?())])

<<<<<<< HEAD
  ;; 8-reduction.watsup:175.1-176.78
  rule return_call_ref-frame-null{z : state, k : nat, f : frame, val* : val*, ht : heaptype, x? : idx?, instr* : instr*}:
    `%~>%*`(`%;%*`(z, [FRAME__admininstr(k, f, (val : val <: admininstr)*{val} :: [REF.NULL_admininstr(ht)] :: [RETURN_CALL_REF_admininstr(x?{x})] :: (instr : instr <: admininstr)*{instr})]), [TRAP_admininstr])
=======
  ;; 8-reduction.watsup:175.1-176.91
  rule return_call_ref-label {instr* : instr*, instr'* : instr*, k : nat, val* : val*, x? : idx?, z : state}:
    `%~>%*`(`%;%*`(z, [LABEL__admininstr(k, instr'*{instr'}, (val <: admininstr)*{val} :: [RETURN_CALL_REF_admininstr(x?{x})] :: (instr <: admininstr)*{instr})]), (val <: admininstr)*{val} :: [RETURN_CALL_REF_admininstr(x?{x})])
>>>>>>> 488c0ba6

  ;; 8-reduction.watsup:178.1-180.59
  rule return_call_ref-frame-addr{z : state, k : nat, f : frame, val'* : val*, val^n : val^n, n : n, a : addr, x? : idx?, instr* : instr*, t_1^n : valtype^n, t_2^m : valtype^m, m : m}:
    `%~>%*`(`%;%*`(z, [FRAME__admininstr(k, f, (val' : val <: admininstr)*{val'} :: (val : val <: admininstr)^n{val} :: [REF.FUNC_ADDR_admininstr(a)] :: [RETURN_CALL_REF_admininstr(x?{x})] :: (instr : instr <: admininstr)*{instr})]), (val : val <: admininstr)^n{val} :: [REF.FUNC_ADDR_admininstr(a) CALL_REF_admininstr(x?{x})])
    -- Expand: `%~~%`($funcinst(z)[a].TYPE_funcinst, FUNC_comptype(`%->%`(t_1^n{t_1}, t_2^m{t_2})))

<<<<<<< HEAD
  ;; 8-reduction.watsup:182.1-183.91
  rule return_call_ref-label{z : state, k : nat, instr'* : instr*, val* : val*, x? : idx?, instr* : instr*}:
    `%~>%*`(`%;%*`(z, [LABEL__admininstr(k, instr'*{instr'}, (val : val <: admininstr)*{val} :: [RETURN_CALL_REF_admininstr(x?{x})] :: (instr : instr <: admininstr)*{instr})]), (val : val <: admininstr)*{val} :: [RETURN_CALL_REF_admininstr(x?{x})])
=======
  ;; 8-reduction.watsup:182.1-183.78
  rule return_call_ref-frame-null {f : frame, ht : heaptype, instr* : instr*, k : nat, val* : val*, x? : idx?, z : state}:
    `%~>%*`(`%;%*`(z, [FRAME__admininstr(k, f, (val <: admininstr)*{val} :: [REF.NULL_admininstr(ht)] :: [RETURN_CALL_REF_admininstr(x?{x})] :: (instr <: admininstr)*{instr})]), [TRAP_admininstr])
>>>>>>> 488c0ba6

  ;; 8-reduction.watsup:247.1-248.55
  rule ref.func{z : state, x : idx}:
    `%~>%*`(`%;%*`(z, [REF.FUNC_admininstr(x)]), [REF.FUNC_ADDR_admininstr($funcaddr(z)[(x : uN(32) <: nat)])])

  ;; 8-reduction.watsup:286.1-289.65
  rule ref.test-true{z : state, ref : ref, rt : reftype, rt' : reftype}:
    `%~>%*`(`%;%*`(z, [(ref : ref <: admininstr) REF.TEST_admininstr(rt)]), [CONST_admininstr(I32_numtype, 1)])
    -- Ref_ok: `%|-%:%`($store(z), ref, rt')
    -- Reftype_sub: `%|-%<:%`({TYPE [], REC [], FUNC [], GLOBAL [], TABLE [], MEM [], ELEM [], DATA [], LOCAL [], LABEL [], RETURN ?()}, rt', $inst_reftype($moduleinst(z), rt))

  ;; 8-reduction.watsup:291.1-293.15
  rule ref.test-false{z : state, ref : ref, rt : reftype}:
    `%~>%*`(`%;%*`(z, [(ref : ref <: admininstr) REF.TEST_admininstr(rt)]), [CONST_admininstr(I32_numtype, 0)])
    -- otherwise

  ;; 8-reduction.watsup:296.1-299.65
  rule ref.cast-succeed{z : state, ref : ref, rt : reftype, rt' : reftype}:
    `%~>%*`(`%;%*`(z, [(ref : ref <: admininstr) REF.CAST_admininstr(rt)]), [(ref : ref <: admininstr)])
    -- Ref_ok: `%|-%:%`($store(z), ref, rt')
    -- Reftype_sub: `%|-%<:%`({TYPE [], REC [], FUNC [], GLOBAL [], TABLE [], MEM [], ELEM [], DATA [], LOCAL [], LABEL [], RETURN ?()}, rt', $inst_reftype($moduleinst(z), rt))

  ;; 8-reduction.watsup:301.1-303.15
  rule ref.cast-fail{z : state, ref : ref, rt : reftype}:
    `%~>%*`(`%;%*`(z, [(ref : ref <: admininstr) REF.CAST_admininstr(rt)]), [TRAP_admininstr])
    -- otherwise

  ;; 8-reduction.watsup:322.1-325.39
  rule struct.new_default{z : state, x : idx, val* : val*, mut* : mut*, zt* : storagetype*}:
    `%~>%*`(`%;%*`(z, [STRUCT.NEW_DEFAULT_admininstr(x)]), (val : val <: admininstr)*{val} :: [STRUCT.NEW_admininstr(x)])
    -- Expand: `%~~%`($type(z, x), STRUCT_comptype(`%%`(mut, zt)*{mut zt}))
    -- (if ($default($unpack(zt)) = ?(val)))*{val zt}

  ;; 8-reduction.watsup:328.1-329.50
  rule struct.get-null{z : state, ht : heaptype, sx? : sx?, x : idx, i : nat}:
    `%~>%*`(`%;%*`(z, [REF.NULL_admininstr(ht) STRUCT.GET_admininstr(sx?{sx}, x, i)]), [TRAP_admininstr])

  ;; 8-reduction.watsup:331.1-334.41
  rule struct.get-struct{z : state, a : addr, sx? : sx?, x : idx, i : nat, zt* : storagetype*, si : structinst, mut* : mut*}:
    `%~>%*`(`%;%*`(z, [REF.STRUCT_ADDR_admininstr(a) STRUCT.GET_admininstr(sx?{sx}, x, i)]), [($unpackval(zt*{zt}[i], sx?{sx}, si.FIELD_structinst[i]) : val <: admininstr)])
    -- if ($structinst(z)[a] = si)
    -- Expand: `%~~%`(si.TYPE_structinst, STRUCT_comptype(`%%`(mut, zt)*{mut zt}))

  ;; 8-reduction.watsup:348.1-349.70
  rule array.new{z : state, val : val, n : n, x : idx}:
    `%~>%*`(`%;%*`(z, [(val : val <: admininstr) CONST_admininstr(I32_numtype, n) ARRAY.NEW_admininstr(x)]), (val : val <: admininstr)^n{} :: [ARRAY.NEW_FIXED_admininstr(x, n)])

  ;; 8-reduction.watsup:351.1-354.36
  rule array.new_default{z : state, n : n, x : idx, val : val, mut : mut, zt : storagetype}:
    `%~>%*`(`%;%*`(z, [CONST_admininstr(I32_numtype, n) ARRAY.NEW_DEFAULT_admininstr(x)]), (val : val <: admininstr)^n{} :: [ARRAY.NEW_FIXED_admininstr(x, n)])
    -- Expand: `%~~%`($type(z, x), ARRAY_comptype(`%%`(mut, zt)))
    -- if ($default($unpack(zt)) = ?(val))

  ;; 8-reduction.watsup:362.1-364.38
  rule array.new_elem-oob{z : state, i : nat, n : n, x : idx, y : idx}:
    `%~>%*`(`%;%*`(z, [CONST_admininstr(I32_numtype, i) CONST_admininstr(I32_numtype, n) ARRAY.NEW_ELEM_admininstr(x, y)]), [TRAP_admininstr])
    -- if ((i + n) > |$elem(z, y).ELEM_eleminst|)

  ;; 8-reduction.watsup:366.1-368.40
  rule array.new_elem-alloc{z : state, i : nat, n : n, x : idx, y : idx, ref^n : ref^n}:
    `%~>%*`(`%;%*`(z, [CONST_admininstr(I32_numtype, i) CONST_admininstr(I32_numtype, n) ARRAY.NEW_ELEM_admininstr(x, y)]), (ref : ref <: admininstr)^n{ref} :: [ARRAY.NEW_FIXED_admininstr(x, n)])
    -- if (ref^n{ref} = $elem(z, y).ELEM_eleminst[i : n])

  ;; 8-reduction.watsup:371.1-374.53
  rule array.new_data-oob{z : state, i : nat, n : n, x : idx, y : idx, mut : mut, zt : storagetype}:
    `%~>%*`(`%;%*`(z, [CONST_admininstr(I32_numtype, i) CONST_admininstr(I32_numtype, n) ARRAY.NEW_DATA_admininstr(x, y)]), [TRAP_admininstr])
    -- Expand: `%~~%`($type(z, x), ARRAY_comptype(`%%`(mut, zt)))
    -- if ((i + ((n * $zsize(zt)) / 8)) > |$data(z, y).DATA_datainst|)

  ;; 8-reduction.watsup:376.1-380.82
  rule array.new_data-num{z : state, i : nat, n : n, x : idx, y : idx, nt : numtype, c^n : num_(nt)^n, mut : mut, zt : storagetype}:
    `%~>%*`(`%;%*`(z, [CONST_admininstr(I32_numtype, i) CONST_admininstr(I32_numtype, n) ARRAY.NEW_DATA_admininstr(x, y)]), CONST_admininstr(nt, c)^n{c} :: [ARRAY.NEW_FIXED_admininstr(x, n)])
    -- Expand: `%~~%`($type(z, x), ARRAY_comptype(`%%`(mut, zt)))
    -- if (nt = $nunpack(zt))
    -- if ($concat_(syntax byte, $nbytes(nt, c)^n{c}) = $data(z, y).DATA_datainst[i : ((n * $zsize(zt)) / 8)])

  ;; 8-reduction.watsup:383.1-387.82
  rule array.new_data-vec{z : state, i : nat, n : n, x : idx, y : idx, vt : vectype, c^n : vec_(vt)^n, mut : mut, zt : storagetype}:
    `%~>%*`(`%;%*`(z, [CONST_admininstr(I32_numtype, i) CONST_admininstr(I32_numtype, n) ARRAY.NEW_DATA_admininstr(x, y)]), VCONST_admininstr(vt, c)^n{c} :: [ARRAY.NEW_FIXED_admininstr(x, n)])
    -- Expand: `%~~%`($type(z, x), ARRAY_comptype(`%%`(mut, zt)))
    -- if (vt = $vunpack(zt))
    -- if ($concat_(syntax byte, $vbytes(vt, c)^n{c}) = $data(z, y).DATA_datainst[i : ((n * $zsize(zt)) / 8)])

  ;; 8-reduction.watsup:390.1-391.61
  rule array.get-null{z : state, ht : heaptype, i : nat, sx? : sx?, x : idx}:
    `%~>%*`(`%;%*`(z, [REF.NULL_admininstr(ht) CONST_admininstr(I32_numtype, i) ARRAY.GET_admininstr(sx?{sx}, x)]), [TRAP_admininstr])

  ;; 8-reduction.watsup:393.1-395.38
  rule array.get-oob{z : state, a : addr, i : nat, sx? : sx?, x : idx}:
    `%~>%*`(`%;%*`(z, [REF.ARRAY_ADDR_admininstr(a) CONST_admininstr(I32_numtype, i) ARRAY.GET_admininstr(sx?{sx}, x)]), [TRAP_admininstr])
    -- if (i >= |$arrayinst(z)[a].FIELD_arrayinst|)

  ;; 8-reduction.watsup:397.1-400.53
  rule array.get-array{z : state, a : addr, i : nat, sx? : sx?, x : idx, zt : storagetype, fv : fieldval, mut : mut}:
    `%~>%*`(`%;%*`(z, [REF.ARRAY_ADDR_admininstr(a) CONST_admininstr(I32_numtype, i) ARRAY.GET_admininstr(sx?{sx}, x)]), [($unpackval(zt, sx?{sx}, fv) : val <: admininstr)])
    -- if (fv = $arrayinst(z)[a].FIELD_arrayinst[i])
    -- Expand: `%~~%`($arrayinst(z)[a].TYPE_arrayinst, ARRAY_comptype(`%%`(mut, zt)))

  ;; 8-reduction.watsup:416.1-417.39
  rule array.len-null{z : state, ht : heaptype}:
    `%~>%*`(`%;%*`(z, [REF.NULL_admininstr(ht) ARRAY.LEN_admininstr]), [TRAP_admininstr])

  ;; 8-reduction.watsup:419.1-421.37
  rule array.len-array{z : state, a : addr, n : n}:
    `%~>%*`(`%;%*`(z, [REF.ARRAY_ADDR_admininstr(a) ARRAY.LEN_admininstr]), [CONST_admininstr(I32_numtype, n)])
    -- if (n = |$arrayinst(z)[a].FIELD_arrayinst|)

  ;; 8-reduction.watsup:424.1-425.76
  rule array.fill-null{z : state, ht : heaptype, i : nat, val : val, n : n, x : idx}:
    `%~>%*`(`%;%*`(z, [REF.NULL_admininstr(ht) CONST_admininstr(I32_numtype, i) (val : val <: admininstr) CONST_admininstr(I32_numtype, n) ARRAY.FILL_admininstr(x)]), [TRAP_admininstr])

  ;; 8-reduction.watsup:427.1-429.44
  rule array.fill-oob{z : state, a : addr, i : nat, val : val, n : n, x : idx}:
    `%~>%*`(`%;%*`(z, [REF.ARRAY_ADDR_admininstr(a) CONST_admininstr(I32_numtype, i) (val : val <: admininstr) CONST_admininstr(I32_numtype, n) ARRAY.FILL_admininstr(x)]), [TRAP_admininstr])
    -- if ((i + n) > |$arrayinst(z)[a].FIELD_arrayinst|)

  ;; 8-reduction.watsup:431.1-434.14
  rule array.fill-zero{z : state, a : addr, i : nat, val : val, n : n, x : idx}:
    `%~>%*`(`%;%*`(z, [REF.ARRAY_ADDR_admininstr(a) CONST_admininstr(I32_numtype, i) (val : val <: admininstr) CONST_admininstr(I32_numtype, n) ARRAY.FILL_admininstr(x)]), [])
    -- otherwise
    -- if (n = 0)

  ;; 8-reduction.watsup:436.1-440.15
  rule array.fill-succ{z : state, a : addr, i : nat, val : val, n : n, x : idx}:
    `%~>%*`(`%;%*`(z, [REF.ARRAY_ADDR_admininstr(a) CONST_admininstr(I32_numtype, i) (val : val <: admininstr) CONST_admininstr(I32_numtype, n) ARRAY.FILL_admininstr(x)]), [REF.ARRAY_ADDR_admininstr(a) CONST_admininstr(I32_numtype, i) (val : val <: admininstr) ARRAY.SET_admininstr(x) REF.ARRAY_ADDR_admininstr(a) CONST_admininstr(I32_numtype, (i + 1)) (val : val <: admininstr) CONST_admininstr(I32_numtype, (n - 1)) ARRAY.FILL_admininstr(x)])
    -- otherwise

  ;; 8-reduction.watsup:442.1-443.102
  rule array.copy-null1{z : state, ht_1 : heaptype, i_1 : nat, ref : ref, i_2 : nat, n : n, x_1 : idx, x_2 : idx}:
    `%~>%*`(`%;%*`(z, [REF.NULL_admininstr(ht_1) CONST_admininstr(I32_numtype, i_1) (ref : ref <: admininstr) CONST_admininstr(I32_numtype, i_2) CONST_admininstr(I32_numtype, n) ARRAY.COPY_admininstr(x_1, x_2)]), [TRAP_admininstr])

  ;; 8-reduction.watsup:445.1-446.102
  rule array.copy-null2{z : state, ref : ref, i_1 : nat, ht_2 : heaptype, i_2 : nat, n : n, x_1 : idx, x_2 : idx}:
    `%~>%*`(`%;%*`(z, [(ref : ref <: admininstr) CONST_admininstr(I32_numtype, i_1) REF.NULL_admininstr(ht_2) CONST_admininstr(I32_numtype, i_2) CONST_admininstr(I32_numtype, n) ARRAY.COPY_admininstr(x_1, x_2)]), [TRAP_admininstr])

  ;; 8-reduction.watsup:448.1-450.48
  rule array.copy-oob1{z : state, a_1 : addr, i_1 : nat, a_2 : addr, i_2 : nat, n : n, x_1 : idx, x_2 : idx}:
    `%~>%*`(`%;%*`(z, [REF.ARRAY_ADDR_admininstr(a_1) CONST_admininstr(I32_numtype, i_1) REF.ARRAY_ADDR_admininstr(a_2) CONST_admininstr(I32_numtype, i_2) CONST_admininstr(I32_numtype, n) ARRAY.COPY_admininstr(x_1, x_2)]), [TRAP_admininstr])
    -- if ((i_1 + n) > |$arrayinst(z)[a_1].FIELD_arrayinst|)

  ;; 8-reduction.watsup:452.1-454.48
  rule array.copy-oob2{z : state, a_1 : addr, i_1 : nat, a_2 : addr, i_2 : nat, n : n, x_1 : idx, x_2 : idx}:
    `%~>%*`(`%;%*`(z, [REF.ARRAY_ADDR_admininstr(a_1) CONST_admininstr(I32_numtype, i_1) REF.ARRAY_ADDR_admininstr(a_2) CONST_admininstr(I32_numtype, i_2) CONST_admininstr(I32_numtype, n) ARRAY.COPY_admininstr(x_1, x_2)]), [TRAP_admininstr])
    -- if ((i_2 + n) > |$arrayinst(z)[a_2].FIELD_arrayinst|)

  ;; 8-reduction.watsup:456.1-459.14
  rule array.copy-zero{z : state, a_1 : addr, i_1 : nat, a_2 : addr, i_2 : nat, n : n, x_1 : idx, x_2 : idx}:
    `%~>%*`(`%;%*`(z, [REF.ARRAY_ADDR_admininstr(a_1) CONST_admininstr(I32_numtype, i_1) REF.ARRAY_ADDR_admininstr(a_2) CONST_admininstr(I32_numtype, i_2) CONST_admininstr(I32_numtype, n) ARRAY.COPY_admininstr(x_1, x_2)]), [])
    -- otherwise
    -- if (n = 0)

  ;; 8-reduction.watsup:461.1-470.19
  rule array.copy-le{z : state, a_1 : addr, i_1 : nat, a_2 : addr, i_2 : nat, n : n, x_1 : idx, x_2 : idx, sx? : sx?, mut : mut, zt_2 : storagetype}:
    `%~>%*`(`%;%*`(z, [REF.ARRAY_ADDR_admininstr(a_1) CONST_admininstr(I32_numtype, i_1) REF.ARRAY_ADDR_admininstr(a_2) CONST_admininstr(I32_numtype, i_2) CONST_admininstr(I32_numtype, n) ARRAY.COPY_admininstr(x_1, x_2)]), [REF.ARRAY_ADDR_admininstr(a_1) CONST_admininstr(I32_numtype, i_1) REF.ARRAY_ADDR_admininstr(a_2) CONST_admininstr(I32_numtype, i_2) ARRAY.GET_admininstr(sx?{sx}, x_2) ARRAY.SET_admininstr(x_1) REF.ARRAY_ADDR_admininstr(a_1) CONST_admininstr(I32_numtype, (i_1 + 1)) REF.ARRAY_ADDR_admininstr(a_2) CONST_admininstr(I32_numtype, (i_2 + 1)) CONST_admininstr(I32_numtype, (n - 1)) ARRAY.COPY_admininstr(x_1, x_2)])
    -- otherwise
    -- Expand: `%~~%`($type(z, x_2), ARRAY_comptype(`%%`(mut, zt_2)))
    -- if (sx?{sx} = $sxfield(zt_2))
    -- if (i_1 <= i_2)

  ;; 8-reduction.watsup:472.1-480.29
  rule array.copy-gt{z : state, a_1 : addr, i_1 : nat, a_2 : addr, i_2 : nat, n : n, x_1 : idx, x_2 : idx, sx? : sx?, mut : mut, zt_2 : storagetype}:
    `%~>%*`(`%;%*`(z, [REF.ARRAY_ADDR_admininstr(a_1) CONST_admininstr(I32_numtype, i_1) REF.ARRAY_ADDR_admininstr(a_2) CONST_admininstr(I32_numtype, i_2) CONST_admininstr(I32_numtype, n) ARRAY.COPY_admininstr(x_1, x_2)]), [REF.ARRAY_ADDR_admininstr(a_1) CONST_admininstr(I32_numtype, ((i_1 + n) - 1)) REF.ARRAY_ADDR_admininstr(a_2) CONST_admininstr(I32_numtype, ((i_2 + n) - 1)) ARRAY.GET_admininstr(sx?{sx}, x_2) ARRAY.SET_admininstr(x_1) REF.ARRAY_ADDR_admininstr(a_1) CONST_admininstr(I32_numtype, i_1) REF.ARRAY_ADDR_admininstr(a_2) CONST_admininstr(I32_numtype, i_2) CONST_admininstr(I32_numtype, (n - 1)) ARRAY.COPY_admininstr(x_1, x_2)])
    -- otherwise
    -- Expand: `%~~%`($type(z, x_2), ARRAY_comptype(`%%`(mut, zt_2)))
    -- if (sx?{sx} = $sxfield(zt_2))

  ;; 8-reduction.watsup:483.1-484.93
  rule array.init_elem-null{z : state, ht : heaptype, i : nat, j : nat, n : n, x : idx, y : idx}:
    `%~>%*`(`%;%*`(z, [REF.NULL_admininstr(ht) CONST_admininstr(I32_numtype, i) CONST_admininstr(I32_numtype, j) CONST_admininstr(I32_numtype, n) ARRAY.INIT_ELEM_admininstr(x, y)]), [TRAP_admininstr])

  ;; 8-reduction.watsup:486.1-488.44
  rule array.init_elem-oob1{z : state, a : addr, i : nat, j : nat, n : n, x : idx, y : idx}:
    `%~>%*`(`%;%*`(z, [REF.ARRAY_ADDR_admininstr(a) CONST_admininstr(I32_numtype, i) CONST_admininstr(I32_numtype, j) CONST_admininstr(I32_numtype, n) ARRAY.INIT_ELEM_admininstr(x, y)]), [TRAP_admininstr])
    -- if ((i + n) > |$arrayinst(z)[a].FIELD_arrayinst|)

  ;; 8-reduction.watsup:490.1-492.38
  rule array.init_elem-oob2{z : state, a : addr, i : nat, j : nat, n : n, x : idx, y : idx}:
    `%~>%*`(`%;%*`(z, [REF.ARRAY_ADDR_admininstr(a) CONST_admininstr(I32_numtype, i) CONST_admininstr(I32_numtype, j) CONST_admininstr(I32_numtype, n) ARRAY.INIT_ELEM_admininstr(x, y)]), [TRAP_admininstr])
    -- if ((j + n) > |$elem(z, y).ELEM_eleminst|)

  ;; 8-reduction.watsup:494.1-497.14
  rule array.init_elem-zero{z : state, a : addr, i : nat, j : nat, n : n, x : idx, y : idx}:
    `%~>%*`(`%;%*`(z, [REF.ARRAY_ADDR_admininstr(a) CONST_admininstr(I32_numtype, i) CONST_admininstr(I32_numtype, j) CONST_admininstr(I32_numtype, n) ARRAY.INIT_ELEM_admininstr(x, y)]), [])
    -- otherwise
    -- if (n = 0)

  ;; 8-reduction.watsup:499.1-504.34
  rule array.init_elem-succ{z : state, a : addr, i : nat, j : nat, n : n, x : idx, y : idx, ref : ref}:
    `%~>%*`(`%;%*`(z, [REF.ARRAY_ADDR_admininstr(a) CONST_admininstr(I32_numtype, i) CONST_admininstr(I32_numtype, j) CONST_admininstr(I32_numtype, n) ARRAY.INIT_ELEM_admininstr(x, y)]), [REF.ARRAY_ADDR_admininstr(a) CONST_admininstr(I32_numtype, i) (ref : ref <: admininstr) ARRAY.SET_admininstr(x) REF.ARRAY_ADDR_admininstr(a) CONST_admininstr(I32_numtype, (i + 1)) CONST_admininstr(I32_numtype, (j + 1)) CONST_admininstr(I32_numtype, (n - 1)) ARRAY.INIT_ELEM_admininstr(x, y)])
    -- otherwise
    -- if (ref = $elem(z, y).ELEM_eleminst[j])

  ;; 8-reduction.watsup:507.1-508.93
  rule array.init_data-null{z : state, ht : heaptype, i : nat, j : nat, n : n, x : idx, y : idx}:
    `%~>%*`(`%;%*`(z, [REF.NULL_admininstr(ht) CONST_admininstr(I32_numtype, i) CONST_admininstr(I32_numtype, j) CONST_admininstr(I32_numtype, n) ARRAY.INIT_DATA_admininstr(x, y)]), [TRAP_admininstr])

  ;; 8-reduction.watsup:510.1-512.44
  rule array.init_data-oob1{z : state, a : addr, i : nat, j : nat, n : n, x : idx, y : idx}:
    `%~>%*`(`%;%*`(z, [REF.ARRAY_ADDR_admininstr(a) CONST_admininstr(I32_numtype, i) CONST_admininstr(I32_numtype, j) CONST_admininstr(I32_numtype, n) ARRAY.INIT_DATA_admininstr(x, y)]), [TRAP_admininstr])
    -- if ((i + n) > |$arrayinst(z)[a].FIELD_arrayinst|)

  ;; 8-reduction.watsup:514.1-517.53
  rule array.init_data-oob2{z : state, a : addr, i : nat, j : nat, n : n, x : idx, y : idx, mut : mut, zt : storagetype}:
    `%~>%*`(`%;%*`(z, [REF.ARRAY_ADDR_admininstr(a) CONST_admininstr(I32_numtype, i) CONST_admininstr(I32_numtype, j) CONST_admininstr(I32_numtype, n) ARRAY.INIT_DATA_admininstr(x, y)]), [TRAP_admininstr])
    -- Expand: `%~~%`($type(z, x), ARRAY_comptype(`%%`(mut, zt)))
    -- if ((j + ((n * $zsize(zt)) / 8)) > |$data(z, y).DATA_datainst|)

  ;; 8-reduction.watsup:519.1-522.14
  rule array.init_data-zero{z : state, a : addr, i : nat, j : nat, n : n, x : idx, y : idx}:
    `%~>%*`(`%;%*`(z, [REF.ARRAY_ADDR_admininstr(a) CONST_admininstr(I32_numtype, i) CONST_admininstr(I32_numtype, j) CONST_admininstr(I32_numtype, n) ARRAY.INIT_DATA_admininstr(x, y)]), [])
    -- otherwise
    -- if (n = 0)

  ;; 8-reduction.watsup:524.1-531.60
  rule array.init_data-num{z : state, a : addr, i : nat, j : nat, n : n, x : idx, y : idx, nt : numtype, c : num_(nt), zt : storagetype, mut : mut}:
    `%~>%*`(`%;%*`(z, [REF.ARRAY_ADDR_admininstr(a) CONST_admininstr(I32_numtype, i) CONST_admininstr(I32_numtype, j) CONST_admininstr(I32_numtype, n) ARRAY.INIT_DATA_admininstr(x, y)]), [REF.ARRAY_ADDR_admininstr(a) CONST_admininstr(I32_numtype, i) CONST_admininstr(nt, c) ARRAY.SET_admininstr(x) REF.ARRAY_ADDR_admininstr(a) CONST_admininstr(I32_numtype, (i + 1)) CONST_admininstr(I32_numtype, (j + ($zsize(zt) / 8))) CONST_admininstr(I32_numtype, (n - 1)) ARRAY.INIT_DATA_admininstr(x, y)])
    -- otherwise
    -- Expand: `%~~%`($type(z, x), ARRAY_comptype(`%%`(mut, zt)))
    -- if (nt = $nunpack(zt))
    -- if ($nbytes(nt, c) = $data(z, y).DATA_datainst[j : ($zsize(zt) / 8)])

  ;; 8-reduction.watsup:534.1-541.60
  rule array.init_data-num{z : state, a : addr, i : nat, j : nat, n : n, x : idx, y : idx, vt : vectype, c : vec_(vt), zt : storagetype, mut : mut}:
    `%~>%*`(`%;%*`(z, [REF.ARRAY_ADDR_admininstr(a) CONST_admininstr(I32_numtype, i) CONST_admininstr(I32_numtype, j) CONST_admininstr(I32_numtype, n) ARRAY.INIT_DATA_admininstr(x, y)]), [REF.ARRAY_ADDR_admininstr(a) CONST_admininstr(I32_numtype, i) VCONST_admininstr(vt, c) ARRAY.SET_admininstr(x) REF.ARRAY_ADDR_admininstr(a) CONST_admininstr(I32_numtype, (i + 1)) CONST_admininstr(I32_numtype, (j + ($zsize(zt) / 8))) CONST_admininstr(I32_numtype, (n - 1)) ARRAY.INIT_DATA_admininstr(x, y)])
    -- otherwise
    -- Expand: `%~~%`($type(z, x), ARRAY_comptype(`%%`(mut, zt)))
    -- if (vt = $vunpack((vt : vectype <: storagetype)))
    -- if ($vbytes(vt, c) = $data(z, y).DATA_datainst[j : ($zsize(zt) / 8)])

  ;; 8-reduction.watsup:701.1-703.27
  rule local.get{z : state, x : idx, val : val}:
    `%~>%*`(`%;%*`(z, [LOCAL.GET_admininstr(x)]), [(val : val <: admininstr)])
    -- if ($local(z, x) = ?(val))

  ;; 8-reduction.watsup:714.1-715.45
  rule global.get{z : state, x : idx}:
    `%~>%*`(`%;%*`(z, [GLOBAL.GET_admininstr(x)]), [($global(z, x).VALUE_globalinst : val <: admininstr)])

  ;; 8-reduction.watsup:723.1-725.33
  rule table.get-oob{z : state, i : nat, x : idx}:
    `%~>%*`(`%;%*`(z, [CONST_admininstr(I32_numtype, i) TABLE.GET_admininstr(x)]), [TRAP_admininstr])
    -- if (i >= |$table(z, x).ELEM_tableinst|)

  ;; 8-reduction.watsup:727.1-729.32
  rule table.get-val{z : state, i : nat, x : idx}:
    `%~>%*`(`%;%*`(z, [CONST_admininstr(I32_numtype, i) TABLE.GET_admininstr(x)]), [($table(z, x).ELEM_tableinst[i] : ref <: admininstr)])
    -- if (i < |$table(z, x).ELEM_tableinst|)

  ;; 8-reduction.watsup:740.1-742.32
  rule table.size{z : state, x : idx, n : n}:
    `%~>%*`(`%;%*`(z, [TABLE.SIZE_admininstr(x)]), [CONST_admininstr(I32_numtype, n)])
    -- if (|$table(z, x).ELEM_tableinst| = n)

  ;; 8-reduction.watsup:753.1-755.39
  rule table.fill-oob{z : state, i : nat, val : val, n : n, x : idx}:
    `%~>%*`(`%;%*`(z, [CONST_admininstr(I32_numtype, i) (val : val <: admininstr) CONST_admininstr(I32_numtype, n) TABLE.FILL_admininstr(x)]), [TRAP_admininstr])
    -- if ((i + n) > |$table(z, x).ELEM_tableinst|)

  ;; 8-reduction.watsup:757.1-760.14
  rule table.fill-zero{z : state, i : nat, val : val, n : n, x : idx}:
    `%~>%*`(`%;%*`(z, [CONST_admininstr(I32_numtype, i) (val : val <: admininstr) CONST_admininstr(I32_numtype, n) TABLE.FILL_admininstr(x)]), [])
    -- otherwise
    -- if (n = 0)

  ;; 8-reduction.watsup:762.1-766.15
  rule table.fill-succ{z : state, i : nat, val : val, n : n, x : idx}:
    `%~>%*`(`%;%*`(z, [CONST_admininstr(I32_numtype, i) (val : val <: admininstr) CONST_admininstr(I32_numtype, n) TABLE.FILL_admininstr(x)]), [CONST_admininstr(I32_numtype, i) (val : val <: admininstr) TABLE.SET_admininstr(x) CONST_admininstr(I32_numtype, (i + 1)) (val : val <: admininstr) CONST_admininstr(I32_numtype, (n - 1)) TABLE.FILL_admininstr(x)])
    -- otherwise

  ;; 8-reduction.watsup:769.1-771.73
  rule table.copy-oob{z : state, j : nat, i : nat, n : n, x : idx, y : idx}:
    `%~>%*`(`%;%*`(z, [CONST_admininstr(I32_numtype, j) CONST_admininstr(I32_numtype, i) CONST_admininstr(I32_numtype, n) TABLE.COPY_admininstr(x, y)]), [TRAP_admininstr])
    -- if (((i + n) > |$table(z, y).ELEM_tableinst|) \/ ((j + n) > |$table(z, x).ELEM_tableinst|))

  ;; 8-reduction.watsup:773.1-776.14
  rule table.copy-zero{z : state, j : nat, i : nat, n : n, x : idx, y : idx}:
    `%~>%*`(`%;%*`(z, [CONST_admininstr(I32_numtype, j) CONST_admininstr(I32_numtype, i) CONST_admininstr(I32_numtype, n) TABLE.COPY_admininstr(x, y)]), [])
    -- otherwise
    -- if (n = 0)

  ;; 8-reduction.watsup:778.1-783.15
  rule table.copy-le{z : state, j : nat, i : nat, n : n, x : idx, y : idx}:
    `%~>%*`(`%;%*`(z, [CONST_admininstr(I32_numtype, j) CONST_admininstr(I32_numtype, i) CONST_admininstr(I32_numtype, n) TABLE.COPY_admininstr(x, y)]), [CONST_admininstr(I32_numtype, j) CONST_admininstr(I32_numtype, i) TABLE.GET_admininstr(y) TABLE.SET_admininstr(x) CONST_admininstr(I32_numtype, (j + 1)) CONST_admininstr(I32_numtype, (i + 1)) CONST_admininstr(I32_numtype, (n - 1)) TABLE.COPY_admininstr(x, y)])
    -- otherwise
    -- if (j <= i)

  ;; 8-reduction.watsup:785.1-789.15
  rule table.copy-gt{z : state, j : nat, i : nat, n : n, x : idx, y : idx}:
    `%~>%*`(`%;%*`(z, [CONST_admininstr(I32_numtype, j) CONST_admininstr(I32_numtype, i) CONST_admininstr(I32_numtype, n) TABLE.COPY_admininstr(x, y)]), [CONST_admininstr(I32_numtype, ((j + n) - 1)) CONST_admininstr(I32_numtype, ((i + n) - 1)) TABLE.GET_admininstr(y) TABLE.SET_admininstr(x) CONST_admininstr(I32_numtype, j) CONST_admininstr(I32_numtype, i) CONST_admininstr(I32_numtype, (n - 1)) TABLE.COPY_admininstr(x, y)])
    -- otherwise

  ;; 8-reduction.watsup:792.1-794.72
  rule table.init-oob{z : state, j : nat, i : nat, n : n, x : idx, y : idx}:
    `%~>%*`(`%;%*`(z, [CONST_admininstr(I32_numtype, j) CONST_admininstr(I32_numtype, i) CONST_admininstr(I32_numtype, n) TABLE.INIT_admininstr(x, y)]), [TRAP_admininstr])
    -- if (((i + n) > |$elem(z, y).ELEM_eleminst|) \/ ((j + n) > |$table(z, x).ELEM_tableinst|))

  ;; 8-reduction.watsup:796.1-799.14
  rule table.init-zero{z : state, j : nat, i : nat, n : n, x : idx, y : idx}:
    `%~>%*`(`%;%*`(z, [CONST_admininstr(I32_numtype, j) CONST_admininstr(I32_numtype, i) CONST_admininstr(I32_numtype, n) TABLE.INIT_admininstr(x, y)]), [])
    -- otherwise
    -- if (n = 0)

  ;; 8-reduction.watsup:801.1-805.15
  rule table.init-succ{z : state, j : nat, i : nat, n : n, x : idx, y : idx}:
    `%~>%*`(`%;%*`(z, [CONST_admininstr(I32_numtype, j) CONST_admininstr(I32_numtype, i) CONST_admininstr(I32_numtype, n) TABLE.INIT_admininstr(x, y)]), [CONST_admininstr(I32_numtype, j) ($elem(z, y).ELEM_eleminst[i] : ref <: admininstr) TABLE.SET_admininstr(x) CONST_admininstr(I32_numtype, (j + 1)) CONST_admininstr(I32_numtype, (i + 1)) CONST_admininstr(I32_numtype, (n - 1)) TABLE.INIT_admininstr(x, y)])
    -- otherwise

  ;; 8-reduction.watsup:814.1-816.59
  rule load-num-oob{z : state, i : nat, nt : numtype, x : idx, mo : memop}:
    `%~>%*`(`%;%*`(z, [CONST_admininstr(I32_numtype, i) LOAD_admininstr(nt, ?(), x, mo)]), [TRAP_admininstr])
    -- if (((i + (mo.OFFSET_memop : uN(32) <: nat)) + ($size((nt : numtype <: valtype)) / 8)) > |$mem(z, x).DATA_meminst|)

  ;; 8-reduction.watsup:818.1-820.70
  rule load-num-val{z : state, i : nat, nt : numtype, x : idx, mo : memop, c : num_(nt)}:
    `%~>%*`(`%;%*`(z, [CONST_admininstr(I32_numtype, i) LOAD_admininstr(nt, ?(), x, mo)]), [CONST_admininstr(nt, c)])
    -- if ($nbytes(nt, c) = $mem(z, x).DATA_meminst[(i + (mo.OFFSET_memop : uN(32) <: nat)) : ($size((nt : numtype <: valtype)) / 8)])

  ;; 8-reduction.watsup:822.1-824.51
  rule load-pack-oob{z : state, i : nat, inn : inn, n : n, sx : sx, x : idx, mo : memop}:
    `%~>%*`(`%;%*`(z, [CONST_admininstr(I32_numtype, i) LOAD_admininstr((inn : inn <: numtype), ?((n, sx)), x, mo)]), [TRAP_admininstr])
    -- if (((i + (mo.OFFSET_memop : uN(32) <: nat)) + (n / 8)) > |$mem(z, x).DATA_meminst|)

  ;; 8-reduction.watsup:826.1-828.61
  rule load-pack-val{z : state, i : nat, inn : inn, n : n, sx : sx, x : idx, mo : memop, c : iN(n)}:
    `%~>%*`(`%;%*`(z, [CONST_admininstr(I32_numtype, i) LOAD_admininstr((inn : inn <: numtype), ?((n, sx)), x, mo)]), [CONST_admininstr((inn : inn <: numtype), $ext(n, $size((inn : inn <: valtype)), sx, c))])
    -- if ($ibytes(n, c) = $mem(z, x).DATA_meminst[(i + (mo.OFFSET_memop : uN(32) <: nat)) : (n / 8)])

  ;; 8-reduction.watsup:830.1-832.61
  rule vload-oob{z : state, i : nat, x : idx, mo : memop}:
    `%~>%*`(`%;%*`(z, [CONST_admininstr(I32_numtype, i) VLOAD_admininstr(?(), x, mo)]), [TRAP_admininstr])
    -- if (((i + (mo.OFFSET_memop : uN(32) <: nat)) + ($size(V128_valtype) / 8)) > |$mem(z, x).DATA_meminst|)

  ;; 8-reduction.watsup:834.1-836.74
  rule vload-val{z : state, i : nat, x : idx, mo : memop, c : vec_(V128_vnn)}:
    `%~>%*`(`%;%*`(z, [CONST_admininstr(I32_numtype, i) VLOAD_admininstr(?(), x, mo)]), [VCONST_admininstr(V128_vectype, c)])
    -- if ($vbytes(V128_vectype, c) = $mem(z, x).DATA_meminst[(i + (mo.OFFSET_memop : uN(32) <: nat)) : ($size(V128_valtype) / 8)])

  ;; 8-reduction.watsup:839.1-841.55
  rule vload-shape-oob{z : state, i : nat, M : M, N : N, sx : sx, x : idx, mo : memop}:
    `%~>%*`(`%;%*`(z, [CONST_admininstr(I32_numtype, i) VLOAD_admininstr(?(SHAPE_vloadop(M, N, sx)), x, mo)]), [TRAP_admininstr])
    -- if (((i + (mo.OFFSET_memop : uN(32) <: nat)) + ((M * N) / 8)) > |$mem(z, x).DATA_meminst|)

  ;; 8-reduction.watsup:843.1-847.62
  rule vload-shape-val{z : state, i : nat, M : M, N : N, sx : sx, x : idx, mo : memop, c : vec_(V128_vnn), j^N : nat^N, k^N : nat^N, inn : inn}:
    `%~>%*`(`%;%*`(z, [CONST_admininstr(I32_numtype, i) VLOAD_admininstr(?(SHAPE_vloadop(M, N, sx)), x, mo)]), [VCONST_admininstr(V128_vectype, c)])
    -- (if ($ibytes(M, j) = $mem(z, x).DATA_meminst[((i + (mo.OFFSET_memop : uN(32) <: nat)) + ((k * M) / 8)) : (M / 8)]))^(k<N){j k}
    -- if ($size((inn : inn <: valtype)) = (M * 2))
    -- if (c = $invlanes_(`%X%`((inn : inn <: lanetype), N), $ext(M, $size((inn : inn <: valtype)), sx, j)^N{j}))

  ;; 8-reduction.watsup:850.1-852.51
  rule vload-splat-oob{z : state, i : nat, N : N, x : idx, mo : memop}:
    `%~>%*`(`%;%*`(z, [CONST_admininstr(I32_numtype, i) VLOAD_admininstr(?(SPLAT_vloadop(N)), x, mo)]), [TRAP_admininstr])
    -- if (((i + (mo.OFFSET_memop : uN(32) <: nat)) + (N / 8)) > |$mem(z, x).DATA_meminst|)

  ;; 8-reduction.watsup:854.1-859.36
  rule vload-splat-val{z : state, i : nat, N : N, x : idx, mo : memop, c : vec_(V128_vnn), j : nat, imm : imm, M : M}:
    `%~>%*`(`%;%*`(z, [CONST_admininstr(I32_numtype, i) VLOAD_admininstr(?(SPLAT_vloadop(N)), x, mo)]), [VCONST_admininstr(V128_vectype, c)])
    -- if ($ibytes(N, j) = $mem(z, x).DATA_meminst[(i + (mo.OFFSET_memop : uN(32) <: nat)) : (N / 8)])
    -- if (N = $lsize((imm : imm <: lanetype)))
    -- if (M = (128 / N))
    -- if (c = $invlanes_(`%X%`((imm : imm <: lanetype), M), (j : nat <: lane_($lanetype(`%X%`((imm : imm <: lanetype), M))))*{}))

  ;; 8-reduction.watsup:862.1-864.51
  rule vload-zero-oob{z : state, i : nat, N : N, x : idx, mo : memop}:
    `%~>%*`(`%;%*`(z, [CONST_admininstr(I32_numtype, i) VLOAD_admininstr(?(ZERO_vloadop(N)), x, mo)]), [TRAP_admininstr])
    -- if (((i + (mo.OFFSET_memop : uN(32) <: nat)) + (N / 8)) > |$mem(z, x).DATA_meminst|)

  ;; 8-reduction.watsup:866.1-869.31
  rule vload-zero-val{z : state, i : nat, N : N, x : idx, mo : memop, c : vec_(V128_vnn), j : nat}:
    `%~>%*`(`%;%*`(z, [CONST_admininstr(I32_numtype, i) VLOAD_admininstr(?(ZERO_vloadop(N)), x, mo)]), [VCONST_admininstr(V128_vectype, c)])
    -- if ($ibytes(N, j) = $mem(z, x).DATA_meminst[(i + (mo.OFFSET_memop : uN(32) <: nat)) : (N / 8)])
    -- if (c = $ext(N, 128, U_sx, j))

  ;; 8-reduction.watsup:872.1-874.51
  rule vload_lane-oob{z : state, i : nat, vt : vectype, c_1 : vec_(vt), N : N, x : idx, mo : memop, j : nat}:
    `%~>%*`(`%;%*`(z, [CONST_admininstr(I32_numtype, i) VCONST_admininstr(vt, c_1) VLOAD_LANE_admininstr(N, x, mo, j)]), [TRAP_admininstr])
    -- if (((i + (mo.OFFSET_memop : uN(32) <: nat)) + (N / 8)) > |$mem(z, x).DATA_meminst|)

  ;; 8-reduction.watsup:876.1-881.64
  rule vload_lane-val{z : state, i : nat, vt : vectype, c_1 : vec_(vt), N : N, x : idx, mo : memop, j : nat, c : vec_(vt), k : nat, imm : imm, M : M}:
    `%~>%*`(`%;%*`(z, [CONST_admininstr(I32_numtype, i) VCONST_admininstr(vt, c_1) VLOAD_LANE_admininstr(N, x, mo, j)]), [VCONST_admininstr(vt, c)])
    -- if ($ibytes(N, k) = $mem(z, x).DATA_meminst[(i + (mo.OFFSET_memop : uN(32) <: nat)) : (N / 8)])
    -- if (N = $lsize((imm : imm <: lanetype)))
    -- if (M = ($size((vt : vectype <: valtype)) / N))
    -- if (c = $invlanes_(`%X%`((imm : imm <: lanetype), M), $lanes_(`%X%`((imm : imm <: lanetype), M), c_1)[[j] = (k : nat <: lane_($lanetype(`%X%`((imm : imm <: lanetype), M))))]))

  ;; 8-reduction.watsup:920.1-922.44
  rule memory.size{z : state, x : idx, n : n}:
    `%~>%*`(`%;%*`(z, [MEMORY.SIZE_admininstr(x)]), [CONST_admininstr(I32_numtype, n)])
    -- if (((n * 64) * $Ki) = |$mem(z, x).DATA_meminst|)

  ;; 8-reduction.watsup:933.1-935.37
  rule memory.fill-oob{z : state, i : nat, val : val, n : n, x : idx}:
    `%~>%*`(`%;%*`(z, [CONST_admininstr(I32_numtype, i) (val : val <: admininstr) CONST_admininstr(I32_numtype, n) MEMORY.FILL_admininstr(x)]), [TRAP_admininstr])
    -- if ((i + n) > |$mem(z, x).DATA_meminst|)

  ;; 8-reduction.watsup:937.1-940.14
  rule memory.fill-zero{z : state, i : nat, val : val, n : n, x : idx}:
    `%~>%*`(`%;%*`(z, [CONST_admininstr(I32_numtype, i) (val : val <: admininstr) CONST_admininstr(I32_numtype, n) MEMORY.FILL_admininstr(x)]), [])
    -- otherwise
    -- if (n = 0)

  ;; 8-reduction.watsup:942.1-946.15
  rule memory.fill-succ{z : state, i : nat, val : val, n : n, x : idx}:
    `%~>%*`(`%;%*`(z, [CONST_admininstr(I32_numtype, i) (val : val <: admininstr) CONST_admininstr(I32_numtype, n) MEMORY.FILL_admininstr(x)]), [CONST_admininstr(I32_numtype, i) (val : val <: admininstr) STORE_admininstr(I32_numtype, ?(8), x, $memop0) CONST_admininstr(I32_numtype, (i + 1)) (val : val <: admininstr) CONST_admininstr(I32_numtype, (n - 1)) MEMORY.FILL_admininstr(x)])
    -- otherwise

  ;; 8-reduction.watsup:949.1-951.77
  rule memory.copy-oob{z : state, i_1 : nat, i_2 : nat, n : n, x_1 : idx, x_2 : idx}:
    `%~>%*`(`%;%*`(z, [CONST_admininstr(I32_numtype, i_1) CONST_admininstr(I32_numtype, i_2) CONST_admininstr(I32_numtype, n) MEMORY.COPY_admininstr(x_1, x_2)]), [TRAP_admininstr])
    -- if (((i_1 + n) > |$mem(z, x_1).DATA_meminst|) \/ ((i_2 + n) > |$mem(z, x_2).DATA_meminst|))

  ;; 8-reduction.watsup:953.1-956.14
  rule memory.copy-zero{z : state, i_1 : nat, i_2 : nat, n : n, x_1 : idx, x_2 : idx}:
    `%~>%*`(`%;%*`(z, [CONST_admininstr(I32_numtype, i_1) CONST_admininstr(I32_numtype, i_2) CONST_admininstr(I32_numtype, n) MEMORY.COPY_admininstr(x_1, x_2)]), [])
    -- otherwise
    -- if (n = 0)

  ;; 8-reduction.watsup:958.1-963.19
  rule memory.copy-le{z : state, i_1 : nat, i_2 : nat, n : n, x_1 : idx, x_2 : idx}:
    `%~>%*`(`%;%*`(z, [CONST_admininstr(I32_numtype, i_1) CONST_admininstr(I32_numtype, i_2) CONST_admininstr(I32_numtype, n) MEMORY.COPY_admininstr(x_1, x_2)]), [CONST_admininstr(I32_numtype, i_1) CONST_admininstr(I32_numtype, i_2) LOAD_admininstr(I32_numtype, ?((8, U_sx)), x_2, $memop0) STORE_admininstr(I32_numtype, ?(8), x_1, $memop0) CONST_admininstr(I32_numtype, (i_1 + 1)) CONST_admininstr(I32_numtype, (i_2 + 1)) CONST_admininstr(I32_numtype, (n - 1)) MEMORY.COPY_admininstr(x_1, x_2)])
    -- otherwise
    -- if (i_1 <= i_2)

  ;; 8-reduction.watsup:965.1-969.15
  rule memory.copy-gt{z : state, i_1 : nat, i_2 : nat, n : n, x_1 : idx, x_2 : idx}:
    `%~>%*`(`%;%*`(z, [CONST_admininstr(I32_numtype, i_1) CONST_admininstr(I32_numtype, i_2) CONST_admininstr(I32_numtype, n) MEMORY.COPY_admininstr(x_1, x_2)]), [CONST_admininstr(I32_numtype, ((i_1 + n) - 1)) CONST_admininstr(I32_numtype, ((i_2 + n) - 1)) LOAD_admininstr(I32_numtype, ?((8, U_sx)), x_2, $memop0) STORE_admininstr(I32_numtype, ?(8), x_1, $memop0) CONST_admininstr(I32_numtype, i_1) CONST_admininstr(I32_numtype, i_2) CONST_admininstr(I32_numtype, (n - 1)) MEMORY.COPY_admininstr(x_1, x_2)])
    -- otherwise

  ;; 8-reduction.watsup:972.1-974.70
  rule memory.init-oob{z : state, j : nat, i : nat, n : n, x : idx, y : idx}:
    `%~>%*`(`%;%*`(z, [CONST_admininstr(I32_numtype, j) CONST_admininstr(I32_numtype, i) CONST_admininstr(I32_numtype, n) MEMORY.INIT_admininstr(x, y)]), [TRAP_admininstr])
    -- if (((i + n) > |$data(z, y).DATA_datainst|) \/ ((j + n) > |$mem(z, x).DATA_meminst|))

  ;; 8-reduction.watsup:976.1-979.14
  rule memory.init-zero{z : state, j : nat, i : nat, n : n, x : idx, y : idx}:
    `%~>%*`(`%;%*`(z, [CONST_admininstr(I32_numtype, j) CONST_admininstr(I32_numtype, i) CONST_admininstr(I32_numtype, n) MEMORY.INIT_admininstr(x, y)]), [])
    -- otherwise
    -- if (n = 0)

  ;; 8-reduction.watsup:981.1-985.15
  rule memory.init-succ{z : state, j : nat, i : nat, n : n, x : idx, y : idx}:
    `%~>%*`(`%;%*`(z, [CONST_admininstr(I32_numtype, j) CONST_admininstr(I32_numtype, i) CONST_admininstr(I32_numtype, n) MEMORY.INIT_admininstr(x, y)]), [CONST_admininstr(I32_numtype, j) CONST_admininstr(I32_numtype, $data(z, y).DATA_datainst[i]) STORE_admininstr(I32_numtype, ?(8), x, $memop0) CONST_admininstr(I32_numtype, (j + 1)) CONST_admininstr(I32_numtype, (i + 1)) CONST_admininstr(I32_numtype, (n - 1)) MEMORY.INIT_admininstr(x, y)])
    -- otherwise

;; 8-reduction.watsup:5.1-5.63
relation Step: `%~>%`(config, config)
  ;; 8-reduction.watsup:10.1-12.34
  rule pure{z : state, instr* : instr*, instr'* : instr*}:
    `%~>%`(`%;%*`(z, (instr : instr <: admininstr)*{instr}), `%;%*`(z, (instr' : instr <: admininstr)*{instr'}))
    -- Step_pure: `%*_~>%*`((instr : instr <: admininstr)*{instr}, (instr' : instr <: admininstr)*{instr'})

  ;; 8-reduction.watsup:14.1-16.37
  rule read{z : state, instr* : instr*, instr'* : instr*}:
    `%~>%`(`%;%*`(z, (instr : instr <: admininstr)*{instr}), `%;%*`(z, (instr' : instr <: admininstr)*{instr'}))
    -- Step_read: `%~>%*`(`%;%*`(z, (instr : instr <: admininstr)*{instr}), (instr' : instr <: admininstr)*{instr'})

  ;; 8-reduction.watsup:317.1-320.61
  rule struct.new{z : state, val^n : val^n, n : n, x : idx, si : structinst, mut^n : mut^n, zt^n : storagetype^n}:
    `%~>%`(`%;%*`(z, (val : val <: admininstr)^n{val} :: [STRUCT.NEW_admininstr(x)]), `%;%*`($ext_structinst(z, [si]), [REF.STRUCT_ADDR_admininstr(|$structinst(z)|)]))
    -- Expand: `%~~%`($type(z, x), STRUCT_comptype(`%%`(mut, zt)^n{mut zt}))
    -- if (si = {TYPE $type(z, x), FIELD $packval(zt, val)^n{val zt}})

  ;; 8-reduction.watsup:337.1-338.53
  rule struct.set-null{z : state, ht : heaptype, val : val, x : idx, i : nat}:
    `%~>%`(`%;%*`(z, [REF.NULL_admininstr(ht) (val : val <: admininstr) STRUCT.SET_admininstr(x, i)]), `%;%*`(z, [TRAP_admininstr]))

  ;; 8-reduction.watsup:340.1-343.35
  rule struct.set-struct{z : state, a : addr, val : val, x : idx, i : nat, fv : fieldval, mut* : mut*, zt* : storagetype*}:
    `%~>%`(`%;%*`(z, [REF.STRUCT_ADDR_admininstr(a) (val : val <: admininstr) STRUCT.SET_admininstr(x, i)]), `%;%*`($with_struct(z, a, i, fv), []))
    -- Expand: `%~~%`($structinst(z)[a].TYPE_structinst, STRUCT_comptype(`%%`(mut, zt)*{mut zt}))
    -- if (fv = $packval(zt*{zt}[i], val))

  ;; 8-reduction.watsup:356.1-359.61
  rule array.new_fixed{z : state, val^n : val^n, n : n, x : idx, ai : arrayinst, mut : mut, zt : storagetype}:
    `%~>%`(`%;%*`(z, (val : val <: admininstr)^n{val} :: [ARRAY.NEW_FIXED_admininstr(x, n)]), `%;%*`($ext_arrayinst(z, [ai]), [REF.ARRAY_ADDR_admininstr(|$arrayinst(z)|)]))
    -- Expand: `%~~%`($type(z, x), ARRAY_comptype(`%%`(mut, zt)))
    -- if (ai = {TYPE $type(z, x), FIELD $packval(zt, val)^n{val}})

  ;; 8-reduction.watsup:403.1-404.64
  rule array.set-null{z : state, ht : heaptype, i : nat, val : val, x : idx}:
    `%~>%`(`%;%*`(z, [REF.NULL_admininstr(ht) CONST_admininstr(I32_numtype, i) (val : val <: admininstr) ARRAY.SET_admininstr(x)]), `%;%*`(z, [TRAP_admininstr]))

  ;; 8-reduction.watsup:406.1-408.38
  rule array.set-oob{z : state, a : addr, i : nat, val : val, x : idx}:
    `%~>%`(`%;%*`(z, [REF.ARRAY_ADDR_admininstr(a) CONST_admininstr(I32_numtype, i) (val : val <: admininstr) ARRAY.SET_admininstr(x)]), `%;%*`(z, [TRAP_admininstr]))
    -- if (i >= |$arrayinst(z)[a].FIELD_arrayinst|)

  ;; 8-reduction.watsup:410.1-413.31
  rule array.set-array{z : state, a : addr, i : nat, val : val, x : idx, fv : fieldval, mut : mut, zt : storagetype}:
    `%~>%`(`%;%*`(z, [REF.ARRAY_ADDR_admininstr(a) CONST_admininstr(I32_numtype, i) (val : val <: admininstr) ARRAY.SET_admininstr(x)]), `%;%*`($with_array(z, a, i, fv), []))
    -- Expand: `%~~%`($arrayinst(z)[a].TYPE_arrayinst, ARRAY_comptype(`%%`(mut, zt)))
    -- if (fv = $packval(zt, val))

  ;; 8-reduction.watsup:705.1-706.56
  rule local.set{z : state, val : val, x : idx}:
    `%~>%`(`%;%*`(z, [(val : val <: admininstr) LOCAL.SET_admininstr(x)]), `%;%*`($with_local(z, x, val), []))

  ;; 8-reduction.watsup:717.1-718.58
  rule global.set{z : state, val : val, x : idx}:
    `%~>%`(`%;%*`(z, [(val : val <: admininstr) GLOBAL.SET_admininstr(x)]), `%;%*`($with_global(z, x, val), []))

  ;; 8-reduction.watsup:731.1-733.33
  rule table.set-oob{z : state, i : nat, ref : ref, x : idx}:
    `%~>%`(`%;%*`(z, [CONST_admininstr(I32_numtype, i) (ref : ref <: admininstr) TABLE.SET_admininstr(x)]), `%;%*`(z, [TRAP_admininstr]))
    -- if (i >= |$table(z, x).ELEM_tableinst|)

  ;; 8-reduction.watsup:735.1-737.32
  rule table.set-val{z : state, i : nat, ref : ref, x : idx}:
    `%~>%`(`%;%*`(z, [CONST_admininstr(I32_numtype, i) (ref : ref <: admininstr) TABLE.SET_admininstr(x)]), `%;%*`($with_table(z, x, i, ref), []))
    -- if (i < |$table(z, x).ELEM_tableinst|)

  ;; 8-reduction.watsup:745.1-747.46
  rule table.grow-succeed{z : state, ref : ref, n : n, x : idx, ti : tableinst}:
    `%~>%`(`%;%*`(z, [(ref : ref <: admininstr) CONST_admininstr(I32_numtype, n) TABLE.GROW_admininstr(x)]), `%;%*`($with_tableinst(z, x, ti), [CONST_admininstr(I32_numtype, |$table(z, x).ELEM_tableinst|)]))
    -- if (ti = $growtable($table(z, x), n, ref))

  ;; 8-reduction.watsup:749.1-750.80
  rule table.grow-fail{z : state, ref : ref, n : n, x : idx}:
    `%~>%`(`%;%*`(z, [(ref : ref <: admininstr) CONST_admininstr(I32_numtype, n) TABLE.GROW_admininstr(x)]), `%;%*`(z, [CONST_admininstr(I32_numtype, $invsigned(32, - (1 : nat <: int)))]))

  ;; 8-reduction.watsup:808.1-809.51
  rule elem.drop{z : state, x : idx}:
    `%~>%`(`%;%*`(z, [ELEM.DROP_admininstr(x)]), `%;%*`($with_elem(z, x, []), []))

  ;; 8-reduction.watsup:884.1-886.59
  rule store-num-oob{z : state, i : nat, nt : numtype, c : num_(nt), x : idx, mo : memop}:
    `%~>%`(`%;%*`(z, [CONST_admininstr(I32_numtype, i) CONST_admininstr(nt, c) STORE_admininstr(nt, ?(), x, mo)]), `%;%*`(z, [TRAP_admininstr]))
    -- if (((i + (mo.OFFSET_memop : uN(32) <: nat)) + ($size((nt : numtype <: valtype)) / 8)) > |$mem(z, x).DATA_meminst|)

  ;; 8-reduction.watsup:888.1-890.28
  rule store-num-val{z : state, i : nat, nt : numtype, c : num_(nt), x : idx, mo : memop, b* : byte*}:
    `%~>%`(`%;%*`(z, [CONST_admininstr(I32_numtype, i) CONST_admininstr(nt, c) STORE_admininstr(nt, ?(), x, mo)]), `%;%*`($with_mem(z, x, (i + (mo.OFFSET_memop : uN(32) <: nat)), ($size((nt : numtype <: valtype)) / 8), b*{b}), []))
    -- if (b*{b} = $nbytes(nt, c))

  ;; 8-reduction.watsup:892.1-894.51
  rule store-pack-oob{z : state, i : nat, inn : inn, c : num_((inn : inn <: numtype)), nt : numtype, n : n, x : idx, mo : memop}:
    `%~>%`(`%;%*`(z, [CONST_admininstr(I32_numtype, i) CONST_admininstr((inn : inn <: numtype), c) STORE_admininstr(nt, ?(n), x, mo)]), `%;%*`(z, [TRAP_admininstr]))
    -- if (((i + (mo.OFFSET_memop : uN(32) <: nat)) + (n / 8)) > |$mem(z, x).DATA_meminst|)

  ;; 8-reduction.watsup:896.1-898.49
  rule store-pack-val{z : state, i : nat, inn : inn, c : num_((inn : inn <: numtype)), nt : numtype, n : n, x : idx, mo : memop, b* : byte*}:
    `%~>%`(`%;%*`(z, [CONST_admininstr(I32_numtype, i) CONST_admininstr((inn : inn <: numtype), c) STORE_admininstr(nt, ?(n), x, mo)]), `%;%*`($with_mem(z, x, (i + (mo.OFFSET_memop : uN(32) <: nat)), (n / 8), b*{b}), []))
    -- if (b*{b} = $ibytes(n, $wrap($size((inn : inn <: valtype)), n, c)))

  ;; 8-reduction.watsup:900.1-902.61
  rule vstore-oob{z : state, i : nat, c : vec_(V128_vnn), x : idx, mo : memop}:
    `%~>%`(`%;%*`(z, [CONST_admininstr(I32_numtype, i) VCONST_admininstr(V128_vectype, c) VSTORE_admininstr(x, mo)]), `%;%*`(z, [TRAP_admininstr]))
    -- if (((i + (mo.OFFSET_memop : uN(32) <: nat)) + ($size(V128_valtype) / 8)) > |$mem(z, x).DATA_meminst|)

  ;; 8-reduction.watsup:904.1-906.30
  rule vstore-val{z : state, i : nat, c : vec_(V128_vnn), x : idx, mo : memop, b* : byte*}:
    `%~>%`(`%;%*`(z, [CONST_admininstr(I32_numtype, i) VCONST_admininstr(V128_vectype, c) VSTORE_admininstr(x, mo)]), `%;%*`($with_mem(z, x, (i + (mo.OFFSET_memop : uN(32) <: nat)), ($size(V128_valtype) / 8), b*{b}), []))
    -- if (b*{b} = $vbytes(V128_vectype, c))

  ;; 8-reduction.watsup:909.1-911.49
  rule vstore_lane-oob{z : state, i : nat, c : vec_(V128_vnn), N : N, x : idx, mo : memop, j : nat}:
    `%~>%`(`%;%*`(z, [CONST_admininstr(I32_numtype, i) VCONST_admininstr(V128_vectype, c) VSTORE_LANE_admininstr(N, x, mo, j)]), `%;%*`(z, [TRAP_admininstr]))
    -- if (((i + (mo.OFFSET_memop : uN(32) <: nat)) + N) > |$mem(z, x).DATA_meminst|)

  ;; 8-reduction.watsup:913.1-917.48
  rule vstore_lane-val{z : state, i : nat, c : vec_(V128_vnn), N : N, x : idx, mo : memop, j : nat, b* : byte*, imm : imm, M : M}:
    `%~>%`(`%;%*`(z, [CONST_admininstr(I32_numtype, i) VCONST_admininstr(V128_vectype, c) VSTORE_LANE_admininstr(N, x, mo, j)]), `%;%*`($with_mem(z, x, (i + (mo.OFFSET_memop : uN(32) <: nat)), (N / 8), b*{b}), []))
    -- if (N = $lsize((imm : imm <: lanetype)))
    -- if (M = (128 / N))
    -- if (b*{b} = $ibytes(N, $lanes_(`%X%`((imm : imm <: lanetype), M), c)[j]))

  ;; 8-reduction.watsup:925.1-927.40
  rule memory.grow-succeed{z : state, n : n, x : idx, mi : meminst}:
    `%~>%`(`%;%*`(z, [CONST_admininstr(I32_numtype, n) MEMORY.GROW_admininstr(x)]), `%;%*`($with_meminst(z, x, mi), [CONST_admininstr(I32_numtype, (|$mem(z, x).DATA_meminst| / (64 * $Ki)))]))
    -- if (mi = $growmemory($mem(z, x), n))

  ;; 8-reduction.watsup:929.1-930.77
  rule memory.grow-fail{z : state, n : n, x : idx}:
    `%~>%`(`%;%*`(z, [CONST_admininstr(I32_numtype, n) MEMORY.GROW_admininstr(x)]), `%;%*`(z, [CONST_admininstr(I32_numtype, $invsigned(32, - (1 : nat <: int)))]))

  ;; 8-reduction.watsup:988.1-989.51
  rule data.drop{z : state, x : idx}:
    `%~>%`(`%;%*`(z, [DATA.DROP_admininstr(x)]), `%;%*`($with_data(z, x, []), []))

;; 8-reduction.watsup:8.1-8.63
rec {

;; 8-reduction.watsup:8.1-8.63
relation Steps: `%~>*%`(config, config)
  ;; 8-reduction.watsup:18.1-19.36
  rule refl{z : state, admininstr* : admininstr*}:
    `%~>*%`(`%;%*`(z, admininstr*{admininstr}), `%;%*`(z, admininstr*{admininstr}))

  ;; 8-reduction.watsup:21.1-24.53
  rule trans{z : state, admininstr* : admininstr*, z'' : state, admininstr''* : admininstr*, z' : state, admininstr' : admininstr}:
    `%~>*%`(`%;%*`(z, admininstr*{admininstr}), `%;%*`(z'', admininstr''*{admininstr''}))
    -- Step: `%~>%`(`%;%*`(z, admininstr*{admininstr}), `%;%*`(z', admininstr'*{}))
    -- Steps: `%~>*%`(`%;%*`(z', [admininstr']), `%;%*`(z'', admininstr''*{admininstr''}))
}

;; 8-reduction.watsup:29.1-29.69
relation Eval_expr: `%;%~>*%;%*`(state, expr, state, val*)
  ;; 8-reduction.watsup:31.1-33.37
  rule _{z : state, instr* : instr*, z' : state, val* : val*}:
    `%;%~>*%;%*`(z, instr*{instr}, z', val*{val})
    -- Steps: `%~>*%`(`%;%*`(z, (instr : instr <: admininstr)*{instr}), `%;%*`(z', (val : val <: admininstr)*{val}))

;; 9-module.watsup:7.1-7.34
rec {

;; 9-module.watsup:7.1-7.34
def $alloctypes(type*) : deftype*
  ;; 9-module.watsup:8.1-8.27
  def $alloctypes([]) = []
  ;; 9-module.watsup:9.1-13.24
  def $alloctypes{type'* : type*, type : type, deftype'* : deftype*, deftype* : deftype*, rectype : rectype, x : idx}(type'*{type'} :: [type]) = deftype'*{deftype'} :: deftype*{deftype}
    -- if (deftype'*{deftype'} = $alloctypes(type'*{type'}))
    -- if (type = TYPE(rectype))
    -- if (deftype*{deftype} = $subst_all_deftypes($rolldt(x, rectype), (deftype' : deftype <: heaptype)*{deftype'}))
    -- if (x = |deftype'*{deftype'}|)
}

;; 9-module.watsup:15.1-15.60
def $allocfunc(store : store, moduleinst : moduleinst, func : func) : (store, funcaddr)
  ;; 9-module.watsup:16.1-18.55
  def $allocfunc{s : store, mm : moduleinst, func : func, fi : funcinst, x : idx, local* : local*, expr : expr}(s, mm, func) = (s[FUNC_store =.. [fi]], |s.FUNC_store|)
    -- if (func = `FUNC%%*%`(x, local*{local}, expr))
    -- if (fi = {TYPE mm.TYPE_moduleinst[(x : uN(32) <: nat)], MODULE mm, CODE func})

;; 9-module.watsup:20.1-20.63
rec {

;; 9-module.watsup:20.1-20.63
def $allocfuncs(store : store, moduleinst : moduleinst, func*) : (store, funcaddr*)
  ;; 9-module.watsup:21.1-21.39
  def $allocfuncs{s : store, mm : moduleinst}(s, mm, []) = (s, [])
  ;; 9-module.watsup:22.1-24.51
  def $allocfuncs{s : store, mm : moduleinst, func : func, func'* : func*, s_2 : store, fa : funcaddr, fa'* : funcaddr*, s_1 : store}(s, mm, [func] :: func'*{func'}) = (s_2, [fa] :: fa'*{fa'})
    -- if ((s_1, fa) = $allocfunc(s, mm, func))
    -- if ((s_2, fa'*{fa'}) = $allocfuncs(s_1, mm, func'*{func'}))
}

;; 9-module.watsup:26.1-26.63
def $allocglobal(store : store, globaltype : globaltype, val : val) : (store, globaladdr)
  ;; 9-module.watsup:27.1-28.44
  def $allocglobal{s : store, globaltype : globaltype, val : val, gi : globalinst}(s, globaltype, val) = (s[GLOBAL_store =.. [gi]], |s.GLOBAL_store|)
    -- if (gi = {TYPE globaltype, VALUE val})

;; 9-module.watsup:30.1-30.67
rec {

;; 9-module.watsup:30.1-30.67
def $allocglobals(store : store, globaltype*, val*) : (store, globaladdr*)
  ;; 9-module.watsup:31.1-31.42
  def $allocglobals{s : store}(s, [], []) = (s, [])
  ;; 9-module.watsup:32.1-34.62
  def $allocglobals{s : store, globaltype : globaltype, globaltype'* : globaltype*, val : val, val'* : val*, s_2 : store, ga : globaladdr, ga'* : globaladdr*, s_1 : store}(s, [globaltype] :: globaltype'*{globaltype'}, [val] :: val'*{val'}) = (s_2, [ga] :: ga'*{ga'})
    -- if ((s_1, ga) = $allocglobal(s, globaltype, val))
    -- if ((s_2, ga'*{ga'}) = $allocglobals(s_1, globaltype'*{globaltype'}, val'*{val'}))
}

;; 9-module.watsup:36.1-36.60
def $alloctable(store : store, tabletype : tabletype, ref : ref) : (store, tableaddr)
  ;; 9-module.watsup:37.1-38.49
  def $alloctable{s : store, i : nat, j : nat, rt : reftype, ref : ref, ti : tableinst}(s, `%%`(`[%..%]`(i, j), rt), ref) = (s[TABLE_store =.. [ti]], |s.TABLE_store|)
    -- if (ti = {TYPE `%%`(`[%..%]`(i, j), rt), ELEM ref^i{}})

;; 9-module.watsup:40.1-40.64
rec {

;; 9-module.watsup:40.1-40.64
def $alloctables(store : store, tabletype*, ref*) : (store, tableaddr*)
  ;; 9-module.watsup:41.1-41.41
  def $alloctables{s : store}(s, [], []) = (s, [])
  ;; 9-module.watsup:42.1-44.60
  def $alloctables{s : store, tabletype : tabletype, tabletype'* : tabletype*, ref : ref, ref'* : ref*, s_2 : store, ta : tableaddr, ta'* : tableaddr*, s_1 : store}(s, [tabletype] :: tabletype'*{tabletype'}, [ref] :: ref'*{ref'}) = (s_2, [ta] :: ta'*{ta'})
    -- if ((s_1, ta) = $alloctable(s, tabletype, ref))
    -- if ((s_2, ta'*{ta'}) = $alloctables(s_1, tabletype'*{tabletype'}, ref'*{ref'}))
}

;; 9-module.watsup:46.1-46.49
def $allocmem(store : store, memtype : memtype) : (store, memaddr)
  ;; 9-module.watsup:47.1-48.62
  def $allocmem{s : store, i : nat, j : nat, mi : meminst}(s, `%I8`(`[%..%]`(i, j))) = (s[MEM_store =.. [mi]], |s.MEM_store|)
    -- if (mi = {TYPE `%I8`(`[%..%]`(i, j)), DATA 0^((i * 64) * $Ki){}})

;; 9-module.watsup:50.1-50.52
rec {

;; 9-module.watsup:50.1-50.52
def $allocmems(store : store, memtype*) : (store, memaddr*)
  ;; 9-module.watsup:51.1-51.34
  def $allocmems{s : store}(s, []) = (s, [])
  ;; 9-module.watsup:52.1-54.49
  def $allocmems{s : store, memtype : memtype, memtype'* : memtype*, s_2 : store, ma : memaddr, ma'* : memaddr*, s_1 : store}(s, [memtype] :: memtype'*{memtype'}) = (s_2, [ma] :: ma'*{ma'})
    -- if ((s_1, ma) = $allocmem(s, memtype))
    -- if ((s_2, ma'*{ma'}) = $allocmems(s_1, memtype'*{memtype'}))
}

;; 9-module.watsup:56.1-56.57
def $allocelem(store : store, reftype : reftype, ref*) : (store, elemaddr)
  ;; 9-module.watsup:57.1-58.36
  def $allocelem{s : store, rt : reftype, ref* : ref*, ei : eleminst}(s, rt, ref*{ref}) = (s[ELEM_store =.. [ei]], |s.ELEM_store|)
    -- if (ei = {TYPE rt, ELEM ref*{ref}})

;; 9-module.watsup:60.1-60.63
rec {

;; 9-module.watsup:60.1-60.63
def $allocelems(store : store, reftype*, ref**) : (store, elemaddr*)
  ;; 9-module.watsup:61.1-61.40
  def $allocelems{s : store}(s, [], []) = (s, [])
  ;; 9-module.watsup:62.1-64.55
  def $allocelems{s : store, rt : reftype, rt'* : reftype*, ref* : ref*, ref'** : ref**, s_2 : store, ea : elemaddr, ea'* : elemaddr*, s_1 : store}(s, [rt] :: rt'*{rt'}, [ref*{ref}] :: ref'*{ref'}*{ref'}) = (s_2, [ea] :: ea'*{ea'})
    -- if ((s_1, ea) = $allocelem(s, rt, ref*{ref}))
    -- if ((s_2, ea'*{ea'}) = $allocelems(s_2, rt'*{rt'}, ref'*{ref'}*{ref'}))
}

;; 9-module.watsup:66.1-66.49
def $allocdata(store : store, byte*) : (store, dataaddr)
  ;; 9-module.watsup:67.1-68.28
  def $allocdata{s : store, byte* : byte*, di : datainst}(s, byte*{byte}) = (s[DATA_store =.. [di]], |s.DATA_store|)
    -- if (di = {DATA byte*{byte}})

;; 9-module.watsup:70.1-70.54
rec {

;; 9-module.watsup:70.1-70.54
def $allocdatas(store : store, byte**) : (store, dataaddr*)
  ;; 9-module.watsup:71.1-71.35
  def $allocdatas{s : store}(s, []) = (s, [])
  ;; 9-module.watsup:72.1-74.50
  def $allocdatas{s : store, byte* : byte*, byte'** : byte**, s_2 : store, da : dataaddr, da'* : dataaddr*, s_1 : store}(s, [byte*{byte}] :: byte'*{byte'}*{byte'}) = (s_2, [da] :: da'*{da'})
    -- if ((s_1, da) = $allocdata(s, byte*{byte}))
    -- if ((s_2, da'*{da'}) = $allocdatas(s_1, byte'*{byte'}*{byte'}))
}

;; 9-module.watsup:79.1-79.83
def $instexport(funcaddr*, globaladdr*, tableaddr*, memaddr*, export : export) : exportinst
  ;; 9-module.watsup:80.1-80.95
  def $instexport{fa* : funcaddr*, ga* : globaladdr*, ta* : tableaddr*, ma* : memaddr*, name : name, x : idx}(fa*{fa}, ga*{ga}, ta*{ta}, ma*{ma}, EXPORT(name, FUNC_externidx(x))) = {NAME name, VALUE FUNC_externval(fa*{fa}[(x : uN(32) <: nat)])}
  ;; 9-module.watsup:81.1-81.99
  def $instexport{fa* : funcaddr*, ga* : globaladdr*, ta* : tableaddr*, ma* : memaddr*, name : name, x : idx}(fa*{fa}, ga*{ga}, ta*{ta}, ma*{ma}, EXPORT(name, GLOBAL_externidx(x))) = {NAME name, VALUE GLOBAL_externval(ga*{ga}[(x : uN(32) <: nat)])}
  ;; 9-module.watsup:82.1-82.97
  def $instexport{fa* : funcaddr*, ga* : globaladdr*, ta* : tableaddr*, ma* : memaddr*, name : name, x : idx}(fa*{fa}, ga*{ga}, ta*{ta}, ma*{ma}, EXPORT(name, TABLE_externidx(x))) = {NAME name, VALUE TABLE_externval(ta*{ta}[(x : uN(32) <: nat)])}
  ;; 9-module.watsup:83.1-83.93
  def $instexport{fa* : funcaddr*, ga* : globaladdr*, ta* : tableaddr*, ma* : memaddr*, name : name, x : idx}(fa*{fa}, ga*{ga}, ta*{ta}, ma*{ma}, EXPORT(name, MEM_externidx(x))) = {NAME name, VALUE MEM_externval(ma*{ma}[(x : uN(32) <: nat)])}

;; 9-module.watsup:86.1-86.87
def $allocmodule(store : store, module : module, externval*, val*, ref*, ref**) : (store, moduleinst)
  ;; 9-module.watsup:87.1-127.51
  def $allocmodule{s : store, module : module, externval* : externval*, val_g* : val*, ref_t* : ref*, ref_e** : ref**, s_6 : store, mm : moduleinst, type* : type*, import* : import*, func^n_f : func^n_f, n_f : n, globaltype^n_g : globaltype^n_g, expr_g^n_g : expr^n_g, n_g : n, tabletype^n_t : tabletype^n_t, expr_t^n_t : expr^n_t, n_t : n, memtype^n_m : memtype^n_m, n_m : n, reftype^n_e : reftype^n_e, expr_e*^n_e : expr*^n_e, elemmode^n_e : elemmode^n_e, n_e : n, byte*^n_d : byte*^n_d, datamode^n_d : datamode^n_d, n_d : n, start? : start?, export* : export*, fa_ex* : funcaddr*, ga_ex* : globaladdr*, ta_ex* : tableaddr*, ma_ex* : memaddr*, fa* : funcaddr*, i_f^n_f : nat^n_f, ga* : globaladdr*, i_g^n_g : nat^n_g, ta* : tableaddr*, i_t^n_t : nat^n_t, ma* : memaddr*, i_m^n_m : nat^n_m, ea* : elemaddr*, i_e^n_e : nat^n_e, da* : dataaddr*, i_d^n_d : nat^n_d, xi* : exportinst*, dt* : deftype*, s_1 : store, s_2 : store, s_3 : store, s_4 : store, s_5 : store}(s, module, externval*{externval}, val_g*{val_g}, ref_t*{ref_t}, ref_e*{ref_e}*{ref_e}) = (s_6, mm)
    -- if (module = `MODULE%*%*%*%*%*%*%*%*%*%*`(type*{type}, import*{import}, func^n_f{func}, GLOBAL(globaltype, expr_g)^n_g{expr_g globaltype}, TABLE(tabletype, expr_t)^n_t{expr_t tabletype}, MEMORY(memtype)^n_m{memtype}, `ELEM%%*%`(reftype, expr_e*{expr_e}, elemmode)^n_e{elemmode expr_e reftype}, `DATA%*%`(byte*{byte}, datamode)^n_d{byte datamode}, start?{start}, export*{export}))
    -- if (fa_ex*{fa_ex} = $funcsxv(externval*{externval}))
    -- if (ga_ex*{ga_ex} = $globalsxv(externval*{externval}))
    -- if (ta_ex*{ta_ex} = $tablesxv(externval*{externval}))
    -- if (ma_ex*{ma_ex} = $memsxv(externval*{externval}))
    -- if (fa*{fa} = (|s.FUNC_store| + i_f)^(i_f<n_f){i_f})
    -- if (ga*{ga} = (|s.GLOBAL_store| + i_g)^(i_g<n_g){i_g})
    -- if (ta*{ta} = (|s.TABLE_store| + i_t)^(i_t<n_t){i_t})
    -- if (ma*{ma} = (|s.MEM_store| + i_m)^(i_m<n_m){i_m})
    -- if (ea*{ea} = (|s.ELEM_store| + i_e)^(i_e<n_e){i_e})
    -- if (da*{da} = (|s.DATA_store| + i_d)^(i_d<n_d){i_d})
    -- if (xi*{xi} = $instexport(fa_ex*{fa_ex} :: fa*{fa}, ga_ex*{ga_ex} :: ga*{ga}, ta_ex*{ta_ex} :: ta*{ta}, ma_ex*{ma_ex} :: ma*{ma}, export)*{export})
    -- if (mm = {TYPE dt*{dt}, FUNC fa_ex*{fa_ex} :: fa*{fa}, GLOBAL ga_ex*{ga_ex} :: ga*{ga}, TABLE ta_ex*{ta_ex} :: ta*{ta}, MEM ma_ex*{ma_ex} :: ma*{ma}, ELEM ea*{ea}, DATA da*{da}, EXPORT xi*{xi}})
    -- if (dt*{dt} = $alloctypes(type*{type}))
    -- if ((s_1, fa*{fa}) = $allocfuncs(s, mm, func^n_f{func}))
    -- if ((s_2, ga*{ga}) = $allocglobals(s_1, globaltype^n_g{globaltype}, val_g*{val_g}))
    -- if ((s_3, ta*{ta}) = $alloctables(s_2, tabletype^n_t{tabletype}, ref_t*{ref_t}))
    -- if ((s_4, ma*{ma}) = $allocmems(s_3, memtype^n_m{memtype}))
    -- if ((s_5, ea*{ea}) = $allocelems(s_4, reftype^n_e{reftype}, ref_e*{ref_e}*{ref_e}))
    -- if ((s_6, da*{da}) = $allocdatas(s_5, byte*{byte}^n_d{byte}))

;; 9-module.watsup:134.1-134.33
def $runelem(elem : elem, idx : idx) : instr*
  ;; 9-module.watsup:135.1-135.52
  def $runelem{reftype : reftype, expr* : expr*, y : idx}(`ELEM%%*%`(reftype, expr*{expr}, PASSIVE_elemmode), y) = []
  ;; 9-module.watsup:136.1-136.62
  def $runelem{reftype : reftype, expr* : expr*, y : idx}(`ELEM%%*%`(reftype, expr*{expr}, DECLARE_elemmode), y) = [ELEM.DROP_instr(y)]
  ;; 9-module.watsup:137.1-138.77
  def $runelem{reftype : reftype, expr* : expr*, x : idx, instr* : instr*, y : idx}(`ELEM%%*%`(reftype, expr*{expr}, ACTIVE_elemmode(x, instr*{instr})), y) = instr*{instr} :: [CONST_instr(I32_numtype, 0) CONST_instr(I32_numtype, |expr*{expr}|) TABLE.INIT_instr(x, y) ELEM.DROP_instr(y)]

;; 9-module.watsup:140.1-140.33
def $rundata(data : data, idx : idx) : instr*
  ;; 9-module.watsup:141.1-141.44
  def $rundata{byte* : byte*, y : idx}(`DATA%*%`(byte*{byte}, PASSIVE_datamode), y) = []
  ;; 9-module.watsup:142.1-143.78
  def $rundata{byte* : byte*, x : idx, instr* : instr*, y : idx}(`DATA%*%`(byte*{byte}, ACTIVE_datamode(x, instr*{instr})), y) = instr*{instr} :: [CONST_instr(I32_numtype, 0) CONST_instr(I32_numtype, |byte*{byte}|) MEMORY.INIT_instr(x, y) DATA.DROP_instr(y)]

;; 9-module.watsup:145.1-145.53
def $instantiate(store : store, module : module, externval*) : config
  ;; 9-module.watsup:146.1-167.66
  def $instantiate{s : store, module : module, externval* : externval*, s' : store, f : frame, instr_E* : instr*, instr_D* : instr*, x? : idx?, type* : type*, import* : import*, func* : func*, global* : global*, table* : table*, mem* : mem*, elem* : elem*, data* : data*, start? : start?, export* : export*, globaltype* : globaltype*, expr_G* : expr*, tabletype* : tabletype*, expr_T* : expr*, reftype* : reftype*, expr_E** : expr**, elemmode* : elemmode*, n_F : n, n_E : n, n_D : n, mm_init : moduleinst, i_F^n_F : nat^n_F, z : state, val_G* : val*, ref_T* : ref*, ref_E** : ref**, mm : moduleinst, i^n_E : nat^n_E, j^n_D : nat^n_D}(s, module, externval*{externval}) = `%;%*`(`%;%`(s', f), (instr_E : instr <: admininstr)*{instr_E} :: (instr_D : instr <: admininstr)*{instr_D} :: CALL_admininstr(x)?{x})
    -- if (module = `MODULE%*%*%*%*%*%*%*%*%*%*`(type*{type}, import*{import}, func*{func}, global*{global}, table*{table}, mem*{mem}, elem*{elem}, data*{data}, start?{start}, export*{export}))
    -- if (global*{global} = GLOBAL(globaltype, expr_G)*{expr_G globaltype})
    -- if (table*{table} = TABLE(tabletype, expr_T)*{expr_T tabletype})
    -- if (elem*{elem} = `ELEM%%*%`(reftype, expr_E*{expr_E}, elemmode)*{elemmode expr_E reftype})
    -- if (start?{start} = START(x)?{x})
    -- if (n_F = |func*{func}|)
    -- if (n_E = |elem*{elem}|)
    -- if (n_D = |data*{data}|)
    -- if (mm_init = {TYPE $alloctypes(type*{type}), FUNC $funcsxv(externval*{externval}) :: (|s.FUNC_store| + i_F)^(i_F<n_F){i_F}, GLOBAL $globalsxv(externval*{externval}), TABLE [], MEM [], ELEM [], DATA [], EXPORT []})
    -- if (z = `%;%`(s, {LOCAL [], MODULE mm_init}))
    -- (Eval_expr: `%;%~>*%;%*`(z, expr_G, z, [val_G]))*{expr_G val_G}
    -- (Eval_expr: `%;%~>*%;%*`(z, expr_T, z, [(ref_T : ref <: val)]))*{expr_T ref_T}
    -- (Eval_expr: `%;%~>*%;%*`(z, expr_E, z, [(ref_E : ref <: val)]))*{expr_E ref_E}*{expr_E ref_E}
    -- if ((s', mm) = $allocmodule(s, module, externval*{externval}, val_G*{val_G}, ref_T*{ref_T}, ref_E*{ref_E}*{ref_E}))
    -- if (f = {LOCAL [], MODULE mm})
    -- if (instr_E*{instr_E} = $concat_(syntax instr, $runelem(elem*{elem}[i], i)^(i<n_E){i}))
    -- if (instr_D*{instr_D} = $concat_(syntax instr, $rundata(data*{data}[j], j)^(j<n_D){j}))

;; 9-module.watsup:174.1-174.44
def $invoke(store : store, funcaddr : funcaddr, val*) : config
  ;; 9-module.watsup:175.1-178.53
  def $invoke{s : store, fa : funcaddr, val^n : val^n, n : n, f : frame, x : idx, local* : local*, expr : expr, t_1^n : valtype^n, t_2* : valtype*}(s, fa, val^n{val}) = `%;%*`(`%;%`(s, f), (val : val <: admininstr)^n{val} :: [REF.FUNC_ADDR_admininstr(fa) CALL_REF_admininstr(?(0))])
    -- if (f = {LOCAL [], MODULE {TYPE [], FUNC [], GLOBAL [], TABLE [], MEM [], ELEM [], DATA [], EXPORT []}})
    -- if ($funcinst(`%;%`(s, f))[fa].CODE_funcinst = `FUNC%%*%`(x, local*{local}, expr))
    -- Expand: `%~~%`(s.FUNC_store[fa].TYPE_funcinst, FUNC_comptype(`%->%`(t_1^n{t_1}, t_2*{t_2})))

;; A-binary.watsup:49.1-49.24
rec {

;; A-binary.watsup:49.1-49.24
def $utf8(name : name) : byte*
  ;; A-binary.watsup:50.1-50.47
  def $utf8{ch : nat, b : byte}([ch]) = [b]
    -- if ((ch < 128) /\ (ch = (b : byte <: nat)))
  ;; A-binary.watsup:51.1-51.96
  def $utf8{ch : nat, b_1 : byte, b_2 : byte}([ch]) = [b_1 b_2]
    -- if (((128 <= ch) /\ (ch < 2048)) /\ (ch = (((2 ^ 6) * ((b_1 : byte <: nat) - 192)) + ((b_2 : byte <: nat) - 128))))
  ;; A-binary.watsup:52.1-52.148
  def $utf8{ch : nat, b_1 : byte, b_2 : byte, b_3 : byte}([ch]) = [b_1 b_2 b_3]
    -- if ((((2048 <= ch) /\ (ch < 55296)) \/ ((57344 <= ch) /\ (ch < 65536))) /\ (ch = ((((2 ^ 12) * ((b_1 : byte <: nat) - 224)) + ((2 ^ 6) * ((b_2 : byte <: nat) - 128))) + ((b_3 : byte <: nat) - 128))))
  ;; A-binary.watsup:53.1-53.148
  def $utf8{ch : nat, b_1 : byte, b_2 : byte, b_3 : byte, b_4 : byte}([ch]) = [b_1 b_2 b_3 b_4]
    -- if (((65536 <= ch) /\ (ch < 69632)) /\ (ch = (((((2 ^ 18) * ((b_1 : byte <: nat) - 240)) + ((2 ^ 12) * ((b_2 : byte <: nat) - 128))) + ((2 ^ 6) * ((b_3 : byte <: nat) - 128))) + ((b_4 : byte <: nat) - 128))))
  ;; A-binary.watsup:54.1-54.44
  def $utf8{ch* : nat*}(ch*{ch}) = $concat_(syntax byte, $utf8([ch])*{ch})
}

;; A-binary.watsup:212.1-212.27
syntax castop = (nul, nul)

;; A-binary.watsup:305.1-305.34
syntax memidxop = (memidx, memop)

;; A-binary.watsup:659.1-659.29
syntax code = (local*, expr)

;; C-conventions.watsup:7.1-7.15
syntax A = nat

;; C-conventions.watsup:9.1-9.65
syntax sym =
  | _FIRST(A_1 : A)
  | _DOTS
  | _LAST(A_n : A)

;; C-conventions.watsup:11.1-11.51
syntax symsplit =
  | _FIRST(A_1 : A)
  | _LAST(A_2 : A)

;; C-conventions.watsup:13.1-16.37
syntax record =
{
  FIELD_1 A,
  FIELD_2 A,
  DOTS ()
}

== IL Validation...
== Complete.
```<|MERGE_RESOLUTION|>--- conflicted
+++ resolved
@@ -264,7 +264,7 @@
 syntax fmag{N : N}(N) =
   | NORM{n : n}(m : m, n : n)
     -- if (((2 - (2 ^ ($E(N) - 1))) <= n) /\ (n <= ((2 ^ ($E(N) - 1)) - 1)))
-  | SUBNORM{N : N, n : n}(m : m, n : n)
+  | SUBNORM{N : N, n : n}(m : m)
     -- if ((2 - (2 ^ ($E(N) - 1))) = n)
   | INF
   | NAN{m : m}(m : m)
@@ -277,8 +277,8 @@
 
 ;; 1-syntax.watsup:65.1-65.40
 def $fzero(N : N) : fN(N)
-  ;; 1-syntax.watsup:66.1-66.31
-  def $fzero{N : N}(N) = POS_fN(N)(NORM_fmag(N)(0, 0))
+  ;; 1-syntax.watsup:66.1-66.32
+  def $fzero{N : N}(N) = POS_fN(N)(SUBNORM_fmag(N)(0))
 
 ;; 1-syntax.watsup:68.1-68.20
 syntax f32 = fN(32)
@@ -4081,30 +4081,18 @@
   rule return_call{z : state, x : idx}:
     `%~>%*`(`%;%*`(z, [RETURN_CALL_admininstr(x)]), [REF.FUNC_ADDR_admininstr($funcaddr(z)[(x : uN(32) <: nat)]) RETURN_CALL_REF_admininstr(?())])
 
-<<<<<<< HEAD
-  ;; 8-reduction.watsup:175.1-176.78
-  rule return_call_ref-frame-null{z : state, k : nat, f : frame, val* : val*, ht : heaptype, x? : idx?, instr* : instr*}:
-    `%~>%*`(`%;%*`(z, [FRAME__admininstr(k, f, (val : val <: admininstr)*{val} :: [REF.NULL_admininstr(ht)] :: [RETURN_CALL_REF_admininstr(x?{x})] :: (instr : instr <: admininstr)*{instr})]), [TRAP_admininstr])
-=======
   ;; 8-reduction.watsup:175.1-176.91
-  rule return_call_ref-label {instr* : instr*, instr'* : instr*, k : nat, val* : val*, x? : idx?, z : state}:
-    `%~>%*`(`%;%*`(z, [LABEL__admininstr(k, instr'*{instr'}, (val <: admininstr)*{val} :: [RETURN_CALL_REF_admininstr(x?{x})] :: (instr <: admininstr)*{instr})]), (val <: admininstr)*{val} :: [RETURN_CALL_REF_admininstr(x?{x})])
->>>>>>> 488c0ba6
+  rule return_call_ref-label{z : state, k : nat, instr'* : instr*, val* : val*, x? : idx?, instr* : instr*}:
+    `%~>%*`(`%;%*`(z, [LABEL__admininstr(k, instr'*{instr'}, (val : val <: admininstr)*{val} :: [RETURN_CALL_REF_admininstr(x?{x})] :: (instr : instr <: admininstr)*{instr})]), (val : val <: admininstr)*{val} :: [RETURN_CALL_REF_admininstr(x?{x})])
 
   ;; 8-reduction.watsup:178.1-180.59
   rule return_call_ref-frame-addr{z : state, k : nat, f : frame, val'* : val*, val^n : val^n, n : n, a : addr, x? : idx?, instr* : instr*, t_1^n : valtype^n, t_2^m : valtype^m, m : m}:
     `%~>%*`(`%;%*`(z, [FRAME__admininstr(k, f, (val' : val <: admininstr)*{val'} :: (val : val <: admininstr)^n{val} :: [REF.FUNC_ADDR_admininstr(a)] :: [RETURN_CALL_REF_admininstr(x?{x})] :: (instr : instr <: admininstr)*{instr})]), (val : val <: admininstr)^n{val} :: [REF.FUNC_ADDR_admininstr(a) CALL_REF_admininstr(x?{x})])
     -- Expand: `%~~%`($funcinst(z)[a].TYPE_funcinst, FUNC_comptype(`%->%`(t_1^n{t_1}, t_2^m{t_2})))
 
-<<<<<<< HEAD
-  ;; 8-reduction.watsup:182.1-183.91
-  rule return_call_ref-label{z : state, k : nat, instr'* : instr*, val* : val*, x? : idx?, instr* : instr*}:
-    `%~>%*`(`%;%*`(z, [LABEL__admininstr(k, instr'*{instr'}, (val : val <: admininstr)*{val} :: [RETURN_CALL_REF_admininstr(x?{x})] :: (instr : instr <: admininstr)*{instr})]), (val : val <: admininstr)*{val} :: [RETURN_CALL_REF_admininstr(x?{x})])
-=======
   ;; 8-reduction.watsup:182.1-183.78
-  rule return_call_ref-frame-null {f : frame, ht : heaptype, instr* : instr*, k : nat, val* : val*, x? : idx?, z : state}:
-    `%~>%*`(`%;%*`(z, [FRAME__admininstr(k, f, (val <: admininstr)*{val} :: [REF.NULL_admininstr(ht)] :: [RETURN_CALL_REF_admininstr(x?{x})] :: (instr <: admininstr)*{instr})]), [TRAP_admininstr])
->>>>>>> 488c0ba6
+  rule return_call_ref-frame-null{z : state, k : nat, f : frame, val* : val*, ht : heaptype, x? : idx?, instr* : instr*}:
+    `%~>%*`(`%;%*`(z, [FRAME__admininstr(k, f, (val : val <: admininstr)*{val} :: [REF.NULL_admininstr(ht)] :: [RETURN_CALL_REF_admininstr(x?{x})] :: (instr : instr <: admininstr)*{instr})]), [TRAP_admininstr])
 
   ;; 8-reduction.watsup:247.1-248.55
   rule ref.func{z : state, x : idx}:
