# Test

```sh
$ (../src/exe-watsup/main.exe test.watsup -o test.tex && cat test.tex)
cat: test.tex: No such file or directory
[1]
```


# Preview

```sh
$ (cd ../spec/wasm-3.0 && ../../src/exe-watsup/main.exe *.watsup -v -l --print-il --print-no-pos --check)
watsup 0.4 generator
== Parsing...
== Elaboration...

;; 0-aux.watsup
syntax N = nat

;; 0-aux.watsup
syntax M = nat

;; 0-aux.watsup
syntax K = nat

;; 0-aux.watsup
syntax n = nat

;; 0-aux.watsup
syntax m = nat

;; 0-aux.watsup
def $Ki : nat
  ;; 0-aux.watsup
  def $Ki = 1024

;; 0-aux.watsup
rec {

;; 0-aux.watsup:28.1-28.25
def $min(nat : nat, nat : nat) : nat
  ;; 0-aux.watsup:29.1-29.19
  def $min{j : nat}(0, j) = 0
  ;; 0-aux.watsup:30.1-30.19
  def $min{i : nat}(i, 0) = 0
  ;; 0-aux.watsup:31.1-31.38
  def $min{i : nat, j : nat}((i + 1), (j + 1)) = $min(i, j)
}

;; 0-aux.watsup
rec {

;; 0-aux.watsup:33.1-33.56
def $sum(nat*) : nat
  ;; 0-aux.watsup:34.1-34.18
  def $sum([]) = 0
  ;; 0-aux.watsup:35.1-35.35
  def $sum{n : n, n'* : n*}([n] :: n'*{n' : nat}) = (n + $sum(n'*{n' : nat}))
}

;; 0-aux.watsup
rec {

;; 0-aux.watsup:40.1-40.55
def $concat_(syntax X, X**) : X*
  ;; 0-aux.watsup:41.1-41.34
  def $concat_{syntax X}(syntax X, []) = []
  ;; 0-aux.watsup:42.1-42.64
  def $concat_{syntax X, w* : X*, w'** : X**}(syntax X, [w*{w : X}] :: w'*{w' : X}*{w' : X}) = w*{w : X} :: $concat_(syntax X, w'*{w' : X}*{w' : X})
}

;; 0-aux.watsup
rec {

;; 0-aux.watsup:44.1-44.78
def $disjoint_(syntax X, X*) : bool
  ;; 0-aux.watsup:45.1-45.37
  def $disjoint_{syntax X}(syntax X, []) = true
  ;; 0-aux.watsup:46.1-46.68
  def $disjoint_{syntax X, w : X, w'* : X*}(syntax X, [w] :: w'*{w' : X}) = (~ w <- w'*{w' : X} /\ $disjoint_(syntax X, w'*{w' : X}))
}

;; 0-aux.watsup
<<<<<<< HEAD
rec {

;; 0-aux.watsup:49.1-49.38
def $setminus1_(syntax X, X : X, X*) : X*
  ;; 0-aux.watsup:53.1-53.38
  def $setminus1_{syntax X, w : X}(syntax X, w, []) = [w]
  ;; 0-aux.watsup:54.1-54.78
  def $setminus1_{syntax X, w : X, w_1 : X, w'* : X*}(syntax X, w, [w_1] :: w'*{w' : X}) = []
    -- if (w = w_1)
  ;; 0-aux.watsup:55.1-55.77
  def $setminus1_{syntax X, w : X, w_1 : X, w'* : X*}(syntax X, w, [w_1] :: w'*{w' : X}) = $setminus1_(syntax X, w, w'*{w' : X})
    -- otherwise
}

;; 0-aux.watsup
rec {

;; 0-aux.watsup:48.1-48.56
def $setminus_(syntax X, X*, X*) : X*
  ;; 0-aux.watsup:51.1-51.40
  def $setminus_{syntax X, w* : X*}(syntax X, [], w*{w : X}) = []
  ;; 0-aux.watsup:52.1-52.90
  def $setminus_{syntax X, w_1 : X, w'* : X*, w* : X*}(syntax X, [w_1] :: w'*{w' : X}, w*{w : X}) = $setminus1_(syntax X, w_1, w*{w : X}) :: $setminus_(syntax X, w'*{w' : X}, w*{w : X})
}

;; 0-aux.watsup
rec {

;; 0-aux.watsup:61.1-61.46
def $setproduct2_(syntax X, X : X, X**) : X**
  ;; 0-aux.watsup:67.1-67.44
  def $setproduct2_{syntax X, w_1 : X}(syntax X, w_1, []) = []
  ;; 0-aux.watsup:68.1-68.90
  def $setproduct2_{syntax X, w_1 : X, w'* : X*, w** : X**}(syntax X, w_1, [w'*{w' : X}] :: w*{w : X}*{w : X}) = [[w_1] :: w'*{w' : X}] :: $setproduct2_(syntax X, w_1, w*{w : X}*{w : X})
}

;; 0-aux.watsup
rec {

;; 0-aux.watsup:60.1-60.47
def $setproduct1_(syntax X, X*, X**) : X**
  ;; 0-aux.watsup:65.1-65.46
  def $setproduct1_{syntax X, w** : X**}(syntax X, [], w*{w : X}*{w : X}) = []
  ;; 0-aux.watsup:66.1-66.107
  def $setproduct1_{syntax X, w_1 : X, w'* : X*, w** : X**}(syntax X, [w_1] :: w'*{w' : X}, w*{w : X}*{w : X}) = $setproduct2_(syntax X, w_1, w*{w : X}*{w : X}) :: $setproduct1_(syntax X, w'*{w' : X}, w*{w : X}*{w : X})
}

;; 0-aux.watsup
rec {

;; 0-aux.watsup:59.1-59.42
def $setproduct_(syntax X, X**) : X**
  ;; 0-aux.watsup:63.1-63.40
  def $setproduct_{syntax X}(syntax X, []) = [[]]
  ;; 0-aux.watsup:64.1-64.90
  def $setproduct_{syntax X, w_1* : X*, w** : X**}(syntax X, [w_1*{w_1 : X}] :: w*{w : X}*{w : X}) = $setproduct1_(syntax X, w_1*{w_1 : X}, $setproduct_(syntax X, w*{w : X}*{w : X}))
}
=======
def $opt_(syntax X, X*) : X?
  ;; 0-aux.watsup
  def $opt_{syntax X}(syntax X, []) = ?()
  ;; 0-aux.watsup
  def $opt_{syntax X, w : X}(syntax X, [w]) = ?(w)
>>>>>>> 5cd8e883

;; 1-syntax.watsup
syntax list{syntax X}(syntax X) =
  | `%`{X* : X*}(X*{X : X} : X*)
    -- if (|X*{X : X}| < (2 ^ 32))

;; 1-syntax.watsup
syntax bit =
  | `%`{i : nat}(i : nat)
    -- if ((i = 0) \/ (i = 1))

;; 1-syntax.watsup
syntax byte =
  | `%`{i : nat}(i : nat)
    -- if ((i >= 0) /\ (i <= 255))

;; 1-syntax.watsup
syntax uN{N : N}(N) =
  | `%`{i : nat}(i : nat)
    -- if ((i >= 0) /\ (i <= ((2 ^ N) - 1)))

;; 1-syntax.watsup
syntax sN{N : N}(N) =
  | `%`{i : int}(i : int)
    -- if ((((i >= - ((2 ^ (N - 1)) : nat <: int)) /\ (i <= - (1 : nat <: int))) \/ (i = (0 : nat <: int))) \/ ((i >= + (1 : nat <: int)) /\ (i <= (((2 ^ (N - 1)) - 1) : nat <: int))))

;; 1-syntax.watsup
syntax iN{N : N}(N) = uN(N)

;; 1-syntax.watsup
syntax u8 = uN(8)

;; 1-syntax.watsup
syntax u16 = uN(16)

;; 1-syntax.watsup
syntax u31 = uN(31)

;; 1-syntax.watsup
syntax u32 = uN(32)

;; 1-syntax.watsup
syntax u64 = uN(64)

;; 1-syntax.watsup
syntax u128 = uN(128)

;; 1-syntax.watsup
syntax s33 = sN(33)

;; 1-syntax.watsup
def $signif(N : N) : nat
  ;; 1-syntax.watsup
  def $signif(32) = 23
  ;; 1-syntax.watsup
  def $signif(64) = 52

;; 1-syntax.watsup
def $expon(N : N) : nat
  ;; 1-syntax.watsup
  def $expon(32) = 8
  ;; 1-syntax.watsup
  def $expon(64) = 11

;; 1-syntax.watsup
def $M(N : N) : nat
  ;; 1-syntax.watsup
  def $M{N : N}(N) = $signif(N)

;; 1-syntax.watsup
def $E(N : N) : nat
  ;; 1-syntax.watsup
  def $E{N : N}(N) = $expon(N)

;; 1-syntax.watsup
syntax fNmag{N : N}(N) =
  | NORM{m : m, n : n}(m : m, n : n)
    -- if ((m < (2 ^ $M(N))) /\ (((2 - (2 ^ ($E(N) - 1))) <= n) /\ (n <= ((2 ^ ($E(N) - 1)) - 1))))
  | SUBNORM{m : m, n : n}(m : m)
    -- if ((m < (2 ^ $M(N))) /\ ((2 - (2 ^ ($E(N) - 1))) = n))
  | INF
  | `NAN(%)`{m : m}(m : m)
    -- if ((1 <= m) /\ (m < (2 ^ $M(N))))

;; 1-syntax.watsup
syntax fN{N : N}(N) =
  | POS{fNmag : fNmag(N)}(fNmag : fNmag(N))
  | NEG{fNmag : fNmag(N)}(fNmag : fNmag(N))

;; 1-syntax.watsup
syntax f32 = fN(32)

;; 1-syntax.watsup
syntax f64 = fN(64)

;; 1-syntax.watsup
def $fzero(N : N) : fN(N)
  ;; 1-syntax.watsup
  def $fzero{N : N}(N) = POS_fN(SUBNORM_fNmag(0))

;; 1-syntax.watsup
def $fone(N : N) : fN(N)
  ;; 1-syntax.watsup
  def $fone{N : N}(N) = POS_fN(NORM_fNmag(1, 0))

;; 1-syntax.watsup
def $canon_(N : N) : nat
  ;; 1-syntax.watsup
  def $canon_{N : N}(N) = (2 ^ ($signif(N) - 1))

;; 1-syntax.watsup
syntax vN{N : N}(N) = iN(N)

;; 1-syntax.watsup
syntax char =
  | `%`{i : nat}(i : nat)
    -- if (((i >= 0) /\ (i <= 55295)) \/ ((i >= 57344) /\ (i <= 1114111)))

;; A-binary.watsup
def $cont(byte : byte) : nat
  ;; A-binary.watsup
  def $cont{b : byte}(b) = (b!`%`_byte.0 - 128)
    -- if ((128 < b!`%`_byte.0) /\ (b!`%`_byte.0 < 192))

;; 1-syntax.watsup
rec {

;; 1-syntax.watsup:87.1-87.25
def $utf8(char*) : byte*
  ;; A-binary.watsup:53.1-53.44
  def $utf8{ch* : char*}(ch*{ch : char}) = $concat_(syntax byte, $utf8([ch])*{ch : char})
  ;; A-binary.watsup:54.1-56.15
  def $utf8{ch : char, b : byte}([ch]) = [b]
    -- if (ch!`%`_char.0 < 128)
    -- if (ch = `%`_char(b!`%`_byte.0))
  ;; A-binary.watsup:57.1-59.46
  def $utf8{ch : char, b_1 : byte, b_2 : byte}([ch]) = [b_1 b_2]
    -- if ((128 <= ch!`%`_char.0) /\ (ch!`%`_char.0 < 2048))
    -- if (ch = `%`_char((((2 ^ 6) * (b_1!`%`_byte.0 - 192)) + $cont(b_2))))
  ;; A-binary.watsup:60.1-62.64
  def $utf8{ch : char, b_1 : byte, b_2 : byte, b_3 : byte}([ch]) = [b_1 b_2 b_3]
    -- if (((2048 <= ch!`%`_char.0) /\ (ch!`%`_char.0 < 55296)) \/ ((57344 <= ch!`%`_char.0) /\ (ch!`%`_char.0 < 65536)))
    -- if (ch = `%`_char(((((2 ^ 12) * (b_1!`%`_byte.0 - 224)) + ((2 ^ 6) * $cont(b_2))) + $cont(b_3))))
  ;; A-binary.watsup:63.1-65.82
  def $utf8{ch : char, b_1 : byte, b_2 : byte, b_3 : byte, b_4 : byte}([ch]) = [b_1 b_2 b_3 b_4]
    -- if ((65536 <= ch!`%`_char.0) /\ (ch!`%`_char.0 < 69632))
    -- if (ch = `%`_char((((((2 ^ 18) * (b_1!`%`_byte.0 - 240)) + ((2 ^ 12) * $cont(b_2))) + ((2 ^ 6) * $cont(b_3))) + $cont(b_4))))
}

;; 1-syntax.watsup
syntax name =
  | `%`{char* : char*}(char*{char : char} : char*)
    -- if (|$utf8(char*{char : char})| < (2 ^ 32))

;; 1-syntax.watsup
syntax idx = u32

;; 1-syntax.watsup
syntax laneidx = u8

;; 1-syntax.watsup
syntax typeidx = idx

;; 1-syntax.watsup
syntax funcidx = idx

;; 1-syntax.watsup
syntax globalidx = idx

;; 1-syntax.watsup
syntax tableidx = idx

;; 1-syntax.watsup
syntax memidx = idx

;; 1-syntax.watsup
syntax elemidx = idx

;; 1-syntax.watsup
syntax dataidx = idx

;; 1-syntax.watsup
syntax labelidx = idx

;; 1-syntax.watsup
syntax localidx = idx

;; 1-syntax.watsup
syntax fieldidx = idx

;; 1-syntax.watsup
syntax nul =
  | `NULL%?`(()?)

;; 1-syntax.watsup
syntax nul1 =
  | `NULL%?`(()?)

;; 1-syntax.watsup
syntax nul2 =
  | `NULL%?`(()?)

;; 1-syntax.watsup
syntax numtype =
  | I32
  | I64
  | F32
  | F64

;; 1-syntax.watsup
syntax vectype =
  | V128

;; 1-syntax.watsup
syntax consttype =
  | I32
  | I64
  | F32
  | F64
  | V128

;; 1-syntax.watsup
syntax absheaptype =
  | ANY
  | EQ
  | I31
  | STRUCT
  | ARRAY
  | NONE
  | FUNC
  | NOFUNC
  | EXTERN
  | NOEXTERN
  | BOT

;; 1-syntax.watsup
syntax mut =
  | `MUT%?`(()?)

;; 1-syntax.watsup
syntax fin =
  | `FINAL%?`(()?)

;; 1-syntax.watsup
rec {

;; 1-syntax.watsup:153.1-154.26
syntax typeuse =
  | _IDX{typeidx : typeidx}(typeidx : typeidx)
  | DEF{rectype : rectype, n : n}(rectype : rectype, n : n)
  | REC{n : n}(n : n)

;; 1-syntax.watsup:156.1-157.26
syntax heaptype =
  | ANY
  | EQ
  | I31
  | STRUCT
  | ARRAY
  | NONE
  | FUNC
  | NOFUNC
  | EXTERN
  | NOEXTERN
  | BOT
  | _IDX{typeidx : typeidx}(typeidx : typeidx)
  | REC{n : n}(n : n)
  | DEF{rectype : rectype, n : n}(rectype : rectype, n : n)

;; 1-syntax.watsup:164.1-165.14
syntax valtype =
  | I32
  | I64
  | F32
  | F64
  | V128
  | REF{nul : nul, heaptype : heaptype}(nul : nul, heaptype : heaptype)
  | BOT

;; 1-syntax.watsup:194.1-195.16
syntax resulttype = list(syntax valtype)

;; 1-syntax.watsup:202.1-202.66
syntax storagetype =
  | BOT
  | I32
  | I64
  | F32
  | F64
  | V128
  | REF{nul : nul, heaptype : heaptype}(nul : nul, heaptype : heaptype)
  | I8
  | I16

;; 1-syntax.watsup:218.1-218.60
syntax fieldtype =
  | `%%`{mut : mut, storagetype : storagetype}(mut : mut, storagetype : storagetype)

;; 1-syntax.watsup:220.1-220.90
syntax functype =
  | `%->%`{resulttype : resulttype}(resulttype : resulttype, resulttype)

;; 1-syntax.watsup:221.1-221.64
syntax structtype = list(syntax fieldtype)

;; 1-syntax.watsup:222.1-222.54
syntax arraytype = fieldtype

;; 1-syntax.watsup:224.1-227.18
syntax comptype =
  | STRUCT{structtype : structtype}(structtype : structtype)
  | ARRAY{arraytype : arraytype}(arraytype : arraytype)
  | FUNC{functype : functype}(functype : functype)

;; 1-syntax.watsup:229.1-230.30
syntax subtype =
  | SUB{fin : fin, typeuse* : typeuse*, comptype : comptype}(fin : fin, typeuse*{typeuse : typeuse} : typeuse*, comptype : comptype)

;; 1-syntax.watsup:232.1-233.22
syntax rectype =
  | REC{list : list(syntax subtype)}(list : list(syntax subtype))
}

;; 1-syntax.watsup
syntax deftype =
  | DEF{rectype : rectype, n : n}(rectype : rectype, n : n)

;; 1-syntax.watsup
syntax reftype =
  | REF{nul : nul, heaptype : heaptype}(nul : nul, heaptype : heaptype)

;; 1-syntax.watsup
syntax Inn =
  | I32
  | I64

;; 1-syntax.watsup
syntax Fnn =
  | F32
  | F64

;; 1-syntax.watsup
syntax Vnn =
  | V128

;; 1-syntax.watsup
syntax Cnn =
  | I32
  | I64
  | F32
  | F64
  | V128

;; 1-syntax.watsup
def $ANYREF : reftype
  ;; 1-syntax.watsup
  def $ANYREF = REF_reftype(`NULL%?`_nul(?(())), ANY_heaptype)

;; 1-syntax.watsup
def $EQREF : reftype
  ;; 1-syntax.watsup
  def $EQREF = REF_reftype(`NULL%?`_nul(?(())), EQ_heaptype)

;; 1-syntax.watsup
def $I31REF : reftype
  ;; 1-syntax.watsup
  def $I31REF = REF_reftype(`NULL%?`_nul(?(())), I31_heaptype)

;; 1-syntax.watsup
def $STRUCTREF : reftype
  ;; 1-syntax.watsup
  def $STRUCTREF = REF_reftype(`NULL%?`_nul(?(())), STRUCT_heaptype)

;; 1-syntax.watsup
def $ARRAYREF : reftype
  ;; 1-syntax.watsup
  def $ARRAYREF = REF_reftype(`NULL%?`_nul(?(())), ARRAY_heaptype)

;; 1-syntax.watsup
def $FUNCREF : reftype
  ;; 1-syntax.watsup
  def $FUNCREF = REF_reftype(`NULL%?`_nul(?(())), FUNC_heaptype)

;; 1-syntax.watsup
def $EXTERNREF : reftype
  ;; 1-syntax.watsup
  def $EXTERNREF = REF_reftype(`NULL%?`_nul(?(())), EXTERN_heaptype)

;; 1-syntax.watsup
def $NULLREF : reftype
  ;; 1-syntax.watsup
  def $NULLREF = REF_reftype(`NULL%?`_nul(?(())), NONE_heaptype)

;; 1-syntax.watsup
def $NULLFUNCREF : reftype
  ;; 1-syntax.watsup
  def $NULLFUNCREF = REF_reftype(`NULL%?`_nul(?(())), NOFUNC_heaptype)

;; 1-syntax.watsup
def $NULLEXTERNREF : reftype
  ;; 1-syntax.watsup
  def $NULLEXTERNREF = REF_reftype(`NULL%?`_nul(?(())), NOEXTERN_heaptype)

;; 1-syntax.watsup
syntax packtype =
  | I8
  | I16

;; 1-syntax.watsup
syntax lanetype =
  | I32
  | I64
  | F32
  | F64
  | I8
  | I16

;; 1-syntax.watsup
syntax Pnn =
  | I8
  | I16

;; 1-syntax.watsup
syntax Jnn =
  | I32
  | I64
  | I8
  | I16

;; 1-syntax.watsup
syntax Lnn =
  | I32
  | I64
  | F32
  | F64
  | I8
  | I16

;; 1-syntax.watsup
syntax mut1 =
  | `MUT%?`(()?)

;; 1-syntax.watsup
syntax mut2 =
  | `MUT%?`(()?)

;; 1-syntax.watsup
syntax limits =
  | `[%..%]`{u32 : u32}(u32 : u32, u32)

;; 1-syntax.watsup
syntax globaltype =
  | `%%`{mut : mut, valtype : valtype}(mut : mut, valtype : valtype)

;; 1-syntax.watsup
syntax tabletype =
  | `%%`{limits : limits, reftype : reftype}(limits : limits, reftype : reftype)

;; 1-syntax.watsup
syntax memtype =
  | `%PAGE`{limits : limits}(limits : limits)

;; 1-syntax.watsup
syntax elemtype = reftype

;; 1-syntax.watsup
syntax datatype =
  | OK

;; 1-syntax.watsup
syntax externtype =
  | FUNC{typeuse : typeuse}(typeuse : typeuse)
  | GLOBAL{globaltype : globaltype}(globaltype : globaltype)
  | TABLE{tabletype : tabletype}(tabletype : tabletype)
  | MEM{memtype : memtype}(memtype : memtype)

;; 1-syntax.watsup
syntax moduletype =
  | `%->%`{externtype* : externtype*}(externtype*{externtype : externtype} : externtype*, externtype*)

;; 1-syntax.watsup
def $size(numtype : numtype) : nat
  ;; 2-syntax-aux.watsup
  def $size(I32_numtype) = 32
  ;; 2-syntax-aux.watsup
  def $size(I64_numtype) = 64
  ;; 2-syntax-aux.watsup
  def $size(F32_numtype) = 32
  ;; 2-syntax-aux.watsup
  def $size(F64_numtype) = 64

;; 1-syntax.watsup
def $isize(Inn : Inn) : nat

;; 1-syntax.watsup
def $vsize(vectype : vectype) : nat
  ;; 2-syntax-aux.watsup
  def $vsize(V128_vectype) = 128

;; 1-syntax.watsup
def $psize(packtype : packtype) : nat
  ;; 2-syntax-aux.watsup
  def $psize(I8_packtype) = 8
  ;; 2-syntax-aux.watsup
  def $psize(I16_packtype) = 16

;; 1-syntax.watsup
def $lsize(lanetype : lanetype) : nat
  ;; 2-syntax-aux.watsup
  def $lsize{numtype : numtype}((numtype : numtype <: lanetype)) = $size(numtype)
  ;; 2-syntax-aux.watsup
  def $lsize{packtype : packtype}((packtype : packtype <: lanetype)) = $psize(packtype)

;; 1-syntax.watsup
def $zsize(storagetype : storagetype) : nat
  ;; 2-syntax-aux.watsup
  def $zsize{numtype : numtype}((numtype : numtype <: storagetype)) = $size(numtype)
  ;; 2-syntax-aux.watsup
  def $zsize{vectype : vectype}((vectype : vectype <: storagetype)) = $vsize(vectype)
  ;; 2-syntax-aux.watsup
  def $zsize{packtype : packtype}((packtype : packtype <: storagetype)) = $psize(packtype)

;; 1-syntax.watsup
syntax dim =
  | `%`{i : nat}(i : nat)
    -- if (((((i = 1) \/ (i = 2)) \/ (i = 4)) \/ (i = 8)) \/ (i = 16))

;; 1-syntax.watsup
syntax shape =
  | `%X%`{lanetype : lanetype, dim : dim}(lanetype : lanetype, dim : dim)

;; 1-syntax.watsup
def $lanetype(shape : shape) : lanetype
  ;; 2-syntax-aux.watsup
  def $lanetype{Lnn : Lnn, N : N}(`%X%`_shape(Lnn, `%`_dim(N))) = Lnn

;; 1-syntax.watsup
def $sizenn(numtype : numtype) : nat
  ;; 1-syntax.watsup
  def $sizenn{nt : numtype}(nt) = $size(nt)

;; 1-syntax.watsup
def $sizenn1(numtype : numtype) : nat
  ;; 1-syntax.watsup
  def $sizenn1{nt : numtype}(nt) = $size(nt)

;; 1-syntax.watsup
def $sizenn2(numtype : numtype) : nat
  ;; 1-syntax.watsup
  def $sizenn2{nt : numtype}(nt) = $size(nt)

;; 1-syntax.watsup
def $psizenn(packtype : packtype) : nat
  ;; 1-syntax.watsup
  def $psizenn{pt : packtype}(pt) = $psize(pt)

;; 1-syntax.watsup
def $lsizenn(lanetype : lanetype) : nat
  ;; 1-syntax.watsup
  def $lsizenn{lt : lanetype}(lt) = $lsize(lt)

;; 1-syntax.watsup
def $lsizenn1(lanetype : lanetype) : nat
  ;; 1-syntax.watsup
  def $lsizenn1{lt : lanetype}(lt) = $lsize(lt)

;; 1-syntax.watsup
def $lsizenn2(lanetype : lanetype) : nat
  ;; 1-syntax.watsup
  def $lsizenn2{lt : lanetype}(lt) = $lsize(lt)

;; 1-syntax.watsup
syntax num_(numtype : numtype)
  ;; 1-syntax.watsup
  syntax num_{Inn : Inn}((Inn : Inn <: numtype)) = iN($sizenn((Inn : Inn <: numtype)))


  ;; 1-syntax.watsup
  syntax num_{Fnn : Fnn}((Fnn : Fnn <: numtype)) = fN($sizenn((Fnn : Fnn <: numtype)))


;; 1-syntax.watsup
syntax pack_{Pnn : Pnn}(Pnn) = iN($psizenn(Pnn))

;; 1-syntax.watsup
syntax lane_(lanetype : lanetype)
  ;; 1-syntax.watsup
  syntax lane_{numtype : numtype}((numtype : numtype <: lanetype)) = num_(numtype)


  ;; 1-syntax.watsup
  syntax lane_{packtype : packtype}((packtype : packtype <: lanetype)) = pack_(packtype)


  ;; 1-syntax.watsup
  syntax lane_{Jnn : Jnn}((Jnn : Jnn <: lanetype)) = iN($lsize((Jnn : Jnn <: lanetype)))


;; 1-syntax.watsup
syntax vec_{Vnn : Vnn}(Vnn) = vN($vsize(Vnn))

;; 1-syntax.watsup
syntax lit_(storagetype : storagetype)
  ;; 1-syntax.watsup
  syntax lit_{numtype : numtype}((numtype : numtype <: storagetype)) = num_(numtype)


  ;; 1-syntax.watsup
  syntax lit_{vectype : vectype}((vectype : vectype <: storagetype)) = vec_(vectype)


  ;; 1-syntax.watsup
  syntax lit_{packtype : packtype}((packtype : packtype <: storagetype)) = pack_(packtype)


;; 1-syntax.watsup
def $zero(numtype : numtype) : num_(numtype)
  ;; 1-syntax.watsup
  def $zero{Inn : Inn}((Inn : Inn <: numtype)) = `%`_num_(0)
  ;; 1-syntax.watsup
  def $zero{Fnn : Fnn}((Fnn : Fnn <: numtype)) = $fzero($size((Fnn : Fnn <: numtype)))

;; 1-syntax.watsup
syntax sz =
  | `%`{i : nat}(i : nat)
    -- if ((((i = 8) \/ (i = 16)) \/ (i = 32)) \/ (i = 64))

;; 1-syntax.watsup
syntax sx =
  | U
  | S

;; 1-syntax.watsup
syntax unop_(numtype : numtype)
  ;; 1-syntax.watsup
  syntax unop_{Inn : Inn}((Inn : Inn <: numtype)) =
  | CLZ
  | CTZ
  | POPCNT
  | EXTEND{sz : sz}(sz : sz)
    -- if (sz!`%`_sz.0 < $sizenn((Inn : Inn <: numtype)))


  ;; 1-syntax.watsup
  syntax unop_{Fnn : Fnn}((Fnn : Fnn <: numtype)) =
  | ABS
  | NEG
  | SQRT
  | CEIL
  | FLOOR
  | TRUNC
  | NEAREST


;; 1-syntax.watsup
syntax binop_(numtype : numtype)
  ;; 1-syntax.watsup
  syntax binop_{Inn : Inn}((Inn : Inn <: numtype)) =
  | ADD
  | SUB
  | MUL
  | DIV{sx : sx}(sx : sx)
  | REM{sx : sx}(sx : sx)
  | AND
  | OR
  | XOR
  | SHL
  | SHR{sx : sx}(sx : sx)
  | ROTL
  | ROTR


  ;; 1-syntax.watsup
  syntax binop_{Fnn : Fnn}((Fnn : Fnn <: numtype)) =
  | ADD
  | SUB
  | MUL
  | DIV
  | MIN
  | MAX
  | COPYSIGN


;; 1-syntax.watsup
syntax testop_{Inn : Inn}((Inn : Inn <: numtype)) =
  | EQZ

;; 1-syntax.watsup
syntax relop_(numtype : numtype)
  ;; 1-syntax.watsup
  syntax relop_{Inn : Inn}((Inn : Inn <: numtype)) =
  | EQ
  | NE
  | LT{sx : sx}(sx : sx)
  | GT{sx : sx}(sx : sx)
  | LE{sx : sx}(sx : sx)
  | GE{sx : sx}(sx : sx)


  ;; 1-syntax.watsup
  syntax relop_{Fnn : Fnn}((Fnn : Fnn <: numtype)) =
  | EQ
  | NE
  | LT
  | GT
  | LE
  | GE


;; 1-syntax.watsup
syntax cvtop__(numtype_1 : numtype, numtype_2 : numtype)
  ;; 1-syntax.watsup
  syntax cvtop__{Inn_1 : Inn, Inn_2 : Inn}((Inn_1 : Inn <: numtype), (Inn_2 : Inn <: numtype)) =
  | EXTEND{sx : sx}(sx : sx)
    -- if ($sizenn1((Inn_1 : Inn <: numtype)) < $sizenn2((Inn_2 : Inn <: numtype)))
  | WRAP
    -- if ($sizenn1((Inn_1 : Inn <: numtype)) > $sizenn2((Inn_2 : Inn <: numtype)))


  ;; 1-syntax.watsup
  syntax cvtop__{Inn_1 : Inn, Fnn_2 : Fnn}((Inn_1 : Inn <: numtype), (Fnn_2 : Fnn <: numtype)) =
  | CONVERT{sx : sx}(sx : sx)
  | REINTERPRET
    -- if ($sizenn1((Inn_1 : Inn <: numtype)) = $sizenn2((Fnn_2 : Fnn <: numtype)))


  ;; 1-syntax.watsup
  syntax cvtop__{Fnn_1 : Fnn, Inn_2 : Inn}((Fnn_1 : Fnn <: numtype), (Inn_2 : Inn <: numtype)) =
  | TRUNC{sx : sx}(sx : sx)
  | TRUNC_SAT{sx : sx}(sx : sx)
  | REINTERPRET
    -- if ($sizenn1((Fnn_1 : Fnn <: numtype)) = $sizenn2((Inn_2 : Inn <: numtype)))


  ;; 1-syntax.watsup
  syntax cvtop__{Fnn_1 : Fnn, Fnn_2 : Fnn}((Fnn_1 : Fnn <: numtype), (Fnn_2 : Fnn <: numtype)) =
  | PROMOTE
    -- if ($sizenn1((Fnn_1 : Fnn <: numtype)) < $sizenn2((Fnn_2 : Fnn <: numtype)))
  | DEMOTE
    -- if ($sizenn1((Fnn_1 : Fnn <: numtype)) > $sizenn2((Fnn_2 : Fnn <: numtype)))


;; 1-syntax.watsup
syntax ishape =
  | `%X%`{Jnn : Jnn, dim : dim}(Jnn : Jnn, dim : dim)

;; 1-syntax.watsup
syntax fshape =
  | `%X%`{Fnn : Fnn, dim : dim}(Fnn : Fnn, dim : dim)

;; 1-syntax.watsup
syntax pshape =
  | `%X%`{Pnn : Pnn, dim : dim}(Pnn : Pnn, dim : dim)

;; 1-syntax.watsup
def $dim(shape : shape) : dim
  ;; 2-syntax-aux.watsup
  def $dim{Lnn : Lnn, N : N}(`%X%`_shape(Lnn, `%`_dim(N))) = `%`_dim(N)

;; 1-syntax.watsup
def $shsize(shape : shape) : nat
  ;; 2-syntax-aux.watsup
  def $shsize{Lnn : Lnn, N : N}(`%X%`_shape(Lnn, `%`_dim(N))) = ($lsize(Lnn) * N)

;; 1-syntax.watsup
syntax vvunop =
  | NOT

;; 1-syntax.watsup
syntax vvbinop =
  | AND
  | ANDNOT
  | OR
  | XOR

;; 1-syntax.watsup
syntax vvternop =
  | BITSELECT

;; 1-syntax.watsup
syntax vvtestop =
  | ANY_TRUE

;; 1-syntax.watsup
syntax vunop_(shape : shape)
  ;; 1-syntax.watsup
  syntax vunop_{Jnn : Jnn, M : M}(`%X%`_shape((Jnn : Jnn <: lanetype), `%`_dim(M))) =
  | ABS
  | NEG
  | POPCNT
    -- if ($lsizenn((Jnn : Jnn <: lanetype)) = 8)


  ;; 1-syntax.watsup
  syntax vunop_{Fnn : Fnn, M : M}(`%X%`_shape((Fnn : Fnn <: lanetype), `%`_dim(M))) =
  | ABS
  | NEG
  | SQRT
  | CEIL
  | FLOOR
  | TRUNC
  | NEAREST


;; 1-syntax.watsup
syntax vbinop_(shape : shape)
  ;; 1-syntax.watsup
  syntax vbinop_{Jnn : Jnn, M : M}(`%X%`_shape((Jnn : Jnn <: lanetype), `%`_dim(M))) =
  | ADD
  | SUB
  | ADD_SAT{sx : sx}(sx : sx)
    -- if ($lsizenn((Jnn : Jnn <: lanetype)) <= 16)
  | SUB_SAT{sx : sx}(sx : sx)
    -- if ($lsizenn((Jnn : Jnn <: lanetype)) <= 16)
  | MUL
    -- if ($lsizenn((Jnn : Jnn <: lanetype)) >= 16)
  | `AVGRU`
    -- if ($lsizenn((Jnn : Jnn <: lanetype)) <= 16)
  | `Q15MULR_SATS`
    -- if ($lsizenn((Jnn : Jnn <: lanetype)) = 16)
  | MIN{sx : sx}(sx : sx)
    -- if ($lsizenn((Jnn : Jnn <: lanetype)) <= 32)
  | MAX{sx : sx}(sx : sx)
    -- if ($lsizenn((Jnn : Jnn <: lanetype)) <= 32)


  ;; 1-syntax.watsup
  syntax vbinop_{Fnn : Fnn, M : M}(`%X%`_shape((Fnn : Fnn <: lanetype), `%`_dim(M))) =
  | ADD
  | SUB
  | MUL
  | DIV
  | MIN
  | MAX
  | PMIN
  | PMAX


;; 1-syntax.watsup
syntax vtestop_{Jnn : Jnn, M : M}(`%X%`_shape((Jnn : Jnn <: lanetype), `%`_dim(M))) =
  | ALL_TRUE

;; 1-syntax.watsup
syntax vrelop_(shape : shape)
  ;; 1-syntax.watsup
  syntax vrelop_{Jnn : Jnn, M : M}(`%X%`_shape((Jnn : Jnn <: lanetype), `%`_dim(M))) =
  | EQ
  | NE
  | LT{sx : sx}(sx : sx)
    -- if (($lsizenn((Jnn : Jnn <: lanetype)) =/= 64) \/ (sx = S_sx))
  | GT{sx : sx}(sx : sx)
    -- if (($lsizenn((Jnn : Jnn <: lanetype)) =/= 64) \/ (sx = S_sx))
  | LE{sx : sx}(sx : sx)
    -- if (($lsizenn((Jnn : Jnn <: lanetype)) =/= 64) \/ (sx = S_sx))
  | GE{sx : sx}(sx : sx)
    -- if (($lsizenn((Jnn : Jnn <: lanetype)) =/= 64) \/ (sx = S_sx))


  ;; 1-syntax.watsup
  syntax vrelop_{Fnn : Fnn, M : M}(`%X%`_shape((Fnn : Fnn <: lanetype), `%`_dim(M))) =
  | EQ
  | NE
  | LT
  | GT
  | LE
  | GE


;; 1-syntax.watsup
syntax vcvtop__(shape_1 : shape, shape_2 : shape)
  ;; 1-syntax.watsup
  syntax vcvtop__{Jnn_1 : Jnn, M_1 : M, Jnn_2 : Jnn, M_2 : M}(`%X%`_shape((Jnn_1 : Jnn <: lanetype), `%`_dim(M_1)), `%X%`_shape((Jnn_2 : Jnn <: lanetype), `%`_dim(M_2))) =
  | EXTEND
    -- if ($lsizenn2((Jnn_2 : Jnn <: lanetype)) = (2 * $lsizenn1((Jnn_1 : Jnn <: lanetype))))


  ;; 1-syntax.watsup
  syntax vcvtop__{Jnn_1 : Jnn, M_1 : M, Fnn_2 : Fnn, M_2 : M}(`%X%`_shape((Jnn_1 : Jnn <: lanetype), `%`_dim(M_1)), `%X%`_shape((Fnn_2 : Fnn <: lanetype), `%`_dim(M_2))) =
  | CONVERT
    -- if (($sizenn2((Fnn_2 : Fnn <: numtype)) >= $lsizenn1((Jnn_1 : Jnn <: lanetype))) /\ ($lsizenn1((Jnn_1 : Jnn <: lanetype)) = 32))


  ;; 1-syntax.watsup
  syntax vcvtop__{Fnn_1 : Fnn, M_1 : M, Jnn_2 : Jnn, M_2 : M}(`%X%`_shape((Fnn_1 : Fnn <: lanetype), `%`_dim(M_1)), `%X%`_shape((Jnn_2 : Jnn <: lanetype), `%`_dim(M_2))) =
  | TRUNC_SAT
    -- if (($sizenn1((Fnn_1 : Fnn <: numtype)) >= $lsizenn2((Jnn_2 : Jnn <: lanetype))) /\ ($lsizenn2((Jnn_2 : Jnn <: lanetype)) = 32))


  ;; 1-syntax.watsup
  syntax vcvtop__{Fnn_1 : Fnn, M_1 : M, Fnn_2 : Fnn, M_2 : M}(`%X%`_shape((Fnn_1 : Fnn <: lanetype), `%`_dim(M_1)), `%X%`_shape((Fnn_2 : Fnn <: lanetype), `%`_dim(M_2))) =
  | DEMOTE
    -- if ($sizenn1((Fnn_1 : Fnn <: numtype)) > $sizenn2((Fnn_2 : Fnn <: numtype)))
  | PROMOTE
    -- if ($sizenn1((Fnn_1 : Fnn <: numtype)) < $sizenn2((Fnn_2 : Fnn <: numtype)))


;; 1-syntax.watsup
syntax half__(shape_1 : shape, shape_2 : shape)
  ;; 1-syntax.watsup
  syntax half__{Jnn_1 : Jnn, M_1 : M, Jnn_2 : Jnn, M_2 : M}(`%X%`_shape((Jnn_1 : Jnn <: lanetype), `%`_dim(M_1)), `%X%`_shape((Jnn_2 : Jnn <: lanetype), `%`_dim(M_2))) =
  | LOW
  | HIGH
    -- if ((2 * $lsizenn1((Jnn_1 : Jnn <: lanetype))) = $lsizenn1((Jnn_2 : Jnn <: lanetype)))


  ;; 1-syntax.watsup
  syntax half__{Lnn_1 : Lnn, M_1 : M, Fnn_2 : Fnn, M_2 : M}(`%X%`_shape(Lnn_1, `%`_dim(M_1)), `%X%`_shape((Fnn_2 : Fnn <: lanetype), `%`_dim(M_2))) =
  | LOW
    -- if (((2 * $lsizenn1(Lnn_1)) = $sizenn1((Fnn_2 : Fnn <: numtype))) /\ ($sizenn1((Fnn_2 : Fnn <: numtype)) = 64))


;; 1-syntax.watsup
syntax zero__{Fnn_1 : Fnn, M_1 : M, Lnn_2 : Lnn, M_2 : M}(`%X%`_shape((Fnn_1 : Fnn <: lanetype), `%`_dim(M_1)), `%X%`_shape(Lnn_2, `%`_dim(M_2))) =
  | ZERO
    -- if (((2 * $lsizenn2(Lnn_2)) = $sizenn1((Fnn_1 : Fnn <: numtype))) /\ ($sizenn1((Fnn_1 : Fnn <: numtype)) = 64))

;; 1-syntax.watsup
syntax vshiftop_{Jnn : Jnn, M : M}(`%X%`_ishape(Jnn, `%`_dim(M))) =
  | SHL
  | SHR{sx : sx}(sx : sx)

;; 1-syntax.watsup
syntax vextunop__{Jnn_1 : Jnn, M_1 : M, Jnn_2 : Jnn, M_2 : M}(`%X%`_ishape(Jnn_1, `%`_dim(M_1)), `%X%`_ishape(Jnn_2, `%`_dim(M_2))) =
  | EXTADD_PAIRWISE{sx : sx}(sx : sx)
    -- if ((16 <= (2 * $lsizenn1((Jnn_1 : Jnn <: lanetype)))) /\ (((2 * $lsizenn1((Jnn_1 : Jnn <: lanetype))) = $lsizenn2((Jnn_2 : Jnn <: lanetype))) /\ ($lsizenn2((Jnn_2 : Jnn <: lanetype)) <= 32)))

;; 1-syntax.watsup
syntax vextbinop__{Jnn_1 : Jnn, M_1 : M, Jnn_2 : Jnn, M_2 : M}(`%X%`_ishape(Jnn_1, `%`_dim(M_1)), `%X%`_ishape(Jnn_2, `%`_dim(M_2))) =
  | EXTMUL{sx : sx, half__ : half__(`%X%`_shape((Jnn_1 : Jnn <: lanetype), `%`_dim(M_1)), `%X%`_shape((Jnn_2 : Jnn <: lanetype), `%`_dim(M_2)))}(sx : sx, half__ : half__(`%X%`_shape((Jnn_1 : Jnn <: lanetype), `%`_dim(M_1)), `%X%`_shape((Jnn_2 : Jnn <: lanetype), `%`_dim(M_2))))
    -- if (((2 * $lsizenn1((Jnn_1 : Jnn <: lanetype))) = $lsizenn2((Jnn_2 : Jnn <: lanetype))) /\ ($lsizenn2((Jnn_2 : Jnn <: lanetype)) >= 16))
  | `DOTS`
    -- if (((2 * $lsizenn1((Jnn_1 : Jnn <: lanetype))) = $lsizenn2((Jnn_2 : Jnn <: lanetype))) /\ ($lsizenn2((Jnn_2 : Jnn <: lanetype)) = 32))

;; 1-syntax.watsup
syntax memarg =
{
  ALIGN{u32 : u32} u32,
  OFFSET{u32 : u32} u32
}

;; 1-syntax.watsup
syntax loadop_{Inn : Inn}((Inn : Inn <: numtype)) =
  | `%%`{sz : sz, sx : sx}(sz : sz, sx : sx)
    -- if (sz!`%`_sz.0 < $sizenn((Inn : Inn <: numtype)))

;; 1-syntax.watsup
syntax vloadop_{vectype : vectype}(vectype) =
  | `SHAPE%X%%`{sz : sz, M : M, sx : sx}(sz : sz, M : M, sx : sx)
    -- if ((sz!`%`_sz.0 * M) = ($vsize(vectype) / 2))
  | SPLAT{sz : sz}(sz : sz)
  | ZERO{sz : sz}(sz : sz)
    -- if (sz!`%`_sz.0 >= 32)

;; 1-syntax.watsup
syntax blocktype =
  | _RESULT{valtype? : valtype?}(valtype?{valtype : valtype} : valtype?)
  | _IDX{funcidx : funcidx}(funcidx : funcidx)

;; 4-runtime.watsup
syntax addr = nat

;; 4-runtime.watsup
syntax arrayaddr = addr

;; 4-runtime.watsup
syntax funcaddr = addr

;; 4-runtime.watsup
syntax hostaddr = addr

;; 4-runtime.watsup
syntax structaddr = addr

;; 4-runtime.watsup
rec {

;; 4-runtime.watsup:37.1-43.23
syntax addrref =
  | REF.I31_NUM{u31 : u31}(u31 : u31)
  | REF.STRUCT_ADDR{structaddr : structaddr}(structaddr : structaddr)
  | REF.ARRAY_ADDR{arrayaddr : arrayaddr}(arrayaddr : arrayaddr)
  | REF.FUNC_ADDR{funcaddr : funcaddr}(funcaddr : funcaddr)
  | REF.HOST_ADDR{hostaddr : hostaddr}(hostaddr : hostaddr)
  | REF.EXTERN{addrref : addrref}(addrref : addrref)
}

;; 4-runtime.watsup
syntax dataaddr = addr

;; 4-runtime.watsup
syntax elemaddr = addr

;; 4-runtime.watsup
syntax globaladdr = addr

;; 4-runtime.watsup
syntax memaddr = addr

;; 4-runtime.watsup
syntax tableaddr = addr

;; 4-runtime.watsup
syntax externval =
  | FUNC{funcaddr : funcaddr}(funcaddr : funcaddr)
  | GLOBAL{globaladdr : globaladdr}(globaladdr : globaladdr)
  | TABLE{tableaddr : tableaddr}(tableaddr : tableaddr)
  | MEM{memaddr : memaddr}(memaddr : memaddr)

;; 4-runtime.watsup
syntax exportinst =
{
  NAME{name : name} name,
  VALUE{externval : externval} externval
}

;; 4-runtime.watsup
syntax moduleinst =
{
  TYPES{deftype* : deftype*} deftype*,
  FUNCS{funcaddr* : funcaddr*} funcaddr*,
  GLOBALS{globaladdr* : globaladdr*} globaladdr*,
  TABLES{tableaddr* : tableaddr*} tableaddr*,
  MEMS{memaddr* : memaddr*} memaddr*,
  ELEMS{elemaddr* : elemaddr*} elemaddr*,
  DATAS{dataaddr* : dataaddr*} dataaddr*,
  EXPORTS{exportinst* : exportinst*} exportinst*
}

;; 4-runtime.watsup
syntax val =
  | CONST{numtype : numtype, num_ : num_(numtype)}(numtype : numtype, num_ : num_(numtype))
  | VCONST{vectype : vectype, vec_ : vec_(vectype)}(vectype : vectype, vec_ : vec_(vectype))
  | REF.NULL{heaptype : heaptype}(heaptype : heaptype)
  | REF.I31_NUM{u31 : u31}(u31 : u31)
  | REF.STRUCT_ADDR{structaddr : structaddr}(structaddr : structaddr)
  | REF.ARRAY_ADDR{arrayaddr : arrayaddr}(arrayaddr : arrayaddr)
  | REF.FUNC_ADDR{funcaddr : funcaddr}(funcaddr : funcaddr)
  | REF.HOST_ADDR{hostaddr : hostaddr}(hostaddr : hostaddr)
  | REF.EXTERN{addrref : addrref}(addrref : addrref)

;; 4-runtime.watsup
syntax frame =
{
  LOCALS{val?* : val?*} val?*,
  MODULE{moduleinst : moduleinst} moduleinst
}

;; 4-runtime.watsup
rec {

;; 4-runtime.watsup:151.1-156.9
syntax instr =
  | NOP
  | UNREACHABLE
  | DROP
  | `SELECT()%?`{valtype*? : valtype*?}(valtype*{valtype : valtype}?{valtype : valtype} : valtype*?)
  | BLOCK{blocktype : blocktype, instr* : instr*}(blocktype : blocktype, instr*{instr : instr} : instr*)
  | LOOP{blocktype : blocktype, instr* : instr*}(blocktype : blocktype, instr*{instr : instr} : instr*)
  | `IF%%ELSE%`{blocktype : blocktype, instr* : instr*}(blocktype : blocktype, instr*{instr : instr} : instr*, instr*)
  | BR{labelidx : labelidx}(labelidx : labelidx)
  | BR_IF{labelidx : labelidx}(labelidx : labelidx)
  | BR_TABLE{labelidx : labelidx}(labelidx*{} : labelidx*, labelidx)
  | BR_ON_NULL{labelidx : labelidx}(labelidx : labelidx)
  | BR_ON_NON_NULL{labelidx : labelidx}(labelidx : labelidx)
  | BR_ON_CAST{labelidx : labelidx, reftype : reftype}(labelidx : labelidx, reftype : reftype, reftype)
  | BR_ON_CAST_FAIL{labelidx : labelidx, reftype : reftype}(labelidx : labelidx, reftype : reftype, reftype)
  | CALL{funcidx : funcidx}(funcidx : funcidx)
  | CALL_REF{typeuse : typeuse}(typeuse : typeuse)
  | CALL_INDIRECT{tableidx : tableidx, typeuse : typeuse}(tableidx : tableidx, typeuse : typeuse)
  | RETURN
  | RETURN_CALL{funcidx : funcidx}(funcidx : funcidx)
  | RETURN_CALL_REF{typeuse : typeuse}(typeuse : typeuse)
  | RETURN_CALL_INDIRECT{tableidx : tableidx, typeuse : typeuse}(tableidx : tableidx, typeuse : typeuse)
  | CONST{numtype : numtype, num_ : num_(numtype)}(numtype : numtype, num_ : num_(numtype))
  | UNOP{numtype : numtype, unop_ : unop_(numtype)}(numtype : numtype, unop_ : unop_(numtype))
  | BINOP{numtype : numtype, binop_ : binop_(numtype)}(numtype : numtype, binop_ : binop_(numtype))
  | TESTOP{numtype : numtype, testop_ : testop_(numtype)}(numtype : numtype, testop_ : testop_(numtype))
  | RELOP{numtype : numtype, relop_ : relop_(numtype)}(numtype : numtype, relop_ : relop_(numtype))
  | CVTOP{numtype_1 : numtype, numtype_2 : numtype, cvtop__ : cvtop__(numtype_2, numtype_1)}(numtype_1 : numtype, numtype_2 : numtype, cvtop__ : cvtop__(numtype_2, numtype_1))
  | VCONST{vectype : vectype, vec_ : vec_(vectype)}(vectype : vectype, vec_ : vec_(vectype))
  | VVUNOP{vectype : vectype, vvunop : vvunop}(vectype : vectype, vvunop : vvunop)
  | VVBINOP{vectype : vectype, vvbinop : vvbinop}(vectype : vectype, vvbinop : vvbinop)
  | VVTERNOP{vectype : vectype, vvternop : vvternop}(vectype : vectype, vvternop : vvternop)
  | VVTESTOP{vectype : vectype, vvtestop : vvtestop}(vectype : vectype, vvtestop : vvtestop)
  | VUNOP{shape : shape, vunop_ : vunop_(shape)}(shape : shape, vunop_ : vunop_(shape))
  | VBINOP{shape : shape, vbinop_ : vbinop_(shape)}(shape : shape, vbinop_ : vbinop_(shape))
  | VTESTOP{shape : shape, vtestop_ : vtestop_(shape)}(shape : shape, vtestop_ : vtestop_(shape))
  | VRELOP{shape : shape, vrelop_ : vrelop_(shape)}(shape : shape, vrelop_ : vrelop_(shape))
  | VSHIFTOP{ishape : ishape, vshiftop_ : vshiftop_(ishape)}(ishape : ishape, vshiftop_ : vshiftop_(ishape))
  | VBITMASK{ishape : ishape}(ishape : ishape)
  | VSWIZZLE{ishape : ishape}(ishape : ishape)
    -- if (ishape = `%X%`_ishape(I8_Jnn, `%`_dim(16)))
  | VSHUFFLE{ishape : ishape, laneidx* : laneidx*}(ishape : ishape, laneidx*{laneidx : laneidx} : laneidx*)
    -- if ((ishape = `%X%`_ishape(I8_Jnn, `%`_dim(16))) /\ (|laneidx*{laneidx : laneidx}| = 16))
  | VEXTUNOP{ishape_1 : ishape, ishape_2 : ishape, vextunop__ : vextunop__(ishape_2, ishape_1)}(ishape_1 : ishape, ishape_2 : ishape, vextunop__ : vextunop__(ishape_2, ishape_1))
  | VEXTBINOP{ishape_1 : ishape, ishape_2 : ishape, vextbinop__ : vextbinop__(ishape_2, ishape_1)}(ishape_1 : ishape, ishape_2 : ishape, vextbinop__ : vextbinop__(ishape_2, ishape_1))
  | VNARROW{ishape_1 : ishape, ishape_2 : ishape, sx : sx}(ishape_1 : ishape, ishape_2 : ishape, sx : sx)
    -- if (($lsize($lanetype((ishape_2 : ishape <: shape))) = (2 * $lsize($lanetype((ishape_1 : ishape <: shape))))) /\ ((2 * $lsize($lanetype((ishape_1 : ishape <: shape)))) <= 32))
  | VCVTOP{shape_1 : shape, shape_2 : shape, vcvtop__ : vcvtop__(shape_2, shape_1), half__? : half__(shape_2, shape_1)?, sx? : sx?, zero__? : zero__(shape_2, shape_1)?, Jnn_1 : Jnn, Jnn_2 : Jnn}(shape_1 : shape, shape_2 : shape, vcvtop__ : vcvtop__(shape_2, shape_1), half__?{half__ : half__(shape_2, shape_1)} : half__(shape_2, shape_1)?, sx?{sx : sx} : sx?, zero__?{zero__ : zero__(shape_2, shape_1)} : zero__(shape_2, shape_1)?)
    -- if ($lanetype(shape_1) =/= $lanetype(shape_2))
    -- if ((sx?{sx : sx} =/= ?()) <=> ((($lanetype(shape_1) = (Jnn_1 : Jnn <: lanetype)) /\ ($lanetype(shape_2) = (Jnn_2 : Jnn <: lanetype))) /\ ($lsizenn1((Jnn_1 : Jnn <: lanetype)) > $lsizenn2((Jnn_2 : Jnn <: lanetype)))))
  | VSPLAT{shape : shape}(shape : shape)
  | VEXTRACT_LANE{shape : shape, sx? : sx?, laneidx : laneidx, numtype : numtype}(shape : shape, sx?{sx : sx} : sx?, laneidx : laneidx)
    -- if ((sx?{sx : sx} = ?()) <=> ($lanetype(shape) = (numtype : numtype <: lanetype)))
  | VREPLACE_LANE{shape : shape, laneidx : laneidx}(shape : shape, laneidx : laneidx)
  | REF.NULL{heaptype : heaptype}(heaptype : heaptype)
  | REF.IS_NULL
  | REF.AS_NON_NULL
  | REF.EQ
  | REF.TEST{reftype : reftype}(reftype : reftype)
  | REF.CAST{reftype : reftype}(reftype : reftype)
  | REF.FUNC{funcidx : funcidx}(funcidx : funcidx)
  | REF.I31
  | I31.GET{sx : sx}(sx : sx)
  | STRUCT.NEW{typeidx : typeidx}(typeidx : typeidx)
  | STRUCT.NEW_DEFAULT{typeidx : typeidx}(typeidx : typeidx)
  | STRUCT.GET{sx? : sx?, typeidx : typeidx, u32 : u32}(sx?{sx : sx} : sx?, typeidx : typeidx, u32 : u32)
  | STRUCT.SET{typeidx : typeidx, u32 : u32}(typeidx : typeidx, u32 : u32)
  | ARRAY.NEW{typeidx : typeidx}(typeidx : typeidx)
  | ARRAY.NEW_DEFAULT{typeidx : typeidx}(typeidx : typeidx)
  | ARRAY.NEW_FIXED{typeidx : typeidx, u32 : u32}(typeidx : typeidx, u32 : u32)
  | ARRAY.NEW_DATA{typeidx : typeidx, dataidx : dataidx}(typeidx : typeidx, dataidx : dataidx)
  | ARRAY.NEW_ELEM{typeidx : typeidx, elemidx : elemidx}(typeidx : typeidx, elemidx : elemidx)
  | ARRAY.GET{sx? : sx?, typeidx : typeidx}(sx?{sx : sx} : sx?, typeidx : typeidx)
  | ARRAY.SET{typeidx : typeidx}(typeidx : typeidx)
  | ARRAY.LEN
  | ARRAY.FILL{typeidx : typeidx}(typeidx : typeidx)
  | ARRAY.COPY{typeidx : typeidx}(typeidx : typeidx, typeidx)
  | ARRAY.INIT_DATA{typeidx : typeidx, dataidx : dataidx}(typeidx : typeidx, dataidx : dataidx)
  | ARRAY.INIT_ELEM{typeidx : typeidx, elemidx : elemidx}(typeidx : typeidx, elemidx : elemidx)
  | EXTERN.CONVERT_ANY
  | ANY.CONVERT_EXTERN
  | LOCAL.GET{localidx : localidx}(localidx : localidx)
  | LOCAL.SET{localidx : localidx}(localidx : localidx)
  | LOCAL.TEE{localidx : localidx}(localidx : localidx)
  | GLOBAL.GET{globalidx : globalidx}(globalidx : globalidx)
  | GLOBAL.SET{globalidx : globalidx}(globalidx : globalidx)
  | TABLE.GET{tableidx : tableidx}(tableidx : tableidx)
  | TABLE.SET{tableidx : tableidx}(tableidx : tableidx)
  | TABLE.SIZE{tableidx : tableidx}(tableidx : tableidx)
  | TABLE.GROW{tableidx : tableidx}(tableidx : tableidx)
  | TABLE.FILL{tableidx : tableidx}(tableidx : tableidx)
  | TABLE.COPY{tableidx : tableidx}(tableidx : tableidx, tableidx)
  | TABLE.INIT{tableidx : tableidx, elemidx : elemidx}(tableidx : tableidx, elemidx : elemidx)
  | ELEM.DROP{elemidx : elemidx}(elemidx : elemidx)
  | LOAD{numtype : numtype, loadop_? : loadop_(numtype)?, memidx : memidx, memarg : memarg}(numtype : numtype, loadop_?{loadop_ : loadop_(numtype)} : loadop_(numtype)?, memidx : memidx, memarg : memarg)
  | STORE{numtype : numtype, sz? : sz?, memidx : memidx, memarg : memarg}(numtype : numtype, sz?{sz : sz} : sz?, memidx : memidx, memarg : memarg)
  | VLOAD{vectype : vectype, vloadop_? : vloadop_(vectype)?, memidx : memidx, memarg : memarg}(vectype : vectype, vloadop_?{vloadop_ : vloadop_(vectype)} : vloadop_(vectype)?, memidx : memidx, memarg : memarg)
  | VLOAD_LANE{vectype : vectype, sz : sz, memidx : memidx, memarg : memarg, laneidx : laneidx}(vectype : vectype, sz : sz, memidx : memidx, memarg : memarg, laneidx : laneidx)
  | VSTORE{vectype : vectype, memidx : memidx, memarg : memarg}(vectype : vectype, memidx : memidx, memarg : memarg)
  | VSTORE_LANE{vectype : vectype, sz : sz, memidx : memidx, memarg : memarg, laneidx : laneidx}(vectype : vectype, sz : sz, memidx : memidx, memarg : memarg, laneidx : laneidx)
  | MEMORY.SIZE{memidx : memidx}(memidx : memidx)
  | MEMORY.GROW{memidx : memidx}(memidx : memidx)
  | MEMORY.FILL{memidx : memidx}(memidx : memidx)
  | MEMORY.COPY{memidx : memidx}(memidx : memidx, memidx)
  | MEMORY.INIT{memidx : memidx, dataidx : dataidx}(memidx : memidx, dataidx : dataidx)
  | DATA.DROP{dataidx : dataidx}(dataidx : dataidx)
  | REF.I31_NUM{u31 : u31}(u31 : u31)
  | REF.STRUCT_ADDR{structaddr : structaddr}(structaddr : structaddr)
  | REF.ARRAY_ADDR{arrayaddr : arrayaddr}(arrayaddr : arrayaddr)
  | REF.FUNC_ADDR{funcaddr : funcaddr}(funcaddr : funcaddr)
  | REF.HOST_ADDR{hostaddr : hostaddr}(hostaddr : hostaddr)
  | REF.EXTERN{addrref : addrref}(addrref : addrref)
  | `LABEL_%{%}%`{n : n, instr* : instr*}(n : n, instr*{instr : instr} : instr*, instr*)
  | `FRAME_%{%}%`{n : n, frame : frame, instr* : instr*}(n : n, frame : frame, instr*{instr : instr} : instr*)
  | TRAP
}

;; 1-syntax.watsup
syntax expr = instr*

;; 1-syntax.watsup
syntax elemmode =
  | ACTIVE{tableidx : tableidx, expr : expr}(tableidx : tableidx, expr : expr)
  | PASSIVE
  | DECLARE

;; 1-syntax.watsup
syntax datamode =
  | ACTIVE{memidx : memidx, expr : expr}(memidx : memidx, expr : expr)
  | PASSIVE

;; 1-syntax.watsup
syntax type =
  | TYPE{rectype : rectype}(rectype : rectype)

;; 1-syntax.watsup
syntax local =
  | LOCAL{valtype : valtype}(valtype : valtype)

;; 1-syntax.watsup
syntax func =
  | FUNC{typeidx : typeidx, local* : local*, expr : expr}(typeidx : typeidx, local*{local : local} : local*, expr : expr)

;; 1-syntax.watsup
syntax global =
  | GLOBAL{globaltype : globaltype, expr : expr}(globaltype : globaltype, expr : expr)

;; 1-syntax.watsup
syntax table =
  | TABLE{tabletype : tabletype, expr : expr}(tabletype : tabletype, expr : expr)

;; 1-syntax.watsup
syntax mem =
  | MEMORY{memtype : memtype}(memtype : memtype)

;; 1-syntax.watsup
syntax elem =
  | ELEM{reftype : reftype, expr* : expr*, elemmode : elemmode}(reftype : reftype, expr*{expr : expr} : expr*, elemmode : elemmode)

;; 1-syntax.watsup
syntax data =
  | DATA{byte* : byte*, datamode : datamode}(byte*{byte : byte} : byte*, datamode : datamode)

;; 1-syntax.watsup
syntax start =
  | START{funcidx : funcidx}(funcidx : funcidx)

;; 1-syntax.watsup
syntax externidx =
  | FUNC{funcidx : funcidx}(funcidx : funcidx)
  | GLOBAL{globalidx : globalidx}(globalidx : globalidx)
  | TABLE{tableidx : tableidx}(tableidx : tableidx)
  | MEM{memidx : memidx}(memidx : memidx)

;; 1-syntax.watsup
syntax export =
  | EXPORT{name : name, externidx : externidx}(name : name, externidx : externidx)

;; 1-syntax.watsup
syntax import =
  | IMPORT{name : name, externtype : externtype}(name : name, name, externtype : externtype)

;; 1-syntax.watsup
syntax module =
  | MODULE{type* : type*, import* : import*, func* : func*, global* : global*, table* : table*, mem* : mem*, elem* : elem*, data* : data*, start? : start?, export* : export*}(type*{type : type} : type*, import*{import : import} : import*, func*{func : func} : func*, global*{global : global} : global*, table*{table : table} : table*, mem*{mem : mem} : mem*, elem*{elem : elem} : elem*, data*{data : data} : data*, start?{start : start} : start?, export*{export : export} : export*)

;; 2-syntax-aux.watsup
def $IN(N : N) : Inn
  ;; 2-syntax-aux.watsup
  def $IN(32) = I32_Inn
  ;; 2-syntax-aux.watsup
  def $IN(64) = I64_Inn

;; 2-syntax-aux.watsup
def $FN(N : N) : Fnn
  ;; 2-syntax-aux.watsup
  def $FN(32) = F32_Fnn
  ;; 2-syntax-aux.watsup
  def $FN(64) = F64_Fnn

;; 2-syntax-aux.watsup
def $JN(N : N) : Jnn
  ;; 2-syntax-aux.watsup
  def $JN(8) = I8_Jnn
  ;; 2-syntax-aux.watsup
  def $JN(16) = I16_Jnn
  ;; 2-syntax-aux.watsup
  def $JN(32) = I32_Jnn
  ;; 2-syntax-aux.watsup
  def $JN(64) = I64_Jnn

;; 2-syntax-aux.watsup
def $lunpack(lanetype : lanetype) : numtype
  ;; 2-syntax-aux.watsup
  def $lunpack{numtype : numtype}((numtype : numtype <: lanetype)) = numtype
  ;; 2-syntax-aux.watsup
  def $lunpack{packtype : packtype}((packtype : packtype <: lanetype)) = I32_numtype

;; 2-syntax-aux.watsup
def $unpack(storagetype : storagetype) : valtype
  ;; 2-syntax-aux.watsup
  def $unpack{valtype : valtype}((valtype : valtype <: storagetype)) = valtype
  ;; 2-syntax-aux.watsup
  def $unpack{packtype : packtype}((packtype : packtype <: storagetype)) = I32_valtype

;; 2-syntax-aux.watsup
def $nunpack(storagetype : storagetype) : numtype
  ;; 2-syntax-aux.watsup
  def $nunpack{numtype : numtype}((numtype : numtype <: storagetype)) = numtype
  ;; 2-syntax-aux.watsup
  def $nunpack{packtype : packtype}((packtype : packtype <: storagetype)) = I32_numtype

;; 2-syntax-aux.watsup
def $vunpack(storagetype : storagetype) : vectype
  ;; 2-syntax-aux.watsup
  def $vunpack{vectype : vectype}((vectype : vectype <: storagetype)) = vectype

;; 2-syntax-aux.watsup
def $cunpack(storagetype : storagetype) : consttype
  ;; 2-syntax-aux.watsup
  def $cunpack{consttype : consttype}((consttype : consttype <: storagetype)) = consttype
  ;; 2-syntax-aux.watsup
  def $cunpack{packtype : packtype}((packtype : packtype <: storagetype)) = I32_consttype
  ;; 2-syntax-aux.watsup
  def $cunpack{lanetype : lanetype}((lanetype : lanetype <: storagetype)) = ($lunpack(lanetype) : numtype <: consttype)

;; 2-syntax-aux.watsup
def $sx(storagetype : storagetype) : sx?
  ;; 2-syntax-aux.watsup
  def $sx{consttype : consttype}((consttype : consttype <: storagetype)) = ?()
  ;; 2-syntax-aux.watsup
  def $sx{packtype : packtype}((packtype : packtype <: storagetype)) = ?(S_sx)

;; 2-syntax-aux.watsup
def $const(consttype : consttype, lit_ : lit_((consttype : consttype <: storagetype))) : instr
  ;; 2-syntax-aux.watsup
  def $const{numtype : numtype, c : lit_((numtype : numtype <: storagetype))}((numtype : numtype <: consttype), c) = CONST_instr(numtype, c)
  ;; 2-syntax-aux.watsup
  def $const{vectype : vectype, c : lit_((vectype : vectype <: storagetype))}((vectype : vectype <: consttype), c) = VCONST_instr(vectype, c)

;; 2-syntax-aux.watsup
def $unpackshape(shape : shape) : numtype
  ;; 2-syntax-aux.watsup
  def $unpackshape{Lnn : Lnn, N : N}(`%X%`_shape(Lnn, `%`_dim(N))) = $lunpack(Lnn)

;; 2-syntax-aux.watsup
def $diffrt(reftype : reftype, reftype : reftype) : reftype
  ;; 2-syntax-aux.watsup
  def $diffrt{nul1 : nul1, ht_1 : heaptype, ht_2 : heaptype}(REF_reftype(nul1, ht_1), REF_reftype(`NULL%?`_nul(?(())), ht_2)) = REF_reftype(`NULL%?`_nul(?()), ht_1)
  ;; 2-syntax-aux.watsup
  def $diffrt{nul1 : nul1, ht_1 : heaptype, ht_2 : heaptype}(REF_reftype(nul1, ht_1), REF_reftype(`NULL%?`_nul(?()), ht_2)) = REF_reftype(nul1, ht_1)

;; 2-syntax-aux.watsup
syntax typevar =
  | _IDX{typeidx : typeidx}(typeidx : typeidx)
  | REC(nat)

;; 2-syntax-aux.watsup
def $idx(typeidx : typeidx) : typevar
  ;; 2-syntax-aux.watsup
  def $idx{x : idx}(x) = _IDX_typevar(x)

;; 2-syntax-aux.watsup
syntax free =
{
  TYPES{typeidx* : typeidx*} typeidx*,
  FUNCS{funcidx* : funcidx*} funcidx*,
  GLOBALS{globalidx* : globalidx*} globalidx*,
  TABLES{tableidx* : tableidx*} tableidx*,
  MEMS{memidx* : memidx*} memidx*,
  ELEMS{elemidx* : elemidx*} elemidx*,
  DATAS{dataidx* : dataidx*} dataidx*,
  LOCALS{localidx* : localidx*} localidx*,
  LABELS{labelidx* : labelidx*} labelidx*
}

;; 2-syntax-aux.watsup
def $free_opt(free?) : free
  ;; 2-syntax-aux.watsup
  def $free_opt(?()) = {TYPES [], FUNCS [], GLOBALS [], TABLES [], MEMS [], ELEMS [], DATAS [], LOCALS [], LABELS []}
  ;; 2-syntax-aux.watsup
  def $free_opt{free : free}(?(free)) = free

;; 2-syntax-aux.watsup
rec {

;; 2-syntax-aux.watsup:155.1-155.29
def $free_list(free*) : free
  ;; 2-syntax-aux.watsup:156.1-156.25
  def $free_list([]) = {TYPES [], FUNCS [], GLOBALS [], TABLES [], MEMS [], ELEMS [], DATAS [], LOCALS [], LABELS []}
  ;; 2-syntax-aux.watsup:157.1-157.57
  def $free_list{free : free, free'* : free*}([free] :: free'*{free' : free}) = free ++ $free_list(free'*{free' : free})
}

;; 2-syntax-aux.watsup
def $free_typeidx(typeidx : typeidx) : free
  ;; 2-syntax-aux.watsup
  def $free_typeidx{typeidx : typeidx}(typeidx) = {TYPES [typeidx], FUNCS [], GLOBALS [], TABLES [], MEMS [], ELEMS [], DATAS [], LOCALS [], LABELS []}

;; 2-syntax-aux.watsup
def $free_funcidx(funcidx : funcidx) : free
  ;; 2-syntax-aux.watsup
  def $free_funcidx{funcidx : funcidx}(funcidx) = {TYPES [], FUNCS [funcidx], GLOBALS [], TABLES [], MEMS [], ELEMS [], DATAS [], LOCALS [], LABELS []}

;; 2-syntax-aux.watsup
def $free_globalidx(globalidx : globalidx) : free
  ;; 2-syntax-aux.watsup
  def $free_globalidx{globalidx : globalidx}(globalidx) = {TYPES [], FUNCS [], GLOBALS [globalidx], TABLES [], MEMS [], ELEMS [], DATAS [], LOCALS [], LABELS []}

;; 2-syntax-aux.watsup
def $free_tableidx(tableidx : tableidx) : free
  ;; 2-syntax-aux.watsup
  def $free_tableidx{tableidx : tableidx}(tableidx) = {TYPES [], FUNCS [], GLOBALS [], TABLES [tableidx], MEMS [], ELEMS [], DATAS [], LOCALS [], LABELS []}

;; 2-syntax-aux.watsup
def $free_memidx(memidx : memidx) : free
  ;; 2-syntax-aux.watsup
  def $free_memidx{memidx : memidx}(memidx) = {TYPES [], FUNCS [], GLOBALS [], TABLES [], MEMS [memidx], ELEMS [], DATAS [], LOCALS [], LABELS []}

;; 2-syntax-aux.watsup
def $free_elemidx(elemidx : elemidx) : free
  ;; 2-syntax-aux.watsup
  def $free_elemidx{elemidx : elemidx}(elemidx) = {TYPES [], FUNCS [], GLOBALS [], TABLES [], MEMS [], ELEMS [elemidx], DATAS [], LOCALS [], LABELS []}

;; 2-syntax-aux.watsup
def $free_dataidx(dataidx : dataidx) : free
  ;; 2-syntax-aux.watsup
  def $free_dataidx{dataidx : dataidx}(dataidx) = {TYPES [], FUNCS [], GLOBALS [], TABLES [], MEMS [], ELEMS [], DATAS [dataidx], LOCALS [], LABELS []}

;; 2-syntax-aux.watsup
def $free_localidx(localidx : localidx) : free
  ;; 2-syntax-aux.watsup
  def $free_localidx{localidx : localidx}(localidx) = {TYPES [], FUNCS [], GLOBALS [], TABLES [], MEMS [], ELEMS [], DATAS [], LOCALS [localidx], LABELS []}

;; 2-syntax-aux.watsup
def $free_labelidx(labelidx : labelidx) : free
  ;; 2-syntax-aux.watsup
  def $free_labelidx{labelidx : labelidx}(labelidx) = {TYPES [], FUNCS [], GLOBALS [], TABLES [], MEMS [], ELEMS [], DATAS [], LOCALS [], LABELS [labelidx]}

;; 2-syntax-aux.watsup
def $free_externidx(externidx : externidx) : free
  ;; 2-syntax-aux.watsup
  def $free_externidx{funcidx : funcidx}(FUNC_externidx(funcidx)) = $free_funcidx(funcidx)
  ;; 2-syntax-aux.watsup
  def $free_externidx{globalidx : globalidx}(GLOBAL_externidx(globalidx)) = $free_globalidx(globalidx)
  ;; 2-syntax-aux.watsup
  def $free_externidx{tableidx : tableidx}(TABLE_externidx(tableidx)) = $free_tableidx(tableidx)
  ;; 2-syntax-aux.watsup
  def $free_externidx{memidx : memidx}(MEM_externidx(memidx)) = $free_memidx(memidx)

;; 2-syntax-aux.watsup
def $free_numtype(numtype : numtype) : free
  ;; 2-syntax-aux.watsup
  def $free_numtype{numtype : numtype}(numtype) = {TYPES [], FUNCS [], GLOBALS [], TABLES [], MEMS [], ELEMS [], DATAS [], LOCALS [], LABELS []}

;; 2-syntax-aux.watsup
def $free_packtype(packtype : packtype) : free
  ;; 2-syntax-aux.watsup
  def $free_packtype{packtype : packtype}(packtype) = {TYPES [], FUNCS [], GLOBALS [], TABLES [], MEMS [], ELEMS [], DATAS [], LOCALS [], LABELS []}

;; 2-syntax-aux.watsup
def $free_lanetype(lanetype : lanetype) : free
  ;; 2-syntax-aux.watsup
  def $free_lanetype{numtype : numtype}((numtype : numtype <: lanetype)) = $free_numtype(numtype)
  ;; 2-syntax-aux.watsup
  def $free_lanetype{packtype : packtype}((packtype : packtype <: lanetype)) = $free_packtype(packtype)

;; 2-syntax-aux.watsup
def $free_vectype(vectype : vectype) : free
  ;; 2-syntax-aux.watsup
  def $free_vectype{vectype : vectype}(vectype) = {TYPES [], FUNCS [], GLOBALS [], TABLES [], MEMS [], ELEMS [], DATAS [], LOCALS [], LABELS []}

;; 2-syntax-aux.watsup
def $free_consttype(consttype : consttype) : free
  ;; 2-syntax-aux.watsup
  def $free_consttype{numtype : numtype}((numtype : numtype <: consttype)) = $free_numtype(numtype)
  ;; 2-syntax-aux.watsup
  def $free_consttype{vectype : vectype}((vectype : vectype <: consttype)) = $free_vectype(vectype)

;; 2-syntax-aux.watsup
def $free_absheaptype(absheaptype : absheaptype) : free
  ;; 2-syntax-aux.watsup
  def $free_absheaptype{absheaptype : absheaptype}(absheaptype) = {TYPES [], FUNCS [], GLOBALS [], TABLES [], MEMS [], ELEMS [], DATAS [], LOCALS [], LABELS []}

;; 2-syntax-aux.watsup
rec {

;; 2-syntax-aux.watsup:214.1-214.34
def $free_rectype(rectype : rectype) : free
  ;; 2-syntax-aux.watsup:267.1-267.70
  def $free_rectype{subtype* : subtype*}(REC_rectype(`%`_list(subtype*{subtype : subtype}))) = $free_list($free_subtype(subtype)*{subtype : subtype})

;; 2-syntax-aux.watsup:216.1-216.34
def $free_deftype(deftype : deftype) : free
  ;; 2-syntax-aux.watsup:217.1-217.58
  def $free_deftype{rectype : rectype, n : n}(DEF_deftype(rectype, n)) = $free_rectype(rectype)

;; 2-syntax-aux.watsup:219.1-219.34
def $free_typeuse(typeuse : typeuse) : free
  ;; 2-syntax-aux.watsup:220.1-220.57
  def $free_typeuse{typeidx : typeidx}(_IDX_typeuse(typeidx)) = $free_typeidx(typeidx)
  ;; 2-syntax-aux.watsup:221.1-221.30
  def $free_typeuse{n : n}(REC_typeuse(n)) = {TYPES [], FUNCS [], GLOBALS [], TABLES [], MEMS [], ELEMS [], DATAS [], LOCALS [], LABELS []}
  ;; 2-syntax-aux.watsup:222.1-222.52
  def $free_typeuse{deftype : deftype}((deftype : deftype <: typeuse)) = $free_deftype(deftype)

;; 2-syntax-aux.watsup:224.1-224.36
def $free_heaptype(heaptype : heaptype) : free
  ;; 2-syntax-aux.watsup:225.1-225.65
  def $free_heaptype{absheaptype : absheaptype}((absheaptype : absheaptype <: heaptype)) = $free_absheaptype(absheaptype)
  ;; 2-syntax-aux.watsup:226.1-226.53
  def $free_heaptype{typeuse : typeuse}((typeuse : typeuse <: heaptype)) = $free_typeuse(typeuse)

;; 2-syntax-aux.watsup:228.1-228.34
def $free_reftype(reftype : reftype) : free
  ;; 2-syntax-aux.watsup:229.1-229.63
  def $free_reftype{nul : nul, heaptype : heaptype}(REF_reftype(nul, heaptype)) = $free_heaptype(heaptype)

;; 2-syntax-aux.watsup:231.1-231.34
def $free_valtype(valtype : valtype) : free
  ;; 2-syntax-aux.watsup:232.1-232.52
  def $free_valtype{numtype : numtype}((numtype : numtype <: valtype)) = $free_numtype(numtype)
  ;; 2-syntax-aux.watsup:233.1-233.52
  def $free_valtype{vectype : vectype}((vectype : vectype <: valtype)) = $free_vectype(vectype)
  ;; 2-syntax-aux.watsup:234.1-234.52
  def $free_valtype{reftype : reftype}((reftype : reftype <: valtype)) = $free_reftype(reftype)
  ;; 2-syntax-aux.watsup:235.1-235.28
  def $free_valtype(BOT_valtype) = {TYPES [], FUNCS [], GLOBALS [], TABLES [], MEMS [], ELEMS [], DATAS [], LOCALS [], LABELS []}

;; 2-syntax-aux.watsup:237.1-237.40
def $free_resulttype(resulttype : resulttype) : free
  ;; 2-syntax-aux.watsup:238.1-238.69
  def $free_resulttype{valtype* : valtype*}(`%`_resulttype(valtype*{valtype : valtype})) = $free_list($free_valtype(valtype)*{valtype : valtype})

;; 2-syntax-aux.watsup:240.1-240.42
def $free_storagetype(storagetype : storagetype) : free
  ;; 2-syntax-aux.watsup:241.1-241.56
  def $free_storagetype{valtype : valtype}((valtype : valtype <: storagetype)) = $free_valtype(valtype)
  ;; 2-syntax-aux.watsup:242.1-242.59
  def $free_storagetype{packtype : packtype}((packtype : packtype <: storagetype)) = $free_packtype(packtype)

;; 2-syntax-aux.watsup:244.1-244.38
def $free_fieldtype(fieldtype : fieldtype) : free
  ;; 2-syntax-aux.watsup:245.1-245.70
  def $free_fieldtype{mut : mut, storagetype : storagetype}(`%%`_fieldtype(mut, storagetype)) = $free_storagetype(storagetype)

;; 2-syntax-aux.watsup:247.1-247.36
def $free_functype(functype : functype) : free
  ;; 2-syntax-aux.watsup:248.1-249.67
  def $free_functype{resulttype_1 : resulttype, resulttype_2 : resulttype}(`%->%`_functype(resulttype_1, resulttype_2)) = $free_resulttype(resulttype_1) ++ $free_resulttype(resulttype_2)

;; 2-syntax-aux.watsup:251.1-251.40
def $free_structtype(structtype : structtype) : free
  ;; 2-syntax-aux.watsup:252.1-252.75
  def $free_structtype{fieldtype* : fieldtype*}(`%`_structtype(fieldtype*{fieldtype : fieldtype})) = $free_list($free_fieldtype(fieldtype)*{fieldtype : fieldtype})

;; 2-syntax-aux.watsup:254.1-254.38
def $free_arraytype(arraytype : arraytype) : free
  ;; 2-syntax-aux.watsup:255.1-255.60
  def $free_arraytype{fieldtype : fieldtype}(fieldtype) = $free_fieldtype(fieldtype)

;; 2-syntax-aux.watsup:257.1-257.36
def $free_comptype(comptype : comptype) : free
  ;; 2-syntax-aux.watsup:258.1-258.69
  def $free_comptype{structtype : structtype}(STRUCT_comptype(structtype)) = $free_structtype(structtype)
  ;; 2-syntax-aux.watsup:259.1-259.65
  def $free_comptype{arraytype : arraytype}(ARRAY_comptype(arraytype)) = $free_arraytype(arraytype)
  ;; 2-syntax-aux.watsup:260.1-260.61
  def $free_comptype{functype : functype}(FUNC_comptype(functype)) = $free_functype(functype)

;; 2-syntax-aux.watsup:262.1-262.34
def $free_subtype(subtype : subtype) : free
  ;; 2-syntax-aux.watsup:263.1-264.66
  def $free_subtype{fin : fin, typeuse* : typeuse*, comptype : comptype}(SUB_subtype(fin, typeuse*{typeuse : typeuse}, comptype)) = $free_list($free_typeuse(typeuse)*{typeuse : typeuse}) ++ $free_comptype(comptype)
}

;; 2-syntax-aux.watsup
def $free_globaltype(globaltype : globaltype) : free
  ;; 2-syntax-aux.watsup
  def $free_globaltype{mut : mut, valtype : valtype}(`%%`_globaltype(mut, valtype)) = $free_valtype(valtype)

;; 2-syntax-aux.watsup
def $free_tabletype(tabletype : tabletype) : free
  ;; 2-syntax-aux.watsup
  def $free_tabletype{limits : limits, reftype : reftype}(`%%`_tabletype(limits, reftype)) = $free_reftype(reftype)

;; 2-syntax-aux.watsup
def $free_memtype(memtype : memtype) : free
  ;; 2-syntax-aux.watsup
  def $free_memtype{limits : limits}(`%PAGE`_memtype(limits)) = {TYPES [], FUNCS [], GLOBALS [], TABLES [], MEMS [], ELEMS [], DATAS [], LOCALS [], LABELS []}

;; 2-syntax-aux.watsup
def $free_elemtype(elemtype : elemtype) : free
  ;; 2-syntax-aux.watsup
  def $free_elemtype{reftype : reftype}(reftype) = $free_reftype(reftype)

;; 2-syntax-aux.watsup
def $free_datatype(datatype : datatype) : free
  ;; 2-syntax-aux.watsup
  def $free_datatype(OK_datatype) = {TYPES [], FUNCS [], GLOBALS [], TABLES [], MEMS [], ELEMS [], DATAS [], LOCALS [], LABELS []}

;; 2-syntax-aux.watsup
def $free_externtype(externtype : externtype) : free
  ;; 2-syntax-aux.watsup
  def $free_externtype{typeuse : typeuse}(FUNC_externtype(typeuse)) = $free_typeuse(typeuse)
  ;; 2-syntax-aux.watsup
  def $free_externtype{globaltype : globaltype}(GLOBAL_externtype(globaltype)) = $free_globaltype(globaltype)
  ;; 2-syntax-aux.watsup
  def $free_externtype{tabletype : tabletype}(TABLE_externtype(tabletype)) = $free_tabletype(tabletype)
  ;; 2-syntax-aux.watsup
  def $free_externtype{memtype : memtype}(MEM_externtype(memtype)) = $free_memtype(memtype)

;; 2-syntax-aux.watsup
def $free_moduletype(moduletype : moduletype) : free
  ;; 2-syntax-aux.watsup
  def $free_moduletype{externtype_1* : externtype*, externtype_2* : externtype*}(`%->%`_moduletype(externtype_1*{externtype_1 : externtype}, externtype_2*{externtype_2 : externtype})) = $free_list($free_externtype(externtype_1)*{externtype_1 : externtype}) ++ $free_list($free_externtype(externtype_2)*{externtype_2 : externtype})

;; 2-syntax-aux.watsup
def $free_blocktype(blocktype : blocktype) : free
  ;; 2-syntax-aux.watsup
  def $free_blocktype{valtype? : valtype?}(_RESULT_blocktype(valtype?{valtype : valtype})) = $free_opt($free_valtype(valtype)?{valtype : valtype})
  ;; 2-syntax-aux.watsup
  def $free_blocktype{funcidx : funcidx}(_IDX_blocktype(funcidx)) = $free_funcidx(funcidx)

;; 2-syntax-aux.watsup
def $free_shape(shape : shape) : free
  ;; 2-syntax-aux.watsup
  def $free_shape{lanetype : lanetype, dim : dim}(`%X%`_shape(lanetype, dim)) = $free_lanetype(lanetype)

;; 2-syntax-aux.watsup
rec {

;; 2-syntax-aux.watsup:446.1-446.44
def $shift_labelidxs(labelidx*) : labelidx*
  ;; 2-syntax-aux.watsup:447.1-447.32
  def $shift_labelidxs([]) = []
  ;; 2-syntax-aux.watsup:448.1-448.66
  def $shift_labelidxs{labelidx'* : labelidx*}([`%`_uN(0)] :: labelidx'*{labelidx' : labelidx}) = $shift_labelidxs(labelidx'*{labelidx' : labelidx})
  ;; 2-syntax-aux.watsup:449.1-449.91
  def $shift_labelidxs{labelidx : labelidx, labelidx'* : labelidx*}([labelidx] :: labelidx'*{labelidx' : labelidx}) = [`%`_uN((labelidx!`%`_labelidx.0 - 1))] :: $shift_labelidxs(labelidx'*{labelidx' : labelidx})
}

;; 2-syntax-aux.watsup
rec {

;; 2-syntax-aux.watsup:302.1-302.31
def $free_block(instr*) : free
  ;; 2-syntax-aux.watsup:452.1-453.47
  def $free_block{instr* : instr*, free : free}(instr*{instr : instr}) = free[LABELS_free = $shift_labelidxs(free.LABELS_free)]
    -- if (free = $free_list($free_instr(instr)*{instr : instr}))

;; 2-syntax-aux.watsup:304.1-304.30
def $free_instr(instr : instr) : free
  ;; 2-syntax-aux.watsup:305.1-305.26
  def $free_instr(NOP_instr) = {TYPES [], FUNCS [], GLOBALS [], TABLES [], MEMS [], ELEMS [], DATAS [], LOCALS [], LABELS []}
  ;; 2-syntax-aux.watsup:306.1-306.34
  def $free_instr(UNREACHABLE_instr) = {TYPES [], FUNCS [], GLOBALS [], TABLES [], MEMS [], ELEMS [], DATAS [], LOCALS [], LABELS []}
  ;; 2-syntax-aux.watsup:307.1-307.27
  def $free_instr(DROP_instr) = {TYPES [], FUNCS [], GLOBALS [], TABLES [], MEMS [], ELEMS [], DATAS [], LOCALS [], LABELS []}
  ;; 2-syntax-aux.watsup:308.1-308.86
  def $free_instr{valtype*? : valtype*?}(`SELECT()%?`_instr(valtype*{valtype : valtype}?{valtype : valtype})) = $free_opt($free_list($free_valtype(valtype)*{valtype : valtype})?{valtype : valtype})
  ;; 2-syntax-aux.watsup:310.1-310.92
  def $free_instr{blocktype : blocktype, instr* : instr*}(BLOCK_instr(blocktype, instr*{instr : instr})) = $free_blocktype(blocktype) ++ $free_block(instr*{instr : instr})
  ;; 2-syntax-aux.watsup:311.1-311.91
  def $free_instr{blocktype : blocktype, instr* : instr*}(LOOP_instr(blocktype, instr*{instr : instr})) = $free_blocktype(blocktype) ++ $free_block(instr*{instr : instr})
  ;; 2-syntax-aux.watsup:312.1-313.79
  def $free_instr{blocktype : blocktype, instr_1* : instr*, instr_2* : instr*}(`IF%%ELSE%`_instr(blocktype, instr_1*{instr_1 : instr}, instr_2*{instr_2 : instr})) = $free_blocktype(blocktype) ++ $free_block(instr_1*{instr_1 : instr}) ++ $free_block(instr_2*{instr_2 : instr})
  ;; 2-syntax-aux.watsup:315.1-315.56
  def $free_instr{labelidx : labelidx}(BR_instr(labelidx)) = $free_labelidx(labelidx)
  ;; 2-syntax-aux.watsup:316.1-316.59
  def $free_instr{labelidx : labelidx}(BR_IF_instr(labelidx)) = $free_labelidx(labelidx)
  ;; 2-syntax-aux.watsup:317.1-318.68
  def $free_instr{labelidx : labelidx, labelidx' : labelidx}(BR_TABLE_instr(labelidx*{}, labelidx')) = $free_list($free_labelidx(labelidx)*{}) ++ $free_labelidx(labelidx)
  ;; 2-syntax-aux.watsup:319.1-319.64
  def $free_instr{labelidx : labelidx}(BR_ON_NULL_instr(labelidx)) = $free_labelidx(labelidx)
  ;; 2-syntax-aux.watsup:320.1-320.68
  def $free_instr{labelidx : labelidx}(BR_ON_NON_NULL_instr(labelidx)) = $free_labelidx(labelidx)
  ;; 2-syntax-aux.watsup:321.1-322.83
  def $free_instr{labelidx : labelidx, reftype_1 : reftype, reftype_2 : reftype}(BR_ON_CAST_instr(labelidx, reftype_1, reftype_2)) = $free_labelidx(labelidx) ++ $free_reftype(reftype_1) ++ $free_reftype(reftype_2)
  ;; 2-syntax-aux.watsup:323.1-324.83
  def $free_instr{labelidx : labelidx, reftype_1 : reftype, reftype_2 : reftype}(BR_ON_CAST_FAIL_instr(labelidx, reftype_1, reftype_2)) = $free_labelidx(labelidx) ++ $free_reftype(reftype_1) ++ $free_reftype(reftype_2)
  ;; 2-syntax-aux.watsup:326.1-326.55
  def $free_instr{funcidx : funcidx}(CALL_instr(funcidx)) = $free_funcidx(funcidx)
  ;; 2-syntax-aux.watsup:327.1-327.59
  def $free_instr{typeuse : typeuse}(CALL_REF_instr(typeuse)) = $free_typeuse(typeuse)
  ;; 2-syntax-aux.watsup:328.1-329.53
  def $free_instr{tableidx : tableidx, typeuse : typeuse}(CALL_INDIRECT_instr(tableidx, typeuse)) = $free_tableidx(tableidx) ++ $free_typeuse(typeuse)
  ;; 2-syntax-aux.watsup:330.1-330.29
  def $free_instr(RETURN_instr) = {TYPES [], FUNCS [], GLOBALS [], TABLES [], MEMS [], ELEMS [], DATAS [], LOCALS [], LABELS []}
  ;; 2-syntax-aux.watsup:331.1-331.62
  def $free_instr{funcidx : funcidx}(RETURN_CALL_instr(funcidx)) = $free_funcidx(funcidx)
  ;; 2-syntax-aux.watsup:332.1-332.66
  def $free_instr{typeuse : typeuse}(RETURN_CALL_REF_instr(typeuse)) = $free_typeuse(typeuse)
  ;; 2-syntax-aux.watsup:333.1-334.53
  def $free_instr{tableidx : tableidx, typeuse : typeuse}(RETURN_CALL_INDIRECT_instr(tableidx, typeuse)) = $free_tableidx(tableidx) ++ $free_typeuse(typeuse)
  ;; 2-syntax-aux.watsup:336.1-336.63
  def $free_instr{numtype : numtype, numlit : num_(numtype)}(CONST_instr(numtype, numlit)) = $free_numtype(numtype)
  ;; 2-syntax-aux.watsup:337.1-337.60
  def $free_instr{numtype : numtype, unop : unop_(numtype)}(UNOP_instr(numtype, unop)) = $free_numtype(numtype)
  ;; 2-syntax-aux.watsup:338.1-338.62
  def $free_instr{numtype : numtype, binop : binop_(numtype)}(BINOP_instr(numtype, binop)) = $free_numtype(numtype)
  ;; 2-syntax-aux.watsup:339.1-339.64
  def $free_instr{numtype : numtype, testop : testop_(numtype)}(TESTOP_instr(numtype, testop)) = $free_numtype(numtype)
  ;; 2-syntax-aux.watsup:340.1-340.62
  def $free_instr{numtype : numtype, relop : relop_(numtype)}(RELOP_instr(numtype, relop)) = $free_numtype(numtype)
<<<<<<< HEAD
  ;; 2-syntax-aux.watsup:341.1-342.55
  def $free_instr{numtype_1 : numtype, numtype_2 : numtype, cvtop : cvtop_(numtype_2, numtype_1)}(CVTOP_instr(numtype_1, numtype_2, cvtop)) = $free_numtype(numtype_1) ++ $free_numtype(numtype_2)
  ;; 2-syntax-aux.watsup:344.1-344.64
=======
  ;; 2-syntax-aux.watsup:360.1-361.55
  def $free_instr{numtype_1 : numtype, numtype_2 : numtype, cvtop : cvtop__(numtype_2, numtype_1)}(CVTOP_instr(numtype_1, numtype_2, cvtop)) = $free_numtype(numtype_1) ++ $free_numtype(numtype_2)
  ;; 2-syntax-aux.watsup:363.1-363.64
>>>>>>> 5cd8e883
  def $free_instr{vectype : vectype, veclit : vec_(vectype)}(VCONST_instr(vectype, veclit)) = $free_vectype(vectype)
  ;; 2-syntax-aux.watsup:345.1-345.64
  def $free_instr{vectype : vectype, vvunop : vvunop}(VVUNOP_instr(vectype, vvunop)) = $free_vectype(vectype)
  ;; 2-syntax-aux.watsup:346.1-346.66
  def $free_instr{vectype : vectype, vvbinop : vvbinop}(VVBINOP_instr(vectype, vvbinop)) = $free_vectype(vectype)
  ;; 2-syntax-aux.watsup:347.1-347.68
  def $free_instr{vectype : vectype, vvternop : vvternop}(VVTERNOP_instr(vectype, vvternop)) = $free_vectype(vectype)
  ;; 2-syntax-aux.watsup:348.1-348.68
  def $free_instr{vectype : vectype, vvtestop : vvtestop}(VVTESTOP_instr(vectype, vvtestop)) = $free_vectype(vectype)
  ;; 2-syntax-aux.watsup:349.1-349.56
  def $free_instr{shape : shape, vunop : vunop_(shape)}(VUNOP_instr(shape, vunop)) = $free_shape(shape)
  ;; 2-syntax-aux.watsup:350.1-350.58
  def $free_instr{shape : shape, vbinop : vbinop_(shape)}(VBINOP_instr(shape, vbinop)) = $free_shape(shape)
  ;; 2-syntax-aux.watsup:351.1-351.60
  def $free_instr{shape : shape, vtestop : vtestop_(shape)}(VTESTOP_instr(shape, vtestop)) = $free_shape(shape)
  ;; 2-syntax-aux.watsup:352.1-352.58
  def $free_instr{shape : shape, vrelop : vrelop_(shape)}(VRELOP_instr(shape, vrelop)) = $free_shape(shape)
  ;; 2-syntax-aux.watsup:353.1-353.64
  def $free_instr{ishape : ishape, vshiftop : vshiftop_(ishape)}(VSHIFTOP_instr(ishape, vshiftop)) = $free_shape((ishape : ishape <: shape))
  ;; 2-syntax-aux.watsup:354.1-354.55
  def $free_instr{ishape : ishape}(VBITMASK_instr(ishape)) = $free_shape((ishape : ishape <: shape))
  ;; 2-syntax-aux.watsup:355.1-355.55
  def $free_instr{ishape : ishape}(VSWIZZLE_instr(ishape)) = $free_shape((ishape : ishape <: shape))
  ;; 2-syntax-aux.watsup:356.1-356.64
  def $free_instr{ishape : ishape, laneidx* : laneidx*}(VSHUFFLE_instr(ishape, laneidx*{laneidx : laneidx})) = $free_shape((ishape : ishape <: shape))
<<<<<<< HEAD
  ;; 2-syntax-aux.watsup:357.1-358.49
  def $free_instr{ishape_1 : ishape, ishape_2 : ishape, vextunop : vextunop_(ishape_2, ishape_1)}(VEXTUNOP_instr(ishape_1, ishape_2, vextunop)) = $free_shape((ishape_1 : ishape <: shape)) ++ $free_shape((ishape_2 : ishape <: shape))
  ;; 2-syntax-aux.watsup:359.1-360.49
  def $free_instr{ishape_1 : ishape, ishape_2 : ishape, vextbinop : vextbinop_(ishape_2, ishape_1)}(VEXTBINOP_instr(ishape_1, ishape_2, vextbinop)) = $free_shape((ishape_1 : ishape <: shape)) ++ $free_shape((ishape_2 : ishape <: shape))
  ;; 2-syntax-aux.watsup:361.1-362.49
  def $free_instr{ishape_1 : ishape, ishape_2 : ishape, sx : sx}(VNARROW_instr(ishape_1, ishape_2, sx)) = $free_shape((ishape_1 : ishape <: shape)) ++ $free_shape((ishape_2 : ishape <: shape))
  ;; 2-syntax-aux.watsup:363.1-364.47
  def $free_instr{shape_1 : shape, shape_2 : shape, vcvtop : vcvtop_(shape_2, shape_1), half? : half_(shape_2, shape_1)?, sx? : sx?, zero? : zero_(shape_2, shape_1)?}(VCVTOP_instr(shape_1, shape_2, vcvtop, half?{half : half_(shape_2, shape_1)}, sx?{sx : sx}, zero?{zero : zero_(shape_2, shape_1)})) = $free_shape(shape_1) ++ $free_shape(shape_2)
  ;; 2-syntax-aux.watsup:365.1-365.51
=======
  ;; 2-syntax-aux.watsup:376.1-377.49
  def $free_instr{ishape_1 : ishape, ishape_2 : ishape, vextunop : vextunop__(ishape_2, ishape_1)}(VEXTUNOP_instr(ishape_1, ishape_2, vextunop)) = $free_shape((ishape_1 : ishape <: shape)) ++ $free_shape((ishape_2 : ishape <: shape))
  ;; 2-syntax-aux.watsup:378.1-379.49
  def $free_instr{ishape_1 : ishape, ishape_2 : ishape, vextbinop : vextbinop__(ishape_2, ishape_1)}(VEXTBINOP_instr(ishape_1, ishape_2, vextbinop)) = $free_shape((ishape_1 : ishape <: shape)) ++ $free_shape((ishape_2 : ishape <: shape))
  ;; 2-syntax-aux.watsup:380.1-381.49
  def $free_instr{ishape_1 : ishape, ishape_2 : ishape, sx : sx}(VNARROW_instr(ishape_1, ishape_2, sx)) = $free_shape((ishape_1 : ishape <: shape)) ++ $free_shape((ishape_2 : ishape <: shape))
  ;; 2-syntax-aux.watsup:382.1-383.47
  def $free_instr{shape_1 : shape, shape_2 : shape, vcvtop : vcvtop__(shape_2, shape_1), half? : half__(shape_2, shape_1)?, sx? : sx?, zero? : zero__(shape_2, shape_1)?}(VCVTOP_instr(shape_1, shape_2, vcvtop, half?{half : half__(shape_2, shape_1)}, sx?{sx : sx}, zero?{zero : zero__(shape_2, shape_1)})) = $free_shape(shape_1) ++ $free_shape(shape_2)
  ;; 2-syntax-aux.watsup:384.1-384.51
>>>>>>> 5cd8e883
  def $free_instr{shape : shape}(VSPLAT_instr(shape)) = $free_shape(shape)
  ;; 2-syntax-aux.watsup:366.1-366.70
  def $free_instr{shape : shape, sx? : sx?, laneidx : laneidx}(VEXTRACT_LANE_instr(shape, sx?{sx : sx}, laneidx)) = $free_shape(shape)
  ;; 2-syntax-aux.watsup:367.1-367.66
  def $free_instr{shape : shape, laneidx : laneidx}(VREPLACE_LANE_instr(shape, laneidx)) = $free_shape(shape)
  ;; 2-syntax-aux.watsup:369.1-369.62
  def $free_instr{heaptype : heaptype}(REF.NULL_instr(heaptype)) = $free_heaptype(heaptype)
  ;; 2-syntax-aux.watsup:370.1-370.34
  def $free_instr(REF.IS_NULL_instr) = {TYPES [], FUNCS [], GLOBALS [], TABLES [], MEMS [], ELEMS [], DATAS [], LOCALS [], LABELS []}
  ;; 2-syntax-aux.watsup:371.1-371.38
  def $free_instr(REF.AS_NON_NULL_instr) = {TYPES [], FUNCS [], GLOBALS [], TABLES [], MEMS [], ELEMS [], DATAS [], LOCALS [], LABELS []}
  ;; 2-syntax-aux.watsup:372.1-372.29
  def $free_instr(REF.EQ_instr) = {TYPES [], FUNCS [], GLOBALS [], TABLES [], MEMS [], ELEMS [], DATAS [], LOCALS [], LABELS []}
  ;; 2-syntax-aux.watsup:373.1-373.59
  def $free_instr{reftype : reftype}(REF.TEST_instr(reftype)) = $free_reftype(reftype)
  ;; 2-syntax-aux.watsup:374.1-374.59
  def $free_instr{reftype : reftype}(REF.CAST_instr(reftype)) = $free_reftype(reftype)
  ;; 2-syntax-aux.watsup:375.1-375.59
  def $free_instr{funcidx : funcidx}(REF.FUNC_instr(funcidx)) = $free_funcidx(funcidx)
  ;; 2-syntax-aux.watsup:376.1-376.30
  def $free_instr(REF.I31_instr) = {TYPES [], FUNCS [], GLOBALS [], TABLES [], MEMS [], ELEMS [], DATAS [], LOCALS [], LABELS []}
  ;; 2-syntax-aux.watsup:378.1-378.33
  def $free_instr{sx : sx}(I31.GET_instr(sx)) = {TYPES [], FUNCS [], GLOBALS [], TABLES [], MEMS [], ELEMS [], DATAS [], LOCALS [], LABELS []}
  ;; 2-syntax-aux.watsup:380.1-380.41
  def $free_instr{typeidx : typeidx}(STRUCT.NEW_instr(typeidx)) = {TYPES [], FUNCS [], GLOBALS [], TABLES [], MEMS [], ELEMS [], DATAS [], LOCALS [], LABELS []}
  ;; 2-syntax-aux.watsup:381.1-381.69
  def $free_instr{typeidx : typeidx}(STRUCT.NEW_DEFAULT_instr(typeidx)) = $free_typeidx(typeidx)
  ;; 2-syntax-aux.watsup:382.1-382.69
  def $free_instr{sx? : sx?, typeidx : typeidx, u32 : u32}(STRUCT.GET_instr(sx?{sx : sx}, typeidx, u32)) = $free_typeidx(typeidx)
  ;; 2-syntax-aux.watsup:383.1-383.65
  def $free_instr{typeidx : typeidx, u32 : u32}(STRUCT.SET_instr(typeidx, u32)) = $free_typeidx(typeidx)
  ;; 2-syntax-aux.watsup:385.1-385.60
  def $free_instr{typeidx : typeidx}(ARRAY.NEW_instr(typeidx)) = $free_typeidx(typeidx)
  ;; 2-syntax-aux.watsup:386.1-386.68
  def $free_instr{typeidx : typeidx}(ARRAY.NEW_DEFAULT_instr(typeidx)) = $free_typeidx(typeidx)
  ;; 2-syntax-aux.watsup:387.1-387.70
  def $free_instr{typeidx : typeidx, u32 : u32}(ARRAY.NEW_FIXED_instr(typeidx, u32)) = $free_typeidx(typeidx)
  ;; 2-syntax-aux.watsup:388.1-389.51
  def $free_instr{typeidx : typeidx, dataidx : dataidx}(ARRAY.NEW_DATA_instr(typeidx, dataidx)) = $free_typeidx(typeidx) ++ $free_dataidx(dataidx)
  ;; 2-syntax-aux.watsup:390.1-391.51
  def $free_instr{typeidx : typeidx, elemidx : elemidx}(ARRAY.NEW_ELEM_instr(typeidx, elemidx)) = $free_typeidx(typeidx) ++ $free_elemidx(elemidx)
  ;; 2-syntax-aux.watsup:392.1-392.64
  def $free_instr{sx? : sx?, typeidx : typeidx}(ARRAY.GET_instr(sx?{sx : sx}, typeidx)) = $free_typeidx(typeidx)
  ;; 2-syntax-aux.watsup:393.1-393.60
  def $free_instr{typeidx : typeidx}(ARRAY.SET_instr(typeidx)) = $free_typeidx(typeidx)
  ;; 2-syntax-aux.watsup:394.1-394.32
  def $free_instr(ARRAY.LEN_instr) = {TYPES [], FUNCS [], GLOBALS [], TABLES [], MEMS [], ELEMS [], DATAS [], LOCALS [], LABELS []}
  ;; 2-syntax-aux.watsup:395.1-395.61
  def $free_instr{typeidx : typeidx}(ARRAY.FILL_instr(typeidx)) = $free_typeidx(typeidx)
  ;; 2-syntax-aux.watsup:396.1-397.55
  def $free_instr{typeidx_1 : typeidx, typeidx_2 : typeidx}(ARRAY.COPY_instr(typeidx_1, typeidx_2)) = $free_typeidx(typeidx_1) ++ $free_typeidx(typeidx_2)
  ;; 2-syntax-aux.watsup:398.1-399.51
  def $free_instr{typeidx : typeidx, dataidx : dataidx}(ARRAY.INIT_DATA_instr(typeidx, dataidx)) = $free_typeidx(typeidx) ++ $free_dataidx(dataidx)
  ;; 2-syntax-aux.watsup:400.1-401.51
  def $free_instr{typeidx : typeidx, elemidx : elemidx}(ARRAY.INIT_ELEM_instr(typeidx, elemidx)) = $free_typeidx(typeidx) ++ $free_elemidx(elemidx)
  ;; 2-syntax-aux.watsup:403.1-403.41
  def $free_instr(EXTERN.CONVERT_ANY_instr) = {TYPES [], FUNCS [], GLOBALS [], TABLES [], MEMS [], ELEMS [], DATAS [], LOCALS [], LABELS []}
  ;; 2-syntax-aux.watsup:404.1-404.41
  def $free_instr(ANY.CONVERT_EXTERN_instr) = {TYPES [], FUNCS [], GLOBALS [], TABLES [], MEMS [], ELEMS [], DATAS [], LOCALS [], LABELS []}
  ;; 2-syntax-aux.watsup:406.1-406.63
  def $free_instr{localidx : localidx}(LOCAL.GET_instr(localidx)) = $free_localidx(localidx)
  ;; 2-syntax-aux.watsup:407.1-407.63
  def $free_instr{localidx : localidx}(LOCAL.SET_instr(localidx)) = $free_localidx(localidx)
  ;; 2-syntax-aux.watsup:408.1-408.63
  def $free_instr{localidx : localidx}(LOCAL.TEE_instr(localidx)) = $free_localidx(localidx)
  ;; 2-syntax-aux.watsup:410.1-410.67
  def $free_instr{globalidx : globalidx}(GLOBAL.GET_instr(globalidx)) = $free_globalidx(globalidx)
  ;; 2-syntax-aux.watsup:411.1-411.67
  def $free_instr{globalidx : globalidx}(GLOBAL.SET_instr(globalidx)) = $free_globalidx(globalidx)
  ;; 2-syntax-aux.watsup:413.1-413.63
  def $free_instr{tableidx : tableidx}(TABLE.GET_instr(tableidx)) = $free_tableidx(tableidx)
  ;; 2-syntax-aux.watsup:414.1-414.63
  def $free_instr{tableidx : tableidx}(TABLE.SET_instr(tableidx)) = $free_tableidx(tableidx)
  ;; 2-syntax-aux.watsup:415.1-415.64
  def $free_instr{tableidx : tableidx}(TABLE.SIZE_instr(tableidx)) = $free_tableidx(tableidx)
  ;; 2-syntax-aux.watsup:416.1-416.64
  def $free_instr{tableidx : tableidx}(TABLE.GROW_instr(tableidx)) = $free_tableidx(tableidx)
  ;; 2-syntax-aux.watsup:417.1-417.64
  def $free_instr{tableidx : tableidx}(TABLE.FILL_instr(tableidx)) = $free_tableidx(tableidx)
  ;; 2-syntax-aux.watsup:418.1-419.59
  def $free_instr{tableidx_1 : tableidx, tableidx_2 : tableidx}(TABLE.COPY_instr(tableidx_1, tableidx_2)) = $free_tableidx(tableidx_1) ++ $free_tableidx(tableidx_2)
  ;; 2-syntax-aux.watsup:420.1-421.53
  def $free_instr{tableidx : tableidx, elemidx : elemidx}(TABLE.INIT_instr(tableidx, elemidx)) = $free_tableidx(tableidx) ++ $free_elemidx(elemidx)
  ;; 2-syntax-aux.watsup:422.1-422.60
  def $free_instr{elemidx : elemidx}(ELEM.DROP_instr(elemidx)) = $free_elemidx(elemidx)
  ;; 2-syntax-aux.watsup:424.1-425.49
  def $free_instr{numtype : numtype, loadop : loadop_(numtype), memidx : memidx, memarg : memarg}(LOAD_instr(numtype, ?(loadop), memidx, memarg)) = $free_numtype(numtype) ++ $free_memidx(memidx)
  ;; 2-syntax-aux.watsup:426.1-427.49
  def $free_instr{numtype : numtype, sz? : sz?, memidx : memidx, memarg : memarg}(STORE_instr(numtype, sz?{sz : sz}, memidx, memarg)) = $free_numtype(numtype) ++ $free_memidx(memidx)
  ;; 2-syntax-aux.watsup:428.1-429.49
  def $free_instr{vectype : vectype, vloadop? : vloadop_(vectype)?, memidx : memidx, memarg : memarg}(VLOAD_instr(vectype, vloadop?{vloadop : vloadop_(vectype)}, memidx, memarg)) = $free_vectype(vectype) ++ $free_memidx(memidx)
  ;; 2-syntax-aux.watsup:430.1-431.49
  def $free_instr{vectype : vectype, sz : sz, memidx : memidx, memarg : memarg, laneidx : laneidx}(VLOAD_LANE_instr(vectype, sz, memidx, memarg, laneidx)) = $free_vectype(vectype) ++ $free_memidx(memidx)
  ;; 2-syntax-aux.watsup:432.1-433.49
  def $free_instr{vectype : vectype, memidx : memidx, memarg : memarg}(VSTORE_instr(vectype, memidx, memarg)) = $free_vectype(vectype) ++ $free_memidx(memidx)
  ;; 2-syntax-aux.watsup:434.1-435.49
  def $free_instr{vectype : vectype, sz : sz, memidx : memidx, memarg : memarg, laneidx : laneidx}(VSTORE_LANE_instr(vectype, sz, memidx, memarg, laneidx)) = $free_vectype(vectype) ++ $free_memidx(memidx)
  ;; 2-syntax-aux.watsup:436.1-436.59
  def $free_instr{memidx : memidx}(MEMORY.SIZE_instr(memidx)) = $free_memidx(memidx)
  ;; 2-syntax-aux.watsup:437.1-437.59
  def $free_instr{memidx : memidx}(MEMORY.GROW_instr(memidx)) = $free_memidx(memidx)
  ;; 2-syntax-aux.watsup:438.1-438.59
  def $free_instr{memidx : memidx}(MEMORY.FILL_instr(memidx)) = $free_memidx(memidx)
  ;; 2-syntax-aux.watsup:439.1-440.51
  def $free_instr{memidx_1 : memidx, memidx_2 : memidx}(MEMORY.COPY_instr(memidx_1, memidx_2)) = $free_memidx(memidx_1) ++ $free_memidx(memidx_2)
  ;; 2-syntax-aux.watsup:441.1-442.49
  def $free_instr{memidx : memidx, dataidx : dataidx}(MEMORY.INIT_instr(memidx, dataidx)) = $free_memidx(memidx) ++ $free_dataidx(dataidx)
  ;; 2-syntax-aux.watsup:443.1-443.60
  def $free_instr{dataidx : dataidx}(DATA.DROP_instr(dataidx)) = $free_dataidx(dataidx)
}

;; 2-syntax-aux.watsup
def $free_expr(expr : expr) : free
  ;; 2-syntax-aux.watsup
  def $free_expr{instr* : instr*}(instr*{instr : instr}) = $free_list($free_instr(instr)*{instr : instr})

;; 2-syntax-aux.watsup
def $free_type(type : type) : free
  ;; 2-syntax-aux.watsup
  def $free_type{rectype : rectype}(TYPE_type(rectype)) = $free_rectype(rectype)

;; 2-syntax-aux.watsup
def $free_local(local : local) : free
  ;; 2-syntax-aux.watsup
  def $free_local{t : valtype}(LOCAL_local(t)) = $free_valtype(t)

;; 2-syntax-aux.watsup
def $free_func(func : func) : free
  ;; 2-syntax-aux.watsup
  def $free_func{typeidx : typeidx, local* : local*, expr : expr}(FUNC_func(typeidx, local*{local : local}, expr)) = $free_typeidx(typeidx) ++ $free_list($free_local(local)*{local : local}) ++ $free_block(expr)[LOCALS_free = []]

;; 2-syntax-aux.watsup
def $free_global(global : global) : free
  ;; 2-syntax-aux.watsup
  def $free_global{globaltype : globaltype, expr : expr}(GLOBAL_global(globaltype, expr)) = $free_globaltype(globaltype) ++ $free_expr(expr)

;; 2-syntax-aux.watsup
def $free_table(table : table) : free
  ;; 2-syntax-aux.watsup
  def $free_table{tabletype : tabletype, expr : expr}(TABLE_table(tabletype, expr)) = $free_tabletype(tabletype) ++ $free_expr(expr)

;; 2-syntax-aux.watsup
def $free_mem(mem : mem) : free
  ;; 2-syntax-aux.watsup
  def $free_mem{memtype : memtype}(MEMORY_mem(memtype)) = $free_memtype(memtype)

;; 2-syntax-aux.watsup
def $free_elemmode(elemmode : elemmode) : free
  ;; 2-syntax-aux.watsup
  def $free_elemmode{tableidx : tableidx, expr : expr}(ACTIVE_elemmode(tableidx, expr)) = $free_tableidx(tableidx) ++ $free_expr(expr)
  ;; 2-syntax-aux.watsup
  def $free_elemmode(PASSIVE_elemmode) = {TYPES [], FUNCS [], GLOBALS [], TABLES [], MEMS [], ELEMS [], DATAS [], LOCALS [], LABELS []}
  ;; 2-syntax-aux.watsup
  def $free_elemmode(DECLARE_elemmode) = {TYPES [], FUNCS [], GLOBALS [], TABLES [], MEMS [], ELEMS [], DATAS [], LOCALS [], LABELS []}

;; 2-syntax-aux.watsup
def $free_datamode(datamode : datamode) : free
  ;; 2-syntax-aux.watsup
  def $free_datamode{memidx : memidx, expr : expr}(ACTIVE_datamode(memidx, expr)) = $free_memidx(memidx) ++ $free_expr(expr)
  ;; 2-syntax-aux.watsup
  def $free_datamode(PASSIVE_datamode) = {TYPES [], FUNCS [], GLOBALS [], TABLES [], MEMS [], ELEMS [], DATAS [], LOCALS [], LABELS []}

;; 2-syntax-aux.watsup
def $free_elem(elem : elem) : free
  ;; 2-syntax-aux.watsup
  def $free_elem{reftype : reftype, expr* : expr*, elemmode : elemmode}(ELEM_elem(reftype, expr*{expr : expr}, elemmode)) = $free_reftype(reftype) ++ $free_list($free_expr(expr)*{expr : expr}) ++ $free_elemmode(elemmode)

;; 2-syntax-aux.watsup
def $free_data(data : data) : free
  ;; 2-syntax-aux.watsup
  def $free_data{byte* : byte*, datamode : datamode}(DATA_data(byte*{byte : byte}, datamode)) = $free_datamode(datamode)

;; 2-syntax-aux.watsup
def $free_start(start : start) : free
  ;; 2-syntax-aux.watsup
  def $free_start{funcidx : funcidx}(START_start(funcidx)) = $free_funcidx(funcidx)

;; 2-syntax-aux.watsup
def $free_export(export : export) : free
  ;; 2-syntax-aux.watsup
  def $free_export{name : name, externidx : externidx}(EXPORT_export(name, externidx)) = $free_externidx(externidx)

;; 2-syntax-aux.watsup
def $free_import(import : import) : free
  ;; 2-syntax-aux.watsup
  def $free_import{name_1 : name, name_2 : name, externtype : externtype}(IMPORT_import(name_1, name_2, externtype)) = $free_externtype(externtype)

;; 2-syntax-aux.watsup
def $free_module(module : module) : free
  ;; 2-syntax-aux.watsup
  def $free_module{type* : type*, import* : import*, func* : func*, global* : global*, table* : table*, mem* : mem*, elem* : elem*, data* : data*, start? : start?, export* : export*}(MODULE_module(type*{type : type}, import*{import : import}, func*{func : func}, global*{global : global}, table*{table : table}, mem*{mem : mem}, elem*{elem : elem}, data*{data : data}, start?{start : start}, export*{export : export})) = $free_list($free_type(type)*{type : type}) ++ $free_list($free_import(import)*{import : import}) ++ $free_list($free_func(func)*{func : func}) ++ $free_list($free_global(global)*{global : global}) ++ $free_list($free_table(table)*{table : table}) ++ $free_list($free_mem(mem)*{mem : mem}) ++ $free_list($free_elem(elem)*{elem : elem}) ++ $free_list($free_data(data)*{data : data}) ++ $free_opt($free_start(start)?{start : start}) ++ $free_list($free_export(export)*{export : export})

;; 2-syntax-aux.watsup
def $funcidx_module(module : module) : funcidx*
  ;; 2-syntax-aux.watsup
  def $funcidx_module{module : module}(module) = $free_module(module).FUNCS_free

;; 2-syntax-aux.watsup
def $dataidx_funcs(func*) : dataidx*
  ;; 2-syntax-aux.watsup
  def $dataidx_funcs{func* : func*}(func*{func : func}) = $free_list($free_func(func)*{func : func}).DATAS_free

;; 2-syntax-aux.watsup
rec {

;; 2-syntax-aux.watsup:531.1-531.112
def $subst_typevar(typevar : typevar, typevar*, typeuse*) : typeuse
  ;; 2-syntax-aux.watsup:558.1-558.38
  def $subst_typevar{tv : typevar}(tv, [], []) = (tv : typevar <: typeuse)
  ;; 2-syntax-aux.watsup:559.1-559.95
  def $subst_typevar{tv : typevar, tv_1 : typevar, tv'* : typevar*, tu_1 : typeuse, tu'* : typeuse*}(tv, [tv_1] :: tv'*{tv' : typevar}, [tu_1] :: tu'*{tu' : typeuse}) = tu_1
    -- if (tv = tv_1)
  ;; 2-syntax-aux.watsup:560.1-560.92
  def $subst_typevar{tv : typevar, tv_1 : typevar, tv'* : typevar*, tu_1 : typeuse, tu'* : typeuse*}(tv, [tv_1] :: tv'*{tv' : typevar}, [tu_1] :: tu'*{tu' : typeuse}) = $subst_typevar(tv, tv'*{tv' : typevar}, tu'*{tu' : typeuse})
    -- otherwise
}

;; 2-syntax-aux.watsup
def $subst_packtype(packtype : packtype, typevar*, typeuse*) : packtype
  ;; 2-syntax-aux.watsup
  def $subst_packtype{pt : packtype, tv* : typevar*, tu* : typeuse*}(pt, tv*{tv : typevar}, tu*{tu : typeuse}) = pt

;; 2-syntax-aux.watsup
def $subst_numtype(numtype : numtype, typevar*, typeuse*) : numtype
  ;; 2-syntax-aux.watsup
  def $subst_numtype{nt : numtype, tv* : typevar*, tu* : typeuse*}(nt, tv*{tv : typevar}, tu*{tu : typeuse}) = nt

;; 2-syntax-aux.watsup
def $subst_vectype(vectype : vectype, typevar*, typeuse*) : vectype
  ;; 2-syntax-aux.watsup
  def $subst_vectype{vt : vectype, tv* : typevar*, tu* : typeuse*}(vt, tv*{tv : typevar}, tu*{tu : typeuse}) = vt

;; 2-syntax-aux.watsup
rec {

;; 2-syntax-aux.watsup:532.1-532.112
def $subst_typeuse(typeuse : typeuse, typevar*, typeuse*) : typeuse
  ;; 2-syntax-aux.watsup:562.1-562.66
  def $subst_typeuse{tv' : typevar, tv* : typevar*, tu* : typeuse*}((tv' : typevar <: typeuse), tv*{tv : typevar}, tu*{tu : typeuse}) = $subst_typevar(tv', tv*{tv : typevar}, tu*{tu : typeuse})
  ;; 2-syntax-aux.watsup:563.1-563.64
  def $subst_typeuse{dt : deftype, tv* : typevar*, tu* : typeuse*}((dt : deftype <: typeuse), tv*{tv : typevar}, tu*{tu : typeuse}) = ($subst_deftype(dt, tv*{tv : typevar}, tu*{tu : typeuse}) : deftype <: typeuse)

;; 2-syntax-aux.watsup:536.1-536.112
def $subst_heaptype(heaptype : heaptype, typevar*, typeuse*) : heaptype
  ;; 2-syntax-aux.watsup:568.1-568.67
  def $subst_heaptype{tv' : typevar, tv* : typevar*, tu* : typeuse*}((tv' : typevar <: heaptype), tv*{tv : typevar}, tu*{tu : typeuse}) = ($subst_typevar(tv', tv*{tv : typevar}, tu*{tu : typeuse}) : typeuse <: heaptype)
  ;; 2-syntax-aux.watsup:569.1-569.65
  def $subst_heaptype{dt : deftype, tv* : typevar*, tu* : typeuse*}((dt : deftype <: heaptype), tv*{tv : typevar}, tu*{tu : typeuse}) = ($subst_deftype(dt, tv*{tv : typevar}, tu*{tu : typeuse}) : deftype <: heaptype)
  ;; 2-syntax-aux.watsup:570.1-570.53
  def $subst_heaptype{ht : heaptype, tv* : typevar*, tu* : typeuse*}(ht, tv*{tv : typevar}, tu*{tu : typeuse}) = ht
    -- otherwise

;; 2-syntax-aux.watsup:537.1-537.112
def $subst_reftype(reftype : reftype, typevar*, typeuse*) : reftype
  ;; 2-syntax-aux.watsup:572.1-572.83
  def $subst_reftype{nul : nul, ht : heaptype, tv* : typevar*, tu* : typeuse*}(REF_reftype(nul, ht), tv*{tv : typevar}, tu*{tu : typeuse}) = REF_reftype(nul, $subst_heaptype(ht, tv*{tv : typevar}, tu*{tu : typeuse}))

;; 2-syntax-aux.watsup:538.1-538.112
def $subst_valtype(valtype : valtype, typevar*, typeuse*) : valtype
  ;; 2-syntax-aux.watsup:574.1-574.64
  def $subst_valtype{nt : numtype, tv* : typevar*, tu* : typeuse*}((nt : numtype <: valtype), tv*{tv : typevar}, tu*{tu : typeuse}) = ($subst_numtype(nt, tv*{tv : typevar}, tu*{tu : typeuse}) : numtype <: valtype)
  ;; 2-syntax-aux.watsup:575.1-575.64
  def $subst_valtype{vt : vectype, tv* : typevar*, tu* : typeuse*}((vt : vectype <: valtype), tv*{tv : typevar}, tu*{tu : typeuse}) = ($subst_vectype(vt, tv*{tv : typevar}, tu*{tu : typeuse}) : vectype <: valtype)
  ;; 2-syntax-aux.watsup:576.1-576.64
  def $subst_valtype{rt : reftype, tv* : typevar*, tu* : typeuse*}((rt : reftype <: valtype), tv*{tv : typevar}, tu*{tu : typeuse}) = ($subst_reftype(rt, tv*{tv : typevar}, tu*{tu : typeuse}) : reftype <: valtype)
  ;; 2-syntax-aux.watsup:577.1-577.40
  def $subst_valtype{tv* : typevar*, tu* : typeuse*}(BOT_valtype, tv*{tv : typevar}, tu*{tu : typeuse}) = BOT_valtype

;; 2-syntax-aux.watsup:541.1-541.112
def $subst_storagetype(storagetype : storagetype, typevar*, typeuse*) : storagetype
  ;; 2-syntax-aux.watsup:581.1-581.66
  def $subst_storagetype{t : valtype, tv* : typevar*, tu* : typeuse*}((t : valtype <: storagetype), tv*{tv : typevar}, tu*{tu : typeuse}) = ($subst_valtype(t, tv*{tv : typevar}, tu*{tu : typeuse}) : valtype <: storagetype)
  ;; 2-syntax-aux.watsup:582.1-582.69
  def $subst_storagetype{pt : packtype, tv* : typevar*, tu* : typeuse*}((pt : packtype <: storagetype), tv*{tv : typevar}, tu*{tu : typeuse}) = ($subst_packtype(pt, tv*{tv : typevar}, tu*{tu : typeuse}) : packtype <: storagetype)

;; 2-syntax-aux.watsup:542.1-542.112
def $subst_fieldtype(fieldtype : fieldtype, typevar*, typeuse*) : fieldtype
  ;; 2-syntax-aux.watsup:584.1-584.80
  def $subst_fieldtype{mut : mut, zt : storagetype, tv* : typevar*, tu* : typeuse*}(`%%`_fieldtype(mut, zt), tv*{tv : typevar}, tu*{tu : typeuse}) = `%%`_fieldtype(mut, $subst_storagetype(zt, tv*{tv : typevar}, tu*{tu : typeuse}))

;; 2-syntax-aux.watsup:544.1-544.112
def $subst_comptype(comptype : comptype, typevar*, typeuse*) : comptype
  ;; 2-syntax-aux.watsup:586.1-586.85
  def $subst_comptype{yt* : fieldtype*, tv* : typevar*, tu* : typeuse*}(STRUCT_comptype(`%`_structtype(yt*{yt : fieldtype})), tv*{tv : typevar}, tu*{tu : typeuse}) = STRUCT_comptype(`%`_structtype($subst_fieldtype(yt, tv*{tv : typevar}, tu*{tu : typeuse})*{yt : fieldtype}))
  ;; 2-syntax-aux.watsup:587.1-587.81
  def $subst_comptype{yt : fieldtype, tv* : typevar*, tu* : typeuse*}(ARRAY_comptype(yt), tv*{tv : typevar}, tu*{tu : typeuse}) = ARRAY_comptype($subst_fieldtype(yt, tv*{tv : typevar}, tu*{tu : typeuse}))
  ;; 2-syntax-aux.watsup:588.1-588.78
  def $subst_comptype{ft : functype, tv* : typevar*, tu* : typeuse*}(FUNC_comptype(ft), tv*{tv : typevar}, tu*{tu : typeuse}) = FUNC_comptype($subst_functype(ft, tv*{tv : typevar}, tu*{tu : typeuse}))

;; 2-syntax-aux.watsup:545.1-545.112
def $subst_subtype(subtype : subtype, typevar*, typeuse*) : subtype
  ;; 2-syntax-aux.watsup:590.1-591.71
  def $subst_subtype{fin : fin, tu'* : typeuse*, ct : comptype, tv* : typevar*, tu* : typeuse*}(SUB_subtype(fin, tu'*{tu' : typeuse}, ct), tv*{tv : typevar}, tu*{tu : typeuse}) = SUB_subtype(fin, $subst_typeuse(tu', tv*{tv : typevar}, tu*{tu : typeuse})*{tu' : typeuse}, $subst_comptype(ct, tv*{tv : typevar}, tu*{tu : typeuse}))

;; 2-syntax-aux.watsup:546.1-546.112
def $subst_rectype(rectype : rectype, typevar*, typeuse*) : rectype
  ;; 2-syntax-aux.watsup:593.1-593.76
  def $subst_rectype{st* : subtype*, tv* : typevar*, tu* : typeuse*}(REC_rectype(`%`_list(st*{st : subtype})), tv*{tv : typevar}, tu*{tu : typeuse}) = REC_rectype(`%`_list($subst_subtype(st, tv*{tv : typevar}, tu*{tu : typeuse})*{st : subtype}))

;; 2-syntax-aux.watsup:547.1-547.112
def $subst_deftype(deftype : deftype, typevar*, typeuse*) : deftype
  ;; 2-syntax-aux.watsup:595.1-595.78
  def $subst_deftype{qt : rectype, i : nat, tv* : typevar*, tu* : typeuse*}(DEF_deftype(qt, i), tv*{tv : typevar}, tu*{tu : typeuse}) = DEF_deftype($subst_rectype(qt, tv*{tv : typevar}, tu*{tu : typeuse}), i)

;; 2-syntax-aux.watsup:550.1-550.112
def $subst_functype(functype : functype, typevar*, typeuse*) : functype
  ;; 2-syntax-aux.watsup:598.1-598.113
  def $subst_functype{t_1* : valtype*, t_2* : valtype*, tv* : typevar*, tu* : typeuse*}(`%->%`_functype(`%`_resulttype(t_1*{t_1 : valtype}), `%`_resulttype(t_2*{t_2 : valtype})), tv*{tv : typevar}, tu*{tu : typeuse}) = `%->%`_functype(`%`_resulttype($subst_valtype(t_1, tv*{tv : typevar}, tu*{tu : typeuse})*{t_1 : valtype}), `%`_resulttype($subst_valtype(t_2, tv*{tv : typevar}, tu*{tu : typeuse})*{t_2 : valtype}))
}

;; 2-syntax-aux.watsup
def $subst_globaltype(globaltype : globaltype, typevar*, typeuse*) : globaltype
  ;; 2-syntax-aux.watsup
  def $subst_globaltype{mut : mut, t : valtype, tv* : typevar*, tu* : typeuse*}(`%%`_globaltype(mut, t), tv*{tv : typevar}, tu*{tu : typeuse}) = `%%`_globaltype(mut, $subst_valtype(t, tv*{tv : typevar}, tu*{tu : typeuse}))

;; 2-syntax-aux.watsup
def $subst_tabletype(tabletype : tabletype, typevar*, typeuse*) : tabletype
  ;; 2-syntax-aux.watsup
  def $subst_tabletype{lim : limits, rt : reftype, tv* : typevar*, tu* : typeuse*}(`%%`_tabletype(lim, rt), tv*{tv : typevar}, tu*{tu : typeuse}) = `%%`_tabletype(lim, $subst_reftype(rt, tv*{tv : typevar}, tu*{tu : typeuse}))

;; 2-syntax-aux.watsup
def $subst_memtype(memtype : memtype, typevar*, typeuse*) : memtype
  ;; 2-syntax-aux.watsup
  def $subst_memtype{lim : limits, tv* : typevar*, tu* : typeuse*}(`%PAGE`_memtype(lim), tv*{tv : typevar}, tu*{tu : typeuse}) = `%PAGE`_memtype(lim)

;; 2-syntax-aux.watsup
def $subst_externtype(externtype : externtype, typevar*, typeuse*) : externtype
  ;; 2-syntax-aux.watsup
  def $subst_externtype{dt : deftype, tv* : typevar*, tu* : typeuse*}(FUNC_externtype((dt : deftype <: typeuse)), tv*{tv : typevar}, tu*{tu : typeuse}) = FUNC_externtype(($subst_deftype(dt, tv*{tv : typevar}, tu*{tu : typeuse}) : deftype <: typeuse))
  ;; 2-syntax-aux.watsup
  def $subst_externtype{gt : globaltype, tv* : typevar*, tu* : typeuse*}(GLOBAL_externtype(gt), tv*{tv : typevar}, tu*{tu : typeuse}) = GLOBAL_externtype($subst_globaltype(gt, tv*{tv : typevar}, tu*{tu : typeuse}))
  ;; 2-syntax-aux.watsup
  def $subst_externtype{tt : tabletype, tv* : typevar*, tu* : typeuse*}(TABLE_externtype(tt), tv*{tv : typevar}, tu*{tu : typeuse}) = TABLE_externtype($subst_tabletype(tt, tv*{tv : typevar}, tu*{tu : typeuse}))
  ;; 2-syntax-aux.watsup
  def $subst_externtype{mt : memtype, tv* : typevar*, tu* : typeuse*}(MEM_externtype(mt), tv*{tv : typevar}, tu*{tu : typeuse}) = MEM_externtype($subst_memtype(mt, tv*{tv : typevar}, tu*{tu : typeuse}))

;; 2-syntax-aux.watsup
def $subst_moduletype(moduletype : moduletype, typevar*, typeuse*) : moduletype
  ;; 2-syntax-aux.watsup
  def $subst_moduletype{xt_1* : externtype*, xt_2* : externtype*, tv* : typevar*, tu* : typeuse*}(`%->%`_moduletype(xt_1*{xt_1 : externtype}, xt_2*{xt_2 : externtype}), tv*{tv : typevar}, tu*{tu : typeuse}) = `%->%`_moduletype($subst_externtype(xt_1, tv*{tv : typevar}, tu*{tu : typeuse})*{xt_1 : externtype}, $subst_externtype(xt_2, tv*{tv : typevar}, tu*{tu : typeuse})*{xt_2 : externtype})

;; 2-syntax-aux.watsup
def $subst_all_valtype(valtype : valtype, heaptype*) : valtype
  ;; 2-syntax-aux.watsup
  def $subst_all_valtype{t : valtype, tu^n : typeuse^n, n : n, i^n : nat^n}(t, (tu : typeuse <: heaptype)^n{tu : typeuse}) = $subst_valtype(t, $idx(`%`_typeidx(i))^(i<n){i : nat}, tu^n{tu : typeuse})

;; 2-syntax-aux.watsup
def $subst_all_reftype(reftype : reftype, heaptype*) : reftype
  ;; 2-syntax-aux.watsup
  def $subst_all_reftype{rt : reftype, tu^n : typeuse^n, n : n, i^n : nat^n}(rt, (tu : typeuse <: heaptype)^n{tu : typeuse}) = $subst_reftype(rt, $idx(`%`_typeidx(i))^(i<n){i : nat}, tu^n{tu : typeuse})

;; 2-syntax-aux.watsup
def $subst_all_deftype(deftype : deftype, heaptype*) : deftype
  ;; 2-syntax-aux.watsup
  def $subst_all_deftype{dt : deftype, tu^n : typeuse^n, n : n, i^n : nat^n}(dt, (tu : typeuse <: heaptype)^n{tu : typeuse}) = $subst_deftype(dt, $idx(`%`_typeidx(i))^(i<n){i : nat}, tu^n{tu : typeuse})

;; 2-syntax-aux.watsup
def $subst_all_moduletype(moduletype : moduletype, heaptype*) : moduletype
  ;; 2-syntax-aux.watsup
  def $subst_all_moduletype{mmt : moduletype, tu^n : typeuse^n, n : n, i^n : nat^n}(mmt, (tu : typeuse <: heaptype)^n{tu : typeuse}) = $subst_moduletype(mmt, $idx(`%`_typeidx(i))^(i<n){i : nat}, tu^n{tu : typeuse})

;; 2-syntax-aux.watsup
rec {

;; 2-syntax-aux.watsup:620.1-620.98
def $subst_all_deftypes(deftype*, heaptype*) : deftype*
  ;; 2-syntax-aux.watsup:621.1-621.40
  def $subst_all_deftypes{tu* : typeuse*}([], (tu : typeuse <: heaptype)*{tu : typeuse}) = []
  ;; 2-syntax-aux.watsup:622.1-622.101
  def $subst_all_deftypes{dt_1 : deftype, dt* : deftype*, tu* : typeuse*}([dt_1] :: dt*{dt : deftype}, (tu : typeuse <: heaptype)*{tu : typeuse}) = [$subst_all_deftype(dt_1, (tu : typeuse <: heaptype)*{tu : typeuse})] :: $subst_all_deftypes(dt*{dt : deftype}, (tu : typeuse <: heaptype)*{tu : typeuse})
}

;; 2-syntax-aux.watsup
def $rollrt(typeidx : typeidx, rectype : rectype) : rectype
  ;; 2-syntax-aux.watsup
  def $rollrt{x : idx, rectype : rectype, subtype^n : subtype^n, i^n : nat^n, n : n}(x, rectype) = REC_rectype(`%`_list($subst_subtype(subtype, $idx(`%`_typeidx((x!`%`_idx.0 + i)))^(i<n){i : nat}, REC_typeuse(i)^(i<n){i : nat})^n{subtype : subtype}))
    -- if (rectype = REC_rectype(`%`_list(subtype^n{subtype : subtype})))

;; 2-syntax-aux.watsup
def $unrollrt(rectype : rectype) : rectype
  ;; 2-syntax-aux.watsup
  def $unrollrt{rectype : rectype, subtype^n : subtype^n, i^n : nat^n, n : n}(rectype) = REC_rectype(`%`_list($subst_subtype(subtype, REC_typevar(i)^(i<n){i : nat}, DEF_typeuse(rectype, i)^(i<n){i : nat})^n{subtype : subtype}))
    -- if (rectype = REC_rectype(`%`_list(subtype^n{subtype : subtype})))

;; 2-syntax-aux.watsup
def $rolldt(typeidx : typeidx, rectype : rectype) : deftype*
  ;; 2-syntax-aux.watsup
  def $rolldt{x : idx, rectype : rectype, subtype^n : subtype^n, n : n, i^n : nat^n}(x, rectype) = DEF_deftype(REC_rectype(`%`_list(subtype^n{subtype : subtype})), i)^(i<n){i : nat}
    -- if ($rollrt(x, rectype) = REC_rectype(`%`_list(subtype^n{subtype : subtype})))

;; 2-syntax-aux.watsup
def $unrolldt(deftype : deftype) : subtype
  ;; 2-syntax-aux.watsup
  def $unrolldt{rectype : rectype, i : nat, subtype* : subtype*}(DEF_deftype(rectype, i)) = subtype*{subtype : subtype}[i]
    -- if ($unrollrt(rectype) = REC_rectype(`%`_list(subtype*{subtype : subtype})))

;; 2-syntax-aux.watsup
def $expanddt(deftype : deftype) : comptype
  ;; 2-syntax-aux.watsup
  def $expanddt{deftype : deftype, comptype : comptype, fin : fin, typeuse* : typeuse*}(deftype) = comptype
    -- if ($unrolldt(deftype) = SUB_subtype(fin, typeuse*{typeuse : typeuse}, comptype))

;; 2-syntax-aux.watsup
relation Expand: `%~~%`(deftype, comptype)
  ;; 2-syntax-aux.watsup
  rule _{deftype : deftype, comptype : comptype, fin : fin, typeuse* : typeuse*}:
    `%~~%`(deftype, comptype)
    -- if ($unrolldt(deftype) = SUB_subtype(fin, typeuse*{typeuse : typeuse}, comptype))

;; 2-syntax-aux.watsup
rec {

;; 2-syntax-aux.watsup:654.1-654.86
def $funcsxx(externidx*) : typeidx*
  ;; 2-syntax-aux.watsup:659.1-659.24
  def $funcsxx([]) = []
  ;; 2-syntax-aux.watsup:660.1-660.45
  def $funcsxx{x : idx, xx* : externidx*}([FUNC_externidx(x)] :: xx*{xx : externidx}) = [x] :: $funcsxx(xx*{xx : externidx})
  ;; 2-syntax-aux.watsup:661.1-661.58
  def $funcsxx{externidx : externidx, xx* : externidx*}([externidx] :: xx*{xx : externidx}) = $funcsxx(xx*{xx : externidx})
    -- otherwise
}

;; 2-syntax-aux.watsup
rec {

;; 2-syntax-aux.watsup:655.1-655.88
def $globalsxx(externidx*) : globalidx*
  ;; 2-syntax-aux.watsup:663.1-663.26
  def $globalsxx([]) = []
  ;; 2-syntax-aux.watsup:664.1-664.51
  def $globalsxx{x : idx, xx* : externidx*}([GLOBAL_externidx(x)] :: xx*{xx : externidx}) = [x] :: $globalsxx(xx*{xx : externidx})
  ;; 2-syntax-aux.watsup:665.1-665.62
  def $globalsxx{externidx : externidx, xx* : externidx*}([externidx] :: xx*{xx : externidx}) = $globalsxx(xx*{xx : externidx})
    -- otherwise
}

;; 2-syntax-aux.watsup
rec {

;; 2-syntax-aux.watsup:656.1-656.87
def $tablesxx(externidx*) : tableidx*
  ;; 2-syntax-aux.watsup:667.1-667.25
  def $tablesxx([]) = []
  ;; 2-syntax-aux.watsup:668.1-668.48
  def $tablesxx{x : idx, xx* : externidx*}([TABLE_externidx(x)] :: xx*{xx : externidx}) = [x] :: $tablesxx(xx*{xx : externidx})
  ;; 2-syntax-aux.watsup:669.1-669.60
  def $tablesxx{externidx : externidx, xx* : externidx*}([externidx] :: xx*{xx : externidx}) = $tablesxx(xx*{xx : externidx})
    -- otherwise
}

;; 2-syntax-aux.watsup
rec {

;; 2-syntax-aux.watsup:657.1-657.85
def $memsxx(externidx*) : memidx*
  ;; 2-syntax-aux.watsup:671.1-671.23
  def $memsxx([]) = []
  ;; 2-syntax-aux.watsup:672.1-672.42
  def $memsxx{x : idx, xx* : externidx*}([MEM_externidx(x)] :: xx*{xx : externidx}) = [x] :: $memsxx(xx*{xx : externidx})
  ;; 2-syntax-aux.watsup:673.1-673.56
  def $memsxx{externidx : externidx, xx* : externidx*}([externidx] :: xx*{xx : externidx}) = $memsxx(xx*{xx : externidx})
    -- otherwise
}

;; 2-syntax-aux.watsup
rec {

;; 2-syntax-aux.watsup:676.1-676.88
def $funcsxt(externtype*) : deftype*
  ;; 2-syntax-aux.watsup:681.1-681.24
  def $funcsxt([]) = []
  ;; 2-syntax-aux.watsup:682.1-682.47
  def $funcsxt{dt : deftype, xt* : externtype*}([FUNC_externtype((dt : deftype <: typeuse))] :: xt*{xt : externtype}) = [dt] :: $funcsxt(xt*{xt : externtype})
  ;; 2-syntax-aux.watsup:683.1-683.59
  def $funcsxt{externtype : externtype, xt* : externtype*}([externtype] :: xt*{xt : externtype}) = $funcsxt(xt*{xt : externtype})
    -- otherwise
}

;; 2-syntax-aux.watsup
rec {

;; 2-syntax-aux.watsup:677.1-677.90
def $globalsxt(externtype*) : globaltype*
  ;; 2-syntax-aux.watsup:685.1-685.26
  def $globalsxt([]) = []
  ;; 2-syntax-aux.watsup:686.1-686.53
  def $globalsxt{gt : globaltype, xt* : externtype*}([GLOBAL_externtype(gt)] :: xt*{xt : externtype}) = [gt] :: $globalsxt(xt*{xt : externtype})
  ;; 2-syntax-aux.watsup:687.1-687.63
  def $globalsxt{externtype : externtype, xt* : externtype*}([externtype] :: xt*{xt : externtype}) = $globalsxt(xt*{xt : externtype})
    -- otherwise
}

;; 2-syntax-aux.watsup
rec {

;; 2-syntax-aux.watsup:678.1-678.89
def $tablesxt(externtype*) : tabletype*
  ;; 2-syntax-aux.watsup:689.1-689.25
  def $tablesxt([]) = []
  ;; 2-syntax-aux.watsup:690.1-690.50
  def $tablesxt{tt : tabletype, xt* : externtype*}([TABLE_externtype(tt)] :: xt*{xt : externtype}) = [tt] :: $tablesxt(xt*{xt : externtype})
  ;; 2-syntax-aux.watsup:691.1-691.61
  def $tablesxt{externtype : externtype, xt* : externtype*}([externtype] :: xt*{xt : externtype}) = $tablesxt(xt*{xt : externtype})
    -- otherwise
}

;; 2-syntax-aux.watsup
rec {

;; 2-syntax-aux.watsup:679.1-679.87
def $memsxt(externtype*) : memtype*
  ;; 2-syntax-aux.watsup:693.1-693.23
  def $memsxt([]) = []
  ;; 2-syntax-aux.watsup:694.1-694.44
  def $memsxt{mt : memtype, xt* : externtype*}([MEM_externtype(mt)] :: xt*{xt : externtype}) = [mt] :: $memsxt(xt*{xt : externtype})
  ;; 2-syntax-aux.watsup:695.1-695.57
  def $memsxt{externtype : externtype, xt* : externtype*}([externtype] :: xt*{xt : externtype}) = $memsxt(xt*{xt : externtype})
    -- otherwise
}

;; 2-syntax-aux.watsup
def $memarg0 : memarg
  ;; 2-syntax-aux.watsup
  def $memarg0 = {ALIGN `%`_u32(0), OFFSET `%`_u32(0)}

;; 3-numerics.watsup
def $s33_to_u32(s33 : s33) : u32

;; 3-numerics.watsup
def $signed_(N : N, nat : nat) : int
  ;; 3-numerics.watsup
  def $signed_{N : N, i : nat}(N, i) = (i : nat <: int)
    -- if (0 <= (2 ^ (N - 1)))
  ;; 3-numerics.watsup
  def $signed_{N : N, i : nat}(N, i) = ((i - (2 ^ N)) : nat <: int)
    -- if (((2 ^ (N - 1)) <= i) /\ (i < (2 ^ N)))

;; 3-numerics.watsup
def $invsigned_(N : N, int : int) : nat
  ;; 3-numerics.watsup
  def $invsigned_{N : N, i : nat, j : nat}(N, (i : nat <: int)) = j
    -- if ($signed_(N, j) = (i : nat <: int))

;; 3-numerics.watsup
def $extend__(M : M, N : N, sx : sx, iN : iN(M)) : iN(N)

;; 3-numerics.watsup
<<<<<<< HEAD
def $fabs(N : N, fN : fN(N)) : fN(N)*

;; 3-numerics.watsup
def $fceil(N : N, fN : fN(N)) : fN(N)*

;; 3-numerics.watsup
def $ffloor(N : N, fN : fN(N)) : fN(N)*

;; 3-numerics.watsup
def $fnearest(N : N, fN : fN(N)) : fN(N)*

;; 3-numerics.watsup
def $fneg(N : N, fN : fN(N)) : fN(N)*

;; 3-numerics.watsup
def $fsqrt(N : N, fN : fN(N)) : fN(N)*

;; 3-numerics.watsup
def $ftrunc(N : N, fN : fN(N)) : fN(N)*
=======
def $fabs_(N : N, fN : fN(N)) : fN(N)

;; 3-numerics.watsup
def $fceil_(N : N, fN : fN(N)) : fN(N)

;; 3-numerics.watsup
def $ffloor_(N : N, fN : fN(N)) : fN(N)

;; 3-numerics.watsup
def $fnearest_(N : N, fN : fN(N)) : fN(N)

;; 3-numerics.watsup
def $fneg_(N : N, fN : fN(N)) : fN(N)

;; 3-numerics.watsup
def $fsqrt_(N : N, fN : fN(N)) : fN(N)

;; 3-numerics.watsup
def $ftrunc_(N : N, fN : fN(N)) : fN(N)
>>>>>>> 5cd8e883

;; 3-numerics.watsup
def $iclz_(N : N, iN : iN(N)) : iN(N)

;; 3-numerics.watsup
def $ictz_(N : N, iN : iN(N)) : iN(N)

;; 3-numerics.watsup
def $ipopcnt_(N : N, iN : iN(N)) : iN(N)

;; 3-numerics.watsup
def $wrap__(M : M, N : N, iN : iN(M)) : iN(N)

;; 3-numerics.watsup
def $unop_(numtype : numtype, unop_ : unop_(numtype), num_ : num_(numtype)) : num_(numtype)*
  ;; 3-numerics.watsup
  def $unop_{Inn : Inn, iN : num_((Inn : Inn <: numtype))}((Inn : Inn <: numtype), CLZ_unop_, iN) = [$iclz_($size((Inn : Inn <: numtype)), iN)]
  ;; 3-numerics.watsup
  def $unop_{Inn : Inn, iN : num_((Inn : Inn <: numtype))}((Inn : Inn <: numtype), CTZ_unop_, iN) = [$ictz_($size((Inn : Inn <: numtype)), iN)]
  ;; 3-numerics.watsup
  def $unop_{Inn : Inn, iN : num_((Inn : Inn <: numtype))}((Inn : Inn <: numtype), POPCNT_unop_, iN) = [$ipopcnt_($size((Inn : Inn <: numtype)), iN)]
  ;; 3-numerics.watsup
  def $unop_{Inn : Inn, N : N, iN : num_((Inn : Inn <: numtype))}((Inn : Inn <: numtype), EXTEND_unop_(`%`_sz(N)), iN) = [$extend__(N, $size((Inn : Inn <: numtype)), S_sx, $wrap__($size((Inn : Inn <: numtype)), N, iN))]
  ;; 3-numerics.watsup
<<<<<<< HEAD
  def $unop{Fnn : Fnn, fN : num_((Fnn : Fnn <: numtype))}((Fnn : Fnn <: numtype), ABS_unop_, fN) = $fabs($size((Fnn : Fnn <: numtype)), fN)
  ;; 3-numerics.watsup
  def $unop{Fnn : Fnn, fN : num_((Fnn : Fnn <: numtype))}((Fnn : Fnn <: numtype), NEG_unop_, fN) = $fneg($size((Fnn : Fnn <: numtype)), fN)
  ;; 3-numerics.watsup
  def $unop{Fnn : Fnn, fN : num_((Fnn : Fnn <: numtype))}((Fnn : Fnn <: numtype), SQRT_unop_, fN) = $fsqrt($size((Fnn : Fnn <: numtype)), fN)
  ;; 3-numerics.watsup
  def $unop{Fnn : Fnn, fN : num_((Fnn : Fnn <: numtype))}((Fnn : Fnn <: numtype), CEIL_unop_, fN) = $fceil($size((Fnn : Fnn <: numtype)), fN)
  ;; 3-numerics.watsup
  def $unop{Fnn : Fnn, fN : num_((Fnn : Fnn <: numtype))}((Fnn : Fnn <: numtype), FLOOR_unop_, fN) = $ffloor($size((Fnn : Fnn <: numtype)), fN)
  ;; 3-numerics.watsup
  def $unop{Fnn : Fnn, fN : num_((Fnn : Fnn <: numtype))}((Fnn : Fnn <: numtype), TRUNC_unop_, fN) = $ftrunc($size((Fnn : Fnn <: numtype)), fN)
  ;; 3-numerics.watsup
  def $unop{Fnn : Fnn, fN : num_((Fnn : Fnn <: numtype))}((Fnn : Fnn <: numtype), NEAREST_unop_, fN) = $fnearest($size((Fnn : Fnn <: numtype)), fN)

;; 3-numerics.watsup
def $fadd(N : N, fN : fN(N), fN : fN(N)) : fN(N)*

;; 3-numerics.watsup
def $fcopysign(N : N, fN : fN(N), fN : fN(N)) : fN(N)*

;; 3-numerics.watsup
def $fdiv(N : N, fN : fN(N), fN : fN(N)) : fN(N)*

;; 3-numerics.watsup
def $fmax(N : N, fN : fN(N), fN : fN(N)) : fN(N)*

;; 3-numerics.watsup
def $fmin(N : N, fN : fN(N), fN : fN(N)) : fN(N)*

;; 3-numerics.watsup
def $fmul(N : N, fN : fN(N), fN : fN(N)) : fN(N)*

;; 3-numerics.watsup
def $fsub(N : N, fN : fN(N), fN : fN(N)) : fN(N)*
=======
  def $unop_{Fnn : Fnn, fN : num_((Fnn : Fnn <: numtype))}((Fnn : Fnn <: numtype), ABS_unop_, fN) = [$fabs_($size((Fnn : Fnn <: numtype)), fN)]
  ;; 3-numerics.watsup
  def $unop_{Fnn : Fnn, fN : num_((Fnn : Fnn <: numtype))}((Fnn : Fnn <: numtype), NEG_unop_, fN) = [$fneg_($size((Fnn : Fnn <: numtype)), fN)]
  ;; 3-numerics.watsup
  def $unop_{Fnn : Fnn, fN : num_((Fnn : Fnn <: numtype))}((Fnn : Fnn <: numtype), SQRT_unop_, fN) = [$fsqrt_($size((Fnn : Fnn <: numtype)), fN)]
  ;; 3-numerics.watsup
  def $unop_{Fnn : Fnn, fN : num_((Fnn : Fnn <: numtype))}((Fnn : Fnn <: numtype), CEIL_unop_, fN) = [$fceil_($size((Fnn : Fnn <: numtype)), fN)]
  ;; 3-numerics.watsup
  def $unop_{Fnn : Fnn, fN : num_((Fnn : Fnn <: numtype))}((Fnn : Fnn <: numtype), FLOOR_unop_, fN) = [$ffloor_($size((Fnn : Fnn <: numtype)), fN)]
  ;; 3-numerics.watsup
  def $unop_{Fnn : Fnn, fN : num_((Fnn : Fnn <: numtype))}((Fnn : Fnn <: numtype), TRUNC_unop_, fN) = [$ftrunc_($size((Fnn : Fnn <: numtype)), fN)]
  ;; 3-numerics.watsup
  def $unop_{Fnn : Fnn, fN : num_((Fnn : Fnn <: numtype))}((Fnn : Fnn <: numtype), NEAREST_unop_, fN) = [$fnearest_($size((Fnn : Fnn <: numtype)), fN)]

;; 3-numerics.watsup
def $fadd_(N : N, fN : fN(N), fN : fN(N)) : fN(N)

;; 3-numerics.watsup
def $fcopysign_(N : N, fN : fN(N), fN : fN(N)) : fN(N)

;; 3-numerics.watsup
def $fdiv_(N : N, fN : fN(N), fN : fN(N)) : fN(N)

;; 3-numerics.watsup
def $fmax_(N : N, fN : fN(N), fN : fN(N)) : fN(N)

;; 3-numerics.watsup
def $fmin_(N : N, fN : fN(N), fN : fN(N)) : fN(N)

;; 3-numerics.watsup
def $fmul_(N : N, fN : fN(N), fN : fN(N)) : fN(N)

;; 3-numerics.watsup
def $fsub_(N : N, fN : fN(N), fN : fN(N)) : fN(N)
>>>>>>> 5cd8e883

;; 3-numerics.watsup
def $iadd_(N : N, iN : iN(N), iN : iN(N)) : iN(N)

;; 3-numerics.watsup
def $iand_(N : N, iN : iN(N), iN : iN(N)) : iN(N)

;; 3-numerics.watsup
<<<<<<< HEAD
def $idiv(N : N, sx : sx, iN : iN(N), iN : iN(N)) : iN(N)*
=======
def $idiv_(N : N, sx : sx, iN : iN(N), iN : iN(N)) : iN(N)
>>>>>>> 5cd8e883

;; 3-numerics.watsup
def $imul_(N : N, iN : iN(N), iN : iN(N)) : iN(N)

;; 3-numerics.watsup
def $ior_(N : N, iN : iN(N), iN : iN(N)) : iN(N)

;; 3-numerics.watsup
<<<<<<< HEAD
def $irem(N : N, sx : sx, iN : iN(N), iN : iN(N)) : iN(N)*
=======
def $irem_(N : N, sx : sx, iN : iN(N), iN : iN(N)) : iN(N)
>>>>>>> 5cd8e883

;; 3-numerics.watsup
def $irotl_(N : N, iN : iN(N), iN : iN(N)) : iN(N)

;; 3-numerics.watsup
def $irotr_(N : N, iN : iN(N), iN : iN(N)) : iN(N)

;; 3-numerics.watsup
def $ishl_(N : N, iN : iN(N), u32 : u32) : iN(N)

;; 3-numerics.watsup
def $ishr_(N : N, sx : sx, iN : iN(N), u32 : u32) : iN(N)

;; 3-numerics.watsup
def $isub_(N : N, iN : iN(N), iN : iN(N)) : iN(N)

;; 3-numerics.watsup
def $ixor_(N : N, iN : iN(N), iN : iN(N)) : iN(N)

;; 3-numerics.watsup
def $binop_(numtype : numtype, binop_ : binop_(numtype), num_ : num_(numtype), num_ : num_(numtype)) : num_(numtype)*
  ;; 3-numerics.watsup
  def $binop_{Inn : Inn, iN_1 : num_((Inn : Inn <: numtype)), iN_2 : num_((Inn : Inn <: numtype))}((Inn : Inn <: numtype), ADD_binop_, iN_1, iN_2) = [$iadd_($size((Inn : Inn <: numtype)), iN_1, iN_2)]
  ;; 3-numerics.watsup
  def $binop_{Inn : Inn, iN_1 : num_((Inn : Inn <: numtype)), iN_2 : num_((Inn : Inn <: numtype))}((Inn : Inn <: numtype), SUB_binop_, iN_1, iN_2) = [$isub_($size((Inn : Inn <: numtype)), iN_1, iN_2)]
  ;; 3-numerics.watsup
  def $binop_{Inn : Inn, iN_1 : num_((Inn : Inn <: numtype)), iN_2 : num_((Inn : Inn <: numtype))}((Inn : Inn <: numtype), MUL_binop_, iN_1, iN_2) = [$imul_($size((Inn : Inn <: numtype)), iN_1, iN_2)]
  ;; 3-numerics.watsup
<<<<<<< HEAD
  def $binop{Inn : Inn, sx : sx, iN_1 : num_((Inn : Inn <: numtype)), iN_2 : num_((Inn : Inn <: numtype))}((Inn : Inn <: numtype), DIV_binop_(sx), iN_1, iN_2) = $idiv($size((Inn : Inn <: numtype)), sx, iN_1, iN_2)
  ;; 3-numerics.watsup
  def $binop{Inn : Inn, sx : sx, iN_1 : num_((Inn : Inn <: numtype)), iN_2 : num_((Inn : Inn <: numtype))}((Inn : Inn <: numtype), REM_binop_(sx), iN_1, iN_2) = $irem($size((Inn : Inn <: numtype)), sx, iN_1, iN_2)
=======
  def $binop_{Inn : Inn, sx : sx, iN_1 : num_((Inn : Inn <: numtype)), iN_2 : num_((Inn : Inn <: numtype))}((Inn : Inn <: numtype), DIV_binop_(sx), iN_1, iN_2) = [$idiv_($size((Inn : Inn <: numtype)), sx, iN_1, iN_2)]
  ;; 3-numerics.watsup
  def $binop_{Inn : Inn, sx : sx, iN_1 : num_((Inn : Inn <: numtype)), iN_2 : num_((Inn : Inn <: numtype))}((Inn : Inn <: numtype), REM_binop_(sx), iN_1, iN_2) = [$irem_($size((Inn : Inn <: numtype)), sx, iN_1, iN_2)]
>>>>>>> 5cd8e883
  ;; 3-numerics.watsup
  def $binop_{Inn : Inn, iN_1 : num_((Inn : Inn <: numtype)), iN_2 : num_((Inn : Inn <: numtype))}((Inn : Inn <: numtype), AND_binop_, iN_1, iN_2) = [$iand_($size((Inn : Inn <: numtype)), iN_1, iN_2)]
  ;; 3-numerics.watsup
  def $binop_{Inn : Inn, iN_1 : num_((Inn : Inn <: numtype)), iN_2 : num_((Inn : Inn <: numtype))}((Inn : Inn <: numtype), OR_binop_, iN_1, iN_2) = [$ior_($size((Inn : Inn <: numtype)), iN_1, iN_2)]
  ;; 3-numerics.watsup
  def $binop_{Inn : Inn, iN_1 : num_((Inn : Inn <: numtype)), iN_2 : num_((Inn : Inn <: numtype))}((Inn : Inn <: numtype), XOR_binop_, iN_1, iN_2) = [$ixor_($size((Inn : Inn <: numtype)), iN_1, iN_2)]
  ;; 3-numerics.watsup
  def $binop_{Inn : Inn, iN_1 : num_((Inn : Inn <: numtype)), iN_2 : num_((Inn : Inn <: numtype))}((Inn : Inn <: numtype), SHL_binop_, iN_1, iN_2) = [$ishl_($size((Inn : Inn <: numtype)), iN_1, `%`_u32(iN_2!`%`_num_.0))]
  ;; 3-numerics.watsup
  def $binop_{Inn : Inn, sx : sx, iN_1 : num_((Inn : Inn <: numtype)), iN_2 : num_((Inn : Inn <: numtype))}((Inn : Inn <: numtype), SHR_binop_(sx), iN_1, iN_2) = [$ishr_($size((Inn : Inn <: numtype)), sx, iN_1, `%`_u32(iN_2!`%`_num_.0))]
  ;; 3-numerics.watsup
  def $binop_{Inn : Inn, iN_1 : num_((Inn : Inn <: numtype)), iN_2 : num_((Inn : Inn <: numtype))}((Inn : Inn <: numtype), ROTL_binop_, iN_1, iN_2) = [$irotl_($size((Inn : Inn <: numtype)), iN_1, iN_2)]
  ;; 3-numerics.watsup
  def $binop_{Inn : Inn, iN_1 : num_((Inn : Inn <: numtype)), iN_2 : num_((Inn : Inn <: numtype))}((Inn : Inn <: numtype), ROTR_binop_, iN_1, iN_2) = [$irotr_($size((Inn : Inn <: numtype)), iN_1, iN_2)]
  ;; 3-numerics.watsup
<<<<<<< HEAD
  def $binop{Fnn : Fnn, fN_1 : num_((Fnn : Fnn <: numtype)), fN_2 : num_((Fnn : Fnn <: numtype))}((Fnn : Fnn <: numtype), ADD_binop_, fN_1, fN_2) = $fadd($size((Fnn : Fnn <: numtype)), fN_1, fN_2)
  ;; 3-numerics.watsup
  def $binop{Fnn : Fnn, fN_1 : num_((Fnn : Fnn <: numtype)), fN_2 : num_((Fnn : Fnn <: numtype))}((Fnn : Fnn <: numtype), SUB_binop_, fN_1, fN_2) = $fsub($size((Fnn : Fnn <: numtype)), fN_1, fN_2)
  ;; 3-numerics.watsup
  def $binop{Fnn : Fnn, fN_1 : num_((Fnn : Fnn <: numtype)), fN_2 : num_((Fnn : Fnn <: numtype))}((Fnn : Fnn <: numtype), MUL_binop_, fN_1, fN_2) = $fmul($size((Fnn : Fnn <: numtype)), fN_1, fN_2)
  ;; 3-numerics.watsup
  def $binop{Fnn : Fnn, fN_1 : num_((Fnn : Fnn <: numtype)), fN_2 : num_((Fnn : Fnn <: numtype))}((Fnn : Fnn <: numtype), DIV_binop_, fN_1, fN_2) = $fdiv($size((Fnn : Fnn <: numtype)), fN_1, fN_2)
  ;; 3-numerics.watsup
  def $binop{Fnn : Fnn, fN_1 : num_((Fnn : Fnn <: numtype)), fN_2 : num_((Fnn : Fnn <: numtype))}((Fnn : Fnn <: numtype), MIN_binop_, fN_1, fN_2) = $fmin($size((Fnn : Fnn <: numtype)), fN_1, fN_2)
  ;; 3-numerics.watsup
  def $binop{Fnn : Fnn, fN_1 : num_((Fnn : Fnn <: numtype)), fN_2 : num_((Fnn : Fnn <: numtype))}((Fnn : Fnn <: numtype), MAX_binop_, fN_1, fN_2) = $fmax($size((Fnn : Fnn <: numtype)), fN_1, fN_2)
  ;; 3-numerics.watsup
  def $binop{Fnn : Fnn, fN_1 : num_((Fnn : Fnn <: numtype)), fN_2 : num_((Fnn : Fnn <: numtype))}((Fnn : Fnn <: numtype), COPYSIGN_binop_, fN_1, fN_2) = $fcopysign($size((Fnn : Fnn <: numtype)), fN_1, fN_2)
=======
  def $binop_{Fnn : Fnn, fN_1 : num_((Fnn : Fnn <: numtype)), fN_2 : num_((Fnn : Fnn <: numtype))}((Fnn : Fnn <: numtype), ADD_binop_, fN_1, fN_2) = [$fadd_($size((Fnn : Fnn <: numtype)), fN_1, fN_2)]
  ;; 3-numerics.watsup
  def $binop_{Fnn : Fnn, fN_1 : num_((Fnn : Fnn <: numtype)), fN_2 : num_((Fnn : Fnn <: numtype))}((Fnn : Fnn <: numtype), SUB_binop_, fN_1, fN_2) = [$fsub_($size((Fnn : Fnn <: numtype)), fN_1, fN_2)]
  ;; 3-numerics.watsup
  def $binop_{Fnn : Fnn, fN_1 : num_((Fnn : Fnn <: numtype)), fN_2 : num_((Fnn : Fnn <: numtype))}((Fnn : Fnn <: numtype), MUL_binop_, fN_1, fN_2) = [$fmul_($size((Fnn : Fnn <: numtype)), fN_1, fN_2)]
  ;; 3-numerics.watsup
  def $binop_{Fnn : Fnn, fN_1 : num_((Fnn : Fnn <: numtype)), fN_2 : num_((Fnn : Fnn <: numtype))}((Fnn : Fnn <: numtype), DIV_binop_, fN_1, fN_2) = [$fdiv_($size((Fnn : Fnn <: numtype)), fN_1, fN_2)]
  ;; 3-numerics.watsup
  def $binop_{Fnn : Fnn, fN_1 : num_((Fnn : Fnn <: numtype)), fN_2 : num_((Fnn : Fnn <: numtype))}((Fnn : Fnn <: numtype), MIN_binop_, fN_1, fN_2) = [$fmin_($size((Fnn : Fnn <: numtype)), fN_1, fN_2)]
  ;; 3-numerics.watsup
  def $binop_{Fnn : Fnn, fN_1 : num_((Fnn : Fnn <: numtype)), fN_2 : num_((Fnn : Fnn <: numtype))}((Fnn : Fnn <: numtype), MAX_binop_, fN_1, fN_2) = [$fmax_($size((Fnn : Fnn <: numtype)), fN_1, fN_2)]
  ;; 3-numerics.watsup
  def $binop_{Fnn : Fnn, fN_1 : num_((Fnn : Fnn <: numtype)), fN_2 : num_((Fnn : Fnn <: numtype))}((Fnn : Fnn <: numtype), COPYSIGN_binop_, fN_1, fN_2) = [$fcopysign_($size((Fnn : Fnn <: numtype)), fN_1, fN_2)]
>>>>>>> 5cd8e883

;; 3-numerics.watsup
def $ieqz_(N : N, iN : iN(N)) : u32

;; 3-numerics.watsup
def $testop_(numtype : numtype, testop_ : testop_(numtype), num_ : num_(numtype)) : num_(I32_numtype)
  ;; 3-numerics.watsup
  def $testop_{Inn : Inn, iN : num_((Inn : Inn <: numtype))}((Inn : Inn <: numtype), EQZ_testop_, iN) = $ieqz_($size((Inn : Inn <: numtype)), iN)

;; 3-numerics.watsup
def $feq_(N : N, fN : fN(N), fN : fN(N)) : u32

;; 3-numerics.watsup
def $fge_(N : N, fN : fN(N), fN : fN(N)) : u32

;; 3-numerics.watsup
def $fgt_(N : N, fN : fN(N), fN : fN(N)) : u32

;; 3-numerics.watsup
def $fle_(N : N, fN : fN(N), fN : fN(N)) : u32

;; 3-numerics.watsup
def $flt_(N : N, fN : fN(N), fN : fN(N)) : u32

;; 3-numerics.watsup
def $fne_(N : N, fN : fN(N), fN : fN(N)) : u32

;; 3-numerics.watsup
def $ieq_(N : N, iN : iN(N), iN : iN(N)) : u32

;; 3-numerics.watsup
def $ige_(N : N, sx : sx, iN : iN(N), iN : iN(N)) : u32

;; 3-numerics.watsup
def $igt_(N : N, sx : sx, iN : iN(N), iN : iN(N)) : u32

;; 3-numerics.watsup
def $ile_(N : N, sx : sx, iN : iN(N), iN : iN(N)) : u32

;; 3-numerics.watsup
def $ilt_(N : N, sx : sx, iN : iN(N), iN : iN(N)) : u32

;; 3-numerics.watsup
def $ine_(N : N, iN : iN(N), iN : iN(N)) : u32

;; 3-numerics.watsup
def $relop_(numtype : numtype, relop_ : relop_(numtype), num_ : num_(numtype), num_ : num_(numtype)) : num_(I32_numtype)
  ;; 3-numerics.watsup
  def $relop_{Inn : Inn, iN_1 : num_((Inn : Inn <: numtype)), iN_2 : num_((Inn : Inn <: numtype))}((Inn : Inn <: numtype), EQ_relop_, iN_1, iN_2) = $ieq_($size((Inn : Inn <: numtype)), iN_1, iN_2)
  ;; 3-numerics.watsup
  def $relop_{Inn : Inn, iN_1 : num_((Inn : Inn <: numtype)), iN_2 : num_((Inn : Inn <: numtype))}((Inn : Inn <: numtype), NE_relop_, iN_1, iN_2) = $ine_($size((Inn : Inn <: numtype)), iN_1, iN_2)
  ;; 3-numerics.watsup
  def $relop_{Inn : Inn, sx : sx, iN_1 : num_((Inn : Inn <: numtype)), iN_2 : num_((Inn : Inn <: numtype))}((Inn : Inn <: numtype), LT_relop_(sx), iN_1, iN_2) = $ilt_($size((Inn : Inn <: numtype)), sx, iN_1, iN_2)
  ;; 3-numerics.watsup
  def $relop_{Inn : Inn, sx : sx, iN_1 : num_((Inn : Inn <: numtype)), iN_2 : num_((Inn : Inn <: numtype))}((Inn : Inn <: numtype), GT_relop_(sx), iN_1, iN_2) = $igt_($size((Inn : Inn <: numtype)), sx, iN_1, iN_2)
  ;; 3-numerics.watsup
  def $relop_{Inn : Inn, sx : sx, iN_1 : num_((Inn : Inn <: numtype)), iN_2 : num_((Inn : Inn <: numtype))}((Inn : Inn <: numtype), LE_relop_(sx), iN_1, iN_2) = $ile_($size((Inn : Inn <: numtype)), sx, iN_1, iN_2)
  ;; 3-numerics.watsup
  def $relop_{Inn : Inn, sx : sx, iN_1 : num_((Inn : Inn <: numtype)), iN_2 : num_((Inn : Inn <: numtype))}((Inn : Inn <: numtype), GE_relop_(sx), iN_1, iN_2) = $ige_($size((Inn : Inn <: numtype)), sx, iN_1, iN_2)
  ;; 3-numerics.watsup
  def $relop_{Fnn : Fnn, fN_1 : num_((Fnn : Fnn <: numtype)), fN_2 : num_((Fnn : Fnn <: numtype))}((Fnn : Fnn <: numtype), EQ_relop_, fN_1, fN_2) = $feq_($size((Fnn : Fnn <: numtype)), fN_1, fN_2)
  ;; 3-numerics.watsup
  def $relop_{Fnn : Fnn, fN_1 : num_((Fnn : Fnn <: numtype)), fN_2 : num_((Fnn : Fnn <: numtype))}((Fnn : Fnn <: numtype), NE_relop_, fN_1, fN_2) = $fne_($size((Fnn : Fnn <: numtype)), fN_1, fN_2)
  ;; 3-numerics.watsup
  def $relop_{Fnn : Fnn, fN_1 : num_((Fnn : Fnn <: numtype)), fN_2 : num_((Fnn : Fnn <: numtype))}((Fnn : Fnn <: numtype), LT_relop_, fN_1, fN_2) = $flt_($size((Fnn : Fnn <: numtype)), fN_1, fN_2)
  ;; 3-numerics.watsup
  def $relop_{Fnn : Fnn, fN_1 : num_((Fnn : Fnn <: numtype)), fN_2 : num_((Fnn : Fnn <: numtype))}((Fnn : Fnn <: numtype), GT_relop_, fN_1, fN_2) = $fgt_($size((Fnn : Fnn <: numtype)), fN_1, fN_2)
  ;; 3-numerics.watsup
  def $relop_{Fnn : Fnn, fN_1 : num_((Fnn : Fnn <: numtype)), fN_2 : num_((Fnn : Fnn <: numtype))}((Fnn : Fnn <: numtype), LE_relop_, fN_1, fN_2) = $fle_($size((Fnn : Fnn <: numtype)), fN_1, fN_2)
  ;; 3-numerics.watsup
  def $relop_{Fnn : Fnn, fN_1 : num_((Fnn : Fnn <: numtype)), fN_2 : num_((Fnn : Fnn <: numtype))}((Fnn : Fnn <: numtype), GE_relop_, fN_1, fN_2) = $fge_($size((Fnn : Fnn <: numtype)), fN_1, fN_2)

;; 3-numerics.watsup
def $convert__(M : M, N : N, sx : sx, iN : iN(M)) : fN(N)

;; 3-numerics.watsup
<<<<<<< HEAD
def $demote(M : M, N : N, fN : fN(M)) : fN(N)*

;; 3-numerics.watsup
def $promote(M : M, N : N, fN : fN(M)) : fN(N)*
=======
def $demote__(M : M, N : N, fN : fN(M)) : fN(N)

;; 3-numerics.watsup
def $promote__(M : M, N : N, fN : fN(M)) : fN(N)
>>>>>>> 5cd8e883

;; 3-numerics.watsup
def $reinterpret__(numtype_1 : numtype, numtype_2 : numtype, num_ : num_(numtype_1)) : num_(numtype_2)

;; 3-numerics.watsup
<<<<<<< HEAD
def $trunc(M : M, N : N, sx : sx, fN : fN(M)) : iN(N)*

;; 3-numerics.watsup
def $trunc_sat(M : M, N : N, sx : sx, fN : fN(M)) : iN(N)*
=======
def $trunc__(M : M, N : N, sx : sx, fN : fN(M)) : iN(N)

;; 3-numerics.watsup
def $trunc_sat__(M : M, N : N, sx : sx, fN : fN(M)) : iN(N)
>>>>>>> 5cd8e883

;; 3-numerics.watsup
def $cvtop__(numtype_1 : numtype, numtype_2 : numtype, cvtop__ : cvtop__(numtype_1, numtype_2), num_ : num_(numtype_1)) : num_(numtype_2)*
  ;; 3-numerics.watsup
  def $cvtop__{Inn_1 : Inn, Inn_2 : Inn, sx : sx, iN_1 : num_((Inn_1 : Inn <: numtype))}((Inn_1 : Inn <: numtype), (Inn_2 : Inn <: numtype), EXTEND_cvtop__(sx), iN_1) = [$extend__($sizenn1((Inn_1 : Inn <: numtype)), $sizenn2((Inn_2 : Inn <: numtype)), sx, iN_1)]
  ;; 3-numerics.watsup
  def $cvtop__{Inn_1 : Inn, Inn_2 : Inn, iN_1 : num_((Inn_1 : Inn <: numtype))}((Inn_1 : Inn <: numtype), (Inn_2 : Inn <: numtype), WRAP_cvtop__, iN_1) = [$wrap__($sizenn1((Inn_1 : Inn <: numtype)), $sizenn2((Inn_2 : Inn <: numtype)), iN_1)]
  ;; 3-numerics.watsup
<<<<<<< HEAD
  def $cvtop{Fnn_1 : Fnn, Inn_2 : Inn, sx : sx, fN_1 : num_((Fnn_1 : Fnn <: numtype))}((Fnn_1 : Fnn <: numtype), (Inn_2 : Inn <: numtype), TRUNC_cvtop_(sx), fN_1) = $trunc($sizenn1((Fnn_1 : Fnn <: numtype)), $sizenn2((Inn_2 : Inn <: numtype)), sx, fN_1)
  ;; 3-numerics.watsup
  def $cvtop{Fnn_1 : Fnn, Inn_2 : Inn, sx : sx, fN_1 : num_((Fnn_1 : Fnn <: numtype))}((Fnn_1 : Fnn <: numtype), (Inn_2 : Inn <: numtype), TRUNC_SAT_cvtop_(sx), fN_1) = $trunc_sat($sizenn1((Fnn_1 : Fnn <: numtype)), $sizenn2((Inn_2 : Inn <: numtype)), sx, fN_1)
=======
  def $cvtop__{Fnn_1 : Fnn, Inn_2 : Inn, sx : sx, fN_1 : num_((Fnn_1 : Fnn <: numtype))}((Fnn_1 : Fnn <: numtype), (Inn_2 : Inn <: numtype), TRUNC_cvtop__(sx), fN_1) = [$trunc__($sizenn1((Fnn_1 : Fnn <: numtype)), $sizenn2((Inn_2 : Inn <: numtype)), sx, fN_1)]
  ;; 3-numerics.watsup
  def $cvtop__{Fnn_1 : Fnn, Inn_2 : Inn, sx : sx, fN_1 : num_((Fnn_1 : Fnn <: numtype))}((Fnn_1 : Fnn <: numtype), (Inn_2 : Inn <: numtype), TRUNC_SAT_cvtop__(sx), fN_1) = [$trunc_sat__($sizenn1((Fnn_1 : Fnn <: numtype)), $sizenn2((Inn_2 : Inn <: numtype)), sx, fN_1)]
>>>>>>> 5cd8e883
  ;; 3-numerics.watsup
  def $cvtop__{Inn_1 : Inn, Fnn_2 : Fnn, sx : sx, iN_1 : num_((Inn_1 : Inn <: numtype))}((Inn_1 : Inn <: numtype), (Fnn_2 : Fnn <: numtype), CONVERT_cvtop__(sx), iN_1) = [$convert__($sizenn1((Inn_1 : Inn <: numtype)), $sizenn2((Fnn_2 : Fnn <: numtype)), sx, iN_1)]
  ;; 3-numerics.watsup
<<<<<<< HEAD
  def $cvtop{Fnn_1 : Fnn, Fnn_2 : Fnn, fN_1 : num_((Fnn_1 : Fnn <: numtype))}((Fnn_1 : Fnn <: numtype), (Fnn_2 : Fnn <: numtype), PROMOTE_cvtop_, fN_1) = $promote($sizenn1((Fnn_1 : Fnn <: numtype)), $sizenn2((Fnn_2 : Fnn <: numtype)), fN_1)
  ;; 3-numerics.watsup
  def $cvtop{Fnn_1 : Fnn, Fnn_2 : Fnn, fN_1 : num_((Fnn_1 : Fnn <: numtype))}((Fnn_1 : Fnn <: numtype), (Fnn_2 : Fnn <: numtype), DEMOTE_cvtop_, fN_1) = $demote($sizenn1((Fnn_1 : Fnn <: numtype)), $sizenn2((Fnn_2 : Fnn <: numtype)), fN_1)
=======
  def $cvtop__{Fnn_1 : Fnn, Fnn_2 : Fnn, fN_1 : num_((Fnn_1 : Fnn <: numtype))}((Fnn_1 : Fnn <: numtype), (Fnn_2 : Fnn <: numtype), PROMOTE_cvtop__, fN_1) = [$promote__($sizenn1((Fnn_1 : Fnn <: numtype)), $sizenn2((Fnn_2 : Fnn <: numtype)), fN_1)]
  ;; 3-numerics.watsup
  def $cvtop__{Fnn_1 : Fnn, Fnn_2 : Fnn, fN_1 : num_((Fnn_1 : Fnn <: numtype))}((Fnn_1 : Fnn <: numtype), (Fnn_2 : Fnn <: numtype), DEMOTE_cvtop__, fN_1) = [$demote__($sizenn1((Fnn_1 : Fnn <: numtype)), $sizenn2((Fnn_2 : Fnn <: numtype)), fN_1)]
>>>>>>> 5cd8e883
  ;; 3-numerics.watsup
  def $cvtop__{Inn_1 : Inn, Fnn_2 : Fnn, iN_1 : num_((Inn_1 : Inn <: numtype))}((Inn_1 : Inn <: numtype), (Fnn_2 : Fnn <: numtype), REINTERPRET_cvtop__, iN_1) = [$reinterpret__((Inn_1 : Inn <: numtype), (Fnn_2 : Fnn <: numtype), iN_1)]
    -- if ($sizenn1((Inn_1 : Inn <: numtype)) = $sizenn2((Fnn_2 : Fnn <: numtype)))
  ;; 3-numerics.watsup
  def $cvtop__{Fnn_1 : Fnn, Inn_2 : Inn, fN_1 : num_((Fnn_1 : Fnn <: numtype))}((Fnn_1 : Fnn <: numtype), (Inn_2 : Inn <: numtype), REINTERPRET_cvtop__, fN_1) = [$reinterpret__((Fnn_1 : Fnn <: numtype), (Inn_2 : Inn <: numtype), fN_1)]
    -- if ($sizenn1((Fnn_1 : Fnn <: numtype)) = $sizenn2((Inn_2 : Inn <: numtype)))

;; 3-numerics.watsup
def $narrow__(M : M, N : N, sx : sx, iN : iN(M)) : iN(N)

;; 3-numerics.watsup
def $ibits_(N : N, iN : iN(N)) : bit*

;; 3-numerics.watsup
def $fbits_(N : N, fN : fN(N)) : bit*

;; 3-numerics.watsup
def $ibytes_(N : N, iN : iN(N)) : byte*

;; 3-numerics.watsup
def $fbytes_(N : N, fN : fN(N)) : byte*

;; 3-numerics.watsup
def $nbytes_(numtype : numtype, num_ : num_(numtype)) : byte*

;; 3-numerics.watsup
def $vbytes_(vectype : vectype, vec_ : vec_(vectype)) : byte*

;; 3-numerics.watsup
def $zbytes_(storagetype : storagetype, lit_ : lit_(storagetype)) : byte*

;; 3-numerics.watsup
def $cbytes_(Cnn : Cnn, lit_ : lit_((Cnn : Cnn <: storagetype))) : byte*

;; 3-numerics.watsup
def $invibytes_(N : N, byte*) : iN(N)
  ;; 3-numerics.watsup
  def $invibytes_{N : N, b* : byte*, n : n}(N, b*{b : byte}) = `%`_iN(n)
    -- if ($ibytes_(N, `%`_iN(n)) = b*{b : byte})

;; 3-numerics.watsup
def $invfbytes_(N : N, byte*) : fN(N)
  ;; 3-numerics.watsup
  def $invfbytes_{N : N, b* : byte*, p : fN(N)}(N, b*{b : byte}) = p
    -- if ($fbytes_(N, p) = b*{b : byte})

;; 3-numerics.watsup
def $inot_(N : N, iN : iN(N)) : iN(N)

;; 3-numerics.watsup
def $iandnot_(N : N, iN : iN(N), iN : iN(N)) : iN(N)

;; 3-numerics.watsup
def $ibitselect_(N : N, iN : iN(N), iN : iN(N), iN : iN(N)) : iN(N)

;; 3-numerics.watsup
def $iabs_(N : N, iN : iN(N)) : iN(N)

;; 3-numerics.watsup
def $ineg_(N : N, iN : iN(N)) : iN(N)

;; 3-numerics.watsup
def $imin_(N : N, sx : sx, iN : iN(N), iN : iN(N)) : iN(N)

;; 3-numerics.watsup
def $imax_(N : N, sx : sx, iN : iN(N), iN : iN(N)) : iN(N)

;; 3-numerics.watsup
def $iadd_sat_(N : N, sx : sx, iN : iN(N), iN : iN(N)) : iN(N)

;; 3-numerics.watsup
def $isub_sat_(N : N, sx : sx, iN : iN(N), iN : iN(N)) : iN(N)

;; 3-numerics.watsup
def $iavgr_(N : N, sx : sx, iN : iN(N), iN : iN(N)) : iN(N)

;; 3-numerics.watsup
def $iq15mulr_sat_(N : N, sx : sx, iN : iN(N), iN : iN(N)) : iN(N)

;; 3-numerics.watsup
<<<<<<< HEAD
def $fpmin(N : N, fN : fN(N), fN : fN(N)) : fN(N)*

;; 3-numerics.watsup
def $fpmax(N : N, fN : fN(N), fN : fN(N)) : fN(N)*
=======
def $fpmin_(N : N, fN : fN(N), fN : fN(N)) : fN(N)

;; 3-numerics.watsup
def $fpmax_(N : N, fN : fN(N), fN : fN(N)) : fN(N)
>>>>>>> 5cd8e883

;; 3-numerics.watsup
def $lpacknum_(lanetype : lanetype, num_ : num_($lunpack(lanetype))) : lane_(lanetype)
  ;; 3-numerics.watsup
  def $lpacknum_{numtype : numtype, c : num_($lunpack((numtype : numtype <: lanetype)))}((numtype : numtype <: lanetype), c) = c
  ;; 3-numerics.watsup
  def $lpacknum_{packtype : packtype, c : num_($lunpack((packtype : packtype <: lanetype)))}((packtype : packtype <: lanetype), c) = $wrap__($size($lunpack((packtype : packtype <: lanetype))), $psize(packtype), c)

;; 3-numerics.watsup
def $lunpacknum_(lanetype : lanetype, lane_ : lane_(lanetype)) : num_($lunpack(lanetype))
  ;; 3-numerics.watsup
  def $lunpacknum_{numtype : numtype, c : lane_((numtype : numtype <: lanetype))}((numtype : numtype <: lanetype), c) = c
  ;; 3-numerics.watsup
  def $lunpacknum_{packtype : packtype, c : lane_((packtype : packtype <: lanetype))}((packtype : packtype <: lanetype), c) = $extend__($psize(packtype), $size($lunpack((packtype : packtype <: lanetype))), U_sx, c)

;; 3-numerics.watsup
def $cpacknum_(storagetype : storagetype, lit_ : lit_(($cunpack(storagetype) : consttype <: storagetype))) : lit_(storagetype)
  ;; 3-numerics.watsup
  def $cpacknum_{consttype : consttype, c : lit_(($cunpack((consttype : consttype <: storagetype)) : consttype <: storagetype))}((consttype : consttype <: storagetype), c) = c
  ;; 3-numerics.watsup
  def $cpacknum_{packtype : packtype, c : lit_(($cunpack((packtype : packtype <: storagetype)) : consttype <: storagetype))}((packtype : packtype <: storagetype), c) = $wrap__($size($lunpack((packtype : packtype <: lanetype))), $psize(packtype), c)

;; 3-numerics.watsup
def $cunpacknum_(storagetype : storagetype, lit_ : lit_(storagetype)) : lit_(($cunpack(storagetype) : consttype <: storagetype))
  ;; 3-numerics.watsup
  def $cunpacknum_{consttype : consttype, c : lit_((consttype : consttype <: storagetype))}((consttype : consttype <: storagetype), c) = c
  ;; 3-numerics.watsup
  def $cunpacknum_{packtype : packtype, c : lit_((packtype : packtype <: storagetype))}((packtype : packtype <: storagetype), c) = $extend__($psize(packtype), $size($lunpack((packtype : packtype <: lanetype))), U_sx, c)

;; 3-numerics.watsup
def $lanes_(shape : shape, vec_ : vec_(V128_Vnn)) : lane_($lanetype(shape))*

;; 3-numerics.watsup
def $invlanes_(shape : shape, lane_($lanetype(shape))*) : vec_(V128_Vnn)
  ;; 3-numerics.watsup
  def $invlanes_{sh : shape, c* : lane_($lanetype(sh))*, vc : vec_(V128_Vnn)}(sh, c*{c : lane_($lanetype(sh))}) = vc
    -- if (c*{c : lane_($lanetype(sh))} = $lanes_(sh, vc))

;; 3-numerics.watsup
<<<<<<< HEAD
def $mapinvlanes_(shape : shape, lane_($lanetype(shape))**) : vec_(V128_Vnn)*
  ;; 3-numerics.watsup
  def $mapinvlanes_{sh : shape, c** : lane_($lanetype(sh))**, c'** : lane_($lanetype(sh))**}(sh, c*{c : lane_($lanetype(sh))}*{c : lane_($lanetype(sh))}) = $invlanes_(sh, c'*{c' : lane_($lanetype(sh))})*{c' : lane_($lanetype(sh))}
    -- if (c'*{c' : lane_($lanetype(sh))}*{c' : lane_($lanetype(sh))} = $setproduct_(syntax lane_($lanetype(sh)), c*{c : lane_($lanetype(sh))}*{c : lane_($lanetype(sh))}))

;; 3-numerics.watsup
def $half(shape_1 : shape, shape_2 : shape, half_ : half_(shape_1, shape_2), nat : nat, nat : nat) : nat
=======
def $half__(shape_1 : shape, shape_2 : shape, half__ : half__(shape_1, shape_2), nat : nat, nat : nat) : nat
>>>>>>> 5cd8e883
  ;; 3-numerics.watsup
  def $half__{Jnn_1 : Jnn, M_1 : M, Jnn_2 : Jnn, M_2 : M, i : nat, j : nat}(`%X%`_shape((Jnn_1 : Jnn <: lanetype), `%`_dim(M_1)), `%X%`_shape((Jnn_2 : Jnn <: lanetype), `%`_dim(M_2)), LOW_half__, i, j) = i
  ;; 3-numerics.watsup
  def $half__{Jnn_1 : Jnn, M_1 : M, Jnn_2 : Jnn, M_2 : M, i : nat, j : nat}(`%X%`_shape((Jnn_1 : Jnn <: lanetype), `%`_dim(M_1)), `%X%`_shape((Jnn_2 : Jnn <: lanetype), `%`_dim(M_2)), HIGH_half__, i, j) = j
  ;; 3-numerics.watsup
  def $half__{Lnn_1 : Lnn, M_1 : M, Fnn_2 : Fnn, M_2 : M, i : nat, j : nat}(`%X%`_shape(Lnn_1, `%`_dim(M_1)), `%X%`_shape((Fnn_2 : Fnn <: lanetype), `%`_dim(M_2)), LOW_half__, i, j) = i

;; 3-numerics.watsup
<<<<<<< HEAD
def $vvunop(vectype : vectype, vvunop : vvunop, vec_ : vec_(vectype)) : vec_(vectype)*
  ;; 3-numerics.watsup
  def $vvunop{v128 : vec_(V128_Vnn)}(V128_vectype, NOT_vvunop, v128) = [$inot($vsize(V128_vectype), v128)]

;; 3-numerics.watsup
def $vvbinop(vectype : vectype, vvbinop : vvbinop, vec_ : vec_(vectype), vec_ : vec_(vectype)) : vec_(vectype)*
  ;; 3-numerics.watsup
  def $vvbinop{v128_1 : vec_(V128_Vnn), v128_2 : vec_(V128_Vnn)}(V128_vectype, AND_vvbinop, v128_1, v128_2) = [$iand($vsize(V128_vectype), v128_1, v128_2)]
  ;; 3-numerics.watsup
  def $vvbinop{v128_1 : vec_(V128_Vnn), v128_2 : vec_(V128_Vnn)}(V128_vectype, ANDNOT_vvbinop, v128_1, v128_2) = [$iandnot($vsize(V128_vectype), v128_1, v128_2)]
  ;; 3-numerics.watsup
  def $vvbinop{v128_1 : vec_(V128_Vnn), v128_2 : vec_(V128_Vnn)}(V128_vectype, OR_vvbinop, v128_1, v128_2) = [$ior($vsize(V128_vectype), v128_1, v128_2)]
  ;; 3-numerics.watsup
  def $vvbinop{v128_1 : vec_(V128_Vnn), v128_2 : vec_(V128_Vnn)}(V128_vectype, XOR_vvbinop, v128_1, v128_2) = [$ixor($vsize(V128_vectype), v128_1, v128_2)]

;; 3-numerics.watsup
def $vvternop(vectype : vectype, vvternop : vvternop, vec_ : vec_(vectype), vec_ : vec_(vectype), vec_ : vec_(vectype)) : vec_(vectype)*
  ;; 3-numerics.watsup
  def $vvternop{v128_1 : vec_(V128_Vnn), v128_2 : vec_(V128_Vnn), v128_3 : vec_(V128_Vnn)}(V128_vectype, BITSELECT_vvternop, v128_1, v128_2, v128_3) = [$ibitselect($vsize(V128_vectype), v128_1, v128_2, v128_3)]

;; 3-numerics.watsup
def $vunop(shape : shape, vunop_ : vunop_(shape), vec_ : vec_(V128_Vnn)) : vec_(V128_Vnn)*
  ;; 3-numerics.watsup
  def $vunop{Jnn : Jnn, N : N, v128_1 : vec_(V128_Vnn), v128 : vec_(V128_Vnn), lane_1* : lane_($lanetype(`%X%`_shape((Jnn : Jnn <: lanetype), `%`_dim(N))))*}(`%X%`_shape((Jnn : Jnn <: lanetype), `%`_dim(N)), ABS_vunop_, v128_1) = [v128]
=======
def $vvunop_(vectype : vectype, vvunop : vvunop, vec_ : vec_(vectype)) : vec_(vectype)
  ;; 3-numerics.watsup
  def $vvunop_{v128 : vec_(V128_Vnn)}(V128_vectype, NOT_vvunop, v128) = $inot_($vsize(V128_vectype), v128)

;; 3-numerics.watsup
def $vvbinop_(vectype : vectype, vvbinop : vvbinop, vec_ : vec_(vectype), vec_ : vec_(vectype)) : vec_(vectype)
  ;; 3-numerics.watsup
  def $vvbinop_{v128_1 : vec_(V128_Vnn), v128_2 : vec_(V128_Vnn)}(V128_vectype, AND_vvbinop, v128_1, v128_2) = $iand_($vsize(V128_vectype), v128_1, v128_2)
  ;; 3-numerics.watsup
  def $vvbinop_{v128_1 : vec_(V128_Vnn), v128_2 : vec_(V128_Vnn)}(V128_vectype, ANDNOT_vvbinop, v128_1, v128_2) = $iandnot_($vsize(V128_vectype), v128_1, v128_2)
  ;; 3-numerics.watsup
  def $vvbinop_{v128_1 : vec_(V128_Vnn), v128_2 : vec_(V128_Vnn)}(V128_vectype, OR_vvbinop, v128_1, v128_2) = $ior_($vsize(V128_vectype), v128_1, v128_2)
  ;; 3-numerics.watsup
  def $vvbinop_{v128_1 : vec_(V128_Vnn), v128_2 : vec_(V128_Vnn)}(V128_vectype, XOR_vvbinop, v128_1, v128_2) = $ixor_($vsize(V128_vectype), v128_1, v128_2)

;; 3-numerics.watsup
def $vvternop_(vectype : vectype, vvternop : vvternop, vec_ : vec_(vectype), vec_ : vec_(vectype), vec_ : vec_(vectype)) : vec_(vectype)
  ;; 3-numerics.watsup
  def $vvternop_{v128_1 : vec_(V128_Vnn), v128_2 : vec_(V128_Vnn), v128_3 : vec_(V128_Vnn)}(V128_vectype, BITSELECT_vvternop, v128_1, v128_2, v128_3) = $ibitselect_($vsize(V128_vectype), v128_1, v128_2, v128_3)

;; 3-numerics.watsup
def $vunop_(shape : shape, vunop_ : vunop_(shape), vec_ : vec_(V128_Vnn)) : vec_(V128_Vnn)
  ;; 3-numerics.watsup
  def $vunop_{Jnn : Jnn, N : N, v128_1 : vec_(V128_Vnn), v128 : vec_(V128_Vnn), lane_1* : lane_($lanetype(`%X%`_shape((Jnn : Jnn <: lanetype), `%`_dim(N))))*}(`%X%`_shape((Jnn : Jnn <: lanetype), `%`_dim(N)), ABS_vunop_, v128_1) = v128
>>>>>>> 5cd8e883
    -- if (lane_1*{lane_1 : lane_($lanetype(`%X%`_shape((Jnn : Jnn <: lanetype), `%`_dim(N))))} = $lanes_(`%X%`_shape((Jnn : Jnn <: lanetype), `%`_dim(N)), v128_1))
    -- if (v128 = $invlanes_(`%X%`_shape((Jnn : Jnn <: lanetype), `%`_dim(N)), $iabs_($lsize((Jnn : Jnn <: lanetype)), lane_1)*{lane_1 : iN($lsize((Jnn : Jnn <: lanetype)))}))
  ;; 3-numerics.watsup
<<<<<<< HEAD
  def $vunop{Jnn : Jnn, N : N, v128_1 : vec_(V128_Vnn), v128 : vec_(V128_Vnn), lane_1* : lane_($lanetype(`%X%`_shape((Jnn : Jnn <: lanetype), `%`_dim(N))))*}(`%X%`_shape((Jnn : Jnn <: lanetype), `%`_dim(N)), NEG_vunop_, v128_1) = [v128]
=======
  def $vunop_{Jnn : Jnn, N : N, v128_1 : vec_(V128_Vnn), v128 : vec_(V128_Vnn), lane_1* : lane_($lanetype(`%X%`_shape((Jnn : Jnn <: lanetype), `%`_dim(N))))*}(`%X%`_shape((Jnn : Jnn <: lanetype), `%`_dim(N)), NEG_vunop_, v128_1) = v128
>>>>>>> 5cd8e883
    -- if (lane_1*{lane_1 : lane_($lanetype(`%X%`_shape((Jnn : Jnn <: lanetype), `%`_dim(N))))} = $lanes_(`%X%`_shape((Jnn : Jnn <: lanetype), `%`_dim(N)), v128_1))
    -- if (v128 = $invlanes_(`%X%`_shape((Jnn : Jnn <: lanetype), `%`_dim(N)), $ineg_($lsize((Jnn : Jnn <: lanetype)), lane_1)*{lane_1 : iN($lsize((Jnn : Jnn <: lanetype)))}))
  ;; 3-numerics.watsup
<<<<<<< HEAD
  def $vunop{Jnn : Jnn, N : N, v128_1 : vec_(V128_Vnn), v128 : vec_(V128_Vnn), lane_1* : lane_($lanetype(`%X%`_shape((Jnn : Jnn <: lanetype), `%`_dim(N))))*}(`%X%`_shape((Jnn : Jnn <: lanetype), `%`_dim(N)), POPCNT_vunop_, v128_1) = [v128]
=======
  def $vunop_{Jnn : Jnn, N : N, v128_1 : vec_(V128_Vnn), v128 : vec_(V128_Vnn), lane_1* : lane_($lanetype(`%X%`_shape((Jnn : Jnn <: lanetype), `%`_dim(N))))*}(`%X%`_shape((Jnn : Jnn <: lanetype), `%`_dim(N)), POPCNT_vunop_, v128_1) = v128
>>>>>>> 5cd8e883
    -- if (lane_1*{lane_1 : lane_($lanetype(`%X%`_shape((Jnn : Jnn <: lanetype), `%`_dim(N))))} = $lanes_(`%X%`_shape((Jnn : Jnn <: lanetype), `%`_dim(N)), v128_1))
    -- if (v128 = $invlanes_(`%X%`_shape((Jnn : Jnn <: lanetype), `%`_dim(N)), $ipopcnt_($lsize((Jnn : Jnn <: lanetype)), lane_1)*{lane_1 : iN($lsize((Jnn : Jnn <: lanetype)))}))
  ;; 3-numerics.watsup
<<<<<<< HEAD
  def $vunop{Fnn : Fnn, N : N, v128_1 : vec_(V128_Vnn), v128* : vec_(V128_Vnn)*, lane_1* : lane_($lanetype(`%X%`_shape((Fnn : Fnn <: lanetype), `%`_dim(N))))*}(`%X%`_shape((Fnn : Fnn <: lanetype), `%`_dim(N)), ABS_vunop_, v128_1) = v128*{v128 : vec_(V128_Vnn)}
    -- if (lane_1*{lane_1 : lane_($lanetype(`%X%`_shape((Fnn : Fnn <: lanetype), `%`_dim(N))))} = $lanes_(`%X%`_shape((Fnn : Fnn <: lanetype), `%`_dim(N)), v128_1))
    -- if (v128*{v128 : vec_(V128_Vnn)} = $mapinvlanes_(`%X%`_shape((Fnn : Fnn <: lanetype), `%`_dim(N)), $fabs($size((Fnn : Fnn <: numtype)), lane_1)*{lane_1 : fN($size((Fnn : Fnn <: numtype)))}))
  ;; 3-numerics.watsup
  def $vunop{Fnn : Fnn, N : N, v128_1 : vec_(V128_Vnn), v128* : vec_(V128_Vnn)*, lane_1* : lane_($lanetype(`%X%`_shape((Fnn : Fnn <: lanetype), `%`_dim(N))))*}(`%X%`_shape((Fnn : Fnn <: lanetype), `%`_dim(N)), NEG_vunop_, v128_1) = v128*{v128 : vec_(V128_Vnn)}
    -- if (lane_1*{lane_1 : lane_($lanetype(`%X%`_shape((Fnn : Fnn <: lanetype), `%`_dim(N))))} = $lanes_(`%X%`_shape((Fnn : Fnn <: lanetype), `%`_dim(N)), v128_1))
    -- if (v128*{v128 : vec_(V128_Vnn)} = $mapinvlanes_(`%X%`_shape((Fnn : Fnn <: lanetype), `%`_dim(N)), $fneg($size((Fnn : Fnn <: numtype)), lane_1)*{lane_1 : fN($size((Fnn : Fnn <: numtype)))}))
  ;; 3-numerics.watsup
  def $vunop{Fnn : Fnn, N : N, v128_1 : vec_(V128_Vnn), v128* : vec_(V128_Vnn)*, lane_1* : lane_($lanetype(`%X%`_shape((Fnn : Fnn <: lanetype), `%`_dim(N))))*}(`%X%`_shape((Fnn : Fnn <: lanetype), `%`_dim(N)), SQRT_vunop_, v128_1) = v128*{v128 : vec_(V128_Vnn)}
    -- if (lane_1*{lane_1 : lane_($lanetype(`%X%`_shape((Fnn : Fnn <: lanetype), `%`_dim(N))))} = $lanes_(`%X%`_shape((Fnn : Fnn <: lanetype), `%`_dim(N)), v128_1))
    -- if (v128*{v128 : vec_(V128_Vnn)} = $mapinvlanes_(`%X%`_shape((Fnn : Fnn <: lanetype), `%`_dim(N)), $fsqrt($size((Fnn : Fnn <: numtype)), lane_1)*{lane_1 : fN($size((Fnn : Fnn <: numtype)))}))
  ;; 3-numerics.watsup
  def $vunop{Fnn : Fnn, N : N, v128_1 : vec_(V128_Vnn), v128* : vec_(V128_Vnn)*, lane_1* : lane_($lanetype(`%X%`_shape((Fnn : Fnn <: lanetype), `%`_dim(N))))*}(`%X%`_shape((Fnn : Fnn <: lanetype), `%`_dim(N)), CEIL_vunop_, v128_1) = v128*{v128 : vec_(V128_Vnn)}
    -- if (lane_1*{lane_1 : lane_($lanetype(`%X%`_shape((Fnn : Fnn <: lanetype), `%`_dim(N))))} = $lanes_(`%X%`_shape((Fnn : Fnn <: lanetype), `%`_dim(N)), v128_1))
    -- if (v128*{v128 : vec_(V128_Vnn)} = $mapinvlanes_(`%X%`_shape((Fnn : Fnn <: lanetype), `%`_dim(N)), $fceil($size((Fnn : Fnn <: numtype)), lane_1)*{lane_1 : fN($size((Fnn : Fnn <: numtype)))}))
  ;; 3-numerics.watsup
  def $vunop{Fnn : Fnn, N : N, v128_1 : vec_(V128_Vnn), v128* : vec_(V128_Vnn)*, lane_1* : lane_($lanetype(`%X%`_shape((Fnn : Fnn <: lanetype), `%`_dim(N))))*}(`%X%`_shape((Fnn : Fnn <: lanetype), `%`_dim(N)), FLOOR_vunop_, v128_1) = v128*{v128 : vec_(V128_Vnn)}
    -- if (lane_1*{lane_1 : lane_($lanetype(`%X%`_shape((Fnn : Fnn <: lanetype), `%`_dim(N))))} = $lanes_(`%X%`_shape((Fnn : Fnn <: lanetype), `%`_dim(N)), v128_1))
    -- if (v128*{v128 : vec_(V128_Vnn)} = $mapinvlanes_(`%X%`_shape((Fnn : Fnn <: lanetype), `%`_dim(N)), $ffloor($size((Fnn : Fnn <: numtype)), lane_1)*{lane_1 : fN($size((Fnn : Fnn <: numtype)))}))
  ;; 3-numerics.watsup
  def $vunop{Fnn : Fnn, N : N, v128_1 : vec_(V128_Vnn), v128* : vec_(V128_Vnn)*, lane_1* : lane_($lanetype(`%X%`_shape((Fnn : Fnn <: lanetype), `%`_dim(N))))*}(`%X%`_shape((Fnn : Fnn <: lanetype), `%`_dim(N)), TRUNC_vunop_, v128_1) = v128*{v128 : vec_(V128_Vnn)}
    -- if (lane_1*{lane_1 : lane_($lanetype(`%X%`_shape((Fnn : Fnn <: lanetype), `%`_dim(N))))} = $lanes_(`%X%`_shape((Fnn : Fnn <: lanetype), `%`_dim(N)), v128_1))
    -- if (v128*{v128 : vec_(V128_Vnn)} = $mapinvlanes_(`%X%`_shape((Fnn : Fnn <: lanetype), `%`_dim(N)), $ftrunc($size((Fnn : Fnn <: numtype)), lane_1)*{lane_1 : fN($size((Fnn : Fnn <: numtype)))}))
  ;; 3-numerics.watsup
  def $vunop{Fnn : Fnn, N : N, v128_1 : vec_(V128_Vnn), v128* : vec_(V128_Vnn)*, lane_1* : lane_($lanetype(`%X%`_shape((Fnn : Fnn <: lanetype), `%`_dim(N))))*}(`%X%`_shape((Fnn : Fnn <: lanetype), `%`_dim(N)), NEAREST_vunop_, v128_1) = v128*{v128 : vec_(V128_Vnn)}
    -- if (lane_1*{lane_1 : lane_($lanetype(`%X%`_shape((Fnn : Fnn <: lanetype), `%`_dim(N))))} = $lanes_(`%X%`_shape((Fnn : Fnn <: lanetype), `%`_dim(N)), v128_1))
    -- if (v128*{v128 : vec_(V128_Vnn)} = $mapinvlanes_(`%X%`_shape((Fnn : Fnn <: lanetype), `%`_dim(N)), $fnearest($size((Fnn : Fnn <: numtype)), lane_1)*{lane_1 : fN($size((Fnn : Fnn <: numtype)))}))
=======
  def $vunop_{Fnn : Fnn, N : N, v128_1 : vec_(V128_Vnn), v128 : vec_(V128_Vnn), lane_1* : lane_($lanetype(`%X%`_shape((Fnn : Fnn <: lanetype), `%`_dim(N))))*}(`%X%`_shape((Fnn : Fnn <: lanetype), `%`_dim(N)), ABS_vunop_, v128_1) = v128
    -- if (lane_1*{lane_1 : lane_($lanetype(`%X%`_shape((Fnn : Fnn <: lanetype), `%`_dim(N))))} = $lanes_(`%X%`_shape((Fnn : Fnn <: lanetype), `%`_dim(N)), v128_1))
    -- if (v128 = $invlanes_(`%X%`_shape((Fnn : Fnn <: lanetype), `%`_dim(N)), $fabs_($size((Fnn : Fnn <: numtype)), lane_1)*{lane_1 : fN($size((Fnn : Fnn <: numtype)))}))
  ;; 3-numerics.watsup
  def $vunop_{Fnn : Fnn, N : N, v128_1 : vec_(V128_Vnn), v128 : vec_(V128_Vnn), lane_1* : lane_($lanetype(`%X%`_shape((Fnn : Fnn <: lanetype), `%`_dim(N))))*}(`%X%`_shape((Fnn : Fnn <: lanetype), `%`_dim(N)), NEG_vunop_, v128_1) = v128
    -- if (lane_1*{lane_1 : lane_($lanetype(`%X%`_shape((Fnn : Fnn <: lanetype), `%`_dim(N))))} = $lanes_(`%X%`_shape((Fnn : Fnn <: lanetype), `%`_dim(N)), v128_1))
    -- if (v128 = $invlanes_(`%X%`_shape((Fnn : Fnn <: lanetype), `%`_dim(N)), $fneg_($size((Fnn : Fnn <: numtype)), lane_1)*{lane_1 : fN($size((Fnn : Fnn <: numtype)))}))
  ;; 3-numerics.watsup
  def $vunop_{Fnn : Fnn, N : N, v128_1 : vec_(V128_Vnn), v128 : vec_(V128_Vnn), lane_1* : lane_($lanetype(`%X%`_shape((Fnn : Fnn <: lanetype), `%`_dim(N))))*}(`%X%`_shape((Fnn : Fnn <: lanetype), `%`_dim(N)), SQRT_vunop_, v128_1) = v128
    -- if (lane_1*{lane_1 : lane_($lanetype(`%X%`_shape((Fnn : Fnn <: lanetype), `%`_dim(N))))} = $lanes_(`%X%`_shape((Fnn : Fnn <: lanetype), `%`_dim(N)), v128_1))
    -- if (v128 = $invlanes_(`%X%`_shape((Fnn : Fnn <: lanetype), `%`_dim(N)), $fsqrt_($size((Fnn : Fnn <: numtype)), lane_1)*{lane_1 : fN($size((Fnn : Fnn <: numtype)))}))
  ;; 3-numerics.watsup
  def $vunop_{Fnn : Fnn, N : N, v128_1 : vec_(V128_Vnn), v128 : vec_(V128_Vnn), lane_1* : lane_($lanetype(`%X%`_shape((Fnn : Fnn <: lanetype), `%`_dim(N))))*}(`%X%`_shape((Fnn : Fnn <: lanetype), `%`_dim(N)), CEIL_vunop_, v128_1) = v128
    -- if (lane_1*{lane_1 : lane_($lanetype(`%X%`_shape((Fnn : Fnn <: lanetype), `%`_dim(N))))} = $lanes_(`%X%`_shape((Fnn : Fnn <: lanetype), `%`_dim(N)), v128_1))
    -- if (v128 = $invlanes_(`%X%`_shape((Fnn : Fnn <: lanetype), `%`_dim(N)), $fceil_($size((Fnn : Fnn <: numtype)), lane_1)*{lane_1 : fN($size((Fnn : Fnn <: numtype)))}))
  ;; 3-numerics.watsup
  def $vunop_{Fnn : Fnn, N : N, v128_1 : vec_(V128_Vnn), v128 : vec_(V128_Vnn), lane_1* : lane_($lanetype(`%X%`_shape((Fnn : Fnn <: lanetype), `%`_dim(N))))*}(`%X%`_shape((Fnn : Fnn <: lanetype), `%`_dim(N)), FLOOR_vunop_, v128_1) = v128
    -- if (lane_1*{lane_1 : lane_($lanetype(`%X%`_shape((Fnn : Fnn <: lanetype), `%`_dim(N))))} = $lanes_(`%X%`_shape((Fnn : Fnn <: lanetype), `%`_dim(N)), v128_1))
    -- if (v128 = $invlanes_(`%X%`_shape((Fnn : Fnn <: lanetype), `%`_dim(N)), $ffloor_($size((Fnn : Fnn <: numtype)), lane_1)*{lane_1 : fN($size((Fnn : Fnn <: numtype)))}))
  ;; 3-numerics.watsup
  def $vunop_{Fnn : Fnn, N : N, v128_1 : vec_(V128_Vnn), v128 : vec_(V128_Vnn), lane_1* : lane_($lanetype(`%X%`_shape((Fnn : Fnn <: lanetype), `%`_dim(N))))*}(`%X%`_shape((Fnn : Fnn <: lanetype), `%`_dim(N)), TRUNC_vunop_, v128_1) = v128
    -- if (lane_1*{lane_1 : lane_($lanetype(`%X%`_shape((Fnn : Fnn <: lanetype), `%`_dim(N))))} = $lanes_(`%X%`_shape((Fnn : Fnn <: lanetype), `%`_dim(N)), v128_1))
    -- if (v128 = $invlanes_(`%X%`_shape((Fnn : Fnn <: lanetype), `%`_dim(N)), $ftrunc_($size((Fnn : Fnn <: numtype)), lane_1)*{lane_1 : fN($size((Fnn : Fnn <: numtype)))}))
  ;; 3-numerics.watsup
  def $vunop_{Fnn : Fnn, N : N, v128_1 : vec_(V128_Vnn), v128 : vec_(V128_Vnn), lane_1* : lane_($lanetype(`%X%`_shape((Fnn : Fnn <: lanetype), `%`_dim(N))))*}(`%X%`_shape((Fnn : Fnn <: lanetype), `%`_dim(N)), NEAREST_vunop_, v128_1) = v128
    -- if (lane_1*{lane_1 : lane_($lanetype(`%X%`_shape((Fnn : Fnn <: lanetype), `%`_dim(N))))} = $lanes_(`%X%`_shape((Fnn : Fnn <: lanetype), `%`_dim(N)), v128_1))
    -- if (v128 = $invlanes_(`%X%`_shape((Fnn : Fnn <: lanetype), `%`_dim(N)), $fnearest_($size((Fnn : Fnn <: numtype)), lane_1)*{lane_1 : fN($size((Fnn : Fnn <: numtype)))}))
>>>>>>> 5cd8e883

;; 3-numerics.watsup
def $vbinop_(shape : shape, vbinop_ : vbinop_(shape), vec_ : vec_(V128_Vnn), vec_ : vec_(V128_Vnn)) : vec_(V128_Vnn)*
  ;; 3-numerics.watsup
  def $vbinop_{Jnn : Jnn, N : N, v128_1 : vec_(V128_Vnn), v128_2 : vec_(V128_Vnn), v128 : vec_(V128_Vnn), lane_1* : lane_($lanetype(`%X%`_shape((Jnn : Jnn <: lanetype), `%`_dim(N))))*, lane_2* : lane_($lanetype(`%X%`_shape((Jnn : Jnn <: lanetype), `%`_dim(N))))*}(`%X%`_shape((Jnn : Jnn <: lanetype), `%`_dim(N)), ADD_vbinop_, v128_1, v128_2) = [v128]
    -- if (lane_1*{lane_1 : lane_($lanetype(`%X%`_shape((Jnn : Jnn <: lanetype), `%`_dim(N))))} = $lanes_(`%X%`_shape((Jnn : Jnn <: lanetype), `%`_dim(N)), v128_1))
    -- if (lane_2*{lane_2 : lane_($lanetype(`%X%`_shape((Jnn : Jnn <: lanetype), `%`_dim(N))))} = $lanes_(`%X%`_shape((Jnn : Jnn <: lanetype), `%`_dim(N)), v128_2))
    -- if (v128 = $invlanes_(`%X%`_shape((Jnn : Jnn <: lanetype), `%`_dim(N)), $iadd_($lsize((Jnn : Jnn <: lanetype)), lane_1, lane_2)*{lane_1 : iN($lsize((Jnn : Jnn <: lanetype))), lane_2 : iN($lsize((Jnn : Jnn <: lanetype)))}))
  ;; 3-numerics.watsup
  def $vbinop_{Jnn : Jnn, N : N, v128_1 : vec_(V128_Vnn), v128_2 : vec_(V128_Vnn), v128 : vec_(V128_Vnn), lane_1* : lane_($lanetype(`%X%`_shape((Jnn : Jnn <: lanetype), `%`_dim(N))))*, lane_2* : lane_($lanetype(`%X%`_shape((Jnn : Jnn <: lanetype), `%`_dim(N))))*}(`%X%`_shape((Jnn : Jnn <: lanetype), `%`_dim(N)), SUB_vbinop_, v128_1, v128_2) = [v128]
    -- if (lane_1*{lane_1 : lane_($lanetype(`%X%`_shape((Jnn : Jnn <: lanetype), `%`_dim(N))))} = $lanes_(`%X%`_shape((Jnn : Jnn <: lanetype), `%`_dim(N)), v128_1))
    -- if (lane_2*{lane_2 : lane_($lanetype(`%X%`_shape((Jnn : Jnn <: lanetype), `%`_dim(N))))} = $lanes_(`%X%`_shape((Jnn : Jnn <: lanetype), `%`_dim(N)), v128_2))
    -- if (v128 = $invlanes_(`%X%`_shape((Jnn : Jnn <: lanetype), `%`_dim(N)), $isub_($lsize((Jnn : Jnn <: lanetype)), lane_1, lane_2)*{lane_1 : iN($lsize((Jnn : Jnn <: lanetype))), lane_2 : iN($lsize((Jnn : Jnn <: lanetype)))}))
  ;; 3-numerics.watsup
  def $vbinop_{Jnn : Jnn, N : N, sx : sx, v128_1 : vec_(V128_Vnn), v128_2 : vec_(V128_Vnn), v128 : vec_(V128_Vnn), lane_1* : lane_($lanetype(`%X%`_shape((Jnn : Jnn <: lanetype), `%`_dim(N))))*, lane_2* : lane_($lanetype(`%X%`_shape((Jnn : Jnn <: lanetype), `%`_dim(N))))*}(`%X%`_shape((Jnn : Jnn <: lanetype), `%`_dim(N)), MIN_vbinop_(sx), v128_1, v128_2) = [v128]
    -- if (lane_1*{lane_1 : lane_($lanetype(`%X%`_shape((Jnn : Jnn <: lanetype), `%`_dim(N))))} = $lanes_(`%X%`_shape((Jnn : Jnn <: lanetype), `%`_dim(N)), v128_1))
    -- if (lane_2*{lane_2 : lane_($lanetype(`%X%`_shape((Jnn : Jnn <: lanetype), `%`_dim(N))))} = $lanes_(`%X%`_shape((Jnn : Jnn <: lanetype), `%`_dim(N)), v128_2))
    -- if (v128 = $invlanes_(`%X%`_shape((Jnn : Jnn <: lanetype), `%`_dim(N)), $imin_($lsize((Jnn : Jnn <: lanetype)), sx, lane_1, lane_2)*{lane_1 : iN($lsize((Jnn : Jnn <: lanetype))), lane_2 : iN($lsize((Jnn : Jnn <: lanetype)))}))
  ;; 3-numerics.watsup
  def $vbinop_{Jnn : Jnn, N : N, sx : sx, v128_1 : vec_(V128_Vnn), v128_2 : vec_(V128_Vnn), v128 : vec_(V128_Vnn), lane_1* : lane_($lanetype(`%X%`_shape((Jnn : Jnn <: lanetype), `%`_dim(N))))*, lane_2* : lane_($lanetype(`%X%`_shape((Jnn : Jnn <: lanetype), `%`_dim(N))))*}(`%X%`_shape((Jnn : Jnn <: lanetype), `%`_dim(N)), MAX_vbinop_(sx), v128_1, v128_2) = [v128]
    -- if (lane_1*{lane_1 : lane_($lanetype(`%X%`_shape((Jnn : Jnn <: lanetype), `%`_dim(N))))} = $lanes_(`%X%`_shape((Jnn : Jnn <: lanetype), `%`_dim(N)), v128_1))
    -- if (lane_2*{lane_2 : lane_($lanetype(`%X%`_shape((Jnn : Jnn <: lanetype), `%`_dim(N))))} = $lanes_(`%X%`_shape((Jnn : Jnn <: lanetype), `%`_dim(N)), v128_2))
    -- if (v128 = $invlanes_(`%X%`_shape((Jnn : Jnn <: lanetype), `%`_dim(N)), $imax_($lsize((Jnn : Jnn <: lanetype)), sx, lane_1, lane_2)*{lane_1 : iN($lsize((Jnn : Jnn <: lanetype))), lane_2 : iN($lsize((Jnn : Jnn <: lanetype)))}))
  ;; 3-numerics.watsup
  def $vbinop_{Jnn : Jnn, N : N, sx : sx, v128_1 : vec_(V128_Vnn), v128_2 : vec_(V128_Vnn), v128 : vec_(V128_Vnn), lane_1* : lane_($lanetype(`%X%`_shape((Jnn : Jnn <: lanetype), `%`_dim(N))))*, lane_2* : lane_($lanetype(`%X%`_shape((Jnn : Jnn <: lanetype), `%`_dim(N))))*}(`%X%`_shape((Jnn : Jnn <: lanetype), `%`_dim(N)), ADD_SAT_vbinop_(sx), v128_1, v128_2) = [v128]
    -- if (lane_1*{lane_1 : lane_($lanetype(`%X%`_shape((Jnn : Jnn <: lanetype), `%`_dim(N))))} = $lanes_(`%X%`_shape((Jnn : Jnn <: lanetype), `%`_dim(N)), v128_1))
    -- if (lane_2*{lane_2 : lane_($lanetype(`%X%`_shape((Jnn : Jnn <: lanetype), `%`_dim(N))))} = $lanes_(`%X%`_shape((Jnn : Jnn <: lanetype), `%`_dim(N)), v128_2))
    -- if (v128 = $invlanes_(`%X%`_shape((Jnn : Jnn <: lanetype), `%`_dim(N)), $iadd_sat_($lsize((Jnn : Jnn <: lanetype)), sx, lane_1, lane_2)*{lane_1 : iN($lsize((Jnn : Jnn <: lanetype))), lane_2 : iN($lsize((Jnn : Jnn <: lanetype)))}))
  ;; 3-numerics.watsup
  def $vbinop_{Jnn : Jnn, N : N, sx : sx, v128_1 : vec_(V128_Vnn), v128_2 : vec_(V128_Vnn), v128 : vec_(V128_Vnn), lane_1* : lane_($lanetype(`%X%`_shape((Jnn : Jnn <: lanetype), `%`_dim(N))))*, lane_2* : lane_($lanetype(`%X%`_shape((Jnn : Jnn <: lanetype), `%`_dim(N))))*}(`%X%`_shape((Jnn : Jnn <: lanetype), `%`_dim(N)), SUB_SAT_vbinop_(sx), v128_1, v128_2) = [v128]
    -- if (lane_1*{lane_1 : lane_($lanetype(`%X%`_shape((Jnn : Jnn <: lanetype), `%`_dim(N))))} = $lanes_(`%X%`_shape((Jnn : Jnn <: lanetype), `%`_dim(N)), v128_1))
    -- if (lane_2*{lane_2 : lane_($lanetype(`%X%`_shape((Jnn : Jnn <: lanetype), `%`_dim(N))))} = $lanes_(`%X%`_shape((Jnn : Jnn <: lanetype), `%`_dim(N)), v128_2))
    -- if (v128 = $invlanes_(`%X%`_shape((Jnn : Jnn <: lanetype), `%`_dim(N)), $isub_sat_($lsize((Jnn : Jnn <: lanetype)), sx, lane_1, lane_2)*{lane_1 : iN($lsize((Jnn : Jnn <: lanetype))), lane_2 : iN($lsize((Jnn : Jnn <: lanetype)))}))
  ;; 3-numerics.watsup
  def $vbinop_{Jnn : Jnn, N : N, v128_1 : vec_(V128_Vnn), v128_2 : vec_(V128_Vnn), v128 : vec_(V128_Vnn), lane_1* : lane_($lanetype(`%X%`_shape((Jnn : Jnn <: lanetype), `%`_dim(N))))*, lane_2* : lane_($lanetype(`%X%`_shape((Jnn : Jnn <: lanetype), `%`_dim(N))))*}(`%X%`_shape((Jnn : Jnn <: lanetype), `%`_dim(N)), MUL_vbinop_, v128_1, v128_2) = [v128]
    -- if (lane_1*{lane_1 : lane_($lanetype(`%X%`_shape((Jnn : Jnn <: lanetype), `%`_dim(N))))} = $lanes_(`%X%`_shape((Jnn : Jnn <: lanetype), `%`_dim(N)), v128_1))
    -- if (lane_2*{lane_2 : lane_($lanetype(`%X%`_shape((Jnn : Jnn <: lanetype), `%`_dim(N))))} = $lanes_(`%X%`_shape((Jnn : Jnn <: lanetype), `%`_dim(N)), v128_2))
    -- if (v128 = $invlanes_(`%X%`_shape((Jnn : Jnn <: lanetype), `%`_dim(N)), $imul_($lsize((Jnn : Jnn <: lanetype)), lane_1, lane_2)*{lane_1 : iN($lsize((Jnn : Jnn <: lanetype))), lane_2 : iN($lsize((Jnn : Jnn <: lanetype)))}))
  ;; 3-numerics.watsup
  def $vbinop_{Jnn : Jnn, N : N, v128_1 : vec_(V128_Vnn), v128_2 : vec_(V128_Vnn), v128 : vec_(V128_Vnn), lane_1* : lane_($lanetype(`%X%`_shape((Jnn : Jnn <: lanetype), `%`_dim(N))))*, lane_2* : lane_($lanetype(`%X%`_shape((Jnn : Jnn <: lanetype), `%`_dim(N))))*}(`%X%`_shape((Jnn : Jnn <: lanetype), `%`_dim(N)), `AVGRU`_vbinop_, v128_1, v128_2) = [v128]
    -- if (lane_1*{lane_1 : lane_($lanetype(`%X%`_shape((Jnn : Jnn <: lanetype), `%`_dim(N))))} = $lanes_(`%X%`_shape((Jnn : Jnn <: lanetype), `%`_dim(N)), v128_1))
    -- if (lane_2*{lane_2 : lane_($lanetype(`%X%`_shape((Jnn : Jnn <: lanetype), `%`_dim(N))))} = $lanes_(`%X%`_shape((Jnn : Jnn <: lanetype), `%`_dim(N)), v128_2))
    -- if (v128 = $invlanes_(`%X%`_shape((Jnn : Jnn <: lanetype), `%`_dim(N)), $iavgr_($lsize((Jnn : Jnn <: lanetype)), U_sx, lane_1, lane_2)*{lane_1 : iN($lsize((Jnn : Jnn <: lanetype))), lane_2 : iN($lsize((Jnn : Jnn <: lanetype)))}))
  ;; 3-numerics.watsup
  def $vbinop_{Jnn : Jnn, N : N, v128_1 : vec_(V128_Vnn), v128_2 : vec_(V128_Vnn), v128 : vec_(V128_Vnn), lane_1* : lane_($lanetype(`%X%`_shape((Jnn : Jnn <: lanetype), `%`_dim(N))))*, lane_2* : lane_($lanetype(`%X%`_shape((Jnn : Jnn <: lanetype), `%`_dim(N))))*}(`%X%`_shape((Jnn : Jnn <: lanetype), `%`_dim(N)), `Q15MULR_SATS`_vbinop_, v128_1, v128_2) = [v128]
    -- if (lane_1*{lane_1 : lane_($lanetype(`%X%`_shape((Jnn : Jnn <: lanetype), `%`_dim(N))))} = $lanes_(`%X%`_shape((Jnn : Jnn <: lanetype), `%`_dim(N)), v128_1))
    -- if (lane_2*{lane_2 : lane_($lanetype(`%X%`_shape((Jnn : Jnn <: lanetype), `%`_dim(N))))} = $lanes_(`%X%`_shape((Jnn : Jnn <: lanetype), `%`_dim(N)), v128_2))
    -- if (v128 = $invlanes_(`%X%`_shape((Jnn : Jnn <: lanetype), `%`_dim(N)), $iq15mulr_sat_($lsize((Jnn : Jnn <: lanetype)), S_sx, lane_1, lane_2)*{lane_1 : iN($lsize((Jnn : Jnn <: lanetype))), lane_2 : iN($lsize((Jnn : Jnn <: lanetype)))}))
  ;; 3-numerics.watsup
<<<<<<< HEAD
  def $vbinop{Fnn : Fnn, N : N, v128_1 : vec_(V128_Vnn), v128_2 : vec_(V128_Vnn), v128* : vec_(V128_Vnn)*, lane_1* : lane_($lanetype(`%X%`_shape((Fnn : Fnn <: lanetype), `%`_dim(N))))*, lane_2* : lane_($lanetype(`%X%`_shape((Fnn : Fnn <: lanetype), `%`_dim(N))))*}(`%X%`_shape((Fnn : Fnn <: lanetype), `%`_dim(N)), ADD_vbinop_, v128_1, v128_2) = v128*{v128 : vec_(V128_Vnn)}
    -- if (lane_1*{lane_1 : lane_($lanetype(`%X%`_shape((Fnn : Fnn <: lanetype), `%`_dim(N))))} = $lanes_(`%X%`_shape((Fnn : Fnn <: lanetype), `%`_dim(N)), v128_1))
    -- if (lane_2*{lane_2 : lane_($lanetype(`%X%`_shape((Fnn : Fnn <: lanetype), `%`_dim(N))))} = $lanes_(`%X%`_shape((Fnn : Fnn <: lanetype), `%`_dim(N)), v128_2))
    -- if (v128*{v128 : vec_(V128_Vnn)} = $mapinvlanes_(`%X%`_shape((Fnn : Fnn <: lanetype), `%`_dim(N)), $fadd($size((Fnn : Fnn <: numtype)), lane_1, lane_2)*{lane_1 : fN($size((Fnn : Fnn <: numtype))), lane_2 : fN($size((Fnn : Fnn <: numtype)))}))
  ;; 3-numerics.watsup
  def $vbinop{Fnn : Fnn, N : N, v128_1 : vec_(V128_Vnn), v128_2 : vec_(V128_Vnn), v128* : vec_(V128_Vnn)*, lane_1* : lane_($lanetype(`%X%`_shape((Fnn : Fnn <: lanetype), `%`_dim(N))))*, lane_2* : lane_($lanetype(`%X%`_shape((Fnn : Fnn <: lanetype), `%`_dim(N))))*}(`%X%`_shape((Fnn : Fnn <: lanetype), `%`_dim(N)), SUB_vbinop_, v128_1, v128_2) = v128*{v128 : vec_(V128_Vnn)}
    -- if (lane_1*{lane_1 : lane_($lanetype(`%X%`_shape((Fnn : Fnn <: lanetype), `%`_dim(N))))} = $lanes_(`%X%`_shape((Fnn : Fnn <: lanetype), `%`_dim(N)), v128_1))
    -- if (lane_2*{lane_2 : lane_($lanetype(`%X%`_shape((Fnn : Fnn <: lanetype), `%`_dim(N))))} = $lanes_(`%X%`_shape((Fnn : Fnn <: lanetype), `%`_dim(N)), v128_2))
    -- if (v128*{v128 : vec_(V128_Vnn)} = $mapinvlanes_(`%X%`_shape((Fnn : Fnn <: lanetype), `%`_dim(N)), $fsub($size((Fnn : Fnn <: numtype)), lane_1, lane_2)*{lane_1 : fN($size((Fnn : Fnn <: numtype))), lane_2 : fN($size((Fnn : Fnn <: numtype)))}))
  ;; 3-numerics.watsup
  def $vbinop{Fnn : Fnn, N : N, v128_1 : vec_(V128_Vnn), v128_2 : vec_(V128_Vnn), v128* : vec_(V128_Vnn)*, lane_1* : lane_($lanetype(`%X%`_shape((Fnn : Fnn <: lanetype), `%`_dim(N))))*, lane_2* : lane_($lanetype(`%X%`_shape((Fnn : Fnn <: lanetype), `%`_dim(N))))*}(`%X%`_shape((Fnn : Fnn <: lanetype), `%`_dim(N)), MUL_vbinop_, v128_1, v128_2) = v128*{v128 : vec_(V128_Vnn)}
    -- if (lane_1*{lane_1 : lane_($lanetype(`%X%`_shape((Fnn : Fnn <: lanetype), `%`_dim(N))))} = $lanes_(`%X%`_shape((Fnn : Fnn <: lanetype), `%`_dim(N)), v128_1))
    -- if (lane_2*{lane_2 : lane_($lanetype(`%X%`_shape((Fnn : Fnn <: lanetype), `%`_dim(N))))} = $lanes_(`%X%`_shape((Fnn : Fnn <: lanetype), `%`_dim(N)), v128_2))
    -- if (v128*{v128 : vec_(V128_Vnn)} = $mapinvlanes_(`%X%`_shape((Fnn : Fnn <: lanetype), `%`_dim(N)), $fmul($size((Fnn : Fnn <: numtype)), lane_1, lane_2)*{lane_1 : fN($size((Fnn : Fnn <: numtype))), lane_2 : fN($size((Fnn : Fnn <: numtype)))}))
  ;; 3-numerics.watsup
  def $vbinop{Fnn : Fnn, N : N, v128_1 : vec_(V128_Vnn), v128_2 : vec_(V128_Vnn), v128* : vec_(V128_Vnn)*, lane_1* : lane_($lanetype(`%X%`_shape((Fnn : Fnn <: lanetype), `%`_dim(N))))*, lane_2* : lane_($lanetype(`%X%`_shape((Fnn : Fnn <: lanetype), `%`_dim(N))))*}(`%X%`_shape((Fnn : Fnn <: lanetype), `%`_dim(N)), DIV_vbinop_, v128_1, v128_2) = v128*{v128 : vec_(V128_Vnn)}
    -- if (lane_1*{lane_1 : lane_($lanetype(`%X%`_shape((Fnn : Fnn <: lanetype), `%`_dim(N))))} = $lanes_(`%X%`_shape((Fnn : Fnn <: lanetype), `%`_dim(N)), v128_1))
    -- if (lane_2*{lane_2 : lane_($lanetype(`%X%`_shape((Fnn : Fnn <: lanetype), `%`_dim(N))))} = $lanes_(`%X%`_shape((Fnn : Fnn <: lanetype), `%`_dim(N)), v128_2))
    -- if (v128*{v128 : vec_(V128_Vnn)} = $mapinvlanes_(`%X%`_shape((Fnn : Fnn <: lanetype), `%`_dim(N)), $fdiv($size((Fnn : Fnn <: numtype)), lane_1, lane_2)*{lane_1 : fN($size((Fnn : Fnn <: numtype))), lane_2 : fN($size((Fnn : Fnn <: numtype)))}))
  ;; 3-numerics.watsup
  def $vbinop{Fnn : Fnn, N : N, v128_1 : vec_(V128_Vnn), v128_2 : vec_(V128_Vnn), v128* : vec_(V128_Vnn)*, lane_1* : lane_($lanetype(`%X%`_shape((Fnn : Fnn <: lanetype), `%`_dim(N))))*, lane_2* : lane_($lanetype(`%X%`_shape((Fnn : Fnn <: lanetype), `%`_dim(N))))*}(`%X%`_shape((Fnn : Fnn <: lanetype), `%`_dim(N)), MIN_vbinop_, v128_1, v128_2) = v128*{v128 : vec_(V128_Vnn)}
    -- if (lane_1*{lane_1 : lane_($lanetype(`%X%`_shape((Fnn : Fnn <: lanetype), `%`_dim(N))))} = $lanes_(`%X%`_shape((Fnn : Fnn <: lanetype), `%`_dim(N)), v128_1))
    -- if (lane_2*{lane_2 : lane_($lanetype(`%X%`_shape((Fnn : Fnn <: lanetype), `%`_dim(N))))} = $lanes_(`%X%`_shape((Fnn : Fnn <: lanetype), `%`_dim(N)), v128_2))
    -- if (v128*{v128 : vec_(V128_Vnn)} = $mapinvlanes_(`%X%`_shape((Fnn : Fnn <: lanetype), `%`_dim(N)), $fmin($size((Fnn : Fnn <: numtype)), lane_1, lane_2)*{lane_1 : fN($size((Fnn : Fnn <: numtype))), lane_2 : fN($size((Fnn : Fnn <: numtype)))}))
  ;; 3-numerics.watsup
  def $vbinop{Fnn : Fnn, N : N, v128_1 : vec_(V128_Vnn), v128_2 : vec_(V128_Vnn), v128* : vec_(V128_Vnn)*, lane_1* : lane_($lanetype(`%X%`_shape((Fnn : Fnn <: lanetype), `%`_dim(N))))*, lane_2* : lane_($lanetype(`%X%`_shape((Fnn : Fnn <: lanetype), `%`_dim(N))))*}(`%X%`_shape((Fnn : Fnn <: lanetype), `%`_dim(N)), MAX_vbinop_, v128_1, v128_2) = v128*{v128 : vec_(V128_Vnn)}
    -- if (lane_1*{lane_1 : lane_($lanetype(`%X%`_shape((Fnn : Fnn <: lanetype), `%`_dim(N))))} = $lanes_(`%X%`_shape((Fnn : Fnn <: lanetype), `%`_dim(N)), v128_1))
    -- if (lane_2*{lane_2 : lane_($lanetype(`%X%`_shape((Fnn : Fnn <: lanetype), `%`_dim(N))))} = $lanes_(`%X%`_shape((Fnn : Fnn <: lanetype), `%`_dim(N)), v128_2))
    -- if (v128*{v128 : vec_(V128_Vnn)} = $mapinvlanes_(`%X%`_shape((Fnn : Fnn <: lanetype), `%`_dim(N)), $fmax($size((Fnn : Fnn <: numtype)), lane_1, lane_2)*{lane_1 : fN($size((Fnn : Fnn <: numtype))), lane_2 : fN($size((Fnn : Fnn <: numtype)))}))
  ;; 3-numerics.watsup
  def $vbinop{Fnn : Fnn, N : N, v128_1 : vec_(V128_Vnn), v128_2 : vec_(V128_Vnn), v128* : vec_(V128_Vnn)*, lane_1* : lane_($lanetype(`%X%`_shape((Fnn : Fnn <: lanetype), `%`_dim(N))))*, lane_2* : lane_($lanetype(`%X%`_shape((Fnn : Fnn <: lanetype), `%`_dim(N))))*}(`%X%`_shape((Fnn : Fnn <: lanetype), `%`_dim(N)), PMIN_vbinop_, v128_1, v128_2) = v128*{v128 : vec_(V128_Vnn)}
    -- if (lane_1*{lane_1 : lane_($lanetype(`%X%`_shape((Fnn : Fnn <: lanetype), `%`_dim(N))))} = $lanes_(`%X%`_shape((Fnn : Fnn <: lanetype), `%`_dim(N)), v128_1))
    -- if (lane_2*{lane_2 : lane_($lanetype(`%X%`_shape((Fnn : Fnn <: lanetype), `%`_dim(N))))} = $lanes_(`%X%`_shape((Fnn : Fnn <: lanetype), `%`_dim(N)), v128_2))
    -- if (v128*{v128 : vec_(V128_Vnn)} = $mapinvlanes_(`%X%`_shape((Fnn : Fnn <: lanetype), `%`_dim(N)), $fpmin($size((Fnn : Fnn <: numtype)), lane_1, lane_2)*{lane_1 : fN($size((Fnn : Fnn <: numtype))), lane_2 : fN($size((Fnn : Fnn <: numtype)))}))
  ;; 3-numerics.watsup
  def $vbinop{Fnn : Fnn, N : N, v128_1 : vec_(V128_Vnn), v128_2 : vec_(V128_Vnn), v128* : vec_(V128_Vnn)*, lane_1* : lane_($lanetype(`%X%`_shape((Fnn : Fnn <: lanetype), `%`_dim(N))))*, lane_2* : lane_($lanetype(`%X%`_shape((Fnn : Fnn <: lanetype), `%`_dim(N))))*}(`%X%`_shape((Fnn : Fnn <: lanetype), `%`_dim(N)), PMAX_vbinop_, v128_1, v128_2) = v128*{v128 : vec_(V128_Vnn)}
    -- if (lane_1*{lane_1 : lane_($lanetype(`%X%`_shape((Fnn : Fnn <: lanetype), `%`_dim(N))))} = $lanes_(`%X%`_shape((Fnn : Fnn <: lanetype), `%`_dim(N)), v128_1))
    -- if (lane_2*{lane_2 : lane_($lanetype(`%X%`_shape((Fnn : Fnn <: lanetype), `%`_dim(N))))} = $lanes_(`%X%`_shape((Fnn : Fnn <: lanetype), `%`_dim(N)), v128_2))
    -- if (v128*{v128 : vec_(V128_Vnn)} = $mapinvlanes_(`%X%`_shape((Fnn : Fnn <: lanetype), `%`_dim(N)), $fpmax($size((Fnn : Fnn <: numtype)), lane_1, lane_2)*{lane_1 : fN($size((Fnn : Fnn <: numtype))), lane_2 : fN($size((Fnn : Fnn <: numtype)))}))
=======
  def $vbinop_{Fnn : Fnn, N : N, v128_1 : vec_(V128_Vnn), v128_2 : vec_(V128_Vnn), v128 : vec_(V128_Vnn), lane_1* : lane_($lanetype(`%X%`_shape((Fnn : Fnn <: lanetype), `%`_dim(N))))*, lane_2* : lane_($lanetype(`%X%`_shape((Fnn : Fnn <: lanetype), `%`_dim(N))))*}(`%X%`_shape((Fnn : Fnn <: lanetype), `%`_dim(N)), ADD_vbinop_, v128_1, v128_2) = [v128]
    -- if (lane_1*{lane_1 : lane_($lanetype(`%X%`_shape((Fnn : Fnn <: lanetype), `%`_dim(N))))} = $lanes_(`%X%`_shape((Fnn : Fnn <: lanetype), `%`_dim(N)), v128_1))
    -- if (lane_2*{lane_2 : lane_($lanetype(`%X%`_shape((Fnn : Fnn <: lanetype), `%`_dim(N))))} = $lanes_(`%X%`_shape((Fnn : Fnn <: lanetype), `%`_dim(N)), v128_2))
    -- if (v128 = $invlanes_(`%X%`_shape((Fnn : Fnn <: lanetype), `%`_dim(N)), $fadd_($size((Fnn : Fnn <: numtype)), lane_1, lane_2)*{lane_1 : fN($size((Fnn : Fnn <: numtype))), lane_2 : fN($size((Fnn : Fnn <: numtype)))}))
  ;; 3-numerics.watsup
  def $vbinop_{Fnn : Fnn, N : N, v128_1 : vec_(V128_Vnn), v128_2 : vec_(V128_Vnn), v128 : vec_(V128_Vnn), lane_1* : lane_($lanetype(`%X%`_shape((Fnn : Fnn <: lanetype), `%`_dim(N))))*, lane_2* : lane_($lanetype(`%X%`_shape((Fnn : Fnn <: lanetype), `%`_dim(N))))*}(`%X%`_shape((Fnn : Fnn <: lanetype), `%`_dim(N)), SUB_vbinop_, v128_1, v128_2) = [v128]
    -- if (lane_1*{lane_1 : lane_($lanetype(`%X%`_shape((Fnn : Fnn <: lanetype), `%`_dim(N))))} = $lanes_(`%X%`_shape((Fnn : Fnn <: lanetype), `%`_dim(N)), v128_1))
    -- if (lane_2*{lane_2 : lane_($lanetype(`%X%`_shape((Fnn : Fnn <: lanetype), `%`_dim(N))))} = $lanes_(`%X%`_shape((Fnn : Fnn <: lanetype), `%`_dim(N)), v128_2))
    -- if (v128 = $invlanes_(`%X%`_shape((Fnn : Fnn <: lanetype), `%`_dim(N)), $fsub_($size((Fnn : Fnn <: numtype)), lane_1, lane_2)*{lane_1 : fN($size((Fnn : Fnn <: numtype))), lane_2 : fN($size((Fnn : Fnn <: numtype)))}))
  ;; 3-numerics.watsup
  def $vbinop_{Fnn : Fnn, N : N, v128_1 : vec_(V128_Vnn), v128_2 : vec_(V128_Vnn), v128 : vec_(V128_Vnn), lane_1* : lane_($lanetype(`%X%`_shape((Fnn : Fnn <: lanetype), `%`_dim(N))))*, lane_2* : lane_($lanetype(`%X%`_shape((Fnn : Fnn <: lanetype), `%`_dim(N))))*}(`%X%`_shape((Fnn : Fnn <: lanetype), `%`_dim(N)), MUL_vbinop_, v128_1, v128_2) = [v128]
    -- if (lane_1*{lane_1 : lane_($lanetype(`%X%`_shape((Fnn : Fnn <: lanetype), `%`_dim(N))))} = $lanes_(`%X%`_shape((Fnn : Fnn <: lanetype), `%`_dim(N)), v128_1))
    -- if (lane_2*{lane_2 : lane_($lanetype(`%X%`_shape((Fnn : Fnn <: lanetype), `%`_dim(N))))} = $lanes_(`%X%`_shape((Fnn : Fnn <: lanetype), `%`_dim(N)), v128_2))
    -- if (v128 = $invlanes_(`%X%`_shape((Fnn : Fnn <: lanetype), `%`_dim(N)), $fmul_($size((Fnn : Fnn <: numtype)), lane_1, lane_2)*{lane_1 : fN($size((Fnn : Fnn <: numtype))), lane_2 : fN($size((Fnn : Fnn <: numtype)))}))
  ;; 3-numerics.watsup
  def $vbinop_{Fnn : Fnn, N : N, v128_1 : vec_(V128_Vnn), v128_2 : vec_(V128_Vnn), v128 : vec_(V128_Vnn), lane_1* : lane_($lanetype(`%X%`_shape((Fnn : Fnn <: lanetype), `%`_dim(N))))*, lane_2* : lane_($lanetype(`%X%`_shape((Fnn : Fnn <: lanetype), `%`_dim(N))))*}(`%X%`_shape((Fnn : Fnn <: lanetype), `%`_dim(N)), DIV_vbinop_, v128_1, v128_2) = [v128]
    -- if (lane_1*{lane_1 : lane_($lanetype(`%X%`_shape((Fnn : Fnn <: lanetype), `%`_dim(N))))} = $lanes_(`%X%`_shape((Fnn : Fnn <: lanetype), `%`_dim(N)), v128_1))
    -- if (lane_2*{lane_2 : lane_($lanetype(`%X%`_shape((Fnn : Fnn <: lanetype), `%`_dim(N))))} = $lanes_(`%X%`_shape((Fnn : Fnn <: lanetype), `%`_dim(N)), v128_2))
    -- if (v128 = $invlanes_(`%X%`_shape((Fnn : Fnn <: lanetype), `%`_dim(N)), $fdiv_($size((Fnn : Fnn <: numtype)), lane_1, lane_2)*{lane_1 : fN($size((Fnn : Fnn <: numtype))), lane_2 : fN($size((Fnn : Fnn <: numtype)))}))
  ;; 3-numerics.watsup
  def $vbinop_{Fnn : Fnn, N : N, v128_1 : vec_(V128_Vnn), v128_2 : vec_(V128_Vnn), v128 : vec_(V128_Vnn), lane_1* : lane_($lanetype(`%X%`_shape((Fnn : Fnn <: lanetype), `%`_dim(N))))*, lane_2* : lane_($lanetype(`%X%`_shape((Fnn : Fnn <: lanetype), `%`_dim(N))))*}(`%X%`_shape((Fnn : Fnn <: lanetype), `%`_dim(N)), MIN_vbinop_, v128_1, v128_2) = [v128]
    -- if (lane_1*{lane_1 : lane_($lanetype(`%X%`_shape((Fnn : Fnn <: lanetype), `%`_dim(N))))} = $lanes_(`%X%`_shape((Fnn : Fnn <: lanetype), `%`_dim(N)), v128_1))
    -- if (lane_2*{lane_2 : lane_($lanetype(`%X%`_shape((Fnn : Fnn <: lanetype), `%`_dim(N))))} = $lanes_(`%X%`_shape((Fnn : Fnn <: lanetype), `%`_dim(N)), v128_2))
    -- if (v128 = $invlanes_(`%X%`_shape((Fnn : Fnn <: lanetype), `%`_dim(N)), $fmin_($size((Fnn : Fnn <: numtype)), lane_1, lane_2)*{lane_1 : fN($size((Fnn : Fnn <: numtype))), lane_2 : fN($size((Fnn : Fnn <: numtype)))}))
  ;; 3-numerics.watsup
  def $vbinop_{Fnn : Fnn, N : N, v128_1 : vec_(V128_Vnn), v128_2 : vec_(V128_Vnn), v128 : vec_(V128_Vnn), lane_1* : lane_($lanetype(`%X%`_shape((Fnn : Fnn <: lanetype), `%`_dim(N))))*, lane_2* : lane_($lanetype(`%X%`_shape((Fnn : Fnn <: lanetype), `%`_dim(N))))*}(`%X%`_shape((Fnn : Fnn <: lanetype), `%`_dim(N)), MAX_vbinop_, v128_1, v128_2) = [v128]
    -- if (lane_1*{lane_1 : lane_($lanetype(`%X%`_shape((Fnn : Fnn <: lanetype), `%`_dim(N))))} = $lanes_(`%X%`_shape((Fnn : Fnn <: lanetype), `%`_dim(N)), v128_1))
    -- if (lane_2*{lane_2 : lane_($lanetype(`%X%`_shape((Fnn : Fnn <: lanetype), `%`_dim(N))))} = $lanes_(`%X%`_shape((Fnn : Fnn <: lanetype), `%`_dim(N)), v128_2))
    -- if (v128 = $invlanes_(`%X%`_shape((Fnn : Fnn <: lanetype), `%`_dim(N)), $fmax_($size((Fnn : Fnn <: numtype)), lane_1, lane_2)*{lane_1 : fN($size((Fnn : Fnn <: numtype))), lane_2 : fN($size((Fnn : Fnn <: numtype)))}))
  ;; 3-numerics.watsup
  def $vbinop_{Fnn : Fnn, N : N, v128_1 : vec_(V128_Vnn), v128_2 : vec_(V128_Vnn), v128 : vec_(V128_Vnn), lane_1* : lane_($lanetype(`%X%`_shape((Fnn : Fnn <: lanetype), `%`_dim(N))))*, lane_2* : lane_($lanetype(`%X%`_shape((Fnn : Fnn <: lanetype), `%`_dim(N))))*}(`%X%`_shape((Fnn : Fnn <: lanetype), `%`_dim(N)), PMIN_vbinop_, v128_1, v128_2) = [v128]
    -- if (lane_1*{lane_1 : lane_($lanetype(`%X%`_shape((Fnn : Fnn <: lanetype), `%`_dim(N))))} = $lanes_(`%X%`_shape((Fnn : Fnn <: lanetype), `%`_dim(N)), v128_1))
    -- if (lane_2*{lane_2 : lane_($lanetype(`%X%`_shape((Fnn : Fnn <: lanetype), `%`_dim(N))))} = $lanes_(`%X%`_shape((Fnn : Fnn <: lanetype), `%`_dim(N)), v128_2))
    -- if (v128 = $invlanes_(`%X%`_shape((Fnn : Fnn <: lanetype), `%`_dim(N)), $fpmin_($size((Fnn : Fnn <: numtype)), lane_1, lane_2)*{lane_1 : fN($size((Fnn : Fnn <: numtype))), lane_2 : fN($size((Fnn : Fnn <: numtype)))}))
  ;; 3-numerics.watsup
  def $vbinop_{Fnn : Fnn, N : N, v128_1 : vec_(V128_Vnn), v128_2 : vec_(V128_Vnn), v128 : vec_(V128_Vnn), lane_1* : lane_($lanetype(`%X%`_shape((Fnn : Fnn <: lanetype), `%`_dim(N))))*, lane_2* : lane_($lanetype(`%X%`_shape((Fnn : Fnn <: lanetype), `%`_dim(N))))*}(`%X%`_shape((Fnn : Fnn <: lanetype), `%`_dim(N)), PMAX_vbinop_, v128_1, v128_2) = [v128]
    -- if (lane_1*{lane_1 : lane_($lanetype(`%X%`_shape((Fnn : Fnn <: lanetype), `%`_dim(N))))} = $lanes_(`%X%`_shape((Fnn : Fnn <: lanetype), `%`_dim(N)), v128_1))
    -- if (lane_2*{lane_2 : lane_($lanetype(`%X%`_shape((Fnn : Fnn <: lanetype), `%`_dim(N))))} = $lanes_(`%X%`_shape((Fnn : Fnn <: lanetype), `%`_dim(N)), v128_2))
    -- if (v128 = $invlanes_(`%X%`_shape((Fnn : Fnn <: lanetype), `%`_dim(N)), $fpmax_($size((Fnn : Fnn <: numtype)), lane_1, lane_2)*{lane_1 : fN($size((Fnn : Fnn <: numtype))), lane_2 : fN($size((Fnn : Fnn <: numtype)))}))
>>>>>>> 5cd8e883

;; 3-numerics.watsup
def $vrelop_(shape : shape, vrelop_ : vrelop_(shape), vec_ : vec_(V128_Vnn), vec_ : vec_(V128_Vnn)) : vec_(V128_Vnn)
  ;; 3-numerics.watsup
  def $vrelop_{Jnn : Jnn, N : N, v128_1 : vec_(V128_Vnn), v128_2 : vec_(V128_Vnn), v128 : vec_(V128_Vnn), lane_1* : lane_($lanetype(`%X%`_shape((Jnn : Jnn <: lanetype), `%`_dim(N))))*, lane_2* : lane_($lanetype(`%X%`_shape((Jnn : Jnn <: lanetype), `%`_dim(N))))*, lane_3* : iN($lsize((Jnn : Jnn <: lanetype)))*}(`%X%`_shape((Jnn : Jnn <: lanetype), `%`_dim(N)), EQ_vrelop_, v128_1, v128_2) = v128
    -- if (lane_1*{lane_1 : lane_($lanetype(`%X%`_shape((Jnn : Jnn <: lanetype), `%`_dim(N))))} = $lanes_(`%X%`_shape((Jnn : Jnn <: lanetype), `%`_dim(N)), v128_1))
    -- if (lane_2*{lane_2 : lane_($lanetype(`%X%`_shape((Jnn : Jnn <: lanetype), `%`_dim(N))))} = $lanes_(`%X%`_shape((Jnn : Jnn <: lanetype), `%`_dim(N)), v128_2))
    -- if (lane_3*{lane_3 : iN($lsize((Jnn : Jnn <: lanetype)))} = $extend__(1, $lsize((Jnn : Jnn <: lanetype)), S_sx, `%`_iN($ieq_($lsize((Jnn : Jnn <: lanetype)), lane_1, lane_2)!`%`_u32.0))*{lane_1 : iN($lsize((Jnn : Jnn <: lanetype))), lane_2 : iN($lsize((Jnn : Jnn <: lanetype)))})
    -- if (v128 = $invlanes_(`%X%`_shape((Jnn : Jnn <: lanetype), `%`_dim(N)), lane_3*{lane_3 : lane_($lanetype(`%X%`_shape((Jnn : Jnn <: lanetype), `%`_dim(N))))}))
  ;; 3-numerics.watsup
  def $vrelop_{Jnn : Jnn, N : N, v128_1 : vec_(V128_Vnn), v128_2 : vec_(V128_Vnn), v128 : vec_(V128_Vnn), lane_1* : lane_($lanetype(`%X%`_shape((Jnn : Jnn <: lanetype), `%`_dim(N))))*, lane_2* : lane_($lanetype(`%X%`_shape((Jnn : Jnn <: lanetype), `%`_dim(N))))*, lane_3* : iN($lsize((Jnn : Jnn <: lanetype)))*}(`%X%`_shape((Jnn : Jnn <: lanetype), `%`_dim(N)), NE_vrelop_, v128_1, v128_2) = v128
    -- if (lane_1*{lane_1 : lane_($lanetype(`%X%`_shape((Jnn : Jnn <: lanetype), `%`_dim(N))))} = $lanes_(`%X%`_shape((Jnn : Jnn <: lanetype), `%`_dim(N)), v128_1))
    -- if (lane_2*{lane_2 : lane_($lanetype(`%X%`_shape((Jnn : Jnn <: lanetype), `%`_dim(N))))} = $lanes_(`%X%`_shape((Jnn : Jnn <: lanetype), `%`_dim(N)), v128_2))
    -- if (lane_3*{lane_3 : iN($lsize((Jnn : Jnn <: lanetype)))} = $extend__(1, $lsize((Jnn : Jnn <: lanetype)), S_sx, `%`_iN($ine_($lsize((Jnn : Jnn <: lanetype)), lane_1, lane_2)!`%`_u32.0))*{lane_1 : iN($lsize((Jnn : Jnn <: lanetype))), lane_2 : iN($lsize((Jnn : Jnn <: lanetype)))})
    -- if (v128 = $invlanes_(`%X%`_shape((Jnn : Jnn <: lanetype), `%`_dim(N)), lane_3*{lane_3 : lane_($lanetype(`%X%`_shape((Jnn : Jnn <: lanetype), `%`_dim(N))))}))
  ;; 3-numerics.watsup
  def $vrelop_{Jnn : Jnn, N : N, sx : sx, v128_1 : vec_(V128_Vnn), v128_2 : vec_(V128_Vnn), v128 : vec_(V128_Vnn), lane_1* : lane_($lanetype(`%X%`_shape((Jnn : Jnn <: lanetype), `%`_dim(N))))*, lane_2* : lane_($lanetype(`%X%`_shape((Jnn : Jnn <: lanetype), `%`_dim(N))))*, lane_3* : iN($lsize((Jnn : Jnn <: lanetype)))*}(`%X%`_shape((Jnn : Jnn <: lanetype), `%`_dim(N)), LT_vrelop_(sx), v128_1, v128_2) = v128
    -- if (lane_1*{lane_1 : lane_($lanetype(`%X%`_shape((Jnn : Jnn <: lanetype), `%`_dim(N))))} = $lanes_(`%X%`_shape((Jnn : Jnn <: lanetype), `%`_dim(N)), v128_1))
    -- if (lane_2*{lane_2 : lane_($lanetype(`%X%`_shape((Jnn : Jnn <: lanetype), `%`_dim(N))))} = $lanes_(`%X%`_shape((Jnn : Jnn <: lanetype), `%`_dim(N)), v128_2))
    -- if (lane_3*{lane_3 : iN($lsize((Jnn : Jnn <: lanetype)))} = $extend__(1, $lsize((Jnn : Jnn <: lanetype)), S_sx, `%`_iN($ilt_($lsize((Jnn : Jnn <: lanetype)), sx, lane_1, lane_2)!`%`_u32.0))*{lane_1 : iN($lsize((Jnn : Jnn <: lanetype))), lane_2 : iN($lsize((Jnn : Jnn <: lanetype)))})
    -- if (v128 = $invlanes_(`%X%`_shape((Jnn : Jnn <: lanetype), `%`_dim(N)), lane_3*{lane_3 : lane_($lanetype(`%X%`_shape((Jnn : Jnn <: lanetype), `%`_dim(N))))}))
  ;; 3-numerics.watsup
  def $vrelop_{Jnn : Jnn, N : N, sx : sx, v128_1 : vec_(V128_Vnn), v128_2 : vec_(V128_Vnn), v128 : vec_(V128_Vnn), lane_1* : lane_($lanetype(`%X%`_shape((Jnn : Jnn <: lanetype), `%`_dim(N))))*, lane_2* : lane_($lanetype(`%X%`_shape((Jnn : Jnn <: lanetype), `%`_dim(N))))*, lane_3* : iN($lsize((Jnn : Jnn <: lanetype)))*}(`%X%`_shape((Jnn : Jnn <: lanetype), `%`_dim(N)), GT_vrelop_(sx), v128_1, v128_2) = v128
    -- if (lane_1*{lane_1 : lane_($lanetype(`%X%`_shape((Jnn : Jnn <: lanetype), `%`_dim(N))))} = $lanes_(`%X%`_shape((Jnn : Jnn <: lanetype), `%`_dim(N)), v128_1))
    -- if (lane_2*{lane_2 : lane_($lanetype(`%X%`_shape((Jnn : Jnn <: lanetype), `%`_dim(N))))} = $lanes_(`%X%`_shape((Jnn : Jnn <: lanetype), `%`_dim(N)), v128_2))
    -- if (lane_3*{lane_3 : iN($lsize((Jnn : Jnn <: lanetype)))} = $extend__(1, $lsize((Jnn : Jnn <: lanetype)), S_sx, `%`_iN($igt_($lsize((Jnn : Jnn <: lanetype)), sx, lane_1, lane_2)!`%`_u32.0))*{lane_1 : iN($lsize((Jnn : Jnn <: lanetype))), lane_2 : iN($lsize((Jnn : Jnn <: lanetype)))})
    -- if (v128 = $invlanes_(`%X%`_shape((Jnn : Jnn <: lanetype), `%`_dim(N)), lane_3*{lane_3 : lane_($lanetype(`%X%`_shape((Jnn : Jnn <: lanetype), `%`_dim(N))))}))
  ;; 3-numerics.watsup
  def $vrelop_{Jnn : Jnn, N : N, sx : sx, v128_1 : vec_(V128_Vnn), v128_2 : vec_(V128_Vnn), v128 : vec_(V128_Vnn), lane_1* : lane_($lanetype(`%X%`_shape((Jnn : Jnn <: lanetype), `%`_dim(N))))*, lane_2* : lane_($lanetype(`%X%`_shape((Jnn : Jnn <: lanetype), `%`_dim(N))))*, lane_3* : iN($lsize((Jnn : Jnn <: lanetype)))*}(`%X%`_shape((Jnn : Jnn <: lanetype), `%`_dim(N)), LE_vrelop_(sx), v128_1, v128_2) = v128
    -- if (lane_1*{lane_1 : lane_($lanetype(`%X%`_shape((Jnn : Jnn <: lanetype), `%`_dim(N))))} = $lanes_(`%X%`_shape((Jnn : Jnn <: lanetype), `%`_dim(N)), v128_1))
    -- if (lane_2*{lane_2 : lane_($lanetype(`%X%`_shape((Jnn : Jnn <: lanetype), `%`_dim(N))))} = $lanes_(`%X%`_shape((Jnn : Jnn <: lanetype), `%`_dim(N)), v128_2))
    -- if (lane_3*{lane_3 : iN($lsize((Jnn : Jnn <: lanetype)))} = $extend__(1, $lsize((Jnn : Jnn <: lanetype)), S_sx, `%`_iN($ile_($lsize((Jnn : Jnn <: lanetype)), sx, lane_1, lane_2)!`%`_u32.0))*{lane_1 : iN($lsize((Jnn : Jnn <: lanetype))), lane_2 : iN($lsize((Jnn : Jnn <: lanetype)))})
    -- if (v128 = $invlanes_(`%X%`_shape((Jnn : Jnn <: lanetype), `%`_dim(N)), lane_3*{lane_3 : lane_($lanetype(`%X%`_shape((Jnn : Jnn <: lanetype), `%`_dim(N))))}))
  ;; 3-numerics.watsup
  def $vrelop_{Jnn : Jnn, N : N, sx : sx, v128_1 : vec_(V128_Vnn), v128_2 : vec_(V128_Vnn), v128 : vec_(V128_Vnn), lane_1* : lane_($lanetype(`%X%`_shape((Jnn : Jnn <: lanetype), `%`_dim(N))))*, lane_2* : lane_($lanetype(`%X%`_shape((Jnn : Jnn <: lanetype), `%`_dim(N))))*, lane_3* : iN($lsize((Jnn : Jnn <: lanetype)))*}(`%X%`_shape((Jnn : Jnn <: lanetype), `%`_dim(N)), GE_vrelop_(sx), v128_1, v128_2) = v128
    -- if (lane_1*{lane_1 : lane_($lanetype(`%X%`_shape((Jnn : Jnn <: lanetype), `%`_dim(N))))} = $lanes_(`%X%`_shape((Jnn : Jnn <: lanetype), `%`_dim(N)), v128_1))
    -- if (lane_2*{lane_2 : lane_($lanetype(`%X%`_shape((Jnn : Jnn <: lanetype), `%`_dim(N))))} = $lanes_(`%X%`_shape((Jnn : Jnn <: lanetype), `%`_dim(N)), v128_2))
    -- if (lane_3*{lane_3 : iN($lsize((Jnn : Jnn <: lanetype)))} = $extend__(1, $lsize((Jnn : Jnn <: lanetype)), S_sx, `%`_iN($ige_($lsize((Jnn : Jnn <: lanetype)), sx, lane_1, lane_2)!`%`_u32.0))*{lane_1 : iN($lsize((Jnn : Jnn <: lanetype))), lane_2 : iN($lsize((Jnn : Jnn <: lanetype)))})
    -- if (v128 = $invlanes_(`%X%`_shape((Jnn : Jnn <: lanetype), `%`_dim(N)), lane_3*{lane_3 : lane_($lanetype(`%X%`_shape((Jnn : Jnn <: lanetype), `%`_dim(N))))}))
  ;; 3-numerics.watsup
<<<<<<< HEAD
  def $vrelop{Fnn : Fnn, N : N, v128_1 : vec_(V128_Vnn), v128_2 : vec_(V128_Vnn), v128 : vec_(V128_Vnn), lane_1* : lane_($lanetype(`%X%`_shape((Fnn : Fnn <: lanetype), `%`_dim(N))))*, lane_2* : lane_($lanetype(`%X%`_shape((Fnn : Fnn <: lanetype), `%`_dim(N))))*, lane_3* : iN($sizenn((Fnn : Fnn <: numtype)))*, Inn : Inn}(`%X%`_shape((Fnn : Fnn <: lanetype), `%`_dim(N)), EQ_vrelop_, v128_1, v128_2) = v128
    -- if (lane_1*{lane_1 : lane_($lanetype(`%X%`_shape((Fnn : Fnn <: lanetype), `%`_dim(N))))} = $lanes_(`%X%`_shape((Fnn : Fnn <: lanetype), `%`_dim(N)), v128_1))
    -- if (lane_2*{lane_2 : lane_($lanetype(`%X%`_shape((Fnn : Fnn <: lanetype), `%`_dim(N))))} = $lanes_(`%X%`_shape((Fnn : Fnn <: lanetype), `%`_dim(N)), v128_2))
    -- if (lane_3*{lane_3 : iN($sizenn((Fnn : Fnn <: numtype)))} = $ext(1, $sizenn((Fnn : Fnn <: numtype)), S_sx, `%`_iN($feq($sizenn((Fnn : Fnn <: numtype)), lane_1, lane_2)!`%`_u32.0))*{lane_1 : fN($sizenn((Fnn : Fnn <: numtype))), lane_2 : fN($sizenn((Fnn : Fnn <: numtype)))})
    -- if ($sizenn((Inn : Inn <: numtype)) = $sizenn((Fnn : Fnn <: numtype)))
    -- if (v128 = $invlanes_(`%X%`_shape((Inn : Inn <: lanetype), `%`_dim(N)), `%`_lane_(lane_3!`%`_iN.0)*{lane_3 : iN($sizenn((Fnn : Fnn <: numtype)))}))
  ;; 3-numerics.watsup
  def $vrelop{Fnn : Fnn, N : N, v128_1 : vec_(V128_Vnn), v128_2 : vec_(V128_Vnn), v128 : vec_(V128_Vnn), lane_1* : lane_($lanetype(`%X%`_shape((Fnn : Fnn <: lanetype), `%`_dim(N))))*, lane_2* : lane_($lanetype(`%X%`_shape((Fnn : Fnn <: lanetype), `%`_dim(N))))*, lane_3* : iN($sizenn((Fnn : Fnn <: numtype)))*, Inn : Inn}(`%X%`_shape((Fnn : Fnn <: lanetype), `%`_dim(N)), NE_vrelop_, v128_1, v128_2) = v128
    -- if (lane_1*{lane_1 : lane_($lanetype(`%X%`_shape((Fnn : Fnn <: lanetype), `%`_dim(N))))} = $lanes_(`%X%`_shape((Fnn : Fnn <: lanetype), `%`_dim(N)), v128_1))
    -- if (lane_2*{lane_2 : lane_($lanetype(`%X%`_shape((Fnn : Fnn <: lanetype), `%`_dim(N))))} = $lanes_(`%X%`_shape((Fnn : Fnn <: lanetype), `%`_dim(N)), v128_2))
    -- if (lane_3*{lane_3 : iN($sizenn((Fnn : Fnn <: numtype)))} = $ext(1, $sizenn((Fnn : Fnn <: numtype)), S_sx, `%`_iN($fne($sizenn((Fnn : Fnn <: numtype)), lane_1, lane_2)!`%`_u32.0))*{lane_1 : fN($sizenn((Fnn : Fnn <: numtype))), lane_2 : fN($sizenn((Fnn : Fnn <: numtype)))})
    -- if ($sizenn((Inn : Inn <: numtype)) = $sizenn((Fnn : Fnn <: numtype)))
    -- if (v128 = $invlanes_(`%X%`_shape((Inn : Inn <: lanetype), `%`_dim(N)), `%`_lane_(lane_3!`%`_iN.0)*{lane_3 : iN($sizenn((Fnn : Fnn <: numtype)))}))
  ;; 3-numerics.watsup
  def $vrelop{Fnn : Fnn, N : N, v128_1 : vec_(V128_Vnn), v128_2 : vec_(V128_Vnn), v128 : vec_(V128_Vnn), lane_1* : lane_($lanetype(`%X%`_shape((Fnn : Fnn <: lanetype), `%`_dim(N))))*, lane_2* : lane_($lanetype(`%X%`_shape((Fnn : Fnn <: lanetype), `%`_dim(N))))*, lane_3* : iN($sizenn((Fnn : Fnn <: numtype)))*, Inn : Inn}(`%X%`_shape((Fnn : Fnn <: lanetype), `%`_dim(N)), LT_vrelop_, v128_1, v128_2) = v128
    -- if (lane_1*{lane_1 : lane_($lanetype(`%X%`_shape((Fnn : Fnn <: lanetype), `%`_dim(N))))} = $lanes_(`%X%`_shape((Fnn : Fnn <: lanetype), `%`_dim(N)), v128_1))
    -- if (lane_2*{lane_2 : lane_($lanetype(`%X%`_shape((Fnn : Fnn <: lanetype), `%`_dim(N))))} = $lanes_(`%X%`_shape((Fnn : Fnn <: lanetype), `%`_dim(N)), v128_2))
    -- if (lane_3*{lane_3 : iN($sizenn((Fnn : Fnn <: numtype)))} = $ext(1, $sizenn((Fnn : Fnn <: numtype)), S_sx, `%`_iN($flt($sizenn((Fnn : Fnn <: numtype)), lane_1, lane_2)!`%`_u32.0))*{lane_1 : fN($sizenn((Fnn : Fnn <: numtype))), lane_2 : fN($sizenn((Fnn : Fnn <: numtype)))})
    -- if ($sizenn((Inn : Inn <: numtype)) = $sizenn((Fnn : Fnn <: numtype)))
    -- if (v128 = $invlanes_(`%X%`_shape((Inn : Inn <: lanetype), `%`_dim(N)), `%`_lane_(lane_3!`%`_iN.0)*{lane_3 : iN($sizenn((Fnn : Fnn <: numtype)))}))
  ;; 3-numerics.watsup
  def $vrelop{Fnn : Fnn, N : N, v128_1 : vec_(V128_Vnn), v128_2 : vec_(V128_Vnn), v128 : vec_(V128_Vnn), lane_1* : lane_($lanetype(`%X%`_shape((Fnn : Fnn <: lanetype), `%`_dim(N))))*, lane_2* : lane_($lanetype(`%X%`_shape((Fnn : Fnn <: lanetype), `%`_dim(N))))*, lane_3* : iN($sizenn((Fnn : Fnn <: numtype)))*, Inn : Inn}(`%X%`_shape((Fnn : Fnn <: lanetype), `%`_dim(N)), GT_vrelop_, v128_1, v128_2) = v128
    -- if (lane_1*{lane_1 : lane_($lanetype(`%X%`_shape((Fnn : Fnn <: lanetype), `%`_dim(N))))} = $lanes_(`%X%`_shape((Fnn : Fnn <: lanetype), `%`_dim(N)), v128_1))
    -- if (lane_2*{lane_2 : lane_($lanetype(`%X%`_shape((Fnn : Fnn <: lanetype), `%`_dim(N))))} = $lanes_(`%X%`_shape((Fnn : Fnn <: lanetype), `%`_dim(N)), v128_2))
    -- if (lane_3*{lane_3 : iN($sizenn((Fnn : Fnn <: numtype)))} = $ext(1, $sizenn((Fnn : Fnn <: numtype)), S_sx, `%`_iN($fgt($sizenn((Fnn : Fnn <: numtype)), lane_1, lane_2)!`%`_u32.0))*{lane_1 : fN($sizenn((Fnn : Fnn <: numtype))), lane_2 : fN($sizenn((Fnn : Fnn <: numtype)))})
    -- if ($sizenn((Inn : Inn <: numtype)) = $sizenn((Fnn : Fnn <: numtype)))
    -- if (v128 = $invlanes_(`%X%`_shape((Inn : Inn <: lanetype), `%`_dim(N)), `%`_lane_(lane_3!`%`_iN.0)*{lane_3 : iN($sizenn((Fnn : Fnn <: numtype)))}))
  ;; 3-numerics.watsup
  def $vrelop{Fnn : Fnn, N : N, v128_1 : vec_(V128_Vnn), v128_2 : vec_(V128_Vnn), v128 : vec_(V128_Vnn), lane_1* : lane_($lanetype(`%X%`_shape((Fnn : Fnn <: lanetype), `%`_dim(N))))*, lane_2* : lane_($lanetype(`%X%`_shape((Fnn : Fnn <: lanetype), `%`_dim(N))))*, lane_3* : iN($sizenn((Fnn : Fnn <: numtype)))*, Inn : Inn}(`%X%`_shape((Fnn : Fnn <: lanetype), `%`_dim(N)), LE_vrelop_, v128_1, v128_2) = v128
    -- if (lane_1*{lane_1 : lane_($lanetype(`%X%`_shape((Fnn : Fnn <: lanetype), `%`_dim(N))))} = $lanes_(`%X%`_shape((Fnn : Fnn <: lanetype), `%`_dim(N)), v128_1))
    -- if (lane_2*{lane_2 : lane_($lanetype(`%X%`_shape((Fnn : Fnn <: lanetype), `%`_dim(N))))} = $lanes_(`%X%`_shape((Fnn : Fnn <: lanetype), `%`_dim(N)), v128_2))
    -- if (lane_3*{lane_3 : iN($sizenn((Fnn : Fnn <: numtype)))} = $ext(1, $sizenn((Fnn : Fnn <: numtype)), S_sx, `%`_iN($fle($sizenn((Fnn : Fnn <: numtype)), lane_1, lane_2)!`%`_u32.0))*{lane_1 : fN($sizenn((Fnn : Fnn <: numtype))), lane_2 : fN($sizenn((Fnn : Fnn <: numtype)))})
    -- if ($sizenn((Inn : Inn <: numtype)) = $sizenn((Fnn : Fnn <: numtype)))
    -- if (v128 = $invlanes_(`%X%`_shape((Inn : Inn <: lanetype), `%`_dim(N)), `%`_lane_(lane_3!`%`_iN.0)*{lane_3 : iN($sizenn((Fnn : Fnn <: numtype)))}))
  ;; 3-numerics.watsup
  def $vrelop{Fnn : Fnn, N : N, v128_1 : vec_(V128_Vnn), v128_2 : vec_(V128_Vnn), v128 : vec_(V128_Vnn), lane_1* : lane_($lanetype(`%X%`_shape((Fnn : Fnn <: lanetype), `%`_dim(N))))*, lane_2* : lane_($lanetype(`%X%`_shape((Fnn : Fnn <: lanetype), `%`_dim(N))))*, lane_3* : iN($sizenn((Fnn : Fnn <: numtype)))*, Inn : Inn}(`%X%`_shape((Fnn : Fnn <: lanetype), `%`_dim(N)), GE_vrelop_, v128_1, v128_2) = v128
    -- if (lane_1*{lane_1 : lane_($lanetype(`%X%`_shape((Fnn : Fnn <: lanetype), `%`_dim(N))))} = $lanes_(`%X%`_shape((Fnn : Fnn <: lanetype), `%`_dim(N)), v128_1))
    -- if (lane_2*{lane_2 : lane_($lanetype(`%X%`_shape((Fnn : Fnn <: lanetype), `%`_dim(N))))} = $lanes_(`%X%`_shape((Fnn : Fnn <: lanetype), `%`_dim(N)), v128_2))
    -- if (lane_3*{lane_3 : iN($sizenn((Fnn : Fnn <: numtype)))} = $ext(1, $sizenn((Fnn : Fnn <: numtype)), S_sx, `%`_iN($fge($sizenn((Fnn : Fnn <: numtype)), lane_1, lane_2)!`%`_u32.0))*{lane_1 : fN($sizenn((Fnn : Fnn <: numtype))), lane_2 : fN($sizenn((Fnn : Fnn <: numtype)))})
    -- if ($sizenn((Inn : Inn <: numtype)) = $sizenn((Fnn : Fnn <: numtype)))
    -- if (v128 = $invlanes_(`%X%`_shape((Inn : Inn <: lanetype), `%`_dim(N)), `%`_lane_(lane_3!`%`_iN.0)*{lane_3 : iN($sizenn((Fnn : Fnn <: numtype)))}))

;; 3-numerics.watsup
def $vcvtop(shape_1 : shape, shape_2 : shape, vcvtop_ : vcvtop_(shape_1, shape_2), sx?, lane_ : lane_($lanetype(shape_1))) : lane_($lanetype(shape_2))*
  ;; 3-numerics.watsup
  def $vcvtop{N_1 : N, N_2 : N, sx : sx, i8 : lane_($lanetype(`%X%`_shape(I8_lanetype, `%`_dim(N_1)))), i16 : lane_($lanetype(`%X%`_shape(I16_lanetype, `%`_dim(N_2))))}(`%X%`_shape(I8_lanetype, `%`_dim(N_1)), `%X%`_shape(I16_lanetype, `%`_dim(N_2)), EXTEND_vcvtop_, ?(sx), i8) = [i16]
    -- if (i16 = $ext(8, 16, sx, i8))
  ;; 3-numerics.watsup
  def $vcvtop{N_1 : N, N_2 : N, sx : sx, i16 : lane_($lanetype(`%X%`_shape(I16_lanetype, `%`_dim(N_1)))), i32 : lane_($lanetype(`%X%`_shape(I32_lanetype, `%`_dim(N_2))))}(`%X%`_shape(I16_lanetype, `%`_dim(N_1)), `%X%`_shape(I32_lanetype, `%`_dim(N_2)), EXTEND_vcvtop_, ?(sx), i16) = [i32]
    -- if (i32 = $ext(16, 32, sx, i16))
  ;; 3-numerics.watsup
  def $vcvtop{N_1 : N, N_2 : N, sx : sx, i32 : lane_($lanetype(`%X%`_shape(I32_lanetype, `%`_dim(N_1)))), i64 : lane_($lanetype(`%X%`_shape(I64_lanetype, `%`_dim(N_2))))}(`%X%`_shape(I32_lanetype, `%`_dim(N_1)), `%X%`_shape(I64_lanetype, `%`_dim(N_2)), EXTEND_vcvtop_, ?(sx), i32) = [i64]
    -- if (i64 = $ext(32, 64, sx, i32))
  ;; 3-numerics.watsup
  def $vcvtop{N_1 : N, N_2 : N, sx : sx, i32 : lane_($lanetype(`%X%`_shape(I32_lanetype, `%`_dim(N_1)))), f32 : f32}(`%X%`_shape(I32_lanetype, `%`_dim(N_1)), `%X%`_shape(F32_lanetype, `%`_dim(N_2)), CONVERT_vcvtop_, ?(sx), i32) = [f32]
    -- if (f32 = $convert(32, 32, sx, i32))
  ;; 3-numerics.watsup
  def $vcvtop{N_1 : N, N_2 : N, sx : sx, i32 : lane_($lanetype(`%X%`_shape(I32_lanetype, `%`_dim(N_1)))), f64 : f64}(`%X%`_shape(I32_lanetype, `%`_dim(N_1)), `%X%`_shape(F64_lanetype, `%`_dim(N_2)), CONVERT_vcvtop_, ?(sx), i32) = [f64]
    -- if (f64 = $convert(32, 64, sx, i32))
  ;; 3-numerics.watsup
  def $vcvtop{N_1 : N, N_2 : N, sx : sx, f32 : f32, i32* : lane_($lanetype(`%X%`_shape(I32_lanetype, `%`_dim(N_2))))*}(`%X%`_shape(F32_lanetype, `%`_dim(N_1)), `%X%`_shape(I32_lanetype, `%`_dim(N_2)), TRUNC_SAT_vcvtop_, ?(sx), f32) = i32*{i32 : lane_($lanetype(`%X%`_shape(I32_lanetype, `%`_dim(N_2))))}
    -- if (i32*{i32 : lane_($lanetype(`%X%`_shape(I32_lanetype, `%`_dim(N_2))))} = $trunc_sat(32, 32, sx, f32))
  ;; 3-numerics.watsup
  def $vcvtop{N_1 : N, N_2 : N, sx : sx, f64 : f64, i32* : lane_($lanetype(`%X%`_shape(I32_lanetype, `%`_dim(N_2))))*}(`%X%`_shape(F64_lanetype, `%`_dim(N_1)), `%X%`_shape(I32_lanetype, `%`_dim(N_2)), TRUNC_SAT_vcvtop_, ?(sx), f64) = i32*{i32 : lane_($lanetype(`%X%`_shape(I32_lanetype, `%`_dim(N_2))))}
    -- if (i32*{i32 : lane_($lanetype(`%X%`_shape(I32_lanetype, `%`_dim(N_2))))} = $trunc_sat(64, 32, sx, f64))
  ;; 3-numerics.watsup
  def $vcvtop{N_1 : N, N_2 : N, sx? : sx?, f64 : f64, f32* : f32*}(`%X%`_shape(F64_lanetype, `%`_dim(N_1)), `%X%`_shape(F32_lanetype, `%`_dim(N_2)), DEMOTE_vcvtop_, sx?{sx : sx}, f64) = f32*{f32 : lane_($lanetype(`%X%`_shape(F32_lanetype, `%`_dim(N_2))))}
    -- if (f32*{f32 : f32} = $demote(64, 32, f64))
  ;; 3-numerics.watsup
  def $vcvtop{N_1 : N, N_2 : N, sx? : sx?, f32 : f32, f64* : f64*}(`%X%`_shape(F32_lanetype, `%`_dim(N_1)), `%X%`_shape(F64_lanetype, `%`_dim(N_2)), PROMOTE_vcvtop_, sx?{sx : sx}, f32) = f64*{f64 : lane_($lanetype(`%X%`_shape(F64_lanetype, `%`_dim(N_2))))}
    -- if (f64*{f64 : f64} = $promote(32, 64, f32))
=======
  def $vrelop_{Fnn : Fnn, N : N, v128_1 : vec_(V128_Vnn), v128_2 : vec_(V128_Vnn), v128 : vec_(V128_Vnn), lane_1* : lane_($lanetype(`%X%`_shape((Fnn : Fnn <: lanetype), `%`_dim(N))))*, lane_2* : lane_($lanetype(`%X%`_shape((Fnn : Fnn <: lanetype), `%`_dim(N))))*, lane_3* : iN($size((Fnn : Fnn <: numtype)))*, Inn : Inn}(`%X%`_shape((Fnn : Fnn <: lanetype), `%`_dim(N)), EQ_vrelop_, v128_1, v128_2) = v128
    -- if (lane_1*{lane_1 : lane_($lanetype(`%X%`_shape((Fnn : Fnn <: lanetype), `%`_dim(N))))} = $lanes_(`%X%`_shape((Fnn : Fnn <: lanetype), `%`_dim(N)), v128_1))
    -- if (lane_2*{lane_2 : lane_($lanetype(`%X%`_shape((Fnn : Fnn <: lanetype), `%`_dim(N))))} = $lanes_(`%X%`_shape((Fnn : Fnn <: lanetype), `%`_dim(N)), v128_2))
    -- if (lane_3*{lane_3 : iN($size((Fnn : Fnn <: numtype)))} = $extend__(1, $size((Fnn : Fnn <: numtype)), S_sx, `%`_iN($feq_($size((Fnn : Fnn <: numtype)), lane_1, lane_2)!`%`_u32.0))*{lane_1 : fN($size((Fnn : Fnn <: numtype))), lane_2 : fN($size((Fnn : Fnn <: numtype)))})
    -- if ($isize(Inn) = $size((Fnn : Fnn <: numtype)))
    -- if (v128 = $invlanes_(`%X%`_shape((Inn : Inn <: lanetype), `%`_dim(N)), `%`_lane_(lane_3!`%`_iN.0)*{lane_3 : iN($size((Fnn : Fnn <: numtype)))}))
  ;; 3-numerics.watsup
  def $vrelop_{Fnn : Fnn, N : N, v128_1 : vec_(V128_Vnn), v128_2 : vec_(V128_Vnn), v128 : vec_(V128_Vnn), lane_1* : lane_($lanetype(`%X%`_shape((Fnn : Fnn <: lanetype), `%`_dim(N))))*, lane_2* : lane_($lanetype(`%X%`_shape((Fnn : Fnn <: lanetype), `%`_dim(N))))*, lane_3* : iN($size((Fnn : Fnn <: numtype)))*, Inn : Inn}(`%X%`_shape((Fnn : Fnn <: lanetype), `%`_dim(N)), NE_vrelop_, v128_1, v128_2) = v128
    -- if (lane_1*{lane_1 : lane_($lanetype(`%X%`_shape((Fnn : Fnn <: lanetype), `%`_dim(N))))} = $lanes_(`%X%`_shape((Fnn : Fnn <: lanetype), `%`_dim(N)), v128_1))
    -- if (lane_2*{lane_2 : lane_($lanetype(`%X%`_shape((Fnn : Fnn <: lanetype), `%`_dim(N))))} = $lanes_(`%X%`_shape((Fnn : Fnn <: lanetype), `%`_dim(N)), v128_2))
    -- if (lane_3*{lane_3 : iN($size((Fnn : Fnn <: numtype)))} = $extend__(1, $size((Fnn : Fnn <: numtype)), S_sx, `%`_iN($fne_($size((Fnn : Fnn <: numtype)), lane_1, lane_2)!`%`_u32.0))*{lane_1 : fN($size((Fnn : Fnn <: numtype))), lane_2 : fN($size((Fnn : Fnn <: numtype)))})
    -- if ($isize(Inn) = $size((Fnn : Fnn <: numtype)))
    -- if (v128 = $invlanes_(`%X%`_shape((Inn : Inn <: lanetype), `%`_dim(N)), `%`_lane_(lane_3!`%`_iN.0)*{lane_3 : iN($size((Fnn : Fnn <: numtype)))}))
  ;; 3-numerics.watsup
  def $vrelop_{Fnn : Fnn, N : N, v128_1 : vec_(V128_Vnn), v128_2 : vec_(V128_Vnn), v128 : vec_(V128_Vnn), lane_1* : lane_($lanetype(`%X%`_shape((Fnn : Fnn <: lanetype), `%`_dim(N))))*, lane_2* : lane_($lanetype(`%X%`_shape((Fnn : Fnn <: lanetype), `%`_dim(N))))*, lane_3* : iN($size((Fnn : Fnn <: numtype)))*, Inn : Inn}(`%X%`_shape((Fnn : Fnn <: lanetype), `%`_dim(N)), LT_vrelop_, v128_1, v128_2) = v128
    -- if (lane_1*{lane_1 : lane_($lanetype(`%X%`_shape((Fnn : Fnn <: lanetype), `%`_dim(N))))} = $lanes_(`%X%`_shape((Fnn : Fnn <: lanetype), `%`_dim(N)), v128_1))
    -- if (lane_2*{lane_2 : lane_($lanetype(`%X%`_shape((Fnn : Fnn <: lanetype), `%`_dim(N))))} = $lanes_(`%X%`_shape((Fnn : Fnn <: lanetype), `%`_dim(N)), v128_2))
    -- if (lane_3*{lane_3 : iN($size((Fnn : Fnn <: numtype)))} = $extend__(1, $size((Fnn : Fnn <: numtype)), S_sx, `%`_iN($flt_($size((Fnn : Fnn <: numtype)), lane_1, lane_2)!`%`_u32.0))*{lane_1 : fN($size((Fnn : Fnn <: numtype))), lane_2 : fN($size((Fnn : Fnn <: numtype)))})
    -- if ($isize(Inn) = $size((Fnn : Fnn <: numtype)))
    -- if (v128 = $invlanes_(`%X%`_shape((Inn : Inn <: lanetype), `%`_dim(N)), `%`_lane_(lane_3!`%`_iN.0)*{lane_3 : iN($size((Fnn : Fnn <: numtype)))}))
  ;; 3-numerics.watsup
  def $vrelop_{Fnn : Fnn, N : N, v128_1 : vec_(V128_Vnn), v128_2 : vec_(V128_Vnn), v128 : vec_(V128_Vnn), lane_1* : lane_($lanetype(`%X%`_shape((Fnn : Fnn <: lanetype), `%`_dim(N))))*, lane_2* : lane_($lanetype(`%X%`_shape((Fnn : Fnn <: lanetype), `%`_dim(N))))*, lane_3* : iN($size((Fnn : Fnn <: numtype)))*, Inn : Inn}(`%X%`_shape((Fnn : Fnn <: lanetype), `%`_dim(N)), GT_vrelop_, v128_1, v128_2) = v128
    -- if (lane_1*{lane_1 : lane_($lanetype(`%X%`_shape((Fnn : Fnn <: lanetype), `%`_dim(N))))} = $lanes_(`%X%`_shape((Fnn : Fnn <: lanetype), `%`_dim(N)), v128_1))
    -- if (lane_2*{lane_2 : lane_($lanetype(`%X%`_shape((Fnn : Fnn <: lanetype), `%`_dim(N))))} = $lanes_(`%X%`_shape((Fnn : Fnn <: lanetype), `%`_dim(N)), v128_2))
    -- if (lane_3*{lane_3 : iN($size((Fnn : Fnn <: numtype)))} = $extend__(1, $size((Fnn : Fnn <: numtype)), S_sx, `%`_iN($fgt_($size((Fnn : Fnn <: numtype)), lane_1, lane_2)!`%`_u32.0))*{lane_1 : fN($size((Fnn : Fnn <: numtype))), lane_2 : fN($size((Fnn : Fnn <: numtype)))})
    -- if ($isize(Inn) = $size((Fnn : Fnn <: numtype)))
    -- if (v128 = $invlanes_(`%X%`_shape((Inn : Inn <: lanetype), `%`_dim(N)), `%`_lane_(lane_3!`%`_iN.0)*{lane_3 : iN($size((Fnn : Fnn <: numtype)))}))
  ;; 3-numerics.watsup
  def $vrelop_{Fnn : Fnn, N : N, v128_1 : vec_(V128_Vnn), v128_2 : vec_(V128_Vnn), v128 : vec_(V128_Vnn), lane_1* : lane_($lanetype(`%X%`_shape((Fnn : Fnn <: lanetype), `%`_dim(N))))*, lane_2* : lane_($lanetype(`%X%`_shape((Fnn : Fnn <: lanetype), `%`_dim(N))))*, lane_3* : iN($size((Fnn : Fnn <: numtype)))*, Inn : Inn}(`%X%`_shape((Fnn : Fnn <: lanetype), `%`_dim(N)), LE_vrelop_, v128_1, v128_2) = v128
    -- if (lane_1*{lane_1 : lane_($lanetype(`%X%`_shape((Fnn : Fnn <: lanetype), `%`_dim(N))))} = $lanes_(`%X%`_shape((Fnn : Fnn <: lanetype), `%`_dim(N)), v128_1))
    -- if (lane_2*{lane_2 : lane_($lanetype(`%X%`_shape((Fnn : Fnn <: lanetype), `%`_dim(N))))} = $lanes_(`%X%`_shape((Fnn : Fnn <: lanetype), `%`_dim(N)), v128_2))
    -- if (lane_3*{lane_3 : iN($size((Fnn : Fnn <: numtype)))} = $extend__(1, $size((Fnn : Fnn <: numtype)), S_sx, `%`_iN($fle_($size((Fnn : Fnn <: numtype)), lane_1, lane_2)!`%`_u32.0))*{lane_1 : fN($size((Fnn : Fnn <: numtype))), lane_2 : fN($size((Fnn : Fnn <: numtype)))})
    -- if ($isize(Inn) = $size((Fnn : Fnn <: numtype)))
    -- if (v128 = $invlanes_(`%X%`_shape((Inn : Inn <: lanetype), `%`_dim(N)), `%`_lane_(lane_3!`%`_iN.0)*{lane_3 : iN($size((Fnn : Fnn <: numtype)))}))
  ;; 3-numerics.watsup
  def $vrelop_{Fnn : Fnn, N : N, v128_1 : vec_(V128_Vnn), v128_2 : vec_(V128_Vnn), v128 : vec_(V128_Vnn), lane_1* : lane_($lanetype(`%X%`_shape((Fnn : Fnn <: lanetype), `%`_dim(N))))*, lane_2* : lane_($lanetype(`%X%`_shape((Fnn : Fnn <: lanetype), `%`_dim(N))))*, lane_3* : iN($size((Fnn : Fnn <: numtype)))*, Inn : Inn}(`%X%`_shape((Fnn : Fnn <: lanetype), `%`_dim(N)), GE_vrelop_, v128_1, v128_2) = v128
    -- if (lane_1*{lane_1 : lane_($lanetype(`%X%`_shape((Fnn : Fnn <: lanetype), `%`_dim(N))))} = $lanes_(`%X%`_shape((Fnn : Fnn <: lanetype), `%`_dim(N)), v128_1))
    -- if (lane_2*{lane_2 : lane_($lanetype(`%X%`_shape((Fnn : Fnn <: lanetype), `%`_dim(N))))} = $lanes_(`%X%`_shape((Fnn : Fnn <: lanetype), `%`_dim(N)), v128_2))
    -- if (lane_3*{lane_3 : iN($size((Fnn : Fnn <: numtype)))} = $extend__(1, $size((Fnn : Fnn <: numtype)), S_sx, `%`_iN($fge_($size((Fnn : Fnn <: numtype)), lane_1, lane_2)!`%`_u32.0))*{lane_1 : fN($size((Fnn : Fnn <: numtype))), lane_2 : fN($size((Fnn : Fnn <: numtype)))})
    -- if ($isize(Inn) = $size((Fnn : Fnn <: numtype)))
    -- if (v128 = $invlanes_(`%X%`_shape((Inn : Inn <: lanetype), `%`_dim(N)), `%`_lane_(lane_3!`%`_iN.0)*{lane_3 : iN($size((Fnn : Fnn <: numtype)))}))

;; 3-numerics.watsup
def $vcvtop__(shape_1 : shape, shape_2 : shape, vcvtop__ : vcvtop__(shape_1, shape_2), sx?, lane_ : lane_($lanetype(shape_1))) : lane_($lanetype(shape_2))
  ;; 3-numerics.watsup
  def $vcvtop__{N_1 : N, N_2 : N, sx : sx, i8 : lane_($lanetype(`%X%`_shape(I8_lanetype, `%`_dim(N_1)))), i16 : lane_($lanetype(`%X%`_shape(I16_lanetype, `%`_dim(N_2))))}(`%X%`_shape(I8_lanetype, `%`_dim(N_1)), `%X%`_shape(I16_lanetype, `%`_dim(N_2)), EXTEND_vcvtop__, ?(sx), i8) = i16
    -- if (i16 = $extend__(8, 16, sx, i8))
  ;; 3-numerics.watsup
  def $vcvtop__{N_1 : N, N_2 : N, sx : sx, i16 : lane_($lanetype(`%X%`_shape(I16_lanetype, `%`_dim(N_1)))), i32 : lane_($lanetype(`%X%`_shape(I32_lanetype, `%`_dim(N_2))))}(`%X%`_shape(I16_lanetype, `%`_dim(N_1)), `%X%`_shape(I32_lanetype, `%`_dim(N_2)), EXTEND_vcvtop__, ?(sx), i16) = i32
    -- if (i32 = $extend__(16, 32, sx, i16))
  ;; 3-numerics.watsup
  def $vcvtop__{N_1 : N, N_2 : N, sx : sx, i32 : lane_($lanetype(`%X%`_shape(I32_lanetype, `%`_dim(N_1)))), i64 : lane_($lanetype(`%X%`_shape(I64_lanetype, `%`_dim(N_2))))}(`%X%`_shape(I32_lanetype, `%`_dim(N_1)), `%X%`_shape(I64_lanetype, `%`_dim(N_2)), EXTEND_vcvtop__, ?(sx), i32) = i64
    -- if (i64 = $extend__(32, 64, sx, i32))
  ;; 3-numerics.watsup
  def $vcvtop__{N_1 : N, N_2 : N, sx : sx, i32 : lane_($lanetype(`%X%`_shape(I32_lanetype, `%`_dim(N_1)))), f32 : f32}(`%X%`_shape(I32_lanetype, `%`_dim(N_1)), `%X%`_shape(F32_lanetype, `%`_dim(N_2)), CONVERT_vcvtop__, ?(sx), i32) = f32
    -- if (f32 = $convert__(32, 32, sx, i32))
  ;; 3-numerics.watsup
  def $vcvtop__{N_1 : N, N_2 : N, sx : sx, i32 : lane_($lanetype(`%X%`_shape(I32_lanetype, `%`_dim(N_1)))), f64 : f64}(`%X%`_shape(I32_lanetype, `%`_dim(N_1)), `%X%`_shape(F64_lanetype, `%`_dim(N_2)), CONVERT_vcvtop__, ?(sx), i32) = f64
    -- if (f64 = $convert__(32, 64, sx, i32))
  ;; 3-numerics.watsup
  def $vcvtop__{N_1 : N, N_2 : N, sx : sx, f32 : f32, i32 : lane_($lanetype(`%X%`_shape(I32_lanetype, `%`_dim(N_2))))}(`%X%`_shape(F32_lanetype, `%`_dim(N_1)), `%X%`_shape(I32_lanetype, `%`_dim(N_2)), TRUNC_SAT_vcvtop__, ?(sx), f32) = i32
    -- if (i32 = $trunc_sat__(32, 32, sx, f32))
  ;; 3-numerics.watsup
  def $vcvtop__{N_1 : N, N_2 : N, sx : sx, f64 : f64, i32 : lane_($lanetype(`%X%`_shape(I32_lanetype, `%`_dim(N_2))))}(`%X%`_shape(F64_lanetype, `%`_dim(N_1)), `%X%`_shape(I32_lanetype, `%`_dim(N_2)), TRUNC_SAT_vcvtop__, ?(sx), f64) = i32
    -- if (i32 = $trunc_sat__(64, 32, sx, f64))
  ;; 3-numerics.watsup
  def $vcvtop__{N_1 : N, N_2 : N, sx? : sx?, f64 : f64, f32 : f32}(`%X%`_shape(F64_lanetype, `%`_dim(N_1)), `%X%`_shape(F32_lanetype, `%`_dim(N_2)), DEMOTE_vcvtop__, sx?{sx : sx}, f64) = f32
    -- if (f32 = $demote__(64, 32, f64))
  ;; 3-numerics.watsup
  def $vcvtop__{N_1 : N, N_2 : N, sx? : sx?, f32 : f32, f64 : f64}(`%X%`_shape(F32_lanetype, `%`_dim(N_1)), `%X%`_shape(F64_lanetype, `%`_dim(N_2)), PROMOTE_vcvtop__, sx?{sx : sx}, f32) = f64
    -- if (f64 = $promote__(32, 64, f32))
>>>>>>> 5cd8e883

;; 3-numerics.watsup
def $vextunop__(ishape_1 : ishape, ishape_2 : ishape, vextunop__ : vextunop__(ishape_1, ishape_2), vec_ : vec_(V128_Vnn)) : vec_(V128_Vnn)
  ;; 3-numerics.watsup
  def $vextunop__{Jnn_1 : Jnn, N_1 : N, Jnn_2 : Jnn, N_2 : N, sx : sx, c_1 : vec_(V128_Vnn), c : vec_(V128_Vnn), cj_1* : iN($lsize((Jnn_2 : Jnn <: lanetype)))*, cj_2* : iN($lsize((Jnn_2 : Jnn <: lanetype)))*, ci* : lane_($lanetype(`%X%`_shape((Jnn_1 : Jnn <: lanetype), `%`_dim(N_1))))*}(`%X%`_ishape(Jnn_1, `%`_dim(N_1)), `%X%`_ishape(Jnn_2, `%`_dim(N_2)), EXTADD_PAIRWISE_vextunop__(sx), c_1) = c
    -- if (ci*{ci : lane_($lanetype(`%X%`_shape((Jnn_1 : Jnn <: lanetype), `%`_dim(N_1))))} = $lanes_(`%X%`_shape((Jnn_1 : Jnn <: lanetype), `%`_dim(N_1)), c_1))
    -- if ($concat_(syntax iN($lsize((Jnn_2 : Jnn <: lanetype))), [cj_1 cj_2]*{cj_1 : uN($lsize((Jnn_2 : Jnn <: lanetype))), cj_2 : uN($lsize((Jnn_2 : Jnn <: lanetype)))}) = $extend__($lsize((Jnn_1 : Jnn <: lanetype)), $lsize((Jnn_2 : Jnn <: lanetype)), sx, ci)*{ci : iN($lsize((Jnn_1 : Jnn <: lanetype)))})
    -- if (c = $invlanes_(`%X%`_shape((Jnn_2 : Jnn <: lanetype), `%`_dim(N_2)), $iadd_($lsize((Jnn_2 : Jnn <: lanetype)), cj_1, cj_2)*{cj_1 : iN($lsize((Jnn_2 : Jnn <: lanetype))), cj_2 : iN($lsize((Jnn_2 : Jnn <: lanetype)))}))

;; 3-numerics.watsup
def $vextbinop__(ishape_1 : ishape, ishape_2 : ishape, vextbinop__ : vextbinop__(ishape_1, ishape_2), vec_ : vec_(V128_Vnn), vec_ : vec_(V128_Vnn)) : vec_(V128_Vnn)
  ;; 3-numerics.watsup
  def $vextbinop__{Jnn_1 : Jnn, N_1 : N, Jnn_2 : Jnn, N_2 : N, sx : sx, half : half__(`%X%`_shape((Jnn_1 : Jnn <: lanetype), `%`_dim(N_1)), `%X%`_shape((Jnn_2 : Jnn <: lanetype), `%`_dim(N_2))), c_1 : vec_(V128_Vnn), c_2 : vec_(V128_Vnn), c : vec_(V128_Vnn), ci_1* : lane_($lanetype(`%X%`_shape((Jnn_1 : Jnn <: lanetype), `%`_dim(N_1))))*, ci_2* : lane_($lanetype(`%X%`_shape((Jnn_1 : Jnn <: lanetype), `%`_dim(N_1))))*}(`%X%`_ishape(Jnn_1, `%`_dim(N_1)), `%X%`_ishape(Jnn_2, `%`_dim(N_2)), EXTMUL_vextbinop__(sx, half), c_1, c_2) = c
    -- if (ci_1*{ci_1 : lane_($lanetype(`%X%`_shape((Jnn_1 : Jnn <: lanetype), `%`_dim(N_1))))} = $lanes_(`%X%`_shape((Jnn_1 : Jnn <: lanetype), `%`_dim(N_1)), c_1)[$half__(`%X%`_shape((Jnn_1 : Jnn <: lanetype), `%`_dim(N_1)), `%X%`_shape((Jnn_2 : Jnn <: lanetype), `%`_dim(N_2)), half, 0, N_2) : N_2])
    -- if (ci_2*{ci_2 : lane_($lanetype(`%X%`_shape((Jnn_1 : Jnn <: lanetype), `%`_dim(N_1))))} = $lanes_(`%X%`_shape((Jnn_1 : Jnn <: lanetype), `%`_dim(N_1)), c_2)[$half__(`%X%`_shape((Jnn_1 : Jnn <: lanetype), `%`_dim(N_1)), `%X%`_shape((Jnn_2 : Jnn <: lanetype), `%`_dim(N_2)), half, 0, N_2) : N_2])
    -- if (c = $invlanes_(`%X%`_shape((Jnn_2 : Jnn <: lanetype), `%`_dim(N_2)), $imul_($lsize((Jnn_2 : Jnn <: lanetype)), $extend__($lsize((Jnn_1 : Jnn <: lanetype)), $lsize((Jnn_2 : Jnn <: lanetype)), sx, ci_1), $extend__($lsize((Jnn_1 : Jnn <: lanetype)), $lsize((Jnn_2 : Jnn <: lanetype)), sx, ci_2))*{ci_1 : iN($lsize((Jnn_1 : Jnn <: lanetype))), ci_2 : iN($lsize((Jnn_1 : Jnn <: lanetype)))}))
  ;; 3-numerics.watsup
  def $vextbinop__{Jnn_1 : Jnn, N_1 : N, Jnn_2 : Jnn, N_2 : N, c_1 : vec_(V128_Vnn), c_2 : vec_(V128_Vnn), c : vec_(V128_Vnn), cj_1* : iN($lsize((Jnn_2 : Jnn <: lanetype)))*, cj_2* : iN($lsize((Jnn_2 : Jnn <: lanetype)))*, ci_1* : lane_($lanetype(`%X%`_shape((Jnn_1 : Jnn <: lanetype), `%`_dim(N_1))))*, ci_2* : lane_($lanetype(`%X%`_shape((Jnn_1 : Jnn <: lanetype), `%`_dim(N_1))))*}(`%X%`_ishape(Jnn_1, `%`_dim(N_1)), `%X%`_ishape(Jnn_2, `%`_dim(N_2)), `DOTS`_vextbinop__, c_1, c_2) = c
    -- if (ci_1*{ci_1 : lane_($lanetype(`%X%`_shape((Jnn_1 : Jnn <: lanetype), `%`_dim(N_1))))} = $lanes_(`%X%`_shape((Jnn_1 : Jnn <: lanetype), `%`_dim(N_1)), c_1))
    -- if (ci_2*{ci_2 : lane_($lanetype(`%X%`_shape((Jnn_1 : Jnn <: lanetype), `%`_dim(N_1))))} = $lanes_(`%X%`_shape((Jnn_1 : Jnn <: lanetype), `%`_dim(N_1)), c_2))
    -- if ($concat_(syntax iN($lsize((Jnn_2 : Jnn <: lanetype))), [cj_1 cj_2]*{cj_1 : uN($lsize((Jnn_2 : Jnn <: lanetype))), cj_2 : uN($lsize((Jnn_2 : Jnn <: lanetype)))}) = $imul_($lsize((Jnn_2 : Jnn <: lanetype)), $extend__($lsize((Jnn_1 : Jnn <: lanetype)), $lsize((Jnn_2 : Jnn <: lanetype)), S_sx, ci_1), $extend__($lsize((Jnn_1 : Jnn <: lanetype)), $lsize((Jnn_2 : Jnn <: lanetype)), S_sx, ci_2))*{ci_1 : iN($lsize((Jnn_1 : Jnn <: lanetype))), ci_2 : iN($lsize((Jnn_1 : Jnn <: lanetype)))})
    -- if (c = $invlanes_(`%X%`_shape((Jnn_2 : Jnn <: lanetype), `%`_dim(N_2)), $iadd_($lsize((Jnn_2 : Jnn <: lanetype)), cj_1, cj_2)*{cj_1 : iN($lsize((Jnn_2 : Jnn <: lanetype))), cj_2 : iN($lsize((Jnn_2 : Jnn <: lanetype)))}))

;; 3-numerics.watsup
def $vshiftop_(ishape : ishape, vshiftop_ : vshiftop_(ishape), lane_ : lane_($lanetype((ishape : ishape <: shape))), u32 : u32) : lane_($lanetype((ishape : ishape <: shape)))
  ;; 3-numerics.watsup
  def $vshiftop_{Jnn : Jnn, N : N, lane : lane_($lanetype(`%X%`_shape((Jnn : Jnn <: lanetype), `%`_dim(N)))), n : n}(`%X%`_ishape(Jnn, `%`_dim(N)), SHL_vshiftop_, lane, `%`_u32(n)) = $ishl_($lsize((Jnn : Jnn <: lanetype)), lane, `%`_u32(n))
  ;; 3-numerics.watsup
  def $vshiftop_{Jnn : Jnn, N : N, sx : sx, lane : lane_($lanetype(`%X%`_shape((Jnn : Jnn <: lanetype), `%`_dim(N)))), n : n}(`%X%`_ishape(Jnn, `%`_dim(N)), SHR_vshiftop_(sx), lane, `%`_u32(n)) = $ishr_($lsize((Jnn : Jnn <: lanetype)), sx, lane, `%`_u32(n))

;; 4-runtime.watsup
syntax num =
  | CONST{numtype : numtype, num_ : num_(numtype)}(numtype : numtype, num_ : num_(numtype))

;; 4-runtime.watsup
syntax vec =
  | VCONST{vectype : vectype, vec_ : vec_(vectype)}(vectype : vectype, vec_ : vec_(vectype))

;; 4-runtime.watsup
syntax ref =
  | REF.I31_NUM{u31 : u31}(u31 : u31)
  | REF.STRUCT_ADDR{structaddr : structaddr}(structaddr : structaddr)
  | REF.ARRAY_ADDR{arrayaddr : arrayaddr}(arrayaddr : arrayaddr)
  | REF.FUNC_ADDR{funcaddr : funcaddr}(funcaddr : funcaddr)
  | REF.HOST_ADDR{hostaddr : hostaddr}(hostaddr : hostaddr)
  | REF.EXTERN{addrref : addrref}(addrref : addrref)
  | REF.NULL{heaptype : heaptype}(heaptype : heaptype)

;; 4-runtime.watsup
syntax result =
  | _VALS{val* : val*}(val*{val : val} : val*)
  | TRAP

;; 4-runtime.watsup
syntax hostfunc =
  | `...`

;; 4-runtime.watsup
syntax funccode =
  | FUNC{typeidx : typeidx, local* : local*, expr : expr}(typeidx : typeidx, local*{local : local} : local*, expr : expr)
  | `...`

;; 4-runtime.watsup
syntax funcinst =
{
  TYPE{deftype : deftype} deftype,
  MODULE{moduleinst : moduleinst} moduleinst,
  CODE{funccode : funccode} funccode
}

;; 4-runtime.watsup
syntax globalinst =
{
  TYPE{globaltype : globaltype} globaltype,
  VALUE{val : val} val
}

;; 4-runtime.watsup
syntax tableinst =
{
  TYPE{tabletype : tabletype} tabletype,
  REFS{ref* : ref*} ref*
}

;; 4-runtime.watsup
syntax meminst =
{
  TYPE{memtype : memtype} memtype,
  BYTES{byte* : byte*} byte*
}

;; 4-runtime.watsup
syntax eleminst =
{
  TYPE{elemtype : elemtype} elemtype,
  REFS{ref* : ref*} ref*
}

;; 4-runtime.watsup
syntax datainst =
{
  BYTES{byte* : byte*} byte*
}

;; 4-runtime.watsup
syntax packval =
  | PACK{packtype : packtype, iN : iN($psizenn(packtype))}(packtype : packtype, iN : iN($psizenn(packtype)))

;; 4-runtime.watsup
syntax fieldval =
  | CONST{numtype : numtype, num_ : num_(numtype)}(numtype : numtype, num_ : num_(numtype))
  | VCONST{vectype : vectype, vec_ : vec_(vectype)}(vectype : vectype, vec_ : vec_(vectype))
  | REF.NULL{heaptype : heaptype}(heaptype : heaptype)
  | REF.I31_NUM{u31 : u31}(u31 : u31)
  | REF.STRUCT_ADDR{structaddr : structaddr}(structaddr : structaddr)
  | REF.ARRAY_ADDR{arrayaddr : arrayaddr}(arrayaddr : arrayaddr)
  | REF.FUNC_ADDR{funcaddr : funcaddr}(funcaddr : funcaddr)
  | REF.HOST_ADDR{hostaddr : hostaddr}(hostaddr : hostaddr)
  | REF.EXTERN{addrref : addrref}(addrref : addrref)
  | PACK{packtype : packtype, iN : iN($psizenn(packtype))}(packtype : packtype, iN : iN($psizenn(packtype)))

;; 4-runtime.watsup
syntax structinst =
{
  TYPE{deftype : deftype} deftype,
  FIELDS{fieldval* : fieldval*} fieldval*
}

;; 4-runtime.watsup
syntax arrayinst =
{
  TYPE{deftype : deftype} deftype,
  FIELDS{fieldval* : fieldval*} fieldval*
}

;; 4-runtime.watsup
syntax store =
{
  FUNCS{funcinst* : funcinst*} funcinst*,
  GLOBALS{globalinst* : globalinst*} globalinst*,
  TABLES{tableinst* : tableinst*} tableinst*,
  MEMS{meminst* : meminst*} meminst*,
  ELEMS{eleminst* : eleminst*} eleminst*,
  DATAS{datainst* : datainst*} datainst*,
  STRUCTS{structinst* : structinst*} structinst*,
  ARRAYS{arrayinst* : arrayinst*} arrayinst*
}

;; 4-runtime.watsup
syntax state =
  | `%;%`{store : store, frame : frame}(store : store, frame : frame)

;; 4-runtime.watsup
syntax config =
  | `%;%`{state : state, instr* : instr*}(state : state, instr*{instr : instr} : instr*)

;; 5-runtime-aux.watsup
def $inst_valtype(moduleinst : moduleinst, valtype : valtype) : valtype
  ;; 5-runtime-aux.watsup
  def $inst_valtype{moduleinst : moduleinst, t : valtype, dt* : deftype*}(moduleinst, t) = $subst_all_valtype(t, (dt : deftype <: heaptype)*{dt : deftype})
    -- if (dt*{dt : deftype} = moduleinst.TYPES_moduleinst)

;; 5-runtime-aux.watsup
def $inst_reftype(moduleinst : moduleinst, reftype : reftype) : reftype
  ;; 5-runtime-aux.watsup
  def $inst_reftype{moduleinst : moduleinst, rt : reftype, dt* : deftype*}(moduleinst, rt) = $subst_all_reftype(rt, (dt : deftype <: heaptype)*{dt : deftype})
    -- if (dt*{dt : deftype} = moduleinst.TYPES_moduleinst)

;; 5-runtime-aux.watsup
def $default_(valtype : valtype) : val?
  ;; 5-runtime-aux.watsup
  def $default_{Inn : Inn}((Inn : Inn <: valtype)) = ?(CONST_val((Inn : Inn <: numtype), `%`_num_(0)))
  ;; 5-runtime-aux.watsup
  def $default_{Fnn : Fnn}((Fnn : Fnn <: valtype)) = ?(CONST_val((Fnn : Fnn <: numtype), $fzero($size((Fnn : Fnn <: numtype)))))
  ;; 5-runtime-aux.watsup
  def $default_{Vnn : Vnn}((Vnn : Vnn <: valtype)) = ?(VCONST_val(Vnn, `%`_vec_(0)))
  ;; 5-runtime-aux.watsup
  def $default_{ht : heaptype}(REF_valtype(`NULL%?`_nul(?(())), ht)) = ?(REF.NULL_val(ht))
  ;; 5-runtime-aux.watsup
  def $default_{ht : heaptype}(REF_valtype(`NULL%?`_nul(?()), ht)) = ?()

;; 5-runtime-aux.watsup
def $packfield_(storagetype : storagetype, val : val) : fieldval
  ;; 5-runtime-aux.watsup
  def $packfield_{valtype : valtype, val : val}((valtype : valtype <: storagetype), val) = (val : val <: fieldval)
  ;; 5-runtime-aux.watsup
  def $packfield_{packtype : packtype, i : nat}((packtype : packtype <: storagetype), CONST_val(I32_numtype, `%`_num_(i))) = PACK_fieldval(packtype, $wrap__(32, $psize(packtype), `%`_iN(i)))

;; 5-runtime-aux.watsup
def $unpackfield_(storagetype : storagetype, sx?, fieldval : fieldval) : val
  ;; 5-runtime-aux.watsup
  def $unpackfield_{valtype : valtype, val : val}((valtype : valtype <: storagetype), ?(), (val : val <: fieldval)) = val
  ;; 5-runtime-aux.watsup
  def $unpackfield_{packtype : packtype, sx : sx, i : nat}((packtype : packtype <: storagetype), ?(sx), PACK_fieldval(packtype, `%`_iN(i))) = CONST_val(I32_numtype, $extend__($psize(packtype), 32, sx, `%`_iN(i)))

;; 5-runtime-aux.watsup
rec {

;; 5-runtime-aux.watsup:46.1-46.86
def $funcsxv(externval*) : funcaddr*
  ;; 5-runtime-aux.watsup:51.1-51.24
  def $funcsxv([]) = []
  ;; 5-runtime-aux.watsup:52.1-52.47
  def $funcsxv{fa : funcaddr, xv* : externval*}([FUNC_externval(fa)] :: xv*{xv : externval}) = [fa] :: $funcsxv(xv*{xv : externval})
  ;; 5-runtime-aux.watsup:53.1-53.58
  def $funcsxv{externval : externval, xv* : externval*}([externval] :: xv*{xv : externval}) = $funcsxv(xv*{xv : externval})
    -- otherwise
}

;; 5-runtime-aux.watsup
rec {

;; 5-runtime-aux.watsup:47.1-47.88
def $globalsxv(externval*) : globaladdr*
  ;; 5-runtime-aux.watsup:55.1-55.26
  def $globalsxv([]) = []
  ;; 5-runtime-aux.watsup:56.1-56.53
  def $globalsxv{ga : globaladdr, xv* : externval*}([GLOBAL_externval(ga)] :: xv*{xv : externval}) = [ga] :: $globalsxv(xv*{xv : externval})
  ;; 5-runtime-aux.watsup:57.1-57.62
  def $globalsxv{externval : externval, xv* : externval*}([externval] :: xv*{xv : externval}) = $globalsxv(xv*{xv : externval})
    -- otherwise
}

;; 5-runtime-aux.watsup
rec {

;; 5-runtime-aux.watsup:48.1-48.87
def $tablesxv(externval*) : tableaddr*
  ;; 5-runtime-aux.watsup:59.1-59.25
  def $tablesxv([]) = []
  ;; 5-runtime-aux.watsup:60.1-60.50
  def $tablesxv{ta : tableaddr, xv* : externval*}([TABLE_externval(ta)] :: xv*{xv : externval}) = [ta] :: $tablesxv(xv*{xv : externval})
  ;; 5-runtime-aux.watsup:61.1-61.60
  def $tablesxv{externval : externval, xv* : externval*}([externval] :: xv*{xv : externval}) = $tablesxv(xv*{xv : externval})
    -- otherwise
}

;; 5-runtime-aux.watsup
rec {

;; 5-runtime-aux.watsup:49.1-49.85
def $memsxv(externval*) : memaddr*
  ;; 5-runtime-aux.watsup:63.1-63.23
  def $memsxv([]) = []
  ;; 5-runtime-aux.watsup:64.1-64.44
  def $memsxv{ma : memaddr, xv* : externval*}([MEM_externval(ma)] :: xv*{xv : externval}) = [ma] :: $memsxv(xv*{xv : externval})
  ;; 5-runtime-aux.watsup:65.1-65.56
  def $memsxv{externval : externval, xv* : externval*}([externval] :: xv*{xv : externval}) = $memsxv(xv*{xv : externval})
    -- otherwise
}

;; 5-runtime-aux.watsup
def $store(state : state) : store
  ;; 5-runtime-aux.watsup
  def $store{s : store, f : frame}(`%;%`_state(s, f)) = s

;; 5-runtime-aux.watsup
def $frame(state : state) : frame
  ;; 5-runtime-aux.watsup
  def $frame{s : store, f : frame}(`%;%`_state(s, f)) = f

;; 5-runtime-aux.watsup
def $moduleinst(state : state) : moduleinst
  ;; 5-runtime-aux.watsup
  def $moduleinst{s : store, f : frame}(`%;%`_state(s, f)) = f.MODULE_frame

;; 5-runtime-aux.watsup
def $funcinst(state : state) : funcinst*
  ;; 5-runtime-aux.watsup
  def $funcinst{s : store, f : frame}(`%;%`_state(s, f)) = s.FUNCS_store

;; 5-runtime-aux.watsup
def $globalinst(state : state) : globalinst*
  ;; 5-runtime-aux.watsup
  def $globalinst{s : store, f : frame}(`%;%`_state(s, f)) = s.GLOBALS_store

;; 5-runtime-aux.watsup
def $tableinst(state : state) : tableinst*
  ;; 5-runtime-aux.watsup
  def $tableinst{s : store, f : frame}(`%;%`_state(s, f)) = s.TABLES_store

;; 5-runtime-aux.watsup
def $meminst(state : state) : meminst*
  ;; 5-runtime-aux.watsup
  def $meminst{s : store, f : frame}(`%;%`_state(s, f)) = s.MEMS_store

;; 5-runtime-aux.watsup
def $eleminst(state : state) : eleminst*
  ;; 5-runtime-aux.watsup
  def $eleminst{s : store, f : frame}(`%;%`_state(s, f)) = s.ELEMS_store

;; 5-runtime-aux.watsup
def $datainst(state : state) : datainst*
  ;; 5-runtime-aux.watsup
  def $datainst{s : store, f : frame}(`%;%`_state(s, f)) = s.DATAS_store

;; 5-runtime-aux.watsup
def $structinst(state : state) : structinst*
  ;; 5-runtime-aux.watsup
  def $structinst{s : store, f : frame}(`%;%`_state(s, f)) = s.STRUCTS_store

;; 5-runtime-aux.watsup
def $arrayinst(state : state) : arrayinst*
  ;; 5-runtime-aux.watsup
  def $arrayinst{s : store, f : frame}(`%;%`_state(s, f)) = s.ARRAYS_store

;; 5-runtime-aux.watsup
def $type(state : state, typeidx : typeidx) : deftype
  ;; 5-runtime-aux.watsup
  def $type{s : store, f : frame, x : idx}(`%;%`_state(s, f), x) = f.MODULE_frame.TYPES_moduleinst[x!`%`_idx.0]

;; 5-runtime-aux.watsup
def $func(state : state, funcidx : funcidx) : funcinst
  ;; 5-runtime-aux.watsup
  def $func{s : store, f : frame, x : idx}(`%;%`_state(s, f), x) = s.FUNCS_store[f.MODULE_frame.FUNCS_moduleinst[x!`%`_idx.0]]

;; 5-runtime-aux.watsup
def $global(state : state, globalidx : globalidx) : globalinst
  ;; 5-runtime-aux.watsup
  def $global{s : store, f : frame, x : idx}(`%;%`_state(s, f), x) = s.GLOBALS_store[f.MODULE_frame.GLOBALS_moduleinst[x!`%`_idx.0]]

;; 5-runtime-aux.watsup
def $table(state : state, tableidx : tableidx) : tableinst
  ;; 5-runtime-aux.watsup
  def $table{s : store, f : frame, x : idx}(`%;%`_state(s, f), x) = s.TABLES_store[f.MODULE_frame.TABLES_moduleinst[x!`%`_idx.0]]

;; 5-runtime-aux.watsup
def $mem(state : state, memidx : memidx) : meminst
  ;; 5-runtime-aux.watsup
  def $mem{s : store, f : frame, x : idx}(`%;%`_state(s, f), x) = s.MEMS_store[f.MODULE_frame.MEMS_moduleinst[x!`%`_idx.0]]

;; 5-runtime-aux.watsup
def $elem(state : state, tableidx : tableidx) : eleminst
  ;; 5-runtime-aux.watsup
  def $elem{s : store, f : frame, x : idx}(`%;%`_state(s, f), x) = s.ELEMS_store[f.MODULE_frame.ELEMS_moduleinst[x!`%`_idx.0]]

;; 5-runtime-aux.watsup
def $data(state : state, dataidx : dataidx) : datainst
  ;; 5-runtime-aux.watsup
  def $data{s : store, f : frame, x : idx}(`%;%`_state(s, f), x) = s.DATAS_store[f.MODULE_frame.DATAS_moduleinst[x!`%`_idx.0]]

;; 5-runtime-aux.watsup
def $local(state : state, localidx : localidx) : val?
  ;; 5-runtime-aux.watsup
  def $local{s : store, f : frame, x : idx}(`%;%`_state(s, f), x) = f.LOCALS_frame[x!`%`_idx.0]

;; 5-runtime-aux.watsup
def $with_local(state : state, localidx : localidx, val : val) : state
  ;; 5-runtime-aux.watsup
  def $with_local{s : store, f : frame, x : idx, v : val}(`%;%`_state(s, f), x, v) = `%;%`_state(s, f[LOCALS_frame[x!`%`_idx.0] = ?(v)])

;; 5-runtime-aux.watsup
def $with_global(state : state, globalidx : globalidx, val : val) : state
  ;; 5-runtime-aux.watsup
  def $with_global{s : store, f : frame, x : idx, v : val}(`%;%`_state(s, f), x, v) = `%;%`_state(s[GLOBALS_store[f.MODULE_frame.GLOBALS_moduleinst[x!`%`_idx.0]].VALUE_globalinst = v], f)

;; 5-runtime-aux.watsup
def $with_table(state : state, tableidx : tableidx, nat : nat, ref : ref) : state
  ;; 5-runtime-aux.watsup
  def $with_table{s : store, f : frame, x : idx, i : nat, r : ref}(`%;%`_state(s, f), x, i, r) = `%;%`_state(s[TABLES_store[f.MODULE_frame.TABLES_moduleinst[x!`%`_idx.0]].REFS_tableinst[i] = r], f)

;; 5-runtime-aux.watsup
def $with_tableinst(state : state, tableidx : tableidx, tableinst : tableinst) : state
  ;; 5-runtime-aux.watsup
  def $with_tableinst{s : store, f : frame, x : idx, ti : tableinst}(`%;%`_state(s, f), x, ti) = `%;%`_state(s[TABLES_store[f.MODULE_frame.TABLES_moduleinst[x!`%`_idx.0]] = ti], f)

;; 5-runtime-aux.watsup
def $with_mem(state : state, memidx : memidx, nat : nat, nat : nat, byte*) : state
  ;; 5-runtime-aux.watsup
  def $with_mem{s : store, f : frame, x : idx, i : nat, j : nat, b* : byte*}(`%;%`_state(s, f), x, i, j, b*{b : byte}) = `%;%`_state(s[MEMS_store[f.MODULE_frame.MEMS_moduleinst[x!`%`_idx.0]].BYTES_meminst[i : j] = b*{b : byte}], f)

;; 5-runtime-aux.watsup
def $with_meminst(state : state, memidx : memidx, meminst : meminst) : state
  ;; 5-runtime-aux.watsup
  def $with_meminst{s : store, f : frame, x : idx, mi : meminst}(`%;%`_state(s, f), x, mi) = `%;%`_state(s[MEMS_store[f.MODULE_frame.MEMS_moduleinst[x!`%`_idx.0]] = mi], f)

;; 5-runtime-aux.watsup
def $with_elem(state : state, elemidx : elemidx, ref*) : state
  ;; 5-runtime-aux.watsup
  def $with_elem{s : store, f : frame, x : idx, r* : ref*}(`%;%`_state(s, f), x, r*{r : ref}) = `%;%`_state(s[ELEMS_store[f.MODULE_frame.ELEMS_moduleinst[x!`%`_idx.0]].REFS_eleminst = r*{r : ref}], f)

;; 5-runtime-aux.watsup
def $with_data(state : state, dataidx : dataidx, byte*) : state
  ;; 5-runtime-aux.watsup
  def $with_data{s : store, f : frame, x : idx, b* : byte*}(`%;%`_state(s, f), x, b*{b : byte}) = `%;%`_state(s[DATAS_store[f.MODULE_frame.DATAS_moduleinst[x!`%`_idx.0]].BYTES_datainst = b*{b : byte}], f)

;; 5-runtime-aux.watsup
def $with_struct(state : state, structaddr : structaddr, nat : nat, fieldval : fieldval) : state
  ;; 5-runtime-aux.watsup
  def $with_struct{s : store, f : frame, a : addr, i : nat, fv : fieldval}(`%;%`_state(s, f), a, i, fv) = `%;%`_state(s[STRUCTS_store[a].FIELDS_structinst[i] = fv], f)

;; 5-runtime-aux.watsup
def $with_array(state : state, arrayaddr : arrayaddr, nat : nat, fieldval : fieldval) : state
  ;; 5-runtime-aux.watsup
  def $with_array{s : store, f : frame, a : addr, i : nat, fv : fieldval}(`%;%`_state(s, f), a, i, fv) = `%;%`_state(s[ARRAYS_store[a].FIELDS_arrayinst[i] = fv], f)

;; 5-runtime-aux.watsup
def $add_structinst(state : state, structinst*) : state
  ;; 5-runtime-aux.watsup
  def $add_structinst{s : store, f : frame, si* : structinst*}(`%;%`_state(s, f), si*{si : structinst}) = `%;%`_state(s[STRUCTS_store =++ si*{si : structinst}], f)

;; 5-runtime-aux.watsup
def $add_arrayinst(state : state, arrayinst*) : state
  ;; 5-runtime-aux.watsup
  def $add_arrayinst{s : store, f : frame, ai* : arrayinst*}(`%;%`_state(s, f), ai*{ai : arrayinst}) = `%;%`_state(s[ARRAYS_store =++ ai*{ai : arrayinst}], f)

;; 5-runtime-aux.watsup
def $growtable(tableinst : tableinst, nat : nat, ref : ref) : tableinst
  ;; 5-runtime-aux.watsup
  def $growtable{tableinst : tableinst, n : n, r : ref, tableinst' : tableinst, i : nat, j : nat, rt : reftype, r'* : ref*, i' : nat}(tableinst, n, r) = tableinst'
    -- if (tableinst = {TYPE `%%`_tabletype(`[%..%]`_limits(`%`_u32(i), `%`_u32(j)), rt), REFS r'*{r' : ref}})
    -- if (tableinst' = {TYPE `%%`_tabletype(`[%..%]`_limits(`%`_u32(i'), `%`_u32(j)), rt), REFS r'*{r' : ref} :: r^n{}})
    -- if ((i' = (|r'*{r' : ref}| + n)) /\ ((|r'*{r' : ref}| + n) <= j))

;; 5-runtime-aux.watsup
def $growmem(meminst : meminst, nat : nat) : meminst
  ;; 5-runtime-aux.watsup
  def $growmem{meminst : meminst, n : n, meminst' : meminst, i : nat, j : nat, b* : byte*, i' : nat}(meminst, n) = meminst'
    -- if (meminst = {TYPE `%PAGE`_memtype(`[%..%]`_limits(`%`_u32(i), `%`_u32(j))), BYTES b*{b : byte}})
    -- if (meminst' = {TYPE `%PAGE`_memtype(`[%..%]`_limits(`%`_u32(i'), `%`_u32(j))), BYTES b*{b : byte} :: `%`_byte(0)^(n * (64 * $Ki)){}})
    -- if ((i' = ((|b*{b : byte}| / (64 * $Ki)) + n)) /\ (((|b*{b : byte}| / (64 * $Ki)) + n) <= j))

;; 6-typing.watsup
syntax init =
  | SET
  | UNSET

;; 6-typing.watsup
syntax localtype =
  | `%%`{init : init, valtype : valtype}(init : init, valtype : valtype)

;; 6-typing.watsup
syntax instrtype =
  | `%->_%%`{resulttype : resulttype, localidx* : localidx*}(resulttype : resulttype, localidx*{localidx : localidx} : localidx*, resulttype)

;; 6-typing.watsup
syntax context =
{
  TYPES{deftype* : deftype*} deftype*,
  RECS{subtype* : subtype*} subtype*,
  FUNCS{deftype* : deftype*} deftype*,
  GLOBALS{globaltype* : globaltype*} globaltype*,
  TABLES{tabletype* : tabletype*} tabletype*,
  MEMS{memtype* : memtype*} memtype*,
  ELEMS{elemtype* : elemtype*} elemtype*,
  DATAS{datatype* : datatype*} datatype*,
  LOCALS{localtype* : localtype*} localtype*,
  LABELS{resulttype* : resulttype*} resulttype*,
  RETURN{resulttype? : resulttype?} resulttype?,
  REFS{funcidx* : funcidx*} funcidx*
}

;; 6-typing.watsup
rec {

;; 6-typing.watsup:36.1-36.86
def $with_locals(context : context, localidx*, localtype*) : context
  ;; 6-typing.watsup:38.1-38.34
  def $with_locals{C : context}(C, [], []) = C
  ;; 6-typing.watsup:39.1-39.90
  def $with_locals{C : context, x_1 : idx, x* : idx*, lct_1 : localtype, lct* : localtype*}(C, [x_1] :: x*{x : localidx}, [lct_1] :: lct*{lct : localtype}) = $with_locals(C[LOCALS_context[x_1!`%`_idx.0] = lct_1], x*{x : localidx}, lct*{lct : localtype})
}

;; 6-typing.watsup
rec {

;; 6-typing.watsup:45.1-45.94
def $clos_deftypes(deftype*) : deftype*
  ;; 6-typing.watsup:52.1-52.30
  def $clos_deftypes([]) = []
  ;; 6-typing.watsup:53.1-53.101
  def $clos_deftypes{dt* : deftype*, dt_n : deftype, dt'* : deftype*}(dt*{dt : deftype} :: [dt_n]) = dt'*{dt' : deftype} :: [$subst_all_deftype(dt_n, (dt' : deftype <: heaptype)*{dt' : deftype})]
    -- if (dt'*{dt' : deftype} = $clos_deftypes(dt*{dt : deftype}))
}

;; 6-typing.watsup
def $clos_valtype(context : context, valtype : valtype) : valtype
  ;; 6-typing.watsup
  def $clos_valtype{C : context, t : valtype, dt* : deftype*}(C, t) = $subst_all_valtype(t, (dt : deftype <: heaptype)*{dt : deftype})
    -- if (dt*{dt : deftype} = $clos_deftypes(C.TYPES_context))

;; 6-typing.watsup
def $clos_deftype(context : context, deftype : deftype) : deftype
  ;; 6-typing.watsup
  def $clos_deftype{C : context, dt : deftype, dt'* : deftype*}(C, dt) = $subst_all_deftype(dt, (dt' : deftype <: heaptype)*{dt' : deftype})
    -- if (dt'*{dt' : deftype} = $clos_deftypes(C.TYPES_context))

;; 6-typing.watsup
def $clos_moduletype(context : context, moduletype : moduletype) : moduletype
  ;; 6-typing.watsup
  def $clos_moduletype{C : context, mmt : moduletype, dt* : deftype*}(C, mmt) = $subst_all_moduletype(mmt, (dt : deftype <: heaptype)*{dt : deftype})
    -- if (dt*{dt : deftype} = $clos_deftypes(C.TYPES_context))

;; 6-typing.watsup
relation Numtype_ok: `%|-%:OK`(context, numtype)
  ;; 6-typing.watsup
  rule _{C : context, numtype : numtype}:
    `%|-%:OK`(C, numtype)

;; 6-typing.watsup
relation Vectype_ok: `%|-%:OK`(context, vectype)
  ;; 6-typing.watsup
  rule _{C : context, vectype : vectype}:
    `%|-%:OK`(C, vectype)

;; 6-typing.watsup
relation Heaptype_ok: `%|-%:OK`(context, heaptype)
  ;; 6-typing.watsup
  rule abs{C : context, absheaptype : absheaptype}:
    `%|-%:OK`(C, (absheaptype : absheaptype <: heaptype))

  ;; 6-typing.watsup
  rule typeidx{C : context, typeidx : typeidx, dt : deftype}:
    `%|-%:OK`(C, _IDX_heaptype(typeidx))
    -- if (C.TYPES_context[typeidx!`%`_typeidx.0] = dt)

  ;; 6-typing.watsup
  rule rec{C : context, i : nat, st : subtype}:
    `%|-%:OK`(C, REC_heaptype(i))
    -- if (C.RECS_context[i] = st)

;; 6-typing.watsup
relation Reftype_ok: `%|-%:OK`(context, reftype)
  ;; 6-typing.watsup
  rule _{C : context, heaptype : heaptype}:
    `%|-%:OK`(C, REF_reftype(`NULL%?`_nul(()?{}), heaptype))
    -- Heaptype_ok: `%|-%:OK`(C, heaptype)

;; 6-typing.watsup
relation Valtype_ok: `%|-%:OK`(context, valtype)
  ;; 6-typing.watsup
  rule num{C : context, numtype : numtype}:
    `%|-%:OK`(C, (numtype : numtype <: valtype))
    -- Numtype_ok: `%|-%:OK`(C, numtype)

  ;; 6-typing.watsup
  rule vec{C : context, vectype : vectype}:
    `%|-%:OK`(C, (vectype : vectype <: valtype))
    -- Vectype_ok: `%|-%:OK`(C, vectype)

  ;; 6-typing.watsup
  rule ref{C : context, reftype : reftype}:
    `%|-%:OK`(C, (reftype : reftype <: valtype))
    -- Reftype_ok: `%|-%:OK`(C, reftype)

  ;; 6-typing.watsup
  rule bot{C : context}:
    `%|-%:OK`(C, BOT_valtype)

;; 6-typing.watsup
relation Resulttype_ok: `%|-%:OK`(context, resulttype)
  ;; 6-typing.watsup
  rule _{C : context, t* : valtype*}:
    `%|-%:OK`(C, `%`_resulttype(t*{t : valtype}))
    -- (Valtype_ok: `%|-%:OK`(C, t))*{t : valtype}

;; 6-typing.watsup
relation Instrtype_ok: `%|-%:OK`(context, instrtype)
  ;; 6-typing.watsup
  rule _{C : context, t_1* : valtype*, x* : idx*, t_2* : valtype*, lct* : localtype*}:
    `%|-%:OK`(C, `%->_%%`_instrtype(`%`_resulttype(t_1*{t_1 : valtype}), x*{x : localidx}, `%`_resulttype(t_2*{t_2 : valtype})))
    -- Resulttype_ok: `%|-%:OK`(C, `%`_resulttype(t_1*{t_1 : valtype}))
    -- Resulttype_ok: `%|-%:OK`(C, `%`_resulttype(t_2*{t_2 : valtype}))
    -- (if (C.LOCALS_context[x!`%`_idx.0] = lct))*{lct : localtype, x : idx}

;; 6-typing.watsup
syntax oktypeidx =
  | OK{typeidx : typeidx}(typeidx : typeidx)

;; 6-typing.watsup
syntax oktypeidxnat =
  | OK{typeidx : typeidx}(typeidx : typeidx, nat)

;; 6-typing.watsup
relation Packtype_ok: `%|-%:OK`(context, packtype)
  ;; 6-typing.watsup
  rule _{C : context, packtype : packtype}:
    `%|-%:OK`(C, packtype)

;; 6-typing.watsup
relation Storagetype_ok: `%|-%:OK`(context, storagetype)
  ;; 6-typing.watsup
  rule val{C : context, valtype : valtype}:
    `%|-%:OK`(C, (valtype : valtype <: storagetype))
    -- Valtype_ok: `%|-%:OK`(C, valtype)

  ;; 6-typing.watsup
  rule pack{C : context, packtype : packtype}:
    `%|-%:OK`(C, (packtype : packtype <: storagetype))
    -- Packtype_ok: `%|-%:OK`(C, packtype)

;; 6-typing.watsup
relation Fieldtype_ok: `%|-%:OK`(context, fieldtype)
  ;; 6-typing.watsup
  rule _{C : context, storagetype : storagetype}:
    `%|-%:OK`(C, `%%`_fieldtype(`MUT%?`_mut(()?{}), storagetype))
    -- Storagetype_ok: `%|-%:OK`(C, storagetype)

;; 6-typing.watsup
relation Functype_ok: `%|-%:OK`(context, functype)
  ;; 6-typing.watsup
  rule _{C : context, t_1* : valtype*, t_2* : valtype*}:
    `%|-%:OK`(C, `%->%`_functype(`%`_resulttype(t_1*{t_1 : valtype}), `%`_resulttype(t_2*{t_2 : valtype})))
    -- Resulttype_ok: `%|-%:OK`(C, `%`_resulttype(t_1*{t_1 : valtype}))
    -- Resulttype_ok: `%|-%:OK`(C, `%`_resulttype(t_2*{t_2 : valtype}))

;; 6-typing.watsup
relation Comptype_ok: `%|-%:OK`(context, comptype)
  ;; 6-typing.watsup
  rule struct{C : context, fieldtype* : fieldtype*}:
    `%|-%:OK`(C, STRUCT_comptype(`%`_structtype(fieldtype*{fieldtype : fieldtype})))
    -- (Fieldtype_ok: `%|-%:OK`(C, fieldtype))*{fieldtype : fieldtype}

  ;; 6-typing.watsup
  rule array{C : context, fieldtype : fieldtype}:
    `%|-%:OK`(C, ARRAY_comptype(fieldtype))
    -- Fieldtype_ok: `%|-%:OK`(C, fieldtype)

  ;; 6-typing.watsup
  rule func{C : context, functype : functype}:
    `%|-%:OK`(C, FUNC_comptype(functype))
    -- Functype_ok: `%|-%:OK`(C, functype)

;; 6-typing.watsup
relation Packtype_sub: `%|-%<:%`(context, packtype, packtype)
  ;; 6-typing.watsup
  rule _{C : context, packtype : packtype}:
    `%|-%<:%`(C, packtype, packtype)

;; 6-typing.watsup
relation Numtype_sub: `%|-%<:%`(context, numtype, numtype)
  ;; 6-typing.watsup
  rule _{C : context, numtype : numtype}:
    `%|-%<:%`(C, numtype, numtype)

;; 6-typing.watsup
rec {

;; 6-typing.watsup:140.1-140.107
relation Deftype_sub: `%|-%<:%`(context, deftype, deftype)
  ;; 6-typing.watsup:451.1-453.66
  rule refl{C : context, deftype_1 : deftype, deftype_2 : deftype}:
    `%|-%<:%`(C, deftype_1, deftype_2)
    -- if ($clos_deftype(C, deftype_1) = $clos_deftype(C, deftype_2))

  ;; 6-typing.watsup:455.1-458.49
  rule super{C : context, deftype_1 : deftype, deftype_2 : deftype, fin : fin, typeuse* : typeuse*, ct : comptype, i : nat}:
    `%|-%<:%`(C, deftype_1, deftype_2)
    -- if ($unrolldt(deftype_1) = SUB_subtype(fin, typeuse*{typeuse : typeuse}, ct))
    -- Heaptype_sub: `%|-%<:%`(C, (typeuse*{typeuse : typeuse}[i] : typeuse <: heaptype), (deftype_2 : deftype <: heaptype))

;; 6-typing.watsup:288.1-288.104
relation Heaptype_sub: `%|-%<:%`(context, heaptype, heaptype)
  ;; 6-typing.watsup:299.1-300.28
  rule refl{C : context, heaptype : heaptype}:
    `%|-%<:%`(C, heaptype, heaptype)

  ;; 6-typing.watsup:302.1-306.48
  rule trans{C : context, heaptype_1 : heaptype, heaptype_2 : heaptype, heaptype' : heaptype}:
    `%|-%<:%`(C, heaptype_1, heaptype_2)
    -- Heaptype_ok: `%|-%:OK`(C, heaptype')
    -- Heaptype_sub: `%|-%<:%`(C, heaptype_1, heaptype')
    -- Heaptype_sub: `%|-%<:%`(C, heaptype', heaptype_2)

  ;; 6-typing.watsup:308.1-309.17
  rule eq-any{C : context}:
    `%|-%<:%`(C, EQ_heaptype, ANY_heaptype)

  ;; 6-typing.watsup:311.1-312.17
  rule i31-eq{C : context}:
    `%|-%<:%`(C, I31_heaptype, EQ_heaptype)

  ;; 6-typing.watsup:314.1-315.20
  rule struct-eq{C : context}:
    `%|-%<:%`(C, STRUCT_heaptype, EQ_heaptype)

  ;; 6-typing.watsup:317.1-318.19
  rule array-eq{C : context}:
    `%|-%<:%`(C, ARRAY_heaptype, EQ_heaptype)

  ;; 6-typing.watsup:320.1-322.42
  rule struct{C : context, deftype : deftype, fieldtype* : fieldtype*}:
    `%|-%<:%`(C, (deftype : deftype <: heaptype), STRUCT_heaptype)
    -- Expand: `%~~%`(deftype, STRUCT_comptype(`%`_structtype(fieldtype*{fieldtype : fieldtype})))

  ;; 6-typing.watsup:324.1-326.40
  rule array{C : context, deftype : deftype, fieldtype : fieldtype}:
    `%|-%<:%`(C, (deftype : deftype <: heaptype), ARRAY_heaptype)
    -- Expand: `%~~%`(deftype, ARRAY_comptype(fieldtype))

  ;; 6-typing.watsup:328.1-330.38
  rule func{C : context, deftype : deftype, functype : functype}:
    `%|-%<:%`(C, (deftype : deftype <: heaptype), FUNC_heaptype)
    -- Expand: `%~~%`(deftype, FUNC_comptype(functype))

  ;; 6-typing.watsup:332.1-334.46
  rule def{C : context, deftype_1 : deftype, deftype_2 : deftype}:
    `%|-%<:%`(C, (deftype_1 : deftype <: heaptype), (deftype_2 : deftype <: heaptype))
    -- Deftype_sub: `%|-%<:%`(C, deftype_1, deftype_2)

  ;; 6-typing.watsup:336.1-338.53
  rule typeidx-l{C : context, typeidx : typeidx, heaptype : heaptype}:
    `%|-%<:%`(C, _IDX_heaptype(typeidx), heaptype)
    -- Heaptype_sub: `%|-%<:%`(C, (C.TYPES_context[typeidx!`%`_typeidx.0] : deftype <: heaptype), heaptype)

  ;; 6-typing.watsup:340.1-342.53
  rule typeidx-r{C : context, heaptype : heaptype, typeidx : typeidx}:
    `%|-%<:%`(C, heaptype, _IDX_heaptype(typeidx))
    -- Heaptype_sub: `%|-%<:%`(C, heaptype, (C.TYPES_context[typeidx!`%`_typeidx.0] : deftype <: heaptype))

  ;; 6-typing.watsup:344.1-346.40
  rule rec{C : context, i : nat, typeuse* : typeuse*, j : nat, fin : fin, ct : comptype}:
    `%|-%<:%`(C, REC_heaptype(i), (typeuse*{typeuse : typeuse}[j] : typeuse <: heaptype))
    -- if (C.RECS_context[i] = SUB_subtype(fin, typeuse*{typeuse : typeuse}, ct))

  ;; 6-typing.watsup:348.1-350.40
  rule none{C : context, heaptype : heaptype}:
    `%|-%<:%`(C, NONE_heaptype, heaptype)
    -- Heaptype_sub: `%|-%<:%`(C, heaptype, ANY_heaptype)

  ;; 6-typing.watsup:352.1-354.41
  rule nofunc{C : context, heaptype : heaptype}:
    `%|-%<:%`(C, NOFUNC_heaptype, heaptype)
    -- Heaptype_sub: `%|-%<:%`(C, heaptype, FUNC_heaptype)

  ;; 6-typing.watsup:356.1-358.43
  rule noextern{C : context, heaptype : heaptype}:
    `%|-%<:%`(C, NOEXTERN_heaptype, heaptype)
    -- Heaptype_sub: `%|-%<:%`(C, heaptype, EXTERN_heaptype)

  ;; 6-typing.watsup:360.1-361.23
  rule bot{C : context, heaptype : heaptype}:
    `%|-%<:%`(C, BOT_heaptype, heaptype)
}

;; 6-typing.watsup
relation Reftype_sub: `%|-%<:%`(context, reftype, reftype)
  ;; 6-typing.watsup
  rule nonnull{C : context, ht_1 : heaptype, ht_2 : heaptype}:
    `%|-%<:%`(C, REF_reftype(`NULL%?`_nul(?()), ht_1), REF_reftype(`NULL%?`_nul(?()), ht_2))
    -- Heaptype_sub: `%|-%<:%`(C, ht_1, ht_2)

  ;; 6-typing.watsup
  rule null{C : context, ht_1 : heaptype, ht_2 : heaptype}:
    `%|-%<:%`(C, REF_reftype(`NULL%?`_nul(()?{}), ht_1), REF_reftype(`NULL%?`_nul(?(())), ht_2))
    -- Heaptype_sub: `%|-%<:%`(C, ht_1, ht_2)

;; 6-typing.watsup
relation Vectype_sub: `%|-%<:%`(context, vectype, vectype)
  ;; 6-typing.watsup
  rule _{C : context, vectype : vectype}:
    `%|-%<:%`(C, vectype, vectype)

;; 6-typing.watsup
relation Valtype_sub: `%|-%<:%`(context, valtype, valtype)
  ;; 6-typing.watsup
  rule num{C : context, numtype_1 : numtype, numtype_2 : numtype}:
    `%|-%<:%`(C, (numtype_1 : numtype <: valtype), (numtype_2 : numtype <: valtype))
    -- Numtype_sub: `%|-%<:%`(C, numtype_1, numtype_2)

  ;; 6-typing.watsup
  rule vec{C : context, vectype_1 : vectype, vectype_2 : vectype}:
    `%|-%<:%`(C, (vectype_1 : vectype <: valtype), (vectype_2 : vectype <: valtype))
    -- Vectype_sub: `%|-%<:%`(C, vectype_1, vectype_2)

  ;; 6-typing.watsup
  rule ref{C : context, reftype_1 : reftype, reftype_2 : reftype}:
    `%|-%<:%`(C, (reftype_1 : reftype <: valtype), (reftype_2 : reftype <: valtype))
    -- Reftype_sub: `%|-%<:%`(C, reftype_1, reftype_2)

  ;; 6-typing.watsup
  rule bot{C : context, valtype : valtype}:
    `%|-%<:%`(C, BOT_valtype, valtype)

;; 6-typing.watsup
relation Storagetype_sub: `%|-%<:%`(context, storagetype, storagetype)
  ;; 6-typing.watsup
  rule val{C : context, valtype_1 : valtype, valtype_2 : valtype}:
    `%|-%<:%`(C, (valtype_1 : valtype <: storagetype), (valtype_2 : valtype <: storagetype))
    -- Valtype_sub: `%|-%<:%`(C, valtype_1, valtype_2)

  ;; 6-typing.watsup
  rule pack{C : context, packtype_1 : packtype, packtype_2 : packtype}:
    `%|-%<:%`(C, (packtype_1 : packtype <: storagetype), (packtype_2 : packtype <: storagetype))
    -- Packtype_sub: `%|-%<:%`(C, packtype_1, packtype_2)

;; 6-typing.watsup
relation Fieldtype_sub: `%|-%<:%`(context, fieldtype, fieldtype)
  ;; 6-typing.watsup
  rule const{C : context, zt_1 : storagetype, zt_2 : storagetype}:
    `%|-%<:%`(C, `%%`_fieldtype(`MUT%?`_mut(?()), zt_1), `%%`_fieldtype(`MUT%?`_mut(?()), zt_2))
    -- Storagetype_sub: `%|-%<:%`(C, zt_1, zt_2)

  ;; 6-typing.watsup
  rule var{C : context, zt_1 : storagetype, zt_2 : storagetype}:
    `%|-%<:%`(C, `%%`_fieldtype(`MUT%?`_mut(?(())), zt_1), `%%`_fieldtype(`MUT%?`_mut(?(())), zt_2))
    -- Storagetype_sub: `%|-%<:%`(C, zt_1, zt_2)
    -- Storagetype_sub: `%|-%<:%`(C, zt_2, zt_1)

;; 6-typing.watsup
relation Resulttype_sub: `%|-%<:%`(context, valtype*, valtype*)
  ;; 6-typing.watsup
  rule _{C : context, t_1* : valtype*, t_2* : valtype*}:
    `%|-%<:%`(C, t_1*{t_1 : valtype}, t_2*{t_2 : valtype})
    -- (Valtype_sub: `%|-%<:%`(C, t_1, t_2))*{t_1 : valtype, t_2 : valtype}

;; 6-typing.watsup
relation Functype_sub: `%|-%<:%`(context, functype, functype)
  ;; 6-typing.watsup
  rule _{C : context, t_11* : valtype*, t_12* : valtype*, t_21* : valtype*, t_22* : valtype*}:
    `%|-%<:%`(C, `%->%`_functype(`%`_resulttype(t_11*{t_11 : valtype}), `%`_resulttype(t_12*{t_12 : valtype})), `%->%`_functype(`%`_resulttype(t_21*{t_21 : valtype}), `%`_resulttype(t_22*{t_22 : valtype})))
    -- Resulttype_sub: `%|-%<:%`(C, t_21*{t_21 : valtype}, t_11*{t_11 : valtype})
    -- Resulttype_sub: `%|-%<:%`(C, t_12*{t_12 : valtype}, t_22*{t_22 : valtype})

;; 6-typing.watsup
relation Comptype_sub: `%|-%<:%`(context, comptype, comptype)
  ;; 6-typing.watsup
  rule struct{C : context, yt_1* : fieldtype*, yt'_1 : fieldtype, yt_2* : fieldtype*}:
    `%|-%<:%`(C, STRUCT_comptype(`%`_structtype(yt_1*{yt_1 : fieldtype} :: [yt'_1])), STRUCT_comptype(`%`_structtype(yt_2*{yt_2 : fieldtype})))
    -- (Fieldtype_sub: `%|-%<:%`(C, yt_1, yt_2))*{yt_1 : fieldtype, yt_2 : fieldtype}

  ;; 6-typing.watsup
  rule array{C : context, yt_1 : fieldtype, yt_2 : fieldtype}:
    `%|-%<:%`(C, ARRAY_comptype(yt_1), ARRAY_comptype(yt_2))
    -- Fieldtype_sub: `%|-%<:%`(C, yt_1, yt_2)

  ;; 6-typing.watsup
  rule func{C : context, ft_1 : functype, ft_2 : functype}:
    `%|-%<:%`(C, FUNC_comptype(ft_1), FUNC_comptype(ft_2))
    -- Functype_sub: `%|-%<:%`(C, ft_1, ft_2)

;; 6-typing.watsup
relation Subtype_ok: `%|-%:%`(context, subtype, oktypeidx)
  ;; 6-typing.watsup
  rule _{C : context, typeidx* : typeidx*, comptype : comptype, x_0 : idx, x* : idx*, x'** : idx**, comptype'* : comptype*}:
    `%|-%:%`(C, SUB_subtype(`FINAL%?`_fin(()?{}), ($idx(typeidx) : typevar <: typeuse)*{typeidx : typeidx}, comptype), OK_oktypeidx(x_0))
    -- if (|x*{x : idx}| <= 1)
    -- (if (x!`%`_idx.0 < x_0!`%`_idx.0))*{x : idx}
    -- (if ($unrolldt(C.TYPES_context[x!`%`_idx.0]) = SUB_subtype(`FINAL%?`_fin(?()), ($idx(x') : typevar <: typeuse)*{x' : typeidx}, comptype')))*{comptype' : comptype, x : idx, x' : typeidx}
    -- Comptype_ok: `%|-%:OK`(C, comptype)
    -- (Comptype_sub: `%|-%<:%`(C, comptype, comptype'))*{comptype' : comptype}

;; 6-typing.watsup
def $before(typeuse : typeuse, typeidx : typeidx, nat : nat) : bool
  ;; 6-typing.watsup
  def $before{deftype : deftype, x : idx, i : nat}((deftype : deftype <: typeuse), x, i) = true
  ;; 6-typing.watsup
  def $before{typeidx : typeidx, x : idx, i : nat}(_IDX_typeuse(typeidx), x, i) = (typeidx!`%`_typeidx.0 < x!`%`_idx.0)
  ;; 6-typing.watsup
  def $before{j : nat, x : idx, i : nat}(REC_typeuse(j), x, i) = (j < i)

;; 6-typing.watsup
def $unrollht(context : context, heaptype : heaptype) : subtype
  ;; 6-typing.watsup
  def $unrollht{C : context, deftype : deftype}(C, (deftype : deftype <: heaptype)) = $unrolldt(deftype)
  ;; 6-typing.watsup
  def $unrollht{C : context, typeidx : typeidx}(C, _IDX_heaptype(typeidx)) = $unrolldt(C.TYPES_context[typeidx!`%`_typeidx.0])
  ;; 6-typing.watsup
  def $unrollht{C : context, i : nat}(C, REC_heaptype(i)) = C.RECS_context[i]

;; 6-typing.watsup
relation Subtype_ok2: `%|-%:%`(context, subtype, oktypeidxnat)
  ;; 6-typing.watsup
  rule _{C : context, typeuse* : typeuse*, compttype : comptype, x : idx, i : nat, typeuse'** : typeuse**, comptype'* : comptype*, comptype : comptype}:
    `%|-%:%`(C, SUB_subtype(`FINAL%?`_fin(()?{}), typeuse*{typeuse : typeuse}, compttype), OK_oktypeidxnat(x, i))
    -- if (|typeuse*{typeuse : typeuse}| <= 1)
    -- (if $before(typeuse, x, i))*{typeuse : typeuse}
    -- (if ($unrollht(C, (typeuse : typeuse <: heaptype)) = SUB_subtype(`FINAL%?`_fin(?()), typeuse'*{typeuse' : typeuse}, comptype')))*{comptype' : comptype, typeuse : typeuse, typeuse' : typeuse}
    -- Comptype_ok: `%|-%:OK`(C, comptype)
    -- (Comptype_sub: `%|-%<:%`(C, comptype, comptype'))*{comptype' : comptype}

;; 6-typing.watsup
rec {

;; 6-typing.watsup:135.1-135.105
relation Rectype_ok2: `%|-%:%`(context, rectype, oktypeidxnat)
  ;; 6-typing.watsup:213.1-214.24
  rule empty{C : context, x : idx, i : nat}:
    `%|-%:%`(C, REC_rectype(`%`_list([])), OK_oktypeidxnat(x, i))

  ;; 6-typing.watsup:216.1-219.55
  rule cons{C : context, subtype_1 : subtype, subtype* : subtype*, x : idx, i : nat}:
    `%|-%:%`(C, REC_rectype(`%`_list([subtype_1] :: subtype*{subtype : subtype})), OK_oktypeidxnat(x, i))
    -- Subtype_ok2: `%|-%:%`(C, subtype_1, OK_oktypeidxnat(x, i))
    -- Rectype_ok2: `%|-%:%`(C, REC_rectype(`%`_list(subtype*{subtype : subtype})), OK_oktypeidxnat(`%`_typeidx((x!`%`_idx.0 + 1)), (i + 1)))
}

;; 6-typing.watsup
rec {

;; 6-typing.watsup:133.1-133.102
relation Rectype_ok: `%|-%:%`(context, rectype, oktypeidx)
  ;; 6-typing.watsup:201.1-202.23
  rule empty{C : context, x : idx}:
    `%|-%:%`(C, REC_rectype(`%`_list([])), OK_oktypeidx(x))

  ;; 6-typing.watsup:204.1-207.48
  rule cons{C : context, subtype_1 : subtype, subtype* : subtype*, x : idx}:
    `%|-%:%`(C, REC_rectype(`%`_list([subtype_1] :: subtype*{subtype : subtype})), OK_oktypeidx(x))
    -- Subtype_ok: `%|-%:%`(C, subtype_1, OK_oktypeidx(x))
    -- Rectype_ok: `%|-%:%`(C, REC_rectype(`%`_list(subtype*{subtype : subtype})), OK_oktypeidx(`%`_typeidx((x!`%`_idx.0 + 1))))

  ;; 6-typing.watsup:209.1-211.60
  rule rec2{C : context, subtype* : subtype*, x : idx}:
    `%|-%:%`(C, REC_rectype(`%`_list(subtype*{subtype : subtype})), OK_oktypeidx(x))
    -- Rectype_ok2: `%|-%:%`({TYPES [], RECS subtype*{subtype : subtype}, FUNCS [], GLOBALS [], TABLES [], MEMS [], ELEMS [], DATAS [], LOCALS [], LABELS [], RETURN ?(), REFS []} ++ C, REC_rectype(`%`_list(subtype*{subtype : subtype})), OK_oktypeidxnat(x, 0))
}

;; 6-typing.watsup
relation Deftype_ok: `%|-%:OK`(context, deftype)
  ;; 6-typing.watsup
  rule _{C : context, rectype : rectype, i : nat, x : idx, subtype^n : subtype^n, n : n}:
    `%|-%:OK`(C, DEF_deftype(rectype, i))
    -- Rectype_ok: `%|-%:%`(C, rectype, OK_oktypeidx(x))
    -- if (rectype = REC_rectype(`%`_list(subtype^n{subtype : subtype})))
    -- if (i < n)

;; 6-typing.watsup
relation Limits_ok: `%|-%:%`(context, limits, nat)
  ;; 6-typing.watsup
  rule _{C : context, n : n, m : m, k : nat}:
    `%|-%:%`(C, `[%..%]`_limits(`%`_u32(n), `%`_u32(m)), k)
    -- if ((n <= m) /\ (m <= k))

;; 6-typing.watsup
relation Globaltype_ok: `%|-%:OK`(context, globaltype)
  ;; 6-typing.watsup
  rule _{C : context, t : valtype}:
    `%|-%:OK`(C, `%%`_globaltype(`MUT%?`_mut(()?{}), t))
    -- Valtype_ok: `%|-%:OK`(C, t)

;; 6-typing.watsup
relation Tabletype_ok: `%|-%:OK`(context, tabletype)
  ;; 6-typing.watsup
  rule _{C : context, limits : limits, reftype : reftype}:
    `%|-%:OK`(C, `%%`_tabletype(limits, reftype))
    -- Limits_ok: `%|-%:%`(C, limits, ((2 ^ 32) - 1))
    -- Reftype_ok: `%|-%:OK`(C, reftype)

;; 6-typing.watsup
relation Memtype_ok: `%|-%:OK`(context, memtype)
  ;; 6-typing.watsup
  rule _{C : context, limits : limits}:
    `%|-%:OK`(C, `%PAGE`_memtype(limits))
    -- Limits_ok: `%|-%:%`(C, limits, (2 ^ 16))

;; 6-typing.watsup
relation Externtype_ok: `%|-%:OK`(context, externtype)
  ;; 6-typing.watsup
  rule func{C : context, deftype : deftype, functype : functype}:
    `%|-%:OK`(C, FUNC_externtype((deftype : deftype <: typeuse)))
    -- Deftype_ok: `%|-%:OK`(C, deftype)
    -- Expand: `%~~%`(deftype, FUNC_comptype(functype))

  ;; 6-typing.watsup
  rule global{C : context, globaltype : globaltype}:
    `%|-%:OK`(C, GLOBAL_externtype(globaltype))
    -- Globaltype_ok: `%|-%:OK`(C, globaltype)

  ;; 6-typing.watsup
  rule table{C : context, tabletype : tabletype}:
    `%|-%:OK`(C, TABLE_externtype(tabletype))
    -- Tabletype_ok: `%|-%:OK`(C, tabletype)

  ;; 6-typing.watsup
  rule mem{C : context, memtype : memtype}:
    `%|-%:OK`(C, MEM_externtype(memtype))
    -- Memtype_ok: `%|-%:OK`(C, memtype)

;; 6-typing.watsup
relation Instrtype_sub: `%|-%<:%`(context, instrtype, instrtype)
  ;; 6-typing.watsup
  rule _{C : context, t_11* : valtype*, x_1* : idx*, t_12* : valtype*, t_21* : valtype*, x_2* : idx*, t_22* : valtype*, x* : idx*, t* : valtype*}:
    `%|-%<:%`(C, `%->_%%`_instrtype(`%`_resulttype(t_11*{t_11 : valtype}), x_1*{x_1 : localidx}, `%`_resulttype(t_12*{t_12 : valtype})), `%->_%%`_instrtype(`%`_resulttype(t_21*{t_21 : valtype}), x_2*{x_2 : localidx}, `%`_resulttype(t_22*{t_22 : valtype})))
    -- Resulttype_sub: `%|-%<:%`(C, t_21*{t_21 : valtype}, t_11*{t_11 : valtype})
    -- Resulttype_sub: `%|-%<:%`(C, t_12*{t_12 : valtype}, t_22*{t_22 : valtype})
    -- if (x*{x : idx} = $setminus_(syntax localidx, x_2*{x_2 : localidx}, x_1*{x_1 : localidx}))
    -- (if (C.LOCALS_context[x!`%`_idx.0] = `%%`_localtype(SET_init, t)))*{t : valtype, x : idx}

;; 6-typing.watsup
relation Limits_sub: `%|-%<:%`(context, limits, limits)
  ;; 6-typing.watsup
  rule _{C : context, n_1 : n, m_1 : m, n_2 : n, m_2 : m}:
    `%|-%<:%`(C, `[%..%]`_limits(`%`_u32(n_1), `%`_u32(m_1)), `[%..%]`_limits(`%`_u32(n_2), `%`_u32(m_2)))
    -- if (n_1 >= n_2)
    -- if (m_1 <= m_2)

;; 6-typing.watsup
relation Globaltype_sub: `%|-%<:%`(context, globaltype, globaltype)
  ;; 6-typing.watsup
  rule const{C : context, valtype_1 : valtype, valtype_2 : valtype}:
    `%|-%<:%`(C, `%%`_globaltype(`MUT%?`_mut(?()), valtype_1), `%%`_globaltype(`MUT%?`_mut(?()), valtype_2))
    -- Valtype_sub: `%|-%<:%`(C, valtype_1, valtype_2)

  ;; 6-typing.watsup
  rule var{C : context, valtype_1 : valtype, valtype_2 : valtype}:
    `%|-%<:%`(C, `%%`_globaltype(`MUT%?`_mut(?(())), valtype_1), `%%`_globaltype(`MUT%?`_mut(?(())), valtype_2))
    -- Valtype_sub: `%|-%<:%`(C, valtype_1, valtype_2)
    -- Valtype_sub: `%|-%<:%`(C, valtype_2, valtype_1)

;; 6-typing.watsup
relation Tabletype_sub: `%|-%<:%`(context, tabletype, tabletype)
  ;; 6-typing.watsup
  rule _{C : context, limits_1 : limits, reftype_1 : reftype, limits_2 : limits, reftype_2 : reftype}:
    `%|-%<:%`(C, `%%`_tabletype(limits_1, reftype_1), `%%`_tabletype(limits_2, reftype_2))
    -- Limits_sub: `%|-%<:%`(C, limits_1, limits_2)
    -- Reftype_sub: `%|-%<:%`(C, reftype_1, reftype_2)
    -- Reftype_sub: `%|-%<:%`(C, reftype_2, reftype_1)

;; 6-typing.watsup
relation Memtype_sub: `%|-%<:%`(context, memtype, memtype)
  ;; 6-typing.watsup
  rule _{C : context, limits_1 : limits, limits_2 : limits}:
    `%|-%<:%`(C, `%PAGE`_memtype(limits_1), `%PAGE`_memtype(limits_2))
    -- Limits_sub: `%|-%<:%`(C, limits_1, limits_2)

;; 6-typing.watsup
relation Externtype_sub: `%|-%<:%`(context, externtype, externtype)
  ;; 6-typing.watsup
  rule func{C : context, deftype_1 : deftype, deftype_2 : deftype}:
    `%|-%<:%`(C, FUNC_externtype((deftype_1 : deftype <: typeuse)), FUNC_externtype((deftype_2 : deftype <: typeuse)))
    -- Deftype_sub: `%|-%<:%`(C, deftype_1, deftype_2)

  ;; 6-typing.watsup
  rule global{C : context, globaltype_1 : globaltype, globaltype_2 : globaltype}:
    `%|-%<:%`(C, GLOBAL_externtype(globaltype_1), GLOBAL_externtype(globaltype_2))
    -- Globaltype_sub: `%|-%<:%`(C, globaltype_1, globaltype_2)

  ;; 6-typing.watsup
  rule table{C : context, tabletype_1 : tabletype, tabletype_2 : tabletype}:
    `%|-%<:%`(C, TABLE_externtype(tabletype_1), TABLE_externtype(tabletype_2))
    -- Tabletype_sub: `%|-%<:%`(C, tabletype_1, tabletype_2)

  ;; 6-typing.watsup
  rule mem{C : context, memtype_1 : memtype, memtype_2 : memtype}:
    `%|-%<:%`(C, MEM_externtype(memtype_1), MEM_externtype(memtype_2))
    -- Memtype_sub: `%|-%<:%`(C, memtype_1, memtype_2)

;; 6-typing.watsup
relation Blocktype_ok: `%|-%:%`(context, blocktype, instrtype)
  ;; 6-typing.watsup
  rule valtype{C : context, valtype? : valtype?}:
    `%|-%:%`(C, _RESULT_blocktype(valtype?{valtype : valtype}), `%->_%%`_instrtype(`%`_resulttype([]), [], `%`_resulttype(valtype?{valtype : valtype})))
    -- (Valtype_ok: `%|-%:OK`(C, valtype))?{valtype : valtype}

  ;; 6-typing.watsup
  rule typeidx{C : context, typeidx : typeidx, t_1* : valtype*, t_2* : valtype*}:
    `%|-%:%`(C, _IDX_blocktype(typeidx), `%->_%%`_instrtype(`%`_resulttype(t_1*{t_1 : valtype}), [], `%`_resulttype(t_2*{t_2 : valtype})))
    -- Expand: `%~~%`(C.TYPES_context[typeidx!`%`_typeidx.0], FUNC_comptype(`%->%`_functype(`%`_resulttype(t_1*{t_1 : valtype}), `%`_resulttype(t_2*{t_2 : valtype}))))

;; 6-typing.watsup
rec {

;; 6-typing.watsup:522.1-522.95
relation Instr_ok: `%|-%:%`(context, instr, instrtype)
  ;; 6-typing.watsup:561.1-562.24
  rule nop{C : context}:
    `%|-%:%`(C, NOP_instr, `%->_%%`_instrtype(`%`_resulttype([]), [], `%`_resulttype([])))

  ;; 6-typing.watsup:564.1-566.42
  rule unreachable{C : context, t_1* : valtype*, t_2* : valtype*}:
    `%|-%:%`(C, UNREACHABLE_instr, `%->_%%`_instrtype(`%`_resulttype(t_1*{t_1 : valtype}), [], `%`_resulttype(t_2*{t_2 : valtype})))
    -- Instrtype_ok: `%|-%:OK`(C, `%->_%%`_instrtype(`%`_resulttype(t_1*{t_1 : valtype}), [], `%`_resulttype(t_2*{t_2 : valtype})))

  ;; 6-typing.watsup:568.1-570.29
  rule drop{C : context, t : valtype}:
    `%|-%:%`(C, DROP_instr, `%->_%%`_instrtype(`%`_resulttype([t]), [], `%`_resulttype([])))
    -- Valtype_ok: `%|-%:OK`(C, t)

  ;; 6-typing.watsup:573.1-575.29
  rule select-expl{C : context, t : valtype}:
    `%|-%:%`(C, `SELECT()%?`_instr(?([t])), `%->_%%`_instrtype(`%`_resulttype([t t I32_valtype]), [], `%`_resulttype([t])))
    -- Valtype_ok: `%|-%:OK`(C, t)

  ;; 6-typing.watsup:577.1-581.37
  rule select-impl{C : context, t : valtype, t' : valtype, numtype : numtype, vectype : vectype}:
    `%|-%:%`(C, `SELECT()%?`_instr(?()), `%->_%%`_instrtype(`%`_resulttype([t t I32_valtype]), [], `%`_resulttype([t])))
    -- Valtype_ok: `%|-%:OK`(C, t)
    -- Valtype_sub: `%|-%<:%`(C, t, t')
    -- if ((t' = (numtype : numtype <: valtype)) \/ (t' = (vectype : vectype <: valtype)))

  ;; 6-typing.watsup:597.1-600.67
  rule block{C : context, bt : blocktype, instr* : instr*, t_1* : valtype*, t_2* : valtype*, x* : idx*}:
    `%|-%:%`(C, BLOCK_instr(bt, instr*{instr : instr}), `%->_%%`_instrtype(`%`_resulttype(t_1*{t_1 : valtype}), [], `%`_resulttype(t_2*{t_2 : valtype})))
    -- Blocktype_ok: `%|-%:%`(C, bt, `%->_%%`_instrtype(`%`_resulttype(t_1*{t_1 : valtype}), [], `%`_resulttype(t_2*{t_2 : valtype})))
    -- Instrs_ok: `%|-%:%`({TYPES [], RECS [], FUNCS [], GLOBALS [], TABLES [], MEMS [], ELEMS [], DATAS [], LOCALS [], LABELS [`%`_resulttype(t_2*{t_2 : valtype})], RETURN ?(), REFS []} ++ C, instr*{instr : instr}, `%->_%%`_instrtype(`%`_resulttype(t_1*{t_1 : valtype}), x*{x : localidx}, `%`_resulttype(t_2*{t_2 : valtype})))

  ;; 6-typing.watsup:602.1-605.67
  rule loop{C : context, bt : blocktype, instr* : instr*, t_1* : valtype*, t_2* : valtype*, x* : idx*}:
    `%|-%:%`(C, LOOP_instr(bt, instr*{instr : instr}), `%->_%%`_instrtype(`%`_resulttype(t_1*{t_1 : valtype}), [], `%`_resulttype(t_2*{t_2 : valtype})))
    -- Blocktype_ok: `%|-%:%`(C, bt, `%->_%%`_instrtype(`%`_resulttype(t_1*{t_1 : valtype}), [], `%`_resulttype(t_2*{t_2 : valtype})))
    -- Instrs_ok: `%|-%:%`({TYPES [], RECS [], FUNCS [], GLOBALS [], TABLES [], MEMS [], ELEMS [], DATAS [], LOCALS [], LABELS [`%`_resulttype(t_1*{t_1 : valtype})], RETURN ?(), REFS []} ++ C, instr*{instr : instr}, `%->_%%`_instrtype(`%`_resulttype(t_1*{t_1 : valtype}), x*{x : localidx}, `%`_resulttype(t_2*{t_2 : valtype})))

  ;; 6-typing.watsup:607.1-611.71
  rule if{C : context, bt : blocktype, instr_1* : instr*, instr_2* : instr*, t_1* : valtype*, t_2* : valtype*, x_1* : idx*, x_2* : idx*}:
    `%|-%:%`(C, `IF%%ELSE%`_instr(bt, instr_1*{instr_1 : instr}, instr_2*{instr_2 : instr}), `%->_%%`_instrtype(`%`_resulttype(t_1*{t_1 : valtype} :: [I32_valtype]), [], `%`_resulttype(t_2*{t_2 : valtype})))
    -- Blocktype_ok: `%|-%:%`(C, bt, `%->_%%`_instrtype(`%`_resulttype(t_1*{t_1 : valtype}), [], `%`_resulttype(t_2*{t_2 : valtype})))
    -- Instrs_ok: `%|-%:%`({TYPES [], RECS [], FUNCS [], GLOBALS [], TABLES [], MEMS [], ELEMS [], DATAS [], LOCALS [], LABELS [`%`_resulttype(t_2*{t_2 : valtype})], RETURN ?(), REFS []} ++ C, instr_1*{instr_1 : instr}, `%->_%%`_instrtype(`%`_resulttype(t_1*{t_1 : valtype}), x_1*{x_1 : localidx}, `%`_resulttype(t_2*{t_2 : valtype})))
    -- Instrs_ok: `%|-%:%`({TYPES [], RECS [], FUNCS [], GLOBALS [], TABLES [], MEMS [], ELEMS [], DATAS [], LOCALS [], LABELS [`%`_resulttype(t_2*{t_2 : valtype})], RETURN ?(), REFS []} ++ C, instr_2*{instr_2 : instr}, `%->_%%`_instrtype(`%`_resulttype(t_1*{t_1 : valtype}), x_2*{x_2 : localidx}, `%`_resulttype(t_2*{t_2 : valtype})))

  ;; 6-typing.watsup:616.1-619.42
  rule br{C : context, l : labelidx, t_1* : valtype*, t* : valtype*, t_2* : valtype*}:
    `%|-%:%`(C, BR_instr(l), `%->_%%`_instrtype(`%`_resulttype(t_1*{t_1 : valtype} :: t*{t : valtype}), [], `%`_resulttype(t_2*{t_2 : valtype})))
    -- if (C.LABELS_context[l!`%`_labelidx.0] = `%`_resulttype(t*{t : valtype}))
    -- Instrtype_ok: `%|-%:OK`(C, `%->_%%`_instrtype(`%`_resulttype(t_1*{t_1 : valtype}), [], `%`_resulttype(t_2*{t_2 : valtype})))

  ;; 6-typing.watsup:621.1-623.25
  rule br_if{C : context, l : labelidx, t* : valtype*}:
    `%|-%:%`(C, BR_IF_instr(l), `%->_%%`_instrtype(`%`_resulttype(t*{t : valtype} :: [I32_valtype]), [], `%`_resulttype(t*{t : valtype})))
    -- if (C.LABELS_context[l!`%`_labelidx.0] = `%`_resulttype(t*{t : valtype}))

  ;; 6-typing.watsup:625.1-629.42
  rule br_table{C : context, l* : labelidx*, l' : labelidx, t_1* : valtype*, t* : valtype*, t_2* : valtype*}:
    `%|-%:%`(C, BR_TABLE_instr(l*{l : labelidx}, l'), `%->_%%`_instrtype(`%`_resulttype(t_1*{t_1 : valtype} :: t*{t : valtype}), [], `%`_resulttype(t_2*{t_2 : valtype})))
    -- (Resulttype_sub: `%|-%<:%`(C, t*{t : valtype}, C.LABELS_context[l!`%`_labelidx.0]!`%`_resulttype.0))*{l : labelidx}
    -- Resulttype_sub: `%|-%<:%`(C, t*{t : valtype}, C.LABELS_context[l'!`%`_labelidx.0]!`%`_resulttype.0)
    -- Instrtype_ok: `%|-%:OK`(C, `%->_%%`_instrtype(`%`_resulttype(t_1*{t_1 : valtype}), [], `%`_resulttype(t_2*{t_2 : valtype})))

  ;; 6-typing.watsup:631.1-634.31
  rule br_on_null{C : context, l : labelidx, t* : valtype*, ht : heaptype}:
    `%|-%:%`(C, BR_ON_NULL_instr(l), `%->_%%`_instrtype(`%`_resulttype(t*{t : valtype} :: [REF_valtype(`NULL%?`_nul(?(())), ht)]), [], `%`_resulttype(t*{t : valtype} :: [REF_valtype(`NULL%?`_nul(?()), ht)])))
    -- if (C.LABELS_context[l!`%`_labelidx.0] = `%`_resulttype(t*{t : valtype}))
    -- Heaptype_ok: `%|-%:OK`(C, ht)

  ;; 6-typing.watsup:636.1-638.34
  rule br_on_non_null{C : context, l : labelidx, t* : valtype*, ht : heaptype}:
    `%|-%:%`(C, BR_ON_NON_NULL_instr(l), `%->_%%`_instrtype(`%`_resulttype(t*{t : valtype} :: [REF_valtype(`NULL%?`_nul(?(())), ht)]), [], `%`_resulttype(t*{t : valtype})))
    -- if (C.LABELS_context[l!`%`_labelidx.0] = `%`_resulttype(t*{t : valtype} :: [REF_valtype(`NULL%?`_nul(?()), ht)]))

  ;; 6-typing.watsup:640.1-646.34
  rule br_on_cast{C : context, l : labelidx, rt_1 : reftype, rt_2 : reftype, t* : valtype*, rt : reftype}:
    `%|-%:%`(C, BR_ON_CAST_instr(l, rt_1, rt_2), `%->_%%`_instrtype(`%`_resulttype(t*{t : valtype} :: [(rt_1 : reftype <: valtype)]), [], `%`_resulttype(t*{t : valtype} :: [($diffrt(rt_1, rt_2) : reftype <: valtype)])))
    -- if (C.LABELS_context[l!`%`_labelidx.0] = `%`_resulttype(t*{t : valtype} :: [(rt : reftype <: valtype)]))
    -- Reftype_ok: `%|-%:OK`(C, rt_1)
    -- Reftype_ok: `%|-%:OK`(C, rt_2)
    -- Reftype_sub: `%|-%<:%`(C, rt_2, rt_1)
    -- Reftype_sub: `%|-%<:%`(C, rt_2, rt)

  ;; 6-typing.watsup:648.1-654.49
  rule br_on_cast_fail{C : context, l : labelidx, rt_1 : reftype, rt_2 : reftype, t* : valtype*, rt : reftype}:
    `%|-%:%`(C, BR_ON_CAST_FAIL_instr(l, rt_1, rt_2), `%->_%%`_instrtype(`%`_resulttype(t*{t : valtype} :: [(rt_1 : reftype <: valtype)]), [], `%`_resulttype(t*{t : valtype} :: [(rt_2 : reftype <: valtype)])))
    -- if (C.LABELS_context[l!`%`_labelidx.0] = `%`_resulttype(t*{t : valtype} :: [(rt : reftype <: valtype)]))
    -- Reftype_ok: `%|-%:OK`(C, rt_1)
    -- Reftype_ok: `%|-%:OK`(C, rt_2)
    -- Reftype_sub: `%|-%<:%`(C, rt_2, rt_1)
    -- Reftype_sub: `%|-%<:%`(C, $diffrt(rt_1, rt_2), rt)

  ;; 6-typing.watsup:659.1-661.47
  rule call{C : context, x : idx, t_1* : valtype*, t_2* : valtype*}:
    `%|-%:%`(C, CALL_instr(x), `%->_%%`_instrtype(`%`_resulttype(t_1*{t_1 : valtype}), [], `%`_resulttype(t_2*{t_2 : valtype})))
    -- Expand: `%~~%`(C.FUNCS_context[x!`%`_idx.0], FUNC_comptype(`%->%`_functype(`%`_resulttype(t_1*{t_1 : valtype}), `%`_resulttype(t_2*{t_2 : valtype}))))

  ;; 6-typing.watsup:663.1-665.47
  rule call_ref{C : context, x : idx, t_1* : valtype*, t_2* : valtype*}:
    `%|-%:%`(C, CALL_REF_instr(($idx(x) : typevar <: typeuse)), `%->_%%`_instrtype(`%`_resulttype(t_1*{t_1 : valtype} :: [REF_valtype(`NULL%?`_nul(?(())), ($idx(x) : typevar <: heaptype))]), [], `%`_resulttype(t_2*{t_2 : valtype})))
    -- Expand: `%~~%`(C.TYPES_context[x!`%`_idx.0], FUNC_comptype(`%->%`_functype(`%`_resulttype(t_1*{t_1 : valtype}), `%`_resulttype(t_2*{t_2 : valtype}))))

  ;; 6-typing.watsup:667.1-671.47
  rule call_indirect{C : context, x : idx, y : idx, t_1* : valtype*, t_2* : valtype*, lim : limits, rt : reftype}:
    `%|-%:%`(C, CALL_INDIRECT_instr(x, ($idx(y) : typevar <: typeuse)), `%->_%%`_instrtype(`%`_resulttype(t_1*{t_1 : valtype} :: [I32_valtype]), [], `%`_resulttype(t_2*{t_2 : valtype})))
    -- if (C.TABLES_context[x!`%`_idx.0] = `%%`_tabletype(lim, rt))
    -- Reftype_sub: `%|-%<:%`(C, rt, REF_reftype(`NULL%?`_nul(?(())), FUNC_heaptype))
    -- Expand: `%~~%`(C.TYPES_context[y!`%`_idx.0], FUNC_comptype(`%->%`_functype(`%`_resulttype(t_1*{t_1 : valtype}), `%`_resulttype(t_2*{t_2 : valtype}))))

  ;; 6-typing.watsup:673.1-676.42
  rule return{C : context, t_1* : valtype*, t* : valtype*, t_2* : valtype*}:
    `%|-%:%`(C, RETURN_instr, `%->_%%`_instrtype(`%`_resulttype(t_1*{t_1 : valtype} :: t*{t : valtype}), [], `%`_resulttype(t_2*{t_2 : valtype})))
    -- if (C.RETURN_context = ?(`%`_list(t*{t : valtype})))
    -- Instrtype_ok: `%|-%:OK`(C, `%->_%%`_instrtype(`%`_resulttype(t_1*{t_1 : valtype}), [], `%`_resulttype(t_2*{t_2 : valtype})))

  ;; 6-typing.watsup:679.1-684.42
  rule return_call{C : context, x : idx, t_3* : valtype*, t_1* : valtype*, t_4* : valtype*, t_2* : valtype*, t'_2* : valtype*}:
    `%|-%:%`(C, RETURN_CALL_instr(x), `%->_%%`_instrtype(`%`_resulttype(t_3*{t_3 : valtype} :: t_1*{t_1 : valtype}), [], `%`_resulttype(t_4*{t_4 : valtype})))
    -- Expand: `%~~%`(C.FUNCS_context[x!`%`_idx.0], FUNC_comptype(`%->%`_functype(`%`_resulttype(t_1*{t_1 : valtype}), `%`_resulttype(t_2*{t_2 : valtype}))))
    -- if (C.RETURN_context = ?(`%`_list(t'_2*{t'_2 : valtype})))
    -- Resulttype_sub: `%|-%<:%`(C, t_2*{t_2 : valtype}, t'_2*{t'_2 : valtype})
    -- Instrtype_ok: `%|-%:OK`(C, `%->_%%`_instrtype(`%`_resulttype(t_3*{t_3 : valtype}), [], `%`_resulttype(t_4*{t_4 : valtype})))

  ;; 6-typing.watsup:687.1-692.42
  rule return_call_ref{C : context, x : idx, t_3* : valtype*, t_1* : valtype*, t_4* : valtype*, t_2* : valtype*, t'_2* : valtype*}:
    `%|-%:%`(C, RETURN_CALL_REF_instr(($idx(x) : typevar <: typeuse)), `%->_%%`_instrtype(`%`_resulttype(t_3*{t_3 : valtype} :: t_1*{t_1 : valtype} :: [REF_valtype(`NULL%?`_nul(?(())), ($idx(x) : typevar <: heaptype))]), [], `%`_resulttype(t_4*{t_4 : valtype})))
    -- Expand: `%~~%`(C.TYPES_context[x!`%`_idx.0], FUNC_comptype(`%->%`_functype(`%`_resulttype(t_1*{t_1 : valtype}), `%`_resulttype(t_2*{t_2 : valtype}))))
    -- if (C.RETURN_context = ?(`%`_list(t'_2*{t'_2 : valtype})))
    -- Resulttype_sub: `%|-%<:%`(C, t_2*{t_2 : valtype}, t'_2*{t'_2 : valtype})
    -- Instrtype_ok: `%|-%:OK`(C, `%->_%%`_instrtype(`%`_resulttype(t_3*{t_3 : valtype}), [], `%`_resulttype(t_4*{t_4 : valtype})))

  ;; 6-typing.watsup:695.1-703.42
  rule return_call_indirect{C : context, x : idx, y : idx, t_3* : valtype*, t_1* : valtype*, t_4* : valtype*, lim : limits, rt : reftype, t_2* : valtype*, t'_2* : valtype*}:
    `%|-%:%`(C, RETURN_CALL_INDIRECT_instr(x, ($idx(y) : typevar <: typeuse)), `%->_%%`_instrtype(`%`_resulttype(t_3*{t_3 : valtype} :: t_1*{t_1 : valtype} :: [I32_valtype]), [], `%`_resulttype(t_4*{t_4 : valtype})))
    -- if (C.TABLES_context[x!`%`_idx.0] = `%%`_tabletype(lim, rt))
    -- Reftype_sub: `%|-%<:%`(C, rt, REF_reftype(`NULL%?`_nul(?(())), FUNC_heaptype))
    -- Expand: `%~~%`(C.TYPES_context[y!`%`_idx.0], FUNC_comptype(`%->%`_functype(`%`_resulttype(t_1*{t_1 : valtype}), `%`_resulttype(t_2*{t_2 : valtype}))))
    -- if (C.RETURN_context = ?(`%`_list(t'_2*{t'_2 : valtype})))
    -- Resulttype_sub: `%|-%<:%`(C, t_2*{t_2 : valtype}, t'_2*{t'_2 : valtype})
    -- Instrtype_ok: `%|-%:OK`(C, `%->_%%`_instrtype(`%`_resulttype(t_3*{t_3 : valtype}), [], `%`_resulttype(t_4*{t_4 : valtype})))

  ;; 6-typing.watsup:708.1-709.33
  rule const{C : context, nt : numtype, c_nt : num_(nt)}:
    `%|-%:%`(C, CONST_instr(nt, c_nt), `%->_%%`_instrtype(`%`_resulttype([]), [], `%`_resulttype([(nt : numtype <: valtype)])))

  ;; 6-typing.watsup:711.1-712.34
  rule unop{C : context, nt : numtype, unop_nt : unop_(nt)}:
    `%|-%:%`(C, UNOP_instr(nt, unop_nt), `%->_%%`_instrtype(`%`_resulttype([(nt : numtype <: valtype)]), [], `%`_resulttype([(nt : numtype <: valtype)])))

  ;; 6-typing.watsup:714.1-715.39
  rule binop{C : context, nt : numtype, binop_nt : binop_(nt)}:
    `%|-%:%`(C, BINOP_instr(nt, binop_nt), `%->_%%`_instrtype(`%`_resulttype([(nt : numtype <: valtype) (nt : numtype <: valtype)]), [], `%`_resulttype([(nt : numtype <: valtype)])))

  ;; 6-typing.watsup:717.1-718.39
  rule testop{C : context, nt : numtype, testop_nt : testop_(nt)}:
    `%|-%:%`(C, TESTOP_instr(nt, testop_nt), `%->_%%`_instrtype(`%`_resulttype([(nt : numtype <: valtype)]), [], `%`_resulttype([I32_valtype])))

  ;; 6-typing.watsup:720.1-721.40
  rule relop{C : context, nt : numtype, relop_nt : relop_(nt)}:
    `%|-%:%`(C, RELOP_instr(nt, relop_nt), `%->_%%`_instrtype(`%`_resulttype([(nt : numtype <: valtype) (nt : numtype <: valtype)]), [], `%`_resulttype([I32_valtype])))

  ;; 6-typing.watsup:723.1-724.44
  rule cvtop{C : context, nt_1 : numtype, nt_2 : numtype, cvtop : cvtop__(nt_2, nt_1)}:
    `%|-%:%`(C, CVTOP_instr(nt_1, nt_2, cvtop), `%->_%%`_instrtype(`%`_resulttype([(nt_2 : numtype <: valtype)]), [], `%`_resulttype([(nt_1 : numtype <: valtype)])))

  ;; 6-typing.watsup:729.1-731.31
  rule ref.null{C : context, ht : heaptype}:
    `%|-%:%`(C, REF.NULL_instr(ht), `%->_%%`_instrtype(`%`_resulttype([]), [], `%`_resulttype([REF_valtype(`NULL%?`_nul(?(())), ht)])))
    -- Heaptype_ok: `%|-%:OK`(C, ht)

  ;; 6-typing.watsup:733.1-736.20
  rule ref.func{C : context, x : idx, dt : deftype}:
    `%|-%:%`(C, REF.FUNC_instr(x), `%->_%%`_instrtype(`%`_resulttype([]), [], `%`_resulttype([REF_valtype(`NULL%?`_nul(?()), (dt : deftype <: heaptype))])))
    -- if (C.FUNCS_context[x!`%`_idx.0] = dt)
    -- if x <- C.REFS_context

  ;; 6-typing.watsup:738.1-739.34
  rule ref.i31{C : context}:
    `%|-%:%`(C, REF.I31_instr, `%->_%%`_instrtype(`%`_resulttype([I32_valtype]), [], `%`_resulttype([REF_valtype(`NULL%?`_nul(?()), I31_heaptype)])))

  ;; 6-typing.watsup:741.1-743.31
  rule ref.is_null{C : context, ht : heaptype}:
    `%|-%:%`(C, REF.IS_NULL_instr, `%->_%%`_instrtype(`%`_resulttype([REF_valtype(`NULL%?`_nul(?(())), ht)]), [], `%`_resulttype([I32_valtype])))
    -- Heaptype_ok: `%|-%:OK`(C, ht)

  ;; 6-typing.watsup:745.1-747.31
  rule ref.as_non_null{C : context, ht : heaptype}:
    `%|-%:%`(C, REF.AS_NON_NULL_instr, `%->_%%`_instrtype(`%`_resulttype([REF_valtype(`NULL%?`_nul(?(())), ht)]), [], `%`_resulttype([REF_valtype(`NULL%?`_nul(?()), ht)])))
    -- Heaptype_ok: `%|-%:OK`(C, ht)

  ;; 6-typing.watsup:749.1-750.51
  rule ref.eq{C : context}:
    `%|-%:%`(C, REF.EQ_instr, `%->_%%`_instrtype(`%`_resulttype([REF_valtype(`NULL%?`_nul(?(())), EQ_heaptype) REF_valtype(`NULL%?`_nul(?(())), EQ_heaptype)]), [], `%`_resulttype([I32_valtype])))

  ;; 6-typing.watsup:752.1-756.33
  rule ref.test{C : context, rt : reftype, rt' : reftype}:
    `%|-%:%`(C, REF.TEST_instr(rt), `%->_%%`_instrtype(`%`_resulttype([(rt' : reftype <: valtype)]), [], `%`_resulttype([I32_valtype])))
    -- Reftype_ok: `%|-%:OK`(C, rt)
    -- Reftype_ok: `%|-%:OK`(C, rt')
    -- Reftype_sub: `%|-%<:%`(C, rt, rt')

  ;; 6-typing.watsup:758.1-762.33
  rule ref.cast{C : context, rt : reftype, rt' : reftype}:
    `%|-%:%`(C, REF.CAST_instr(rt), `%->_%%`_instrtype(`%`_resulttype([(rt' : reftype <: valtype)]), [], `%`_resulttype([(rt : reftype <: valtype)])))
    -- Reftype_ok: `%|-%:OK`(C, rt)
    -- Reftype_ok: `%|-%:OK`(C, rt')
    -- Reftype_sub: `%|-%<:%`(C, rt, rt')

  ;; 6-typing.watsup:767.1-768.42
  rule i31.get{C : context, sx : sx}:
    `%|-%:%`(C, I31.GET_instr(sx), `%->_%%`_instrtype(`%`_resulttype([REF_valtype(`NULL%?`_nul(?(())), I31_heaptype)]), [], `%`_resulttype([I32_valtype])))

  ;; 6-typing.watsup:773.1-775.44
  rule struct.new{C : context, x : idx, zt* : storagetype*, mut* : mut*}:
    `%|-%:%`(C, STRUCT.NEW_instr(x), `%->_%%`_instrtype(`%`_resulttype($unpack(zt)*{zt : storagetype}), [], `%`_resulttype([REF_valtype(`NULL%?`_nul(?()), ($idx(x) : typevar <: heaptype))])))
    -- Expand: `%~~%`(C.TYPES_context[x!`%`_idx.0], STRUCT_comptype(`%`_structtype(`%%`_fieldtype(mut, zt)*{mut : mut, zt : storagetype})))

  ;; 6-typing.watsup:777.1-780.40
  rule struct.new_default{C : context, x : idx, mut* : mut*, zt* : storagetype*, val* : val*}:
    `%|-%:%`(C, STRUCT.NEW_DEFAULT_instr(x), `%->_%%`_instrtype(`%`_resulttype([]), [], `%`_resulttype([REF_valtype(`NULL%?`_nul(?()), ($idx(x) : typevar <: heaptype))])))
    -- Expand: `%~~%`(C.TYPES_context[x!`%`_idx.0], STRUCT_comptype(`%`_structtype(`%%`_fieldtype(mut, zt)*{mut : mut, zt : storagetype})))
    -- (if ($default_($unpack(zt)) = ?(val)))*{val : val, zt : storagetype}

  ;; 6-typing.watsup:782.1-786.39
  rule struct.get{C : context, sx? : sx?, x : idx, i : nat, zt : storagetype, yt* : fieldtype*, mut : mut}:
    `%|-%:%`(C, STRUCT.GET_instr(sx?{sx : sx}, x, `%`_u32(i)), `%->_%%`_instrtype(`%`_resulttype([REF_valtype(`NULL%?`_nul(?(())), ($idx(x) : typevar <: heaptype))]), [], `%`_resulttype([$unpack(zt)])))
    -- Expand: `%~~%`(C.TYPES_context[x!`%`_idx.0], STRUCT_comptype(`%`_structtype(yt*{yt : fieldtype})))
    -- if (yt*{yt : fieldtype}[i] = `%%`_fieldtype(mut, zt))
    -- if ((sx?{sx : sx} = ?()) <=> (zt = ($unpack(zt) : valtype <: storagetype)))

  ;; 6-typing.watsup:788.1-791.24
  rule struct.set{C : context, x : idx, i : nat, zt : storagetype, yt* : fieldtype*}:
    `%|-%:%`(C, STRUCT.SET_instr(x, `%`_u32(i)), `%->_%%`_instrtype(`%`_resulttype([REF_valtype(`NULL%?`_nul(?(())), ($idx(x) : typevar <: heaptype)) $unpack(zt)]), [], `%`_resulttype([])))
    -- Expand: `%~~%`(C.TYPES_context[x!`%`_idx.0], STRUCT_comptype(`%`_structtype(yt*{yt : fieldtype})))
    -- if (yt*{yt : fieldtype}[i] = `%%`_fieldtype(`MUT%?`_mut(?(())), zt))

  ;; 6-typing.watsup:796.1-798.42
  rule array.new{C : context, x : idx, zt : storagetype, mut : mut}:
    `%|-%:%`(C, ARRAY.NEW_instr(x), `%->_%%`_instrtype(`%`_resulttype([$unpack(zt) I32_valtype]), [], `%`_resulttype([REF_valtype(`NULL%?`_nul(?()), ($idx(x) : typevar <: heaptype))])))
    -- Expand: `%~~%`(C.TYPES_context[x!`%`_idx.0], ARRAY_comptype(`%%`_arraytype(mut, zt)))

  ;; 6-typing.watsup:800.1-803.37
  rule array.new_default{C : context, x : idx, mut : mut, zt : storagetype, val : val}:
    `%|-%:%`(C, ARRAY.NEW_DEFAULT_instr(x), `%->_%%`_instrtype(`%`_resulttype([I32_valtype]), [], `%`_resulttype([REF_valtype(`NULL%?`_nul(?()), ($idx(x) : typevar <: heaptype))])))
    -- Expand: `%~~%`(C.TYPES_context[x!`%`_idx.0], ARRAY_comptype(`%%`_arraytype(mut, zt)))
    -- if ($default_($unpack(zt)) = ?(val))

  ;; 6-typing.watsup:805.1-807.42
  rule array.new_fixed{C : context, x : idx, n : n, zt : storagetype, mut : mut}:
    `%|-%:%`(C, ARRAY.NEW_FIXED_instr(x, `%`_u32(n)), `%->_%%`_instrtype(`%`_resulttype($unpack(zt)^n{}), [], `%`_resulttype([REF_valtype(`NULL%?`_nul(?()), ($idx(x) : typevar <: heaptype))])))
    -- Expand: `%~~%`(C.TYPES_context[x!`%`_idx.0], ARRAY_comptype(`%%`_arraytype(mut, zt)))

  ;; 6-typing.watsup:809.1-812.40
  rule array.new_elem{C : context, x : idx, y : idx, mut : mut, rt : reftype}:
    `%|-%:%`(C, ARRAY.NEW_ELEM_instr(x, y), `%->_%%`_instrtype(`%`_resulttype([I32_valtype I32_valtype]), [], `%`_resulttype([REF_valtype(`NULL%?`_nul(?()), ($idx(x) : typevar <: heaptype))])))
    -- Expand: `%~~%`(C.TYPES_context[x!`%`_idx.0], ARRAY_comptype(`%%`_arraytype(mut, (rt : reftype <: storagetype))))
    -- Reftype_sub: `%|-%<:%`(C, C.ELEMS_context[y!`%`_idx.0], rt)

  ;; 6-typing.watsup:814.1-818.24
  rule array.new_data{C : context, x : idx, y : idx, mut : mut, zt : storagetype, numtype : numtype, vectype : vectype}:
    `%|-%:%`(C, ARRAY.NEW_DATA_instr(x, y), `%->_%%`_instrtype(`%`_resulttype([I32_valtype I32_valtype]), [], `%`_resulttype([REF_valtype(`NULL%?`_nul(?()), ($idx(x) : typevar <: heaptype))])))
    -- Expand: `%~~%`(C.TYPES_context[x!`%`_idx.0], ARRAY_comptype(`%%`_arraytype(mut, zt)))
    -- if (($unpack(zt) = (numtype : numtype <: valtype)) \/ ($unpack(zt) = (vectype : vectype <: valtype)))
    -- if (C.DATAS_context[y!`%`_idx.0] = OK_datatype)

  ;; 6-typing.watsup:820.1-823.39
  rule array.get{C : context, sx? : sx?, x : idx, zt : storagetype, mut : mut}:
    `%|-%:%`(C, ARRAY.GET_instr(sx?{sx : sx}, x), `%->_%%`_instrtype(`%`_resulttype([REF_valtype(`NULL%?`_nul(?(())), ($idx(x) : typevar <: heaptype)) I32_valtype]), [], `%`_resulttype([$unpack(zt)])))
    -- Expand: `%~~%`(C.TYPES_context[x!`%`_idx.0], ARRAY_comptype(`%%`_arraytype(mut, zt)))
    -- if ((sx?{sx : sx} = ?()) <=> (zt = ($unpack(zt) : valtype <: storagetype)))

  ;; 6-typing.watsup:825.1-827.42
  rule array.set{C : context, x : idx, zt : storagetype}:
    `%|-%:%`(C, ARRAY.SET_instr(x), `%->_%%`_instrtype(`%`_resulttype([REF_valtype(`NULL%?`_nul(?(())), ($idx(x) : typevar <: heaptype)) I32_valtype $unpack(zt)]), [], `%`_resulttype([])))
    -- Expand: `%~~%`(C.TYPES_context[x!`%`_idx.0], ARRAY_comptype(`%%`_arraytype(`MUT%?`_mut(?(())), zt)))

  ;; 6-typing.watsup:829.1-831.42
  rule array.len{C : context, x : idx, zt : storagetype}:
    `%|-%:%`(C, ARRAY.LEN_instr, `%->_%%`_instrtype(`%`_resulttype([REF_valtype(`NULL%?`_nul(?(())), ARRAY_heaptype)]), [], `%`_resulttype([I32_valtype])))
    -- Expand: `%~~%`(C.TYPES_context[x!`%`_idx.0], ARRAY_comptype(`%%`_arraytype(`MUT%?`_mut(?(())), zt)))

  ;; 6-typing.watsup:833.1-835.42
  rule array.fill{C : context, x : idx, zt : storagetype}:
    `%|-%:%`(C, ARRAY.FILL_instr(x), `%->_%%`_instrtype(`%`_resulttype([REF_valtype(`NULL%?`_nul(?(())), ($idx(x) : typevar <: heaptype)) I32_valtype $unpack(zt) I32_valtype]), [], `%`_resulttype([])))
    -- Expand: `%~~%`(C.TYPES_context[x!`%`_idx.0], ARRAY_comptype(`%%`_arraytype(`MUT%?`_mut(?(())), zt)))

  ;; 6-typing.watsup:837.1-841.40
  rule array.copy{C : context, x_1 : idx, x_2 : idx, zt_1 : storagetype, mut : mut, zt_2 : storagetype}:
    `%|-%:%`(C, ARRAY.COPY_instr(x_1, x_2), `%->_%%`_instrtype(`%`_resulttype([REF_valtype(`NULL%?`_nul(?(())), ($idx(x_1) : typevar <: heaptype)) I32_valtype REF_valtype(`NULL%?`_nul(?(())), ($idx(x_2) : typevar <: heaptype)) I32_valtype I32_valtype]), [], `%`_resulttype([])))
    -- Expand: `%~~%`(C.TYPES_context[x_1!`%`_idx.0], ARRAY_comptype(`%%`_arraytype(`MUT%?`_mut(?(())), zt_1)))
    -- Expand: `%~~%`(C.TYPES_context[x_2!`%`_idx.0], ARRAY_comptype(`%%`_arraytype(mut, zt_2)))
    -- Storagetype_sub: `%|-%<:%`(C, zt_2, zt_1)

  ;; 6-typing.watsup:843.1-846.44
  rule array.init_elem{C : context, x : idx, y : idx, zt : storagetype}:
    `%|-%:%`(C, ARRAY.INIT_ELEM_instr(x, y), `%->_%%`_instrtype(`%`_resulttype([REF_valtype(`NULL%?`_nul(?(())), ($idx(x) : typevar <: heaptype)) I32_valtype I32_valtype I32_valtype]), [], `%`_resulttype([])))
    -- Expand: `%~~%`(C.TYPES_context[x!`%`_idx.0], ARRAY_comptype(`%%`_arraytype(`MUT%?`_mut(?(())), zt)))
    -- Storagetype_sub: `%|-%<:%`(C, (C.ELEMS_context[y!`%`_idx.0] : reftype <: storagetype), zt)

  ;; 6-typing.watsup:848.1-852.24
  rule array.init_data{C : context, x : idx, y : idx, zt : storagetype, numtype : numtype, vectype : vectype}:
    `%|-%:%`(C, ARRAY.INIT_DATA_instr(x, y), `%->_%%`_instrtype(`%`_resulttype([REF_valtype(`NULL%?`_nul(?(())), ($idx(x) : typevar <: heaptype)) I32_valtype I32_valtype I32_valtype]), [], `%`_resulttype([])))
    -- Expand: `%~~%`(C.TYPES_context[x!`%`_idx.0], ARRAY_comptype(`%%`_arraytype(`MUT%?`_mut(?(())), zt)))
    -- if (($unpack(zt) = (numtype : numtype <: valtype)) \/ ($unpack(zt) = (vectype : vectype <: valtype)))
    -- if (C.DATAS_context[y!`%`_idx.0] = OK_datatype)

  ;; 6-typing.watsup:857.1-858.62
  rule extern.convert_any{C : context, nul : nul}:
    `%|-%:%`(C, EXTERN.CONVERT_ANY_instr, `%->_%%`_instrtype(`%`_resulttype([REF_valtype(nul, ANY_heaptype)]), [], `%`_resulttype([REF_valtype(nul, EXTERN_heaptype)])))

  ;; 6-typing.watsup:860.1-861.62
  rule any.convert_extern{C : context, nul : nul}:
    `%|-%:%`(C, ANY.CONVERT_EXTERN_instr, `%->_%%`_instrtype(`%`_resulttype([REF_valtype(nul, EXTERN_heaptype)]), [], `%`_resulttype([REF_valtype(nul, ANY_heaptype)])))

  ;; 6-typing.watsup:866.1-867.35
  rule vconst{C : context, c : vec_(V128_Vnn)}:
    `%|-%:%`(C, VCONST_instr(V128_vectype, c), `%->_%%`_instrtype(`%`_resulttype([]), [], `%`_resulttype([V128_valtype])))

  ;; 6-typing.watsup:869.1-870.41
  rule vvunop{C : context, vvunop : vvunop}:
    `%|-%:%`(C, VVUNOP_instr(V128_vectype, vvunop), `%->_%%`_instrtype(`%`_resulttype([V128_valtype]), [], `%`_resulttype([V128_valtype])))

  ;; 6-typing.watsup:872.1-873.48
  rule vvbinop{C : context, vvbinop : vvbinop}:
    `%|-%:%`(C, VVBINOP_instr(V128_vectype, vvbinop), `%->_%%`_instrtype(`%`_resulttype([V128_valtype V128_valtype]), [], `%`_resulttype([V128_valtype])))

  ;; 6-typing.watsup:875.1-876.55
  rule vvternop{C : context, vvternop : vvternop}:
    `%|-%:%`(C, VVTERNOP_instr(V128_vectype, vvternop), `%->_%%`_instrtype(`%`_resulttype([V128_valtype V128_valtype V128_valtype]), [], `%`_resulttype([V128_valtype])))

  ;; 6-typing.watsup:878.1-879.44
  rule vvtestop{C : context, vvtestop : vvtestop}:
    `%|-%:%`(C, VVTESTOP_instr(V128_vectype, vvtestop), `%->_%%`_instrtype(`%`_resulttype([V128_valtype]), [], `%`_resulttype([I32_valtype])))

  ;; 6-typing.watsup:881.1-882.37
  rule vunop{C : context, sh : shape, vunop : vunop_(sh)}:
    `%|-%:%`(C, VUNOP_instr(sh, vunop), `%->_%%`_instrtype(`%`_resulttype([V128_valtype]), [], `%`_resulttype([V128_valtype])))

  ;; 6-typing.watsup:884.1-885.44
  rule vbinop{C : context, sh : shape, vbinop : vbinop_(sh)}:
    `%|-%:%`(C, VBINOP_instr(sh, vbinop), `%->_%%`_instrtype(`%`_resulttype([V128_valtype V128_valtype]), [], `%`_resulttype([V128_valtype])))

  ;; 6-typing.watsup:887.1-888.40
  rule vtestop{C : context, sh : shape, vtestop : vtestop_(sh)}:
    `%|-%:%`(C, VTESTOP_instr(sh, vtestop), `%->_%%`_instrtype(`%`_resulttype([V128_valtype]), [], `%`_resulttype([I32_valtype])))

  ;; 6-typing.watsup:890.1-891.44
  rule vrelop{C : context, sh : shape, vrelop : vrelop_(sh)}:
    `%|-%:%`(C, VRELOP_instr(sh, vrelop), `%->_%%`_instrtype(`%`_resulttype([V128_valtype V128_valtype]), [], `%`_resulttype([V128_valtype])))

  ;; 6-typing.watsup:893.1-894.47
  rule vshiftop{C : context, sh : ishape, vshiftop : vshiftop_(sh)}:
    `%|-%:%`(C, VSHIFTOP_instr(sh, vshiftop), `%->_%%`_instrtype(`%`_resulttype([V128_valtype I32_valtype]), [], `%`_resulttype([V128_valtype])))

  ;; 6-typing.watsup:896.1-897.33
  rule vbitmask{C : context, sh : ishape}:
    `%|-%:%`(C, VBITMASK_instr(sh), `%->_%%`_instrtype(`%`_resulttype([V128_valtype]), [], `%`_resulttype([I32_valtype])))

  ;; 6-typing.watsup:899.1-900.39
  rule vswizzle{C : context, sh : ishape}:
    `%|-%:%`(C, VSWIZZLE_instr(sh), `%->_%%`_instrtype(`%`_resulttype([V128_valtype V128_valtype]), [], `%`_resulttype([V128_valtype])))

  ;; 6-typing.watsup:902.1-904.29
  rule vshuffle{C : context, sh : ishape, i* : nat*}:
    `%|-%:%`(C, VSHUFFLE_instr(sh, `%`_laneidx(i)*{i : nat}), `%->_%%`_instrtype(`%`_resulttype([V128_valtype V128_valtype]), [], `%`_resulttype([V128_valtype])))
    -- (if (i < (2 * $dim((sh : ishape <: shape))!`%`_dim.0)))*{i : nat}

  ;; 6-typing.watsup:906.1-907.44
  rule vsplat{C : context, sh : shape}:
    `%|-%:%`(C, VSPLAT_instr(sh), `%->_%%`_instrtype(`%`_resulttype([($unpackshape(sh) : numtype <: valtype)]), [], `%`_resulttype([V128_valtype])))

  ;; 6-typing.watsup:909.1-911.21
  rule vextract_lane{C : context, sh : shape, sx? : sx?, i : nat}:
    `%|-%:%`(C, VEXTRACT_LANE_instr(sh, sx?{sx : sx}, `%`_laneidx(i)), `%->_%%`_instrtype(`%`_resulttype([V128_valtype]), [], `%`_resulttype([($unpackshape(sh) : numtype <: valtype)])))
    -- if (i < $dim(sh)!`%`_dim.0)

  ;; 6-typing.watsup:913.1-915.21
  rule vreplace_lane{C : context, sh : shape, i : nat}:
    `%|-%:%`(C, VREPLACE_LANE_instr(sh, `%`_laneidx(i)), `%->_%%`_instrtype(`%`_resulttype([V128_valtype ($unpackshape(sh) : numtype <: valtype)]), [], `%`_resulttype([V128_valtype])))
    -- if (i < $dim(sh)!`%`_dim.0)

  ;; 6-typing.watsup:917.1-918.50
  rule vextunop{C : context, sh_1 : ishape, sh_2 : ishape, vextunop : vextunop__(sh_2, sh_1)}:
    `%|-%:%`(C, VEXTUNOP_instr(sh_1, sh_2, vextunop), `%->_%%`_instrtype(`%`_resulttype([V128_valtype]), [], `%`_resulttype([V128_valtype])))

  ;; 6-typing.watsup:920.1-921.57
  rule vextbinop{C : context, sh_1 : ishape, sh_2 : ishape, vextbinop : vextbinop__(sh_2, sh_1)}:
    `%|-%:%`(C, VEXTBINOP_instr(sh_1, sh_2, vextbinop), `%->_%%`_instrtype(`%`_resulttype([V128_valtype V128_valtype]), [], `%`_resulttype([V128_valtype])))

  ;; 6-typing.watsup:923.1-924.48
  rule vnarrow{C : context, sh_1 : ishape, sh_2 : ishape, sx : sx}:
    `%|-%:%`(C, VNARROW_instr(sh_1, sh_2, sx), `%->_%%`_instrtype(`%`_resulttype([V128_valtype V128_valtype]), [], `%`_resulttype([V128_valtype])))

  ;; 6-typing.watsup:926.1-927.62
  rule vcvtop{C : context, sh_1 : shape, sh_2 : shape, vcvtop : vcvtop__(sh_2, sh_1), half? : half__(sh_2, sh_1)?, sx? : sx?, zero? : zero__(sh_2, sh_1)?}:
    `%|-%:%`(C, VCVTOP_instr(sh_1, sh_2, vcvtop, half?{half : half__(sh_2, sh_1)}, sx?{sx : sx}, zero?{zero : zero__(sh_2, sh_1)}), `%->_%%`_instrtype(`%`_resulttype([V128_valtype]), [], `%`_resulttype([V128_valtype])))

  ;; 6-typing.watsup:932.1-934.28
  rule local.get{C : context, x : idx, t : valtype}:
    `%|-%:%`(C, LOCAL.GET_instr(x), `%->_%%`_instrtype(`%`_resulttype([]), [], `%`_resulttype([t])))
    -- if (C.LOCALS_context[x!`%`_idx.0] = `%%`_localtype(SET_init, t))

  ;; 6-typing.watsup:936.1-938.29
  rule local.set{C : context, x : idx, t : valtype, init : init}:
    `%|-%:%`(C, LOCAL.SET_instr(x), `%->_%%`_instrtype(`%`_resulttype([t]), [x], `%`_resulttype([])))
    -- if (C.LOCALS_context[x!`%`_idx.0] = `%%`_localtype(init, t))

  ;; 6-typing.watsup:940.1-942.29
  rule local.tee{C : context, x : idx, t : valtype, init : init}:
    `%|-%:%`(C, LOCAL.TEE_instr(x), `%->_%%`_instrtype(`%`_resulttype([t]), [x], `%`_resulttype([t])))
    -- if (C.LOCALS_context[x!`%`_idx.0] = `%%`_localtype(init, t))

  ;; 6-typing.watsup:947.1-949.29
  rule global.get{C : context, x : idx, t : valtype, mut : mut}:
    `%|-%:%`(C, GLOBAL.GET_instr(x), `%->_%%`_instrtype(`%`_resulttype([]), [], `%`_resulttype([t])))
    -- if (C.GLOBALS_context[x!`%`_idx.0] = `%%`_globaltype(mut, t))

  ;; 6-typing.watsup:951.1-953.29
  rule global.set{C : context, x : idx, t : valtype}:
    `%|-%:%`(C, GLOBAL.SET_instr(x), `%->_%%`_instrtype(`%`_resulttype([t]), [], `%`_resulttype([])))
    -- if (C.GLOBALS_context[x!`%`_idx.0] = `%%`_globaltype(`MUT%?`_mut(?(())), t))

  ;; 6-typing.watsup:958.1-960.29
  rule table.get{C : context, x : idx, rt : reftype, lim : limits}:
    `%|-%:%`(C, TABLE.GET_instr(x), `%->_%%`_instrtype(`%`_resulttype([I32_valtype]), [], `%`_resulttype([(rt : reftype <: valtype)])))
    -- if (C.TABLES_context[x!`%`_idx.0] = `%%`_tabletype(lim, rt))

  ;; 6-typing.watsup:962.1-964.29
  rule table.set{C : context, x : idx, rt : reftype, lim : limits}:
    `%|-%:%`(C, TABLE.SET_instr(x), `%->_%%`_instrtype(`%`_resulttype([I32_valtype (rt : reftype <: valtype)]), [], `%`_resulttype([])))
    -- if (C.TABLES_context[x!`%`_idx.0] = `%%`_tabletype(lim, rt))

  ;; 6-typing.watsup:966.1-968.29
  rule table.size{C : context, x : idx, lim : limits, rt : reftype}:
    `%|-%:%`(C, TABLE.SIZE_instr(x), `%->_%%`_instrtype(`%`_resulttype([]), [], `%`_resulttype([I32_valtype])))
    -- if (C.TABLES_context[x!`%`_idx.0] = `%%`_tabletype(lim, rt))

  ;; 6-typing.watsup:970.1-972.29
  rule table.grow{C : context, x : idx, rt : reftype, lim : limits}:
    `%|-%:%`(C, TABLE.GROW_instr(x), `%->_%%`_instrtype(`%`_resulttype([(rt : reftype <: valtype) I32_valtype]), [], `%`_resulttype([I32_valtype])))
    -- if (C.TABLES_context[x!`%`_idx.0] = `%%`_tabletype(lim, rt))

  ;; 6-typing.watsup:974.1-976.29
  rule table.fill{C : context, x : idx, rt : reftype, lim : limits}:
    `%|-%:%`(C, TABLE.FILL_instr(x), `%->_%%`_instrtype(`%`_resulttype([I32_valtype (rt : reftype <: valtype) I32_valtype]), [], `%`_resulttype([])))
    -- if (C.TABLES_context[x!`%`_idx.0] = `%%`_tabletype(lim, rt))

  ;; 6-typing.watsup:978.1-982.36
  rule table.copy{C : context, x_1 : idx, x_2 : idx, lim_1 : limits, rt_1 : reftype, lim_2 : limits, rt_2 : reftype}:
    `%|-%:%`(C, TABLE.COPY_instr(x_1, x_2), `%->_%%`_instrtype(`%`_resulttype([I32_valtype I32_valtype I32_valtype]), [], `%`_resulttype([])))
    -- if (C.TABLES_context[x_1!`%`_idx.0] = `%%`_tabletype(lim_1, rt_1))
    -- if (C.TABLES_context[x_2!`%`_idx.0] = `%%`_tabletype(lim_2, rt_2))
    -- Reftype_sub: `%|-%<:%`(C, rt_2, rt_1)

  ;; 6-typing.watsup:984.1-988.36
  rule table.init{C : context, x : idx, y : idx, lim : limits, rt_1 : reftype, rt_2 : reftype}:
    `%|-%:%`(C, TABLE.INIT_instr(x, y), `%->_%%`_instrtype(`%`_resulttype([I32_valtype I32_valtype I32_valtype]), [], `%`_resulttype([])))
    -- if (C.TABLES_context[x!`%`_idx.0] = `%%`_tabletype(lim, rt_1))
    -- if (C.ELEMS_context[y!`%`_idx.0] = rt_2)
    -- Reftype_sub: `%|-%<:%`(C, rt_2, rt_1)

  ;; 6-typing.watsup:990.1-992.24
  rule elem.drop{C : context, x : idx, rt : reftype}:
    `%|-%:%`(C, ELEM.DROP_instr(x), `%->_%%`_instrtype(`%`_resulttype([]), [], `%`_resulttype([])))
    -- if (C.ELEMS_context[x!`%`_idx.0] = rt)

  ;; 6-typing.watsup:997.1-999.23
  rule memory.size{C : context, x : idx, mt : memtype}:
    `%|-%:%`(C, MEMORY.SIZE_instr(x), `%->_%%`_instrtype(`%`_resulttype([]), [], `%`_resulttype([I32_valtype])))
    -- if (C.MEMS_context[x!`%`_idx.0] = mt)

  ;; 6-typing.watsup:1001.1-1003.23
  rule memory.grow{C : context, x : idx, mt : memtype}:
    `%|-%:%`(C, MEMORY.GROW_instr(x), `%->_%%`_instrtype(`%`_resulttype([I32_valtype]), [], `%`_resulttype([I32_valtype])))
    -- if (C.MEMS_context[x!`%`_idx.0] = mt)

  ;; 6-typing.watsup:1005.1-1007.23
  rule memory.fill{C : context, x : idx, mt : memtype}:
    `%|-%:%`(C, MEMORY.FILL_instr(x), `%->_%%`_instrtype(`%`_resulttype([I32_valtype I32_valtype I32_valtype]), [], `%`_resulttype([])))
    -- if (C.MEMS_context[x!`%`_idx.0] = mt)

  ;; 6-typing.watsup:1009.1-1012.27
  rule memory.copy{C : context, x_1 : idx, x_2 : idx, mt_1 : memtype, mt_2 : memtype}:
    `%|-%:%`(C, MEMORY.COPY_instr(x_1, x_2), `%->_%%`_instrtype(`%`_resulttype([I32_valtype I32_valtype I32_valtype]), [], `%`_resulttype([])))
    -- if (C.MEMS_context[x_1!`%`_idx.0] = mt_1)
    -- if (C.MEMS_context[x_2!`%`_idx.0] = mt_2)

  ;; 6-typing.watsup:1014.1-1017.24
  rule memory.init{C : context, x : idx, y : idx, mt : memtype}:
    `%|-%:%`(C, MEMORY.INIT_instr(x, y), `%->_%%`_instrtype(`%`_resulttype([I32_valtype I32_valtype I32_valtype]), [], `%`_resulttype([])))
    -- if (C.MEMS_context[x!`%`_idx.0] = mt)
    -- if (C.DATAS_context[y!`%`_idx.0] = OK_datatype)

  ;; 6-typing.watsup:1019.1-1021.24
  rule data.drop{C : context, x : idx}:
    `%|-%:%`(C, DATA.DROP_instr(x), `%->_%%`_instrtype(`%`_resulttype([]), [], `%`_resulttype([])))
    -- if (C.DATAS_context[x!`%`_idx.0] = OK_datatype)

  ;; 6-typing.watsup:1032.1-1035.43
  rule load-val{C : context, nt : numtype, x : idx, memarg : memarg, mt : memtype}:
    `%|-%:%`(C, LOAD_instr(nt, ?(), x, memarg), `%->_%%`_instrtype(`%`_resulttype([I32_valtype]), [], `%`_resulttype([(nt : numtype <: valtype)])))
    -- if (C.MEMS_context[x!`%`_idx.0] = mt)
    -- if ((2 ^ memarg.ALIGN_memarg!`%`_u32.0) <= ($size(nt) / 8))

  ;; 6-typing.watsup:1037.1-1040.35
  rule load-pack{C : context, Inn : Inn, M : M, sx : sx, x : idx, memarg : memarg, mt : memtype}:
    `%|-%:%`(C, LOAD_instr((Inn : Inn <: numtype), ?(`%%`_loadop_(`%`_sz(M), sx)), x, memarg), `%->_%%`_instrtype(`%`_resulttype([I32_valtype]), [], `%`_resulttype([(Inn : Inn <: valtype)])))
    -- if (C.MEMS_context[x!`%`_idx.0] = mt)
    -- if ((2 ^ memarg.ALIGN_memarg!`%`_u32.0) <= (M / 8))

  ;; 6-typing.watsup:1051.1-1054.43
  rule store-val{C : context, nt : numtype, x : idx, memarg : memarg, mt : memtype}:
    `%|-%:%`(C, STORE_instr(nt, ?(), x, memarg), `%->_%%`_instrtype(`%`_resulttype([I32_valtype (nt : numtype <: valtype)]), [], `%`_resulttype([])))
    -- if (C.MEMS_context[x!`%`_idx.0] = mt)
    -- if ((2 ^ memarg.ALIGN_memarg!`%`_u32.0) <= ($size(nt) / 8))

  ;; 6-typing.watsup:1056.1-1059.35
  rule store-pack{C : context, Inn : Inn, M : M, x : idx, memarg : memarg, mt : memtype}:
    `%|-%:%`(C, STORE_instr((Inn : Inn <: numtype), ?(`%`_sz(M)), x, memarg), `%->_%%`_instrtype(`%`_resulttype([I32_valtype (Inn : Inn <: valtype)]), [], `%`_resulttype([])))
    -- if (C.MEMS_context[x!`%`_idx.0] = mt)
    -- if ((2 ^ memarg.ALIGN_memarg!`%`_u32.0) <= (M / 8))

  ;; 6-typing.watsup:1061.1-1064.46
  rule vload-val{C : context, x : idx, memarg : memarg, mt : memtype}:
    `%|-%:%`(C, VLOAD_instr(V128_vectype, ?(), x, memarg), `%->_%%`_instrtype(`%`_resulttype([I32_valtype]), [], `%`_resulttype([V128_valtype])))
    -- if (C.MEMS_context[x!`%`_idx.0] = mt)
    -- if ((2 ^ memarg.ALIGN_memarg!`%`_u32.0) <= ($vsize(V128_vectype) / 8))

  ;; 6-typing.watsup:1066.1-1069.39
  rule vload-pack{C : context, M : M, N : N, sx : sx, x : idx, memarg : memarg, mt : memtype}:
    `%|-%:%`(C, VLOAD_instr(V128_vectype, ?(`SHAPE%X%%`_vloadop_(`%`_sz(M), N, sx)), x, memarg), `%->_%%`_instrtype(`%`_resulttype([I32_valtype]), [], `%`_resulttype([V128_valtype])))
    -- if (C.MEMS_context[x!`%`_idx.0] = mt)
    -- if ((2 ^ memarg.ALIGN_memarg!`%`_u32.0) <= ((M / 8) * N))

  ;; 6-typing.watsup:1071.1-1074.35
  rule vload-splat{C : context, N : N, x : idx, memarg : memarg, mt : memtype}:
    `%|-%:%`(C, VLOAD_instr(V128_vectype, ?(SPLAT_vloadop_(`%`_sz(N))), x, memarg), `%->_%%`_instrtype(`%`_resulttype([I32_valtype]), [], `%`_resulttype([V128_valtype])))
    -- if (C.MEMS_context[x!`%`_idx.0] = mt)
    -- if ((2 ^ memarg.ALIGN_memarg!`%`_u32.0) <= (N / 8))

  ;; 6-typing.watsup:1076.1-1079.35
  rule vload-zero{C : context, N : N, x : idx, memarg : memarg, mt : memtype}:
    `%|-%:%`(C, VLOAD_instr(V128_vectype, ?(ZERO_vloadop_(`%`_sz(N))), x, memarg), `%->_%%`_instrtype(`%`_resulttype([I32_valtype]), [], `%`_resulttype([V128_valtype])))
    -- if (C.MEMS_context[x!`%`_idx.0] = mt)
    -- if ((2 ^ memarg.ALIGN_memarg!`%`_u32.0) <= (N / 8))

  ;; 6-typing.watsup:1081.1-1085.21
  rule vload_lane{C : context, N : N, x : idx, memarg : memarg, i : nat, mt : memtype}:
    `%|-%:%`(C, VLOAD_LANE_instr(V128_vectype, `%`_sz(N), x, memarg, `%`_laneidx(i)), `%->_%%`_instrtype(`%`_resulttype([I32_valtype V128_valtype]), [], `%`_resulttype([V128_valtype])))
    -- if (C.MEMS_context[x!`%`_idx.0] = mt)
    -- if ((2 ^ memarg.ALIGN_memarg!`%`_u32.0) <= (N / 8))
    -- if (i < (128 / N))

  ;; 6-typing.watsup:1087.1-1090.46
  rule vstore{C : context, x : idx, memarg : memarg, mt : memtype}:
    `%|-%:%`(C, VSTORE_instr(V128_vectype, x, memarg), `%->_%%`_instrtype(`%`_resulttype([I32_valtype V128_valtype]), [], `%`_resulttype([])))
    -- if (C.MEMS_context[x!`%`_idx.0] = mt)
    -- if ((2 ^ memarg.ALIGN_memarg!`%`_u32.0) <= ($vsize(V128_vectype) / 8))

  ;; 6-typing.watsup:1092.1-1096.21
  rule vstore_lane{C : context, N : N, x : idx, memarg : memarg, i : nat, mt : memtype}:
    `%|-%:%`(C, VSTORE_LANE_instr(V128_vectype, `%`_sz(N), x, memarg, `%`_laneidx(i)), `%->_%%`_instrtype(`%`_resulttype([I32_valtype V128_valtype]), [], `%`_resulttype([])))
    -- if (C.MEMS_context[x!`%`_idx.0] = mt)
    -- if ((2 ^ memarg.ALIGN_memarg!`%`_u32.0) <= (N / 8))
    -- if (i < (128 / N))

;; 6-typing.watsup:523.1-523.96
relation Instrs_ok: `%|-%:%`(context, instr*, instrtype)
  ;; 6-typing.watsup:536.1-537.24
  rule empty{C : context}:
    `%|-%:%`(C, [], `%->_%%`_instrtype(`%`_resulttype([]), [], `%`_resulttype([])))

  ;; 6-typing.watsup:540.1-544.82
  rule seq{C : context, instr_1 : instr, instr_2* : instr*, t_1* : valtype*, x_1* : idx*, x_2* : idx*, t_3* : valtype*, t_2* : valtype*, init* : init*, t* : valtype*}:
    `%|-%:%`(C, [instr_1] :: instr_2*{instr_2 : instr}, `%->_%%`_instrtype(`%`_resulttype(t_1*{t_1 : valtype}), x_1*{x_1 : localidx} :: x_2*{x_2 : localidx}, `%`_resulttype(t_3*{t_3 : valtype})))
    -- Instr_ok: `%|-%:%`(C, instr_1, `%->_%%`_instrtype(`%`_resulttype(t_1*{t_1 : valtype}), x_1*{x_1 : localidx}, `%`_resulttype(t_2*{t_2 : valtype})))
    -- (if (C.LOCALS_context[x_1!`%`_idx.0] = `%%`_localtype(init, t)))*{init : init, t : valtype, x_1 : idx}
    -- Instrs_ok: `%|-%:%`($with_locals(C, x_1*{x_1 : localidx}, `%%`_localtype(SET_init, t)*{t : valtype}), instr_2*{instr_2 : instr}, `%->_%%`_instrtype(`%`_resulttype(t_2*{t_2 : valtype}), x_2*{x_2 : localidx}, `%`_resulttype(t_3*{t_3 : valtype})))

  ;; 6-typing.watsup:546.1-550.33
  rule sub{C : context, instr* : instr*, it' : instrtype, it : instrtype}:
    `%|-%:%`(C, instr*{instr : instr}, it')
    -- Instrs_ok: `%|-%:%`(C, instr*{instr : instr}, it)
    -- Instrtype_sub: `%|-%<:%`(C, it, it')
    -- Instrtype_ok: `%|-%:OK`(C, it')

  ;; 6-typing.watsup:553.1-556.33
  rule frame{C : context, instr* : instr*, t* : valtype*, t_1* : valtype*, x* : idx*, t_2* : valtype*}:
    `%|-%:%`(C, instr*{instr : instr}, `%->_%%`_instrtype(`%`_resulttype(t*{t : valtype} :: t_1*{t_1 : valtype}), x*{x : localidx}, `%`_resulttype(t*{t : valtype} :: t_2*{t_2 : valtype})))
    -- Instrs_ok: `%|-%:%`(C, instr*{instr : instr}, `%->_%%`_instrtype(`%`_resulttype(t_1*{t_1 : valtype}), x*{x : localidx}, `%`_resulttype(t_2*{t_2 : valtype})))
    -- Resulttype_ok: `%|-%:OK`(C, `%`_resulttype(t*{t : valtype}))
}

;; 6-typing.watsup
relation Expr_ok: `%|-%:%`(context, expr, resulttype)
  ;; 6-typing.watsup
  rule _{C : context, instr* : instr*, t* : valtype*}:
    `%|-%:%`(C, instr*{instr : instr}, `%`_resulttype(t*{t : valtype}))
    -- Instrs_ok: `%|-%:%`(C, instr*{instr : instr}, `%->_%%`_instrtype(`%`_resulttype([]), [], `%`_resulttype(t*{t : valtype})))

;; 6-typing.watsup
relation Instr_const: `%|-%CONST`(context, instr)
  ;; 6-typing.watsup
  rule const{C : context, nt : numtype, c_nt : num_(nt)}:
    `%|-%CONST`(C, CONST_instr(nt, c_nt))

  ;; 6-typing.watsup
  rule vconst{C : context, vt : vectype, c_vt : vec_(vt)}:
    `%|-%CONST`(C, VCONST_instr(vt, c_vt))

  ;; 6-typing.watsup
  rule ref.null{C : context, ht : heaptype}:
    `%|-%CONST`(C, REF.NULL_instr(ht))

  ;; 6-typing.watsup
  rule ref.i31{C : context}:
    `%|-%CONST`(C, REF.I31_instr)

  ;; 6-typing.watsup
  rule ref.func{C : context, x : idx}:
    `%|-%CONST`(C, REF.FUNC_instr(x))

  ;; 6-typing.watsup
  rule struct.new{C : context, x : idx}:
    `%|-%CONST`(C, STRUCT.NEW_instr(x))

  ;; 6-typing.watsup
  rule struct.new_default{C : context, x : idx}:
    `%|-%CONST`(C, STRUCT.NEW_DEFAULT_instr(x))

  ;; 6-typing.watsup
  rule array.new{C : context, x : idx}:
    `%|-%CONST`(C, ARRAY.NEW_instr(x))

  ;; 6-typing.watsup
  rule array.new_default{C : context, x : idx}:
    `%|-%CONST`(C, ARRAY.NEW_DEFAULT_instr(x))

  ;; 6-typing.watsup
  rule array.new_fixed{C : context, x : idx, n : n}:
    `%|-%CONST`(C, ARRAY.NEW_FIXED_instr(x, `%`_u32(n)))

  ;; 6-typing.watsup
  rule any.convert_extern{C : context}:
    `%|-%CONST`(C, ANY.CONVERT_EXTERN_instr)

  ;; 6-typing.watsup
  rule extern.convert_any{C : context}:
    `%|-%CONST`(C, EXTERN.CONVERT_ANY_instr)

  ;; 6-typing.watsup
  rule global.get{C : context, x : idx, t : valtype}:
    `%|-%CONST`(C, GLOBAL.GET_instr(x))
    -- if (C.GLOBALS_context[x!`%`_idx.0] = `%%`_globaltype(`MUT%?`_mut(?()), t))

  ;; 6-typing.watsup
  rule binop{C : context, Inn : Inn, binop : binop_((Inn : Inn <: numtype))}:
    `%|-%CONST`(C, BINOP_instr((Inn : Inn <: numtype), binop))
    -- if Inn <- [I32_Inn I64_Inn]
    -- if binop <- [ADD_binop_ SUB_binop_ MUL_binop_]

;; 6-typing.watsup
relation Expr_const: `%|-%CONST`(context, expr)
  ;; 6-typing.watsup
  rule _{C : context, instr* : instr*}:
    `%|-%CONST`(C, instr*{instr : instr})
    -- (Instr_const: `%|-%CONST`(C, instr))*{instr : instr}

;; 6-typing.watsup
relation Expr_ok_const: `%|-%:%CONST`(context, expr, valtype)
  ;; 6-typing.watsup
  rule _{C : context, expr : expr, t : valtype}:
    `%|-%:%CONST`(C, expr, t)
    -- Expr_ok: `%|-%:%`(C, expr, `%`_resulttype([t]))
    -- Expr_const: `%|-%CONST`(C, expr)

;; 6-typing.watsup
relation Type_ok: `%|-%:%`(context, type, deftype*)
  ;; 6-typing.watsup
  rule _{C : context, rectype : rectype, dt* : deftype*, x : idx}:
    `%|-%:%`(C, TYPE_type(rectype), dt*{dt : deftype})
    -- if (x = `%`_idx(|C.TYPES_context|))
    -- if (dt*{dt : deftype} = $rolldt(x, rectype))
    -- Rectype_ok: `%|-%:%`(C ++ {TYPES dt*{dt : deftype}, RECS [], FUNCS [], GLOBALS [], TABLES [], MEMS [], ELEMS [], DATAS [], LOCALS [], LABELS [], RETURN ?(), REFS []}, rectype, OK_oktypeidx(x))

;; 6-typing.watsup
relation Local_ok: `%|-%:%`(context, local, localtype)
  ;; 6-typing.watsup
  rule set{C : context, t : valtype}:
    `%|-%:%`(C, LOCAL_local(t), `%%`_localtype(SET_init, t))
    -- if ($default_(t) =/= ?())

  ;; 6-typing.watsup
  rule unset{C : context, t : valtype}:
    `%|-%:%`(C, LOCAL_local(t), `%%`_localtype(UNSET_init, t))
    -- if ($default_(t) = ?())

;; 6-typing.watsup
relation Func_ok: `%|-%:%`(context, func, deftype)
  ;; 6-typing.watsup
  rule _{C : context, x : idx, local* : local*, expr : expr, t_1* : valtype*, t_2* : valtype*, lct* : localtype*}:
    `%|-%:%`(C, FUNC_func(x, local*{local : local}, expr), C.TYPES_context[x!`%`_idx.0])
    -- Expand: `%~~%`(C.TYPES_context[x!`%`_idx.0], FUNC_comptype(`%->%`_functype(`%`_resulttype(t_1*{t_1 : valtype}), `%`_resulttype(t_2*{t_2 : valtype}))))
    -- (Local_ok: `%|-%:%`(C, local, lct))*{lct : localtype, local : local}
    -- Expr_ok: `%|-%:%`(C ++ {TYPES [], RECS [], FUNCS [], GLOBALS [], TABLES [], MEMS [], ELEMS [], DATAS [], LOCALS `%%`_localtype(SET_init, t_1)*{t_1 : valtype} :: lct*{lct : localtype}, LABELS [`%`_resulttype(t_2*{t_2 : valtype})], RETURN ?(`%`_resulttype(t_2*{t_2 : valtype})), REFS []}, expr, `%`_resulttype(t_2*{t_2 : valtype}))

;; 6-typing.watsup
relation Global_ok: `%|-%:%`(context, global, globaltype)
  ;; 6-typing.watsup
  rule _{C : context, globaltype : globaltype, expr : expr, gt : globaltype, mut : mut, t : valtype}:
    `%|-%:%`(C, GLOBAL_global(globaltype, expr), globaltype)
    -- Globaltype_ok: `%|-%:OK`(C, gt)
    -- if (globaltype = `%%`_globaltype(mut, t))
    -- Expr_ok_const: `%|-%:%CONST`(C, expr, t)

;; 6-typing.watsup
relation Table_ok: `%|-%:%`(context, table, tabletype)
  ;; 6-typing.watsup
  rule _{C : context, tabletype : tabletype, expr : expr, tt : tabletype, lim : limits, rt : reftype}:
    `%|-%:%`(C, TABLE_table(tabletype, expr), tabletype)
    -- Tabletype_ok: `%|-%:OK`(C, tt)
    -- if (tabletype = `%%`_tabletype(lim, rt))
    -- Expr_ok_const: `%|-%:%CONST`(C, expr, (rt : reftype <: valtype))

;; 6-typing.watsup
relation Mem_ok: `%|-%:%`(context, mem, memtype)
  ;; 6-typing.watsup
  rule _{C : context, memtype : memtype}:
    `%|-%:%`(C, MEMORY_mem(memtype), memtype)
    -- Memtype_ok: `%|-%:OK`(C, memtype)

;; 6-typing.watsup
relation Elemmode_ok: `%|-%:%`(context, elemmode, elemtype)
  ;; 6-typing.watsup
  rule active{C : context, x : idx, expr : expr, rt : reftype, lim : limits, rt' : reftype}:
    `%|-%:%`(C, ACTIVE_elemmode(x, expr), rt)
    -- if (C.TABLES_context[x!`%`_idx.0] = `%%`_tabletype(lim, rt'))
    -- Reftype_sub: `%|-%<:%`(C, rt, rt')
    -- Expr_ok_const: `%|-%:%CONST`(C, expr, I32_valtype)

  ;; 6-typing.watsup
  rule passive{C : context, rt : reftype}:
    `%|-%:%`(C, PASSIVE_elemmode, rt)

  ;; 6-typing.watsup
  rule declare{C : context, rt : reftype}:
    `%|-%:%`(C, DECLARE_elemmode, rt)

;; 6-typing.watsup
relation Elem_ok: `%|-%:%`(context, elem, elemtype)
  ;; 6-typing.watsup
  rule _{C : context, elemtype : elemtype, expr* : expr*, elemmode : elemmode}:
    `%|-%:%`(C, ELEM_elem(elemtype, expr*{expr : expr}, elemmode), elemtype)
    -- Reftype_ok: `%|-%:OK`(C, elemtype)
    -- (Expr_ok_const: `%|-%:%CONST`(C, expr, (elemtype : reftype <: valtype)))*{expr : expr}
    -- Elemmode_ok: `%|-%:%`(C, elemmode, elemtype)

;; 6-typing.watsup
relation Datamode_ok: `%|-%:%`(context, datamode, datatype)
  ;; 6-typing.watsup
  rule active{C : context, x : idx, expr : expr, mt : memtype}:
    `%|-%:%`(C, ACTIVE_datamode(x, expr), OK_datatype)
    -- if (C.MEMS_context[x!`%`_idx.0] = mt)
    -- Expr_ok_const: `%|-%:%CONST`(C, expr, I32_valtype)

  ;; 6-typing.watsup
  rule passive{C : context}:
    `%|-%:%`(C, PASSIVE_datamode, OK_datatype)

;; 6-typing.watsup
relation Data_ok: `%|-%:%`(context, data, datatype)
  ;; 6-typing.watsup
  rule _{C : context, b* : byte*, datamode : datamode}:
    `%|-%:%`(C, DATA_data(b*{b : byte}, datamode), OK_datatype)
    -- Datamode_ok: `%|-%:%`(C, datamode, OK_datatype)

;; 6-typing.watsup
relation Start_ok: `%|-%:OK`(context, start)
  ;; 6-typing.watsup
  rule _{C : context, x : idx}:
    `%|-%:OK`(C, START_start(x))
    -- Expand: `%~~%`(C.FUNCS_context[x!`%`_idx.0], FUNC_comptype(`%->%`_functype(`%`_resulttype([]), `%`_resulttype([]))))

;; 6-typing.watsup
relation Import_ok: `%|-%:%`(context, import, externtype)
  ;; 6-typing.watsup
  rule _{C : context, name_1 : name, name_2 : name, xt : externtype}:
    `%|-%:%`(C, IMPORT_import(name_1, name_2, xt), xt)
    -- Externtype_ok: `%|-%:OK`(C, xt)

;; 6-typing.watsup
relation Externidx_ok: `%|-%:%`(context, externidx, externtype)
  ;; 6-typing.watsup
  rule func{C : context, x : idx, dt : deftype}:
    `%|-%:%`(C, FUNC_externidx(x), FUNC_externtype((dt : deftype <: typeuse)))
    -- if (C.FUNCS_context[x!`%`_idx.0] = dt)

  ;; 6-typing.watsup
  rule global{C : context, x : idx, gt : globaltype}:
    `%|-%:%`(C, GLOBAL_externidx(x), GLOBAL_externtype(gt))
    -- if (C.GLOBALS_context[x!`%`_idx.0] = gt)

  ;; 6-typing.watsup
  rule table{C : context, x : idx, tt : tabletype}:
    `%|-%:%`(C, TABLE_externidx(x), TABLE_externtype(tt))
    -- if (C.TABLES_context[x!`%`_idx.0] = tt)

  ;; 6-typing.watsup
  rule mem{C : context, x : idx, mt : memtype}:
    `%|-%:%`(C, MEM_externidx(x), MEM_externtype(mt))
    -- if (C.MEMS_context[x!`%`_idx.0] = mt)

;; 6-typing.watsup
relation Export_ok: `%|-%:%%`(context, export, name, externtype)
  ;; 6-typing.watsup
  rule _{C : context, name : name, externidx : externidx, xt : externtype}:
    `%|-%:%%`(C, EXPORT_export(name, externidx), name, xt)
    -- Externidx_ok: `%|-%:%`(C, externidx, xt)

;; 6-typing.watsup
rec {

;; 6-typing.watsup:1288.1-1288.100
relation Globals_ok: `%|-%:%`(context, global*, globaltype*)
  ;; 6-typing.watsup:1330.1-1331.17
  rule empty{C : context}:
    `%|-%:%`(C, [], [])

  ;; 6-typing.watsup:1333.1-1336.54
  rule cons{C : context, global_1 : global, global : global, gt_1 : globaltype, gt* : globaltype*}:
    `%|-%:%`(C, [global_1] :: global*{}, [gt_1] :: gt*{gt : globaltype})
    -- Global_ok: `%|-%:%`(C, global, gt_1)
    -- Globals_ok: `%|-%:%`(C ++ {TYPES [], RECS [], FUNCS [], GLOBALS [gt_1], TABLES [], MEMS [], ELEMS [], DATAS [], LOCALS [], LABELS [], RETURN ?(), REFS []}, global*{}, gt*{gt : globaltype})
}

;; 6-typing.watsup
rec {

;; 6-typing.watsup:1287.1-1287.98
relation Types_ok: `%|-%:%`(context, type*, deftype*)
  ;; 6-typing.watsup:1322.1-1323.17
  rule empty{C : context}:
    `%|-%:%`(C, [], [])

  ;; 6-typing.watsup:1325.1-1328.49
  rule cons{C : context, type_1 : type, type* : type*, dt_1* : deftype*, dt* : deftype*}:
    `%|-%:%`(C, [type_1] :: type*{type : type}, dt_1*{dt_1 : deftype} :: dt*{dt : deftype})
    -- Type_ok: `%|-%:%`(C, type_1, dt_1*{dt_1 : deftype})
    -- Types_ok: `%|-%:%`(C ++ {TYPES dt_1*{dt_1 : deftype}, RECS [], FUNCS [], GLOBALS [], TABLES [], MEMS [], ELEMS [], DATAS [], LOCALS [], LABELS [], RETURN ?(), REFS []}, type*{type : type}, dt*{dt : deftype})
}

;; 6-typing.watsup
syntax nonfuncs =
  | `%%%%%`{global* : global*, table* : table*, mem* : mem*, elem* : elem*, data* : data*}(global*{global : global} : global*, table*{table : table} : table*, mem*{mem : mem} : mem*, elem*{elem : elem} : elem*, data*{data : data} : data*)

;; 6-typing.watsup
def $funcidx_nonfuncs(nonfuncs : nonfuncs) : funcidx*
  ;; 6-typing.watsup
  def $funcidx_nonfuncs{global* : global*, table* : table*, mem* : mem*, elem* : elem*, data* : data*}(`%%%%%`_nonfuncs(global*{global : global}, table*{table : table}, mem*{mem : mem}, elem*{elem : elem}, data*{data : data})) = $funcidx_module(MODULE_module([], [], [], global*{global : global}, table*{table : table}, mem*{mem : mem}, elem*{elem : elem}, data*{data : data}, ?(), []))

;; 6-typing.watsup
relation Module_ok: `|-%:%`(module, moduletype)
  ;; 6-typing.watsup
  rule _{type* : type*, import* : import*, func* : func*, global* : global*, table* : table*, mem* : mem*, elem* : elem*, data* : data*, start? : start?, export* : export*, C : context, xt_I* : externtype*, xt_E* : externtype*, dt'* : deftype*, C' : context, gt* : globaltype*, tt* : tabletype*, mt* : memtype*, dt* : deftype*, rt* : reftype*, ok* : datatype*, nm* : name*, dt_I* : deftype*, gt_I* : globaltype*, tt_I* : tabletype*, mt_I* : memtype*, x* : idx*}:
    `|-%:%`(MODULE_module(type*{type : type}, import*{import : import}, func*{func : func}, global*{global : global}, table*{table : table}, mem*{mem : mem}, elem*{elem : elem}, data*{data : data}, start?{start : start}, export*{export : export}), $clos_moduletype(C, `%->%`_moduletype(xt_I*{xt_I : externtype}, xt_E*{xt_E : externtype})))
    -- Types_ok: `%|-%:%`({TYPES [], RECS [], FUNCS [], GLOBALS [], TABLES [], MEMS [], ELEMS [], DATAS [], LOCALS [], LABELS [], RETURN ?(), REFS []}, type*{type : type}, dt'*{dt' : deftype})
    -- (Import_ok: `%|-%:%`({TYPES dt'*{dt' : deftype}, RECS [], FUNCS [], GLOBALS [], TABLES [], MEMS [], ELEMS [], DATAS [], LOCALS [], LABELS [], RETURN ?(), REFS []}, import, xt_I))*{import : import, xt_I : externtype}
    -- Globals_ok: `%|-%:%`(C', global*{global : global}, gt*{gt : globaltype})
    -- (Table_ok: `%|-%:%`(C', table, tt))*{table : table, tt : tabletype}
    -- (Mem_ok: `%|-%:%`(C', mem, mt))*{mem : mem, mt : memtype}
    -- (Func_ok: `%|-%:%`(C, func, dt))*{dt : deftype, func : func}
    -- (Elem_ok: `%|-%:%`(C, elem, rt))*{elem : elem, rt : elemtype}
    -- (Data_ok: `%|-%:%`(C, data, ok))*{data : data, ok : datatype}
    -- (Start_ok: `%|-%:OK`(C, start))?{start : start}
    -- (Export_ok: `%|-%:%%`(C, export, nm, xt_E))*{export : export, nm : name, xt_E : externtype}
    -- if $disjoint_(syntax name, nm*{nm : name})
    -- if (C = {TYPES dt'*{dt' : deftype}, RECS [], FUNCS dt_I*{dt_I : deftype} :: dt*{dt : deftype}, GLOBALS gt_I*{gt_I : globaltype} :: gt*{gt : globaltype}, TABLES tt_I*{tt_I : tabletype} :: tt*{tt : tabletype}, MEMS mt_I*{mt_I : memtype} :: mt*{mt : memtype}, ELEMS rt*{rt : elemtype}, DATAS ok*{ok : datatype}, LOCALS [], LABELS [], RETURN ?(), REFS x*{x : funcidx}})
    -- if (C' = {TYPES dt'*{dt' : deftype}, RECS [], FUNCS dt_I*{dt_I : deftype} :: dt*{dt : deftype}, GLOBALS gt_I*{gt_I : globaltype}, TABLES [], MEMS [], ELEMS [], DATAS [], LOCALS [], LABELS [], RETURN ?(), REFS x*{x : funcidx}})
    -- if (x*{x : idx} = $funcidx_nonfuncs(`%%%%%`_nonfuncs(global*{global : global}, table*{table : table}, mem*{mem : mem}, elem*{elem : elem}, data*{data : data})))
    -- if (dt_I*{dt_I : deftype} = $funcsxt(xt_I*{xt_I : externtype}))
    -- if (gt_I*{gt_I : globaltype} = $globalsxt(xt_I*{xt_I : externtype}))
    -- if (tt_I*{tt_I : tabletype} = $tablesxt(xt_I*{xt_I : externtype}))
    -- if (mt_I*{mt_I : memtype} = $memsxt(xt_I*{xt_I : externtype}))

;; 7-runtime-typing.watsup
relation Num_type: `%|-%:%`(store, num, numtype)
  ;; 7-runtime-typing.watsup
  rule _{s : store, nt : numtype, c : num_(nt)}:
    `%|-%:%`(s, CONST_num(nt, c), nt)

;; 7-runtime-typing.watsup
relation Vec_type: `%|-%:%`(store, vec, vectype)
  ;; 7-runtime-typing.watsup
  rule _{s : store, vt : vectype, c : vec_(vt)}:
    `%|-%:%`(s, VCONST_vec(vt, c), vt)

;; 7-runtime-typing.watsup
rec {

;; 7-runtime-typing.watsup:7.1-7.42
relation Ref_type: `%|-%:%`(store, ref, reftype)
  ;; 7-runtime-typing.watsup:17.1-18.35
  rule null{s : store, ht : heaptype}:
    `%|-%:%`(s, REF.NULL_ref(ht), REF_reftype(`NULL%?`_nul(?(())), ht))

  ;; 7-runtime-typing.watsup:20.1-21.37
  rule i31{s : store, i : nat}:
    `%|-%:%`(s, REF.I31_NUM_ref(`%`_u31(i)), REF_reftype(`NULL%?`_nul(?()), I31_heaptype))

  ;; 7-runtime-typing.watsup:23.1-25.31
  rule struct{s : store, a : addr, dt : deftype}:
    `%|-%:%`(s, REF.STRUCT_ADDR_ref(a), REF_reftype(`NULL%?`_nul(?()), (dt : deftype <: heaptype)))
    -- if (s.STRUCTS_store[a].TYPE_structinst = dt)

  ;; 7-runtime-typing.watsup:27.1-29.30
  rule array{s : store, a : addr, dt : deftype}:
    `%|-%:%`(s, REF.ARRAY_ADDR_ref(a), REF_reftype(`NULL%?`_nul(?()), (dt : deftype <: heaptype)))
    -- if (s.ARRAYS_store[a].TYPE_arrayinst = dt)

  ;; 7-runtime-typing.watsup:31.1-33.29
  rule func{s : store, a : addr, dt : deftype}:
    `%|-%:%`(s, REF.FUNC_ADDR_ref(a), REF_reftype(`NULL%?`_nul(?()), (dt : deftype <: heaptype)))
    -- if (s.FUNCS_store[a].TYPE_funcinst = dt)

  ;; 7-runtime-typing.watsup:35.1-36.39
  rule host{s : store, a : addr}:
    `%|-%:%`(s, REF.HOST_ADDR_ref(a), REF_reftype(`NULL%?`_nul(?()), ANY_heaptype))

  ;; 7-runtime-typing.watsup:38.1-39.45
  rule extern{s : store, addrref : addrref}:
    `%|-%:%`(s, REF.EXTERN_ref(addrref), REF_reftype(`NULL%?`_nul(?()), EXTERN_heaptype))

  ;; 7-runtime-typing.watsup:41.1-44.34
  rule sub{s : store, ref : ref, rt : reftype, rt' : reftype}:
    `%|-%:%`(s, ref, rt)
    -- Ref_type: `%|-%:%`(s, ref, rt')
    -- Reftype_sub: `%|-%<:%`({TYPES [], RECS [], FUNCS [], GLOBALS [], TABLES [], MEMS [], ELEMS [], DATAS [], LOCALS [], LABELS [], RETURN ?(), REFS []}, rt', rt)
}

;; 7-runtime-typing.watsup
relation Val_type: `%|-%:%`(store, val, valtype)
  ;; 7-runtime-typing.watsup
  rule num{s : store, num : num, nt : numtype}:
    `%|-%:%`(s, (num : num <: val), (nt : numtype <: valtype))
    -- Num_type: `%|-%:%`(s, num, nt)

  ;; 7-runtime-typing.watsup
  rule vec{s : store, vec : vec, vt : vectype}:
    `%|-%:%`(s, (vec : vec <: val), (vt : vectype <: valtype))
    -- Vec_type: `%|-%:%`(s, vec, vt)

  ;; 7-runtime-typing.watsup
  rule ref{s : store, ref : ref, rt : reftype}:
    `%|-%:%`(s, (ref : ref <: val), (rt : reftype <: valtype))
    -- Ref_type: `%|-%:%`(s, ref, rt)

;; 7-runtime-typing.watsup
rec {

;; 7-runtime-typing.watsup:64.1-64.57
relation Externval_type: `%|-%:%`(store, externval, externtype)
  ;; 7-runtime-typing.watsup:66.1-68.30
  rule func{s : store, a : addr, funcinst : funcinst}:
    `%|-%:%`(s, FUNC_externval(a), FUNC_externtype((funcinst.TYPE_funcinst : deftype <: typeuse)))
    -- if (s.FUNCS_store[a] = funcinst)

  ;; 7-runtime-typing.watsup:70.1-72.34
  rule global{s : store, a : addr, globalinst : globalinst}:
    `%|-%:%`(s, GLOBAL_externval(a), GLOBAL_externtype(globalinst.TYPE_globalinst))
    -- if (s.GLOBALS_store[a] = globalinst)

  ;; 7-runtime-typing.watsup:74.1-76.32
  rule table{s : store, a : addr, tableinst : tableinst}:
    `%|-%:%`(s, TABLE_externval(a), TABLE_externtype(tableinst.TYPE_tableinst))
    -- if (s.TABLES_store[a] = tableinst)

  ;; 7-runtime-typing.watsup:78.1-80.28
  rule mem{s : store, a : addr, meminst : meminst}:
    `%|-%:%`(s, MEM_externval(a), MEM_externtype(meminst.TYPE_meminst))
    -- if (s.MEMS_store[a] = meminst)

  ;; 7-runtime-typing.watsup:82.1-85.37
  rule sub{s : store, externval : externval, xt : externtype, xt' : externtype}:
    `%|-%:%`(s, externval, xt)
    -- Externval_type: `%|-%:%`(s, externval, xt')
    -- Externtype_sub: `%|-%<:%`({TYPES [], RECS [], FUNCS [], GLOBALS [], TABLES [], MEMS [], ELEMS [], DATAS [], LOCALS [], LABELS [], RETURN ?(), REFS []}, xt', xt)
}

;; 8-reduction.watsup
relation Step_pure: `%~>%`(instr*, instr*)
  ;; 8-reduction.watsup
  rule unreachable:
    `%~>%`([UNREACHABLE_instr], [TRAP_instr])

  ;; 8-reduction.watsup
  rule nop:
    `%~>%`([NOP_instr], [])

  ;; 8-reduction.watsup
  rule drop{val : val}:
    `%~>%`([(val : val <: instr) DROP_instr], [])

  ;; 8-reduction.watsup
  rule select-true{val_1 : val, val_2 : val, c : num_(I32_numtype), t*? : valtype*?}:
    `%~>%`([(val_1 : val <: instr) (val_2 : val <: instr) CONST_instr(I32_numtype, c) `SELECT()%?`_instr(t*{t : valtype}?{t : valtype})], [(val_1 : val <: instr)])
    -- if (c =/= `%`_num_(0))

  ;; 8-reduction.watsup
  rule select-false{val_1 : val, val_2 : val, c : num_(I32_numtype), t*? : valtype*?}:
    `%~>%`([(val_1 : val <: instr) (val_2 : val <: instr) CONST_instr(I32_numtype, c) `SELECT()%?`_instr(t*{t : valtype}?{t : valtype})], [(val_2 : val <: instr)])
    -- if (c = `%`_num_(0))

  ;; 8-reduction.watsup
  rule if-true{c : num_(I32_numtype), bt : blocktype, instr_1* : instr*, instr_2* : instr*}:
    `%~>%`([CONST_instr(I32_numtype, c) `IF%%ELSE%`_instr(bt, instr_1*{instr_1 : instr}, instr_2*{instr_2 : instr})], [BLOCK_instr(bt, instr_1*{instr_1 : instr})])
    -- if (c =/= `%`_num_(0))

  ;; 8-reduction.watsup
  rule if-false{c : num_(I32_numtype), bt : blocktype, instr_1* : instr*, instr_2* : instr*}:
    `%~>%`([CONST_instr(I32_numtype, c) `IF%%ELSE%`_instr(bt, instr_1*{instr_1 : instr}, instr_2*{instr_2 : instr})], [BLOCK_instr(bt, instr_2*{instr_2 : instr})])
    -- if (c = `%`_num_(0))

  ;; 8-reduction.watsup
  rule label-vals{n : n, instr* : instr*, val* : val*}:
    `%~>%`([`LABEL_%{%}%`_instr(n, instr*{instr : instr}, (val : val <: instr)*{val : val})], (val : val <: instr)*{val : val})

  ;; 8-reduction.watsup
  rule br-zero{n : n, instr'* : instr*, val'* : val*, val^n : val^n, l : labelidx, instr* : instr*}:
    `%~>%`([`LABEL_%{%}%`_instr(n, instr'*{instr' : instr}, (val' : val <: instr)*{val' : val} :: (val : val <: instr)^n{val : val} :: [BR_instr(l)] :: instr*{instr : instr})], (val : val <: instr)^n{val : val} :: instr'*{instr' : instr})
    -- if (l = `%`_labelidx(0))

  ;; 8-reduction.watsup
  rule br-succ{n : n, instr'* : instr*, val* : val*, l : labelidx, instr* : instr*}:
    `%~>%`([`LABEL_%{%}%`_instr(n, instr'*{instr' : instr}, (val : val <: instr)*{val : val} :: [BR_instr(l)] :: instr*{instr : instr})], (val : val <: instr)*{val : val} :: [BR_instr(`%`_labelidx((l!`%`_labelidx.0 - 1)))])
    -- if (l!`%`_labelidx.0 > 0)

  ;; 8-reduction.watsup
  rule br_if-true{c : num_(I32_numtype), l : labelidx}:
    `%~>%`([CONST_instr(I32_numtype, c) BR_IF_instr(l)], [BR_instr(l)])
    -- if (c =/= `%`_num_(0))

  ;; 8-reduction.watsup
  rule br_if-false{c : num_(I32_numtype), l : labelidx}:
    `%~>%`([CONST_instr(I32_numtype, c) BR_IF_instr(l)], [])
    -- if (c = `%`_num_(0))

  ;; 8-reduction.watsup
  rule br_table-lt{i : nat, l* : labelidx*, l' : labelidx}:
    `%~>%`([CONST_instr(I32_numtype, `%`_num_(i)) BR_TABLE_instr(l*{l : labelidx}, l')], [BR_instr(l*{l : labelidx}[i])])
    -- if (i < |l*{l : labelidx}|)

  ;; 8-reduction.watsup
  rule br_table-ge{i : nat, l* : labelidx*, l' : labelidx}:
    `%~>%`([CONST_instr(I32_numtype, `%`_num_(i)) BR_TABLE_instr(l*{l : labelidx}, l')], [BR_instr(l')])
    -- if (i >= |l*{l : labelidx}|)

  ;; 8-reduction.watsup
  rule br_on_null-null{val : val, l : labelidx, ht : heaptype}:
    `%~>%`([(val : val <: instr) BR_ON_NULL_instr(l)], [BR_instr(l)])
    -- if (val = REF.NULL_val(ht))

  ;; 8-reduction.watsup
  rule br_on_null-addr{val : val, l : labelidx}:
    `%~>%`([(val : val <: instr) BR_ON_NULL_instr(l)], [(val : val <: instr)])
    -- otherwise

  ;; 8-reduction.watsup
  rule br_on_non_null-null{val : val, l : labelidx, ht : heaptype}:
    `%~>%`([(val : val <: instr) BR_ON_NON_NULL_instr(l)], [])
    -- if (val = REF.NULL_val(ht))

  ;; 8-reduction.watsup
  rule br_on_non_null-addr{val : val, l : labelidx}:
    `%~>%`([(val : val <: instr) BR_ON_NON_NULL_instr(l)], [(val : val <: instr) BR_instr(l)])
    -- otherwise

  ;; 8-reduction.watsup
  rule call_indirect{x : idx, yy : typeuse}:
    `%~>%`([CALL_INDIRECT_instr(x, yy)], [TABLE.GET_instr(x) REF.CAST_instr(REF_reftype(`NULL%?`_nul(?(())), (yy : typeuse <: heaptype))) CALL_REF_instr(yy)])

  ;; 8-reduction.watsup
  rule return_call_indirect{x : idx, yy : typeuse}:
    `%~>%`([RETURN_CALL_INDIRECT_instr(x, yy)], [TABLE.GET_instr(x) REF.CAST_instr(REF_reftype(`NULL%?`_nul(?(())), (yy : typeuse <: heaptype))) RETURN_CALL_REF_instr(yy)])

  ;; 8-reduction.watsup
  rule frame-vals{n : n, f : frame, val^n : val^n}:
    `%~>%`([`FRAME_%{%}%`_instr(n, f, (val : val <: instr)^n{val : val})], (val : val <: instr)^n{val : val})

  ;; 8-reduction.watsup
  rule return-frame{n : n, f : frame, val'* : val*, val^n : val^n, instr* : instr*}:
    `%~>%`([`FRAME_%{%}%`_instr(n, f, (val' : val <: instr)*{val' : val} :: (val : val <: instr)^n{val : val} :: [RETURN_instr] :: instr*{instr : instr})], (val : val <: instr)^n{val : val})

  ;; 8-reduction.watsup
  rule return-label{n : n, instr'* : instr*, val* : val*, instr* : instr*}:
    `%~>%`([`LABEL_%{%}%`_instr(n, instr'*{instr' : instr}, (val : val <: instr)*{val : val} :: [RETURN_instr] :: instr*{instr : instr})], (val : val <: instr)*{val : val} :: [RETURN_instr])

  ;; 8-reduction.watsup
  rule trap-vals{val* : val*, instr* : instr*}:
    `%~>%`((val : val <: instr)*{val : val} :: [TRAP_instr] :: instr*{instr : instr}, [TRAP_instr])
    -- if ((val*{val : val} =/= []) \/ (instr*{instr : instr} =/= []))

  ;; 8-reduction.watsup
  rule trap-label{n : n, instr'* : instr*}:
    `%~>%`([`LABEL_%{%}%`_instr(n, instr'*{instr' : instr}, [TRAP_instr])], [TRAP_instr])

  ;; 8-reduction.watsup
  rule trap-frame{n : n, f : frame}:
    `%~>%`([`FRAME_%{%}%`_instr(n, f, [TRAP_instr])], [TRAP_instr])

  ;; 8-reduction.watsup
  rule unop-val{nt : numtype, c_1 : num_(nt), unop : unop_(nt), c : num_(nt)}:
    `%~>%`([CONST_instr(nt, c_1) UNOP_instr(nt, unop)], [CONST_instr(nt, c)])
<<<<<<< HEAD
    -- if c <- $unop(nt, unop, c_1)
=======
    -- if ($unop_(nt, unop, c_1) = [c])
>>>>>>> 5cd8e883

  ;; 8-reduction.watsup
  rule unop-trap{nt : numtype, c_1 : num_(nt), unop : unop_(nt)}:
    `%~>%`([CONST_instr(nt, c_1) UNOP_instr(nt, unop)], [TRAP_instr])
    -- if ($unop_(nt, unop, c_1) = [])

  ;; 8-reduction.watsup
  rule binop-val{nt : numtype, c_1 : num_(nt), c_2 : num_(nt), binop : binop_(nt), c : num_(nt)}:
    `%~>%`([CONST_instr(nt, c_1) CONST_instr(nt, c_2) BINOP_instr(nt, binop)], [CONST_instr(nt, c)])
<<<<<<< HEAD
    -- if c <- $binop(nt, binop, c_1, c_2)
=======
    -- if ($binop_(nt, binop, c_1, c_2) = [c])
>>>>>>> 5cd8e883

  ;; 8-reduction.watsup
  rule binop-trap{nt : numtype, c_1 : num_(nt), c_2 : num_(nt), binop : binop_(nt)}:
    `%~>%`([CONST_instr(nt, c_1) CONST_instr(nt, c_2) BINOP_instr(nt, binop)], [TRAP_instr])
    -- if ($binop_(nt, binop, c_1, c_2) = [])

  ;; 8-reduction.watsup
  rule testop{nt : numtype, c_1 : num_(nt), testop : testop_(nt), c : num_(I32_numtype)}:
    `%~>%`([CONST_instr(nt, c_1) TESTOP_instr(nt, testop)], [CONST_instr(I32_numtype, c)])
    -- if (c = $testop_(nt, testop, c_1))

  ;; 8-reduction.watsup
  rule relop{nt : numtype, c_1 : num_(nt), c_2 : num_(nt), relop : relop_(nt), c : num_(I32_numtype)}:
    `%~>%`([CONST_instr(nt, c_1) CONST_instr(nt, c_2) RELOP_instr(nt, relop)], [CONST_instr(I32_numtype, c)])
    -- if (c = $relop_(nt, relop, c_1, c_2))

  ;; 8-reduction.watsup
  rule cvtop-val{nt_1 : numtype, c_1 : num_(nt_1), nt_2 : numtype, cvtop : cvtop__(nt_1, nt_2), c : num_(nt_2)}:
    `%~>%`([CONST_instr(nt_1, c_1) CVTOP_instr(nt_2, nt_1, cvtop)], [CONST_instr(nt_2, c)])
<<<<<<< HEAD
    -- if c <- $cvtop(nt_1, nt_2, cvtop, c_1)
=======
    -- if ($cvtop__(nt_1, nt_2, cvtop, c_1) = [c])
>>>>>>> 5cd8e883

  ;; 8-reduction.watsup
  rule cvtop-trap{nt_1 : numtype, c_1 : num_(nt_1), nt_2 : numtype, cvtop : cvtop__(nt_1, nt_2)}:
    `%~>%`([CONST_instr(nt_1, c_1) CVTOP_instr(nt_2, nt_1, cvtop)], [TRAP_instr])
    -- if ($cvtop__(nt_1, nt_2, cvtop, c_1) = [])

  ;; 8-reduction.watsup
  rule ref.i31{i : nat}:
    `%~>%`([CONST_instr(I32_numtype, `%`_num_(i)) REF.I31_instr], [REF.I31_NUM_instr($wrap__(32, 31, `%`_iN(i)))])

  ;; 8-reduction.watsup
  rule ref.is_null-true{ref : ref, ht : heaptype}:
    `%~>%`([(ref : ref <: instr) REF.IS_NULL_instr], [CONST_instr(I32_numtype, `%`_num_(1))])
    -- if (ref = REF.NULL_ref(ht))

  ;; 8-reduction.watsup
  rule ref.is_null-false{ref : ref}:
    `%~>%`([(ref : ref <: instr) REF.IS_NULL_instr], [CONST_instr(I32_numtype, `%`_num_(0))])
    -- otherwise

  ;; 8-reduction.watsup
  rule ref.as_non_null-null{ref : ref, ht : heaptype}:
    `%~>%`([(ref : ref <: instr) REF.AS_NON_NULL_instr], [TRAP_instr])
    -- if (ref = REF.NULL_ref(ht))

  ;; 8-reduction.watsup
  rule ref.as_non_null-addr{ref : ref}:
    `%~>%`([(ref : ref <: instr) REF.AS_NON_NULL_instr], [(ref : ref <: instr)])
    -- otherwise

  ;; 8-reduction.watsup
  rule ref.eq-null{ref_1 : ref, ref_2 : ref, ht_1 : heaptype, ht_2 : heaptype}:
    `%~>%`([(ref_1 : ref <: instr) (ref_2 : ref <: instr) REF.EQ_instr], [CONST_instr(I32_numtype, `%`_num_(1))])
    -- if ((ref_1 = REF.NULL_ref(ht_1)) /\ (ref_2 = REF.NULL_ref(ht_2)))

  ;; 8-reduction.watsup
  rule ref.eq-true{ref_1 : ref, ref_2 : ref}:
    `%~>%`([(ref_1 : ref <: instr) (ref_2 : ref <: instr) REF.EQ_instr], [CONST_instr(I32_numtype, `%`_num_(1))])
    -- otherwise
    -- if (ref_1 = ref_2)

  ;; 8-reduction.watsup
  rule ref.eq-false{ref_1 : ref, ref_2 : ref}:
    `%~>%`([(ref_1 : ref <: instr) (ref_2 : ref <: instr) REF.EQ_instr], [CONST_instr(I32_numtype, `%`_num_(0))])
    -- otherwise

  ;; 8-reduction.watsup
  rule i31.get-null{ht : heaptype, sx : sx}:
    `%~>%`([REF.NULL_instr(ht) I31.GET_instr(sx)], [TRAP_instr])

  ;; 8-reduction.watsup
  rule i31.get-num{i : nat, sx : sx}:
    `%~>%`([REF.I31_NUM_instr(`%`_u31(i)) I31.GET_instr(sx)], [CONST_instr(I32_numtype, $extend__(31, 32, sx, `%`_iN(i)))])

  ;; 8-reduction.watsup
  rule array.new{val : val, n : n, x : idx}:
    `%~>%`([(val : val <: instr) CONST_instr(I32_numtype, `%`_num_(n)) ARRAY.NEW_instr(x)], (val : val <: instr)^n{} :: [ARRAY.NEW_FIXED_instr(x, `%`_u32(n))])

  ;; 8-reduction.watsup
  rule extern.convert_any-null{ht : heaptype}:
    `%~>%`([REF.NULL_instr(ht) EXTERN.CONVERT_ANY_instr], [REF.NULL_instr(EXTERN_heaptype)])

  ;; 8-reduction.watsup
  rule extern.convert_any-addr{addrref : addrref}:
    `%~>%`([(addrref : addrref <: instr) EXTERN.CONVERT_ANY_instr], [REF.EXTERN_instr(addrref)])

  ;; 8-reduction.watsup
  rule any.convert_extern-null{ht : heaptype}:
    `%~>%`([REF.NULL_instr(ht) ANY.CONVERT_EXTERN_instr], [REF.NULL_instr(ANY_heaptype)])

  ;; 8-reduction.watsup
  rule any.convert_extern-addr{addrref : addrref}:
    `%~>%`([REF.EXTERN_instr(addrref) ANY.CONVERT_EXTERN_instr], [(addrref : addrref <: instr)])

  ;; 8-reduction.watsup
  rule vvunop{c_1 : vec_(V128_Vnn), vvunop : vvunop, c : vec_(V128_Vnn)}:
    `%~>%`([VCONST_instr(V128_vectype, c_1) VVUNOP_instr(V128_vectype, vvunop)], [VCONST_instr(V128_vectype, c)])
<<<<<<< HEAD
    -- if c <- $vvunop(V128_vectype, vvunop, c_1)
=======
    -- if (c = $vvunop_(V128_vectype, vvunop, c_1))
>>>>>>> 5cd8e883

  ;; 8-reduction.watsup
  rule vvbinop{c_1 : vec_(V128_Vnn), c_2 : vec_(V128_Vnn), vvbinop : vvbinop, c : vec_(V128_Vnn)}:
    `%~>%`([VCONST_instr(V128_vectype, c_1) VCONST_instr(V128_vectype, c_2) VVBINOP_instr(V128_vectype, vvbinop)], [VCONST_instr(V128_vectype, c)])
<<<<<<< HEAD
    -- if c <- $vvbinop(V128_vectype, vvbinop, c_1, c_2)
=======
    -- if (c = $vvbinop_(V128_vectype, vvbinop, c_1, c_2))
>>>>>>> 5cd8e883

  ;; 8-reduction.watsup
  rule vvternop{c_1 : vec_(V128_Vnn), c_2 : vec_(V128_Vnn), c_3 : vec_(V128_Vnn), vvternop : vvternop, c : vec_(V128_Vnn)}:
    `%~>%`([VCONST_instr(V128_vectype, c_1) VCONST_instr(V128_vectype, c_2) VCONST_instr(V128_vectype, c_3) VVTERNOP_instr(V128_vectype, vvternop)], [VCONST_instr(V128_vectype, c)])
<<<<<<< HEAD
    -- if c <- $vvternop(V128_vectype, vvternop, c_1, c_2, c_3)
=======
    -- if (c = $vvternop_(V128_vectype, vvternop, c_1, c_2, c_3))
>>>>>>> 5cd8e883

  ;; 8-reduction.watsup
  rule vvtestop{c_1 : vec_(V128_Vnn), c : num_(I32_numtype)}:
    `%~>%`([VCONST_instr(V128_vectype, c_1) VVTESTOP_instr(V128_vectype, ANY_TRUE_vvtestop)], [CONST_instr(I32_numtype, c)])
    -- if (c = $ine_($vsize(V128_vectype), c_1, `%`_iN(0)))

  ;; 8-reduction.watsup
  rule vunop-val{c_1 : vec_(V128_Vnn), sh : shape, vunop : vunop_(sh), c : vec_(V128_Vnn)}:
    `%~>%`([VCONST_instr(V128_vectype, c_1) VUNOP_instr(sh, vunop)], [VCONST_instr(V128_vectype, c)])
<<<<<<< HEAD
    -- if c <- $vunop(sh, vunop, c_1)

  ;; 8-reduction.watsup
  rule vunop-trap{c_1 : vec_(V128_Vnn), sh : shape, vunop : vunop_(sh)}:
    `%~>%`([VCONST_instr(V128_vectype, c_1) VUNOP_instr(sh, vunop)], [TRAP_instr])
    -- if ($vunop(sh, vunop, c_1) = [])
=======
    -- if (c = $vunop_(sh, vunop, c_1))
>>>>>>> 5cd8e883

  ;; 8-reduction.watsup
  rule vbinop-val{c_1 : vec_(V128_Vnn), c_2 : vec_(V128_Vnn), sh : shape, vbinop : vbinop_(sh), c : vec_(V128_Vnn)}:
    `%~>%`([VCONST_instr(V128_vectype, c_1) VCONST_instr(V128_vectype, c_2) VBINOP_instr(sh, vbinop)], [VCONST_instr(V128_vectype, c)])
<<<<<<< HEAD
    -- if c <- $vbinop(sh, vbinop, c_1, c_2)
=======
    -- if ($vbinop_(sh, vbinop, c_1, c_2) = [c])
>>>>>>> 5cd8e883

  ;; 8-reduction.watsup
  rule vbinop-trap{c_1 : vec_(V128_Vnn), c_2 : vec_(V128_Vnn), sh : shape, vbinop : vbinop_(sh)}:
    `%~>%`([VCONST_instr(V128_vectype, c_1) VCONST_instr(V128_vectype, c_2) VBINOP_instr(sh, vbinop)], [TRAP_instr])
    -- if ($vbinop_(sh, vbinop, c_1, c_2) = [])

  ;; 8-reduction.watsup
  rule vtestop-true{c : vec_(V128_Vnn), Jnn : Jnn, M : M, ci_1* : lane_($lanetype(`%X%`_shape((Jnn : Jnn <: lanetype), `%`_dim(M))))*}:
    `%~>%`([VCONST_instr(V128_vectype, c) VTESTOP_instr(`%X%`_shape((Jnn : Jnn <: lanetype), `%`_dim(M)), ALL_TRUE_vtestop_)], [CONST_instr(I32_numtype, `%`_num_(1))])
    -- if (ci_1*{ci_1 : lane_($lanetype(`%X%`_shape((Jnn : Jnn <: lanetype), `%`_dim(M))))} = $lanes_(`%X%`_shape((Jnn : Jnn <: lanetype), `%`_dim(M)), c))
    -- (if (ci_1 =/= `%`_lane_(0)))*{ci_1 : lane_($lanetype(`%X%`_shape((Jnn : Jnn <: lanetype), `%`_dim(M))))}

  ;; 8-reduction.watsup
  rule vtestop-false{c : vec_(V128_Vnn), Jnn : Jnn, M : M}:
    `%~>%`([VCONST_instr(V128_vectype, c) VTESTOP_instr(`%X%`_shape((Jnn : Jnn <: lanetype), `%`_dim(M)), ALL_TRUE_vtestop_)], [CONST_instr(I32_numtype, `%`_num_(0))])
    -- otherwise

  ;; 8-reduction.watsup
  rule vrelop{c_1 : vec_(V128_Vnn), c_2 : vec_(V128_Vnn), sh : shape, vrelop : vrelop_(sh), c : vec_(V128_Vnn)}:
    `%~>%`([VCONST_instr(V128_vectype, c_1) VCONST_instr(V128_vectype, c_2) VRELOP_instr(sh, vrelop)], [VCONST_instr(V128_vectype, c)])
    -- if ($vrelop_(sh, vrelop, c_1, c_2) = c)

  ;; 8-reduction.watsup
  rule vshiftop{c_1 : vec_(V128_Vnn), n : n, Jnn : Jnn, M : M, vshiftop : vshiftop_(`%X%`_ishape(Jnn, `%`_dim(M))), c : vec_(V128_Vnn), c'* : lane_($lanetype(`%X%`_shape((Jnn : Jnn <: lanetype), `%`_dim(M))))*}:
    `%~>%`([VCONST_instr(V128_vectype, c_1) CONST_instr(I32_numtype, `%`_num_(n)) VSHIFTOP_instr(`%X%`_ishape(Jnn, `%`_dim(M)), vshiftop)], [VCONST_instr(V128_vectype, c)])
    -- if (c'*{c' : lane_($lanetype(`%X%`_shape((Jnn : Jnn <: lanetype), `%`_dim(M))))} = $lanes_(`%X%`_shape((Jnn : Jnn <: lanetype), `%`_dim(M)), c_1))
    -- if (c = $invlanes_(`%X%`_shape((Jnn : Jnn <: lanetype), `%`_dim(M)), $vshiftop_(`%X%`_ishape(Jnn, `%`_dim(M)), vshiftop, c', `%`_u32(n))*{c' : lane_($lanetype(`%X%`_shape((Jnn : Jnn <: lanetype), `%`_dim(M))))}))

  ;; 8-reduction.watsup
  rule vbitmask{c : vec_(V128_Vnn), Jnn : Jnn, M : M, ci : num_(I32_numtype), ci_1* : lane_($lanetype(`%X%`_shape((Jnn : Jnn <: lanetype), `%`_dim(M))))*}:
    `%~>%`([VCONST_instr(V128_vectype, c) VBITMASK_instr(`%X%`_ishape(Jnn, `%`_dim(M)))], [CONST_instr(I32_numtype, ci)])
    -- if (ci_1*{ci_1 : lane_($lanetype(`%X%`_shape((Jnn : Jnn <: lanetype), `%`_dim(M))))} = $lanes_(`%X%`_shape((Jnn : Jnn <: lanetype), `%`_dim(M)), c))
    -- if ($ibits_(32, ci) = `%`_bit($ilt_($lsize((Jnn : Jnn <: lanetype)), S_sx, ci_1, `%`_iN(0))!`%`_u32.0)*{ci_1 : iN($lsize((Jnn : Jnn <: lanetype)))})

  ;; 8-reduction.watsup
  rule vswizzle{c_1 : vec_(V128_Vnn), c_2 : vec_(V128_Vnn), Pnn : Pnn, M : M, c' : vec_(V128_Vnn), c* : iN($lsize((Pnn : Pnn <: lanetype)))*, ci* : lane_($lanetype(`%X%`_shape((Pnn : Pnn <: lanetype), `%`_dim(M))))*, k^M : nat^M}:
    `%~>%`([VCONST_instr(V128_vectype, c_1) VCONST_instr(V128_vectype, c_2) VSWIZZLE_instr(`%X%`_ishape((Pnn : Pnn <: Jnn), `%`_dim(M)))], [VCONST_instr(V128_vectype, c')])
    -- if (ci*{ci : lane_($lanetype(`%X%`_shape((Pnn : Pnn <: lanetype), `%`_dim(M))))} = $lanes_(`%X%`_shape((Pnn : Pnn <: lanetype), `%`_dim(M)), c_2))
    -- if (c*{c : iN($lsize((Pnn : Pnn <: lanetype)))} = $lanes_(`%X%`_shape((Pnn : Pnn <: lanetype), `%`_dim(M)), c_1) :: `%`_iN(0)^(256 - M){})
    -- if (c' = $invlanes_(`%X%`_shape((Pnn : Pnn <: lanetype), `%`_dim(M)), c*{c : iN($lsize((Pnn : Pnn <: lanetype)))}[ci*{ci : lane_($lanetype(`%X%`_shape((Pnn : Pnn <: lanetype), `%`_dim(M))))}[k]!`%`_lane_.0]^(k<M){k : nat}))

  ;; 8-reduction.watsup
  rule vshuffle{c_1 : vec_(V128_Vnn), c_2 : vec_(V128_Vnn), Pnn : Pnn, M : M, i* : nat*, c : vec_(V128_Vnn), c'* : iN($lsize((Pnn : Pnn <: lanetype)))*, k^M : nat^M}:
    `%~>%`([VCONST_instr(V128_vectype, c_1) VCONST_instr(V128_vectype, c_2) VSHUFFLE_instr(`%X%`_ishape((Pnn : Pnn <: Jnn), `%`_dim(M)), `%`_laneidx(i)*{i : nat})], [VCONST_instr(V128_vectype, c)])
    -- if (c'*{c' : iN($lsize((Pnn : Pnn <: lanetype)))} = $lanes_(`%X%`_shape((Pnn : Pnn <: lanetype), `%`_dim(M)), c_1) :: $lanes_(`%X%`_shape((Pnn : Pnn <: lanetype), `%`_dim(M)), c_2))
    -- if (c = $invlanes_(`%X%`_shape((Pnn : Pnn <: lanetype), `%`_dim(M)), c'*{c' : iN($lsize((Pnn : Pnn <: lanetype)))}[i*{i : nat}[k]]^(k<M){k : nat}))

  ;; 8-reduction.watsup
  rule vsplat{Lnn : Lnn, c_1 : num_($lunpack(Lnn)), M : M, c : vec_(V128_Vnn)}:
    `%~>%`([CONST_instr($lunpack(Lnn), c_1) VSPLAT_instr(`%X%`_shape(Lnn, `%`_dim(M)))], [VCONST_instr(V128_vectype, c)])
    -- if (c = $invlanes_(`%X%`_shape(Lnn, `%`_dim(M)), $lpacknum_(Lnn, c_1)^M{}))

  ;; 8-reduction.watsup
  rule vextract_lane-num{c_1 : vec_(V128_Vnn), nt : numtype, M : M, i : nat, c_2 : num_(nt)}:
    `%~>%`([VCONST_instr(V128_vectype, c_1) VEXTRACT_LANE_instr(`%X%`_shape((nt : numtype <: lanetype), `%`_dim(M)), ?(), `%`_laneidx(i))], [CONST_instr(nt, c_2)])
    -- if (c_2 = $lanes_(`%X%`_shape((nt : numtype <: lanetype), `%`_dim(M)), c_1)[i])

  ;; 8-reduction.watsup
  rule vextract_lane-pack{c_1 : vec_(V128_Vnn), pt : packtype, M : M, sx : sx, i : nat, c_2 : num_(I32_numtype)}:
    `%~>%`([VCONST_instr(V128_vectype, c_1) VEXTRACT_LANE_instr(`%X%`_shape((pt : packtype <: lanetype), `%`_dim(M)), ?(sx), `%`_laneidx(i))], [CONST_instr(I32_numtype, c_2)])
    -- if (c_2 = $extend__($psize(pt), 32, sx, $lanes_(`%X%`_shape((pt : packtype <: lanetype), `%`_dim(M)), c_1)[i]))

  ;; 8-reduction.watsup
  rule vreplace_lane{c_1 : vec_(V128_Vnn), Lnn : Lnn, c_2 : num_($lunpack(Lnn)), M : M, i : nat, c : vec_(V128_Vnn)}:
    `%~>%`([VCONST_instr(V128_vectype, c_1) CONST_instr($lunpack(Lnn), c_2) VREPLACE_LANE_instr(`%X%`_shape(Lnn, `%`_dim(M)), `%`_laneidx(i))], [VCONST_instr(V128_vectype, c)])
    -- if (c = $invlanes_(`%X%`_shape(Lnn, `%`_dim(M)), $lanes_(`%X%`_shape(Lnn, `%`_dim(M)), c_1)[[i] = $lpacknum_(Lnn, c_2)]))

  ;; 8-reduction.watsup
  rule vextunop{c_1 : vec_(V128_Vnn), sh_2 : ishape, sh_1 : ishape, vextunop : vextunop__(sh_1, sh_2), c : vec_(V128_Vnn)}:
    `%~>%`([VCONST_instr(V128_vectype, c_1) VEXTUNOP_instr(sh_2, sh_1, vextunop)], [VCONST_instr(V128_vectype, c)])
    -- if ($vextunop__(sh_1, sh_2, vextunop, c_1) = c)

  ;; 8-reduction.watsup
  rule vextbinop{c_1 : vec_(V128_Vnn), c_2 : vec_(V128_Vnn), sh_2 : ishape, sh_1 : ishape, vextbinop : vextbinop__(sh_1, sh_2), c : vec_(V128_Vnn)}:
    `%~>%`([VCONST_instr(V128_vectype, c_1) VCONST_instr(V128_vectype, c_2) VEXTBINOP_instr(sh_2, sh_1, vextbinop)], [VCONST_instr(V128_vectype, c)])
    -- if ($vextbinop__(sh_1, sh_2, vextbinop, c_1, c_2) = c)

  ;; 8-reduction.watsup
  rule vnarrow{c_1 : vec_(V128_Vnn), c_2 : vec_(V128_Vnn), Jnn_2 : Jnn, M_2 : M, Jnn_1 : Jnn, M_1 : M, sx : sx, c : vec_(V128_Vnn), ci_1* : lane_($lanetype(`%X%`_shape((Jnn_1 : Jnn <: lanetype), `%`_dim(M_1))))*, ci_2* : lane_($lanetype(`%X%`_shape((Jnn_1 : Jnn <: lanetype), `%`_dim(M_1))))*, cj_1* : iN($lsize((Jnn_2 : Jnn <: lanetype)))*, cj_2* : iN($lsize((Jnn_2 : Jnn <: lanetype)))*}:
    `%~>%`([VCONST_instr(V128_vectype, c_1) VCONST_instr(V128_vectype, c_2) VNARROW_instr(`%X%`_ishape(Jnn_2, `%`_dim(M_2)), `%X%`_ishape(Jnn_1, `%`_dim(M_1)), sx)], [VCONST_instr(V128_vectype, c)])
    -- if (ci_1*{ci_1 : lane_($lanetype(`%X%`_shape((Jnn_1 : Jnn <: lanetype), `%`_dim(M_1))))} = $lanes_(`%X%`_shape((Jnn_1 : Jnn <: lanetype), `%`_dim(M_1)), c_1))
    -- if (ci_2*{ci_2 : lane_($lanetype(`%X%`_shape((Jnn_1 : Jnn <: lanetype), `%`_dim(M_1))))} = $lanes_(`%X%`_shape((Jnn_1 : Jnn <: lanetype), `%`_dim(M_1)), c_2))
    -- if (cj_1*{cj_1 : iN($lsize((Jnn_2 : Jnn <: lanetype)))} = $narrow__($lsize((Jnn_1 : Jnn <: lanetype)), $lsize((Jnn_2 : Jnn <: lanetype)), sx, ci_1)*{ci_1 : iN($lsize((Jnn_1 : Jnn <: lanetype)))})
    -- if (cj_2*{cj_2 : iN($lsize((Jnn_2 : Jnn <: lanetype)))} = $narrow__($lsize((Jnn_1 : Jnn <: lanetype)), $lsize((Jnn_2 : Jnn <: lanetype)), sx, ci_2)*{ci_2 : iN($lsize((Jnn_1 : Jnn <: lanetype)))})
    -- if (c = $invlanes_(`%X%`_shape((Jnn_2 : Jnn <: lanetype), `%`_dim(M_2)), cj_1*{cj_1 : lane_($lanetype(`%X%`_shape((Jnn_2 : Jnn <: lanetype), `%`_dim(M_2))))} :: cj_2*{cj_2 : lane_($lanetype(`%X%`_shape((Jnn_2 : Jnn <: lanetype), `%`_dim(M_2))))}))

  ;; 8-reduction.watsup
  rule vcvtop-full{c_1 : vec_(V128_Vnn), Lnn_2 : Lnn, M : M, Lnn_1 : Lnn, vcvtop : vcvtop__(`%X%`_shape(Lnn_1, `%`_dim(M)), `%X%`_shape(Lnn_2, `%`_dim(M))), sx? : sx?, c : vec_(V128_Vnn), c'* : lane_($lanetype(`%X%`_shape(Lnn_1, `%`_dim(M))))*}:
    `%~>%`([VCONST_instr(V128_vectype, c_1) VCVTOP_instr(`%X%`_shape(Lnn_2, `%`_dim(M)), `%X%`_shape(Lnn_1, `%`_dim(M)), vcvtop, ?(), sx?{sx : sx}, ?())], [VCONST_instr(V128_vectype, c)])
    -- if (c'*{c' : lane_($lanetype(`%X%`_shape(Lnn_1, `%`_dim(M))))} = $lanes_(`%X%`_shape(Lnn_1, `%`_dim(M)), c_1))
<<<<<<< HEAD
    -- if c <- $mapinvlanes_(`%X%`_shape(Lnn_2, `%`_dim(M)), $vcvtop(`%X%`_shape(Lnn_1, `%`_dim(M)), `%X%`_shape(Lnn_2, `%`_dim(M)), vcvtop, sx?{sx : sx}, c')*{c' : lane_($lanetype(`%X%`_shape(Lnn_1, `%`_dim(M))))})
=======
    -- if (c = $invlanes_(`%X%`_shape(Lnn_2, `%`_dim(M)), $vcvtop__(`%X%`_shape(Lnn_1, `%`_dim(M)), `%X%`_shape(Lnn_2, `%`_dim(M)), vcvtop, sx?{sx : sx}, c')*{c' : lane_($lanetype(`%X%`_shape(Lnn_1, `%`_dim(M))))}))
>>>>>>> 5cd8e883

  ;; 8-reduction.watsup
  rule vcvtop-half{c_1 : vec_(V128_Vnn), Lnn_2 : Lnn, M_2 : M, Lnn_1 : Lnn, M_1 : M, vcvtop : vcvtop__(`%X%`_shape(Lnn_1, `%`_dim(M_1)), `%X%`_shape(Lnn_2, `%`_dim(M_2))), half : half__(`%X%`_shape(Lnn_1, `%`_dim(M_1)), `%X%`_shape(Lnn_2, `%`_dim(M_2))), sx? : sx?, c : vec_(V128_Vnn), ci* : lane_($lanetype(`%X%`_shape(Lnn_1, `%`_dim(M_1))))*}:
    `%~>%`([VCONST_instr(V128_vectype, c_1) VCVTOP_instr(`%X%`_shape(Lnn_2, `%`_dim(M_2)), `%X%`_shape(Lnn_1, `%`_dim(M_1)), vcvtop, ?(half), sx?{sx : sx}, ?())], [VCONST_instr(V128_vectype, c)])
<<<<<<< HEAD
    -- if (ci*{ci : lane_($lanetype(`%X%`_shape(Lnn_1, `%`_dim(M_1))))} = $lanes_(`%X%`_shape(Lnn_1, `%`_dim(M_1)), c_1)[$half(`%X%`_shape(Lnn_1, `%`_dim(M_1)), `%X%`_shape(Lnn_2, `%`_dim(M_2)), half, 0, M_2) : M_2])
    -- if c <- $mapinvlanes_(`%X%`_shape(Lnn_2, `%`_dim(M_2)), $vcvtop(`%X%`_shape(Lnn_1, `%`_dim(M_1)), `%X%`_shape(Lnn_2, `%`_dim(M_2)), vcvtop, sx?{sx : sx}, ci)*{ci : lane_($lanetype(`%X%`_shape(Lnn_1, `%`_dim(M_1))))})
=======
    -- if (ci*{ci : lane_($lanetype(`%X%`_shape(Lnn_1, `%`_dim(M_1))))} = $lanes_(`%X%`_shape(Lnn_1, `%`_dim(M_1)), c_1)[$half__(`%X%`_shape(Lnn_1, `%`_dim(M_1)), `%X%`_shape(Lnn_2, `%`_dim(M_2)), half, 0, M_2) : M_2])
    -- if (c = $invlanes_(`%X%`_shape(Lnn_2, `%`_dim(M_2)), $vcvtop__(`%X%`_shape(Lnn_1, `%`_dim(M_1)), `%X%`_shape(Lnn_2, `%`_dim(M_2)), vcvtop, sx?{sx : sx}, ci)*{ci : lane_($lanetype(`%X%`_shape(Lnn_1, `%`_dim(M_1))))}))
>>>>>>> 5cd8e883

  ;; 8-reduction.watsup
  rule vcvtop-zero{c_1 : vec_(V128_Vnn), nt_2 : numtype, M_2 : M, nt_1 : numtype, M_1 : M, vcvtop : vcvtop__(`%X%`_shape((nt_1 : numtype <: lanetype), `%`_dim(M_1)), `%X%`_shape((nt_2 : numtype <: lanetype), `%`_dim(M_2))), sx? : sx?, zero : zero__(`%X%`_shape((nt_1 : numtype <: lanetype), `%`_dim(M_1)), `%X%`_shape((nt_2 : numtype <: lanetype), `%`_dim(M_2))), c : vec_(V128_Vnn), ci* : lane_($lanetype(`%X%`_shape((nt_1 : numtype <: lanetype), `%`_dim(M_1))))*}:
    `%~>%`([VCONST_instr(V128_vectype, c_1) VCVTOP_instr(`%X%`_shape((nt_2 : numtype <: lanetype), `%`_dim(M_2)), `%X%`_shape((nt_1 : numtype <: lanetype), `%`_dim(M_1)), vcvtop, ?(), sx?{sx : sx}, ?(zero))], [VCONST_instr(V128_vectype, c)])
    -- if (ci*{ci : lane_($lanetype(`%X%`_shape((nt_1 : numtype <: lanetype), `%`_dim(M_1))))} = $lanes_(`%X%`_shape((nt_1 : numtype <: lanetype), `%`_dim(M_1)), c_1))
<<<<<<< HEAD
    -- if c <- $mapinvlanes_(`%X%`_shape((nt_2 : numtype <: lanetype), `%`_dim(M_2)), $vcvtop(`%X%`_shape((nt_1 : numtype <: lanetype), `%`_dim(M_1)), `%X%`_shape((nt_2 : numtype <: lanetype), `%`_dim(M_2)), vcvtop, sx?{sx : sx}, ci)*{ci : lane_($lanetype(`%X%`_shape((nt_1 : numtype <: lanetype), `%`_dim(M_1))))} :: [$zero(nt_2)]^M_1{})
=======
    -- if (c = $invlanes_(`%X%`_shape((nt_2 : numtype <: lanetype), `%`_dim(M_2)), $vcvtop__(`%X%`_shape((nt_1 : numtype <: lanetype), `%`_dim(M_1)), `%X%`_shape((nt_2 : numtype <: lanetype), `%`_dim(M_2)), vcvtop, sx?{sx : sx}, ci)*{ci : lane_($lanetype(`%X%`_shape((nt_1 : numtype <: lanetype), `%`_dim(M_1))))} :: $zero(nt_2)^M_1{}))
>>>>>>> 5cd8e883

  ;; 8-reduction.watsup
  rule local.tee{val : val, x : idx}:
    `%~>%`([(val : val <: instr) LOCAL.TEE_instr(x)], [(val : val <: instr) (val : val <: instr) LOCAL.SET_instr(x)])

;; 8-reduction.watsup
def $blocktype_(state : state, blocktype : blocktype) : functype
  ;; 8-reduction.watsup
  def $blocktype_{z : state, x : idx, ft : functype}(z, _IDX_blocktype(x)) = ft
    -- Expand: `%~~%`($type(z, x), FUNC_comptype(ft))
  ;; 8-reduction.watsup
  def $blocktype_{z : state, t? : valtype?}(z, _RESULT_blocktype(t?{t : valtype})) = `%->%`_functype(`%`_resulttype([]), `%`_resulttype(t?{t : valtype}))

;; 8-reduction.watsup
relation Step_read: `%~>%`(config, instr*)
  ;; 8-reduction.watsup
  rule block{z : state, val^m : val^m, m : m, bt : blocktype, instr* : instr*, n : n, t_1^m : valtype^m, t_2^n : valtype^n}:
    `%~>%`(`%;%`_config(z, (val : val <: instr)^m{val : val} :: [BLOCK_instr(bt, instr*{instr : instr})]), [`LABEL_%{%}%`_instr(n, [], (val : val <: instr)^m{val : val} :: instr*{instr : instr})])
    -- if ($blocktype_(z, bt) = `%->%`_functype(`%`_resulttype(t_1^m{t_1 : valtype}), `%`_resulttype(t_2^n{t_2 : valtype})))

  ;; 8-reduction.watsup
  rule loop{z : state, val^m : val^m, m : m, bt : blocktype, instr* : instr*, t_1^m : valtype^m, t_2^n : valtype^n, n : n}:
    `%~>%`(`%;%`_config(z, (val : val <: instr)^m{val : val} :: [LOOP_instr(bt, instr*{instr : instr})]), [`LABEL_%{%}%`_instr(m, [LOOP_instr(bt, instr*{instr : instr})], (val : val <: instr)^m{val : val} :: instr*{instr : instr})])
    -- if ($blocktype_(z, bt) = `%->%`_functype(`%`_resulttype(t_1^m{t_1 : valtype}), `%`_resulttype(t_2^n{t_2 : valtype})))

  ;; 8-reduction.watsup
  rule br_on_cast-succeed{s : store, f : frame, ref : ref, l : labelidx, rt_1 : reftype, rt_2 : reftype, rt : reftype}:
    `%~>%`(`%;%`_config(`%;%`_state(s, f), [(ref : ref <: instr) BR_ON_CAST_instr(l, rt_1, rt_2)]), [(ref : ref <: instr) BR_instr(l)])
    -- Ref_type: `%|-%:%`(s, ref, rt)
    -- Reftype_sub: `%|-%<:%`({TYPES [], RECS [], FUNCS [], GLOBALS [], TABLES [], MEMS [], ELEMS [], DATAS [], LOCALS [], LABELS [], RETURN ?(), REFS []}, rt, $inst_reftype(f.MODULE_frame, rt_2))

  ;; 8-reduction.watsup
  rule br_on_cast-fail{s : store, f : frame, ref : ref, l : labelidx, rt_1 : reftype, rt_2 : reftype}:
    `%~>%`(`%;%`_config(`%;%`_state(s, f), [(ref : ref <: instr) BR_ON_CAST_instr(l, rt_1, rt_2)]), [(ref : ref <: instr)])
    -- otherwise

  ;; 8-reduction.watsup
  rule br_on_cast_fail-succeed{s : store, f : frame, ref : ref, l : labelidx, rt_1 : reftype, rt_2 : reftype, rt : reftype}:
    `%~>%`(`%;%`_config(`%;%`_state(s, f), [(ref : ref <: instr) BR_ON_CAST_FAIL_instr(l, rt_1, rt_2)]), [(ref : ref <: instr)])
    -- Ref_type: `%|-%:%`(s, ref, rt)
    -- Reftype_sub: `%|-%<:%`({TYPES [], RECS [], FUNCS [], GLOBALS [], TABLES [], MEMS [], ELEMS [], DATAS [], LOCALS [], LABELS [], RETURN ?(), REFS []}, rt, $inst_reftype(f.MODULE_frame, rt_2))

  ;; 8-reduction.watsup
  rule br_on_cast_fail-fail{s : store, f : frame, ref : ref, l : labelidx, rt_1 : reftype, rt_2 : reftype}:
    `%~>%`(`%;%`_config(`%;%`_state(s, f), [(ref : ref <: instr) BR_ON_CAST_FAIL_instr(l, rt_1, rt_2)]), [(ref : ref <: instr) BR_instr(l)])
    -- otherwise

  ;; 8-reduction.watsup
  rule call{z : state, x : idx, a : addr}:
    `%~>%`(`%;%`_config(z, [CALL_instr(x)]), [REF.FUNC_ADDR_instr(a) CALL_REF_instr(($funcinst(z)[a].TYPE_funcinst : deftype <: typeuse))])
    -- if ($moduleinst(z).FUNCS_moduleinst[x!`%`_idx.0] = a)

  ;; 8-reduction.watsup
  rule call_ref-null{z : state, ht : heaptype, yy : typeuse}:
    `%~>%`(`%;%`_config(z, [REF.NULL_instr(ht) CALL_REF_instr(yy)]), [TRAP_instr])

  ;; 8-reduction.watsup
  rule call_ref-func{z : state, val^n : val^n, n : n, a : addr, yy : typeuse, m : m, f : frame, instr* : instr*, fi : funcinst, t_1^n : valtype^n, t_2^m : valtype^m, x : idx, t* : valtype*}:
    `%~>%`(`%;%`_config(z, (val : val <: instr)^n{val : val} :: [REF.FUNC_ADDR_instr(a) CALL_REF_instr(yy)]), [`FRAME_%{%}%`_instr(m, f, [`LABEL_%{%}%`_instr(m, [], instr*{instr : instr})])])
    -- if ($funcinst(z)[a] = fi)
    -- Expand: `%~~%`(fi.TYPE_funcinst, FUNC_comptype(`%->%`_functype(`%`_resulttype(t_1^n{t_1 : valtype}), `%`_resulttype(t_2^m{t_2 : valtype}))))
    -- if (fi.CODE_funcinst = FUNC_funccode(x, LOCAL_local(t)*{t : valtype}, instr*{instr : instr}))
    -- if (f = {LOCALS ?(val)^n{val : val} :: $default_(t)*{t : valtype}, MODULE fi.MODULE_funcinst})

  ;; 8-reduction.watsup
  rule return_call{z : state, x : idx, a : addr}:
    `%~>%`(`%;%`_config(z, [RETURN_CALL_instr(x)]), [REF.FUNC_ADDR_instr(a) RETURN_CALL_REF_instr(($funcinst(z)[a].TYPE_funcinst : deftype <: typeuse))])
    -- if ($moduleinst(z).FUNCS_moduleinst[x!`%`_idx.0] = a)

  ;; 8-reduction.watsup
  rule return_call_ref-label{z : state, k : nat, instr'* : instr*, val* : val*, yy : typeuse, instr* : instr*}:
    `%~>%`(`%;%`_config(z, [`LABEL_%{%}%`_instr(k, instr'*{instr' : instr}, (val : val <: instr)*{val : val} :: [RETURN_CALL_REF_instr(yy)] :: instr*{instr : instr})]), (val : val <: instr)*{val : val} :: [RETURN_CALL_REF_instr(yy)])

  ;; 8-reduction.watsup
  rule return_call_ref-frame-null{z : state, k : nat, f : frame, val* : val*, ht : heaptype, yy : typeuse, instr* : instr*}:
    `%~>%`(`%;%`_config(z, [`FRAME_%{%}%`_instr(k, f, (val : val <: instr)*{val : val} :: [REF.NULL_instr(ht)] :: [RETURN_CALL_REF_instr(yy)] :: instr*{instr : instr})]), [TRAP_instr])

  ;; 8-reduction.watsup
  rule return_call_ref-frame-addr{z : state, k : nat, f : frame, val'* : val*, val^n : val^n, n : n, a : addr, yy : typeuse, instr* : instr*, t_1^n : valtype^n, t_2^m : valtype^m, m : m}:
    `%~>%`(`%;%`_config(z, [`FRAME_%{%}%`_instr(k, f, (val' : val <: instr)*{val' : val} :: (val : val <: instr)^n{val : val} :: [REF.FUNC_ADDR_instr(a)] :: [RETURN_CALL_REF_instr(yy)] :: instr*{instr : instr})]), (val : val <: instr)^n{val : val} :: [REF.FUNC_ADDR_instr(a) CALL_REF_instr(yy)])
    -- Expand: `%~~%`($funcinst(z)[a].TYPE_funcinst, FUNC_comptype(`%->%`_functype(`%`_resulttype(t_1^n{t_1 : valtype}), `%`_resulttype(t_2^m{t_2 : valtype}))))

  ;; 8-reduction.watsup
  rule ref.null-idx{z : state, x : idx}:
    `%~>%`(`%;%`_config(z, [REF.NULL_instr(($idx(x) : typevar <: heaptype))]), [REF.NULL_instr(($type(z, x) : deftype <: heaptype))])

  ;; 8-reduction.watsup
  rule ref.func{z : state, x : idx}:
    `%~>%`(`%;%`_config(z, [REF.FUNC_instr(x)]), [REF.FUNC_ADDR_instr($moduleinst(z).FUNCS_moduleinst[x!`%`_idx.0])])

  ;; 8-reduction.watsup
  rule ref.test-true{s : store, f : frame, ref : ref, rt : reftype, rt' : reftype}:
    `%~>%`(`%;%`_config(`%;%`_state(s, f), [(ref : ref <: instr) REF.TEST_instr(rt)]), [CONST_instr(I32_numtype, `%`_num_(1))])
    -- Ref_type: `%|-%:%`(s, ref, rt')
    -- Reftype_sub: `%|-%<:%`({TYPES [], RECS [], FUNCS [], GLOBALS [], TABLES [], MEMS [], ELEMS [], DATAS [], LOCALS [], LABELS [], RETURN ?(), REFS []}, rt', $inst_reftype(f.MODULE_frame, rt))

  ;; 8-reduction.watsup
  rule ref.test-false{s : store, f : frame, ref : ref, rt : reftype}:
    `%~>%`(`%;%`_config(`%;%`_state(s, f), [(ref : ref <: instr) REF.TEST_instr(rt)]), [CONST_instr(I32_numtype, `%`_num_(0))])
    -- otherwise

  ;; 8-reduction.watsup
  rule ref.cast-succeed{s : store, f : frame, ref : ref, rt : reftype, rt' : reftype}:
    `%~>%`(`%;%`_config(`%;%`_state(s, f), [(ref : ref <: instr) REF.CAST_instr(rt)]), [(ref : ref <: instr)])
    -- Ref_type: `%|-%:%`(s, ref, rt')
    -- Reftype_sub: `%|-%<:%`({TYPES [], RECS [], FUNCS [], GLOBALS [], TABLES [], MEMS [], ELEMS [], DATAS [], LOCALS [], LABELS [], RETURN ?(), REFS []}, rt', $inst_reftype(f.MODULE_frame, rt))

  ;; 8-reduction.watsup
  rule ref.cast-fail{s : store, f : frame, ref : ref, rt : reftype}:
    `%~>%`(`%;%`_config(`%;%`_state(s, f), [(ref : ref <: instr) REF.CAST_instr(rt)]), [TRAP_instr])
    -- otherwise

  ;; 8-reduction.watsup
  rule struct.new_default{z : state, x : idx, val* : val*, mut* : mut*, zt* : storagetype*}:
    `%~>%`(`%;%`_config(z, [STRUCT.NEW_DEFAULT_instr(x)]), (val : val <: instr)*{val : val} :: [STRUCT.NEW_instr(x)])
    -- Expand: `%~~%`($type(z, x), STRUCT_comptype(`%`_structtype(`%%`_fieldtype(mut, zt)*{mut : mut, zt : storagetype})))
    -- (if ($default_($unpack(zt)) = ?(val)))*{val : val, zt : storagetype}

  ;; 8-reduction.watsup
  rule struct.get-null{z : state, ht : heaptype, sx? : sx?, x : idx, i : nat}:
    `%~>%`(`%;%`_config(z, [REF.NULL_instr(ht) STRUCT.GET_instr(sx?{sx : sx}, x, `%`_u32(i))]), [TRAP_instr])

  ;; 8-reduction.watsup
  rule struct.get-struct{z : state, a : addr, sx? : sx?, x : idx, i : nat, zt* : storagetype*, mut* : mut*}:
    `%~>%`(`%;%`_config(z, [REF.STRUCT_ADDR_instr(a) STRUCT.GET_instr(sx?{sx : sx}, x, `%`_u32(i))]), [($unpackfield_(zt*{zt : storagetype}[i], sx?{sx : sx}, $structinst(z)[a].FIELDS_structinst[i]) : val <: instr)])
    -- Expand: `%~~%`($type(z, x), STRUCT_comptype(`%`_structtype(`%%`_fieldtype(mut, zt)*{mut : mut, zt : storagetype})))

  ;; 8-reduction.watsup
  rule array.new_default{z : state, n : n, x : idx, val : val, mut : mut, zt : storagetype}:
    `%~>%`(`%;%`_config(z, [CONST_instr(I32_numtype, `%`_num_(n)) ARRAY.NEW_DEFAULT_instr(x)]), (val : val <: instr)^n{} :: [ARRAY.NEW_FIXED_instr(x, `%`_u32(n))])
    -- Expand: `%~~%`($type(z, x), ARRAY_comptype(`%%`_arraytype(mut, zt)))
    -- if ($default_($unpack(zt)) = ?(val))

  ;; 8-reduction.watsup
  rule array.new_elem-oob{z : state, i : nat, n : n, x : idx, y : idx}:
    `%~>%`(`%;%`_config(z, [CONST_instr(I32_numtype, `%`_num_(i)) CONST_instr(I32_numtype, `%`_num_(n)) ARRAY.NEW_ELEM_instr(x, y)]), [TRAP_instr])
    -- if ((i + n) > |$elem(z, y).REFS_eleminst|)

  ;; 8-reduction.watsup
  rule array.new_elem-alloc{z : state, i : nat, n : n, x : idx, y : idx, ref^n : ref^n}:
    `%~>%`(`%;%`_config(z, [CONST_instr(I32_numtype, `%`_num_(i)) CONST_instr(I32_numtype, `%`_num_(n)) ARRAY.NEW_ELEM_instr(x, y)]), (ref : ref <: instr)^n{ref : ref} :: [ARRAY.NEW_FIXED_instr(x, `%`_u32(n))])
    -- if (ref^n{ref : ref} = $elem(z, y).REFS_eleminst[i : n])

  ;; 8-reduction.watsup
  rule array.new_data-oob{z : state, i : nat, n : n, x : idx, y : idx, mut : mut, zt : storagetype}:
    `%~>%`(`%;%`_config(z, [CONST_instr(I32_numtype, `%`_num_(i)) CONST_instr(I32_numtype, `%`_num_(n)) ARRAY.NEW_DATA_instr(x, y)]), [TRAP_instr])
    -- Expand: `%~~%`($type(z, x), ARRAY_comptype(`%%`_arraytype(mut, zt)))
    -- if ((i + ((n * $zsize(zt)) / 8)) > |$data(z, y).BYTES_datainst|)

  ;; 8-reduction.watsup
  rule array.new_data-num{z : state, i : nat, n : n, x : idx, y : idx, zt : storagetype, c^n : lit_(zt)^n, mut : mut}:
    `%~>%`(`%;%`_config(z, [CONST_instr(I32_numtype, `%`_num_(i)) CONST_instr(I32_numtype, `%`_num_(n)) ARRAY.NEW_DATA_instr(x, y)]), $const($cunpack(zt), $cunpacknum_(zt, c))^n{c : lit_(zt)} :: [ARRAY.NEW_FIXED_instr(x, `%`_u32(n))])
    -- Expand: `%~~%`($type(z, x), ARRAY_comptype(`%%`_arraytype(mut, zt)))
    -- if ($concat_(syntax byte, $zbytes_(zt, c)^n{c : lit_(zt)}) = $data(z, y).BYTES_datainst[i : ((n * $zsize(zt)) / 8)])

  ;; 8-reduction.watsup
  rule array.get-null{z : state, ht : heaptype, i : nat, sx? : sx?, x : idx}:
    `%~>%`(`%;%`_config(z, [REF.NULL_instr(ht) CONST_instr(I32_numtype, `%`_num_(i)) ARRAY.GET_instr(sx?{sx : sx}, x)]), [TRAP_instr])

  ;; 8-reduction.watsup
  rule array.get-oob{z : state, a : addr, i : nat, sx? : sx?, x : idx}:
    `%~>%`(`%;%`_config(z, [REF.ARRAY_ADDR_instr(a) CONST_instr(I32_numtype, `%`_num_(i)) ARRAY.GET_instr(sx?{sx : sx}, x)]), [TRAP_instr])
    -- if (i >= |$arrayinst(z)[a].FIELDS_arrayinst|)

  ;; 8-reduction.watsup
  rule array.get-array{z : state, a : addr, i : nat, sx? : sx?, x : idx, zt : storagetype, mut : mut}:
    `%~>%`(`%;%`_config(z, [REF.ARRAY_ADDR_instr(a) CONST_instr(I32_numtype, `%`_num_(i)) ARRAY.GET_instr(sx?{sx : sx}, x)]), [($unpackfield_(zt, sx?{sx : sx}, $arrayinst(z)[a].FIELDS_arrayinst[i]) : val <: instr)])
    -- Expand: `%~~%`($type(z, x), ARRAY_comptype(`%%`_arraytype(mut, zt)))

  ;; 8-reduction.watsup
  rule array.len-null{z : state, ht : heaptype}:
    `%~>%`(`%;%`_config(z, [REF.NULL_instr(ht) ARRAY.LEN_instr]), [TRAP_instr])

  ;; 8-reduction.watsup
  rule array.len-array{z : state, a : addr}:
    `%~>%`(`%;%`_config(z, [REF.ARRAY_ADDR_instr(a) ARRAY.LEN_instr]), [CONST_instr(I32_numtype, `%`_num_(|$arrayinst(z)[a].FIELDS_arrayinst|))])

  ;; 8-reduction.watsup
  rule array.fill-null{z : state, ht : heaptype, i : nat, val : val, n : n, x : idx}:
    `%~>%`(`%;%`_config(z, [REF.NULL_instr(ht) CONST_instr(I32_numtype, `%`_num_(i)) (val : val <: instr) CONST_instr(I32_numtype, `%`_num_(n)) ARRAY.FILL_instr(x)]), [TRAP_instr])

  ;; 8-reduction.watsup
  rule array.fill-oob{z : state, a : addr, i : nat, val : val, n : n, x : idx}:
    `%~>%`(`%;%`_config(z, [REF.ARRAY_ADDR_instr(a) CONST_instr(I32_numtype, `%`_num_(i)) (val : val <: instr) CONST_instr(I32_numtype, `%`_num_(n)) ARRAY.FILL_instr(x)]), [TRAP_instr])
    -- if ((i + n) > |$arrayinst(z)[a].FIELDS_arrayinst|)

  ;; 8-reduction.watsup
  rule array.fill-zero{z : state, a : addr, i : nat, val : val, n : n, x : idx}:
    `%~>%`(`%;%`_config(z, [REF.ARRAY_ADDR_instr(a) CONST_instr(I32_numtype, `%`_num_(i)) (val : val <: instr) CONST_instr(I32_numtype, `%`_num_(n)) ARRAY.FILL_instr(x)]), [])
    -- otherwise
    -- if (n = 0)

  ;; 8-reduction.watsup
  rule array.fill-succ{z : state, a : addr, i : nat, val : val, n : n, x : idx}:
    `%~>%`(`%;%`_config(z, [REF.ARRAY_ADDR_instr(a) CONST_instr(I32_numtype, `%`_num_(i)) (val : val <: instr) CONST_instr(I32_numtype, `%`_num_(n)) ARRAY.FILL_instr(x)]), [REF.ARRAY_ADDR_instr(a) CONST_instr(I32_numtype, `%`_num_(i)) (val : val <: instr) ARRAY.SET_instr(x) REF.ARRAY_ADDR_instr(a) CONST_instr(I32_numtype, `%`_num_((i + 1))) (val : val <: instr) CONST_instr(I32_numtype, `%`_num_((n - 1))) ARRAY.FILL_instr(x)])
    -- otherwise

  ;; 8-reduction.watsup
  rule array.copy-null1{z : state, ht_1 : heaptype, i_1 : nat, ref : ref, i_2 : nat, n : n, x_1 : idx, x_2 : idx}:
    `%~>%`(`%;%`_config(z, [REF.NULL_instr(ht_1) CONST_instr(I32_numtype, `%`_num_(i_1)) (ref : ref <: instr) CONST_instr(I32_numtype, `%`_num_(i_2)) CONST_instr(I32_numtype, `%`_num_(n)) ARRAY.COPY_instr(x_1, x_2)]), [TRAP_instr])

  ;; 8-reduction.watsup
  rule array.copy-null2{z : state, ref : ref, i_1 : nat, ht_2 : heaptype, i_2 : nat, n : n, x_1 : idx, x_2 : idx}:
    `%~>%`(`%;%`_config(z, [(ref : ref <: instr) CONST_instr(I32_numtype, `%`_num_(i_1)) REF.NULL_instr(ht_2) CONST_instr(I32_numtype, `%`_num_(i_2)) CONST_instr(I32_numtype, `%`_num_(n)) ARRAY.COPY_instr(x_1, x_2)]), [TRAP_instr])

  ;; 8-reduction.watsup
  rule array.copy-oob1{z : state, a_1 : addr, i_1 : nat, a_2 : addr, i_2 : nat, n : n, x_1 : idx, x_2 : idx}:
    `%~>%`(`%;%`_config(z, [REF.ARRAY_ADDR_instr(a_1) CONST_instr(I32_numtype, `%`_num_(i_1)) REF.ARRAY_ADDR_instr(a_2) CONST_instr(I32_numtype, `%`_num_(i_2)) CONST_instr(I32_numtype, `%`_num_(n)) ARRAY.COPY_instr(x_1, x_2)]), [TRAP_instr])
    -- if ((i_1 + n) > |$arrayinst(z)[a_1].FIELDS_arrayinst|)

  ;; 8-reduction.watsup
  rule array.copy-oob2{z : state, a_1 : addr, i_1 : nat, a_2 : addr, i_2 : nat, n : n, x_1 : idx, x_2 : idx}:
    `%~>%`(`%;%`_config(z, [REF.ARRAY_ADDR_instr(a_1) CONST_instr(I32_numtype, `%`_num_(i_1)) REF.ARRAY_ADDR_instr(a_2) CONST_instr(I32_numtype, `%`_num_(i_2)) CONST_instr(I32_numtype, `%`_num_(n)) ARRAY.COPY_instr(x_1, x_2)]), [TRAP_instr])
    -- if ((i_2 + n) > |$arrayinst(z)[a_2].FIELDS_arrayinst|)

  ;; 8-reduction.watsup
  rule array.copy-zero{z : state, a_1 : addr, i_1 : nat, a_2 : addr, i_2 : nat, n : n, x_1 : idx, x_2 : idx}:
    `%~>%`(`%;%`_config(z, [REF.ARRAY_ADDR_instr(a_1) CONST_instr(I32_numtype, `%`_num_(i_1)) REF.ARRAY_ADDR_instr(a_2) CONST_instr(I32_numtype, `%`_num_(i_2)) CONST_instr(I32_numtype, `%`_num_(n)) ARRAY.COPY_instr(x_1, x_2)]), [])
    -- otherwise
    -- if (n = 0)

  ;; 8-reduction.watsup
  rule array.copy-le{z : state, a_1 : addr, i_1 : nat, a_2 : addr, i_2 : nat, n : n, x_1 : idx, x_2 : idx, sx? : sx?, mut : mut, zt_2 : storagetype}:
    `%~>%`(`%;%`_config(z, [REF.ARRAY_ADDR_instr(a_1) CONST_instr(I32_numtype, `%`_num_(i_1)) REF.ARRAY_ADDR_instr(a_2) CONST_instr(I32_numtype, `%`_num_(i_2)) CONST_instr(I32_numtype, `%`_num_(n)) ARRAY.COPY_instr(x_1, x_2)]), [REF.ARRAY_ADDR_instr(a_1) CONST_instr(I32_numtype, `%`_num_(i_1)) REF.ARRAY_ADDR_instr(a_2) CONST_instr(I32_numtype, `%`_num_(i_2)) ARRAY.GET_instr(sx?{sx : sx}, x_2) ARRAY.SET_instr(x_1) REF.ARRAY_ADDR_instr(a_1) CONST_instr(I32_numtype, `%`_num_((i_1 + 1))) REF.ARRAY_ADDR_instr(a_2) CONST_instr(I32_numtype, `%`_num_((i_2 + 1))) CONST_instr(I32_numtype, `%`_num_((n - 1))) ARRAY.COPY_instr(x_1, x_2)])
    -- otherwise
    -- Expand: `%~~%`($type(z, x_2), ARRAY_comptype(`%%`_arraytype(mut, zt_2)))
    -- if ((i_1 <= i_2) /\ (sx?{sx : sx} = $sx(zt_2)))

  ;; 8-reduction.watsup
  rule array.copy-gt{z : state, a_1 : addr, i_1 : nat, a_2 : addr, i_2 : nat, n : n, x_1 : idx, x_2 : idx, sx? : sx?, mut : mut, zt_2 : storagetype}:
    `%~>%`(`%;%`_config(z, [REF.ARRAY_ADDR_instr(a_1) CONST_instr(I32_numtype, `%`_num_(i_1)) REF.ARRAY_ADDR_instr(a_2) CONST_instr(I32_numtype, `%`_num_(i_2)) CONST_instr(I32_numtype, `%`_num_(n)) ARRAY.COPY_instr(x_1, x_2)]), [REF.ARRAY_ADDR_instr(a_1) CONST_instr(I32_numtype, `%`_num_(((i_1 + n) - 1))) REF.ARRAY_ADDR_instr(a_2) CONST_instr(I32_numtype, `%`_num_(((i_2 + n) - 1))) ARRAY.GET_instr(sx?{sx : sx}, x_2) ARRAY.SET_instr(x_1) REF.ARRAY_ADDR_instr(a_1) CONST_instr(I32_numtype, `%`_num_(i_1)) REF.ARRAY_ADDR_instr(a_2) CONST_instr(I32_numtype, `%`_num_(i_2)) CONST_instr(I32_numtype, `%`_num_((n - 1))) ARRAY.COPY_instr(x_1, x_2)])
    -- otherwise
    -- Expand: `%~~%`($type(z, x_2), ARRAY_comptype(`%%`_arraytype(mut, zt_2)))
    -- if (sx?{sx : sx} = $sx(zt_2))

  ;; 8-reduction.watsup
  rule array.init_elem-null{z : state, ht : heaptype, i : nat, j : nat, n : n, x : idx, y : idx}:
    `%~>%`(`%;%`_config(z, [REF.NULL_instr(ht) CONST_instr(I32_numtype, `%`_num_(i)) CONST_instr(I32_numtype, `%`_num_(j)) CONST_instr(I32_numtype, `%`_num_(n)) ARRAY.INIT_ELEM_instr(x, y)]), [TRAP_instr])

  ;; 8-reduction.watsup
  rule array.init_elem-oob1{z : state, a : addr, i : nat, j : nat, n : n, x : idx, y : idx}:
    `%~>%`(`%;%`_config(z, [REF.ARRAY_ADDR_instr(a) CONST_instr(I32_numtype, `%`_num_(i)) CONST_instr(I32_numtype, `%`_num_(j)) CONST_instr(I32_numtype, `%`_num_(n)) ARRAY.INIT_ELEM_instr(x, y)]), [TRAP_instr])
    -- if ((i + n) > |$arrayinst(z)[a].FIELDS_arrayinst|)

  ;; 8-reduction.watsup
  rule array.init_elem-oob2{z : state, a : addr, i : nat, j : nat, n : n, x : idx, y : idx}:
    `%~>%`(`%;%`_config(z, [REF.ARRAY_ADDR_instr(a) CONST_instr(I32_numtype, `%`_num_(i)) CONST_instr(I32_numtype, `%`_num_(j)) CONST_instr(I32_numtype, `%`_num_(n)) ARRAY.INIT_ELEM_instr(x, y)]), [TRAP_instr])
    -- if ((j + n) > |$elem(z, y).REFS_eleminst|)

  ;; 8-reduction.watsup
  rule array.init_elem-zero{z : state, a : addr, i : nat, j : nat, n : n, x : idx, y : idx}:
    `%~>%`(`%;%`_config(z, [REF.ARRAY_ADDR_instr(a) CONST_instr(I32_numtype, `%`_num_(i)) CONST_instr(I32_numtype, `%`_num_(j)) CONST_instr(I32_numtype, `%`_num_(n)) ARRAY.INIT_ELEM_instr(x, y)]), [])
    -- otherwise
    -- if (n = 0)

  ;; 8-reduction.watsup
  rule array.init_elem-succ{z : state, a : addr, i : nat, j : nat, n : n, x : idx, y : idx, ref : ref}:
    `%~>%`(`%;%`_config(z, [REF.ARRAY_ADDR_instr(a) CONST_instr(I32_numtype, `%`_num_(i)) CONST_instr(I32_numtype, `%`_num_(j)) CONST_instr(I32_numtype, `%`_num_(n)) ARRAY.INIT_ELEM_instr(x, y)]), [REF.ARRAY_ADDR_instr(a) CONST_instr(I32_numtype, `%`_num_(i)) (ref : ref <: instr) ARRAY.SET_instr(x) REF.ARRAY_ADDR_instr(a) CONST_instr(I32_numtype, `%`_num_((i + 1))) CONST_instr(I32_numtype, `%`_num_((j + 1))) CONST_instr(I32_numtype, `%`_num_((n - 1))) ARRAY.INIT_ELEM_instr(x, y)])
    -- otherwise
    -- if (ref = $elem(z, y).REFS_eleminst[j])

  ;; 8-reduction.watsup
  rule array.init_data-null{z : state, ht : heaptype, i : nat, j : nat, n : n, x : idx, y : idx}:
    `%~>%`(`%;%`_config(z, [REF.NULL_instr(ht) CONST_instr(I32_numtype, `%`_num_(i)) CONST_instr(I32_numtype, `%`_num_(j)) CONST_instr(I32_numtype, `%`_num_(n)) ARRAY.INIT_DATA_instr(x, y)]), [TRAP_instr])

  ;; 8-reduction.watsup
  rule array.init_data-oob1{z : state, a : addr, i : nat, j : nat, n : n, x : idx, y : idx}:
    `%~>%`(`%;%`_config(z, [REF.ARRAY_ADDR_instr(a) CONST_instr(I32_numtype, `%`_num_(i)) CONST_instr(I32_numtype, `%`_num_(j)) CONST_instr(I32_numtype, `%`_num_(n)) ARRAY.INIT_DATA_instr(x, y)]), [TRAP_instr])
    -- if ((i + n) > |$arrayinst(z)[a].FIELDS_arrayinst|)

  ;; 8-reduction.watsup
  rule array.init_data-oob2{z : state, a : addr, i : nat, j : nat, n : n, x : idx, y : idx, mut : mut, zt : storagetype}:
    `%~>%`(`%;%`_config(z, [REF.ARRAY_ADDR_instr(a) CONST_instr(I32_numtype, `%`_num_(i)) CONST_instr(I32_numtype, `%`_num_(j)) CONST_instr(I32_numtype, `%`_num_(n)) ARRAY.INIT_DATA_instr(x, y)]), [TRAP_instr])
    -- Expand: `%~~%`($type(z, x), ARRAY_comptype(`%%`_arraytype(mut, zt)))
    -- if ((j + ((n * $zsize(zt)) / 8)) > |$data(z, y).BYTES_datainst|)

  ;; 8-reduction.watsup
  rule array.init_data-zero{z : state, a : addr, i : nat, j : nat, n : n, x : idx, y : idx}:
    `%~>%`(`%;%`_config(z, [REF.ARRAY_ADDR_instr(a) CONST_instr(I32_numtype, `%`_num_(i)) CONST_instr(I32_numtype, `%`_num_(j)) CONST_instr(I32_numtype, `%`_num_(n)) ARRAY.INIT_DATA_instr(x, y)]), [])
    -- otherwise
    -- if (n = 0)

  ;; 8-reduction.watsup
  rule array.init_data-num{z : state, a : addr, i : nat, j : nat, n : n, x : idx, y : idx, zt : storagetype, c : lit_(zt), mut : mut}:
    `%~>%`(`%;%`_config(z, [REF.ARRAY_ADDR_instr(a) CONST_instr(I32_numtype, `%`_num_(i)) CONST_instr(I32_numtype, `%`_num_(j)) CONST_instr(I32_numtype, `%`_num_(n)) ARRAY.INIT_DATA_instr(x, y)]), [REF.ARRAY_ADDR_instr(a) CONST_instr(I32_numtype, `%`_num_(i)) $const($cunpack(zt), $cunpacknum_(zt, c)) ARRAY.SET_instr(x) REF.ARRAY_ADDR_instr(a) CONST_instr(I32_numtype, `%`_num_((i + 1))) CONST_instr(I32_numtype, `%`_num_((j + ($zsize(zt) / 8)))) CONST_instr(I32_numtype, `%`_num_((n - 1))) ARRAY.INIT_DATA_instr(x, y)])
    -- otherwise
    -- Expand: `%~~%`($type(z, x), ARRAY_comptype(`%%`_arraytype(mut, zt)))
    -- if ($zbytes_(zt, c) = $data(z, y).BYTES_datainst[j : ($zsize(zt) / 8)])

  ;; 8-reduction.watsup
  rule local.get{z : state, x : idx, val : val}:
    `%~>%`(`%;%`_config(z, [LOCAL.GET_instr(x)]), [(val : val <: instr)])
    -- if ($local(z, x) = ?(val))

  ;; 8-reduction.watsup
  rule global.get{z : state, x : idx, val : val}:
    `%~>%`(`%;%`_config(z, [GLOBAL.GET_instr(x)]), [(val : val <: instr)])
    -- if ($global(z, x).VALUE_globalinst = val)

  ;; 8-reduction.watsup
  rule table.get-oob{z : state, i : nat, x : idx}:
    `%~>%`(`%;%`_config(z, [CONST_instr(I32_numtype, `%`_num_(i)) TABLE.GET_instr(x)]), [TRAP_instr])
    -- if (i >= |$table(z, x).REFS_tableinst|)

  ;; 8-reduction.watsup
  rule table.get-val{z : state, i : nat, x : idx}:
    `%~>%`(`%;%`_config(z, [CONST_instr(I32_numtype, `%`_num_(i)) TABLE.GET_instr(x)]), [($table(z, x).REFS_tableinst[i] : ref <: instr)])
    -- if (i < |$table(z, x).REFS_tableinst|)

  ;; 8-reduction.watsup
  rule table.size{z : state, x : idx, n : n}:
    `%~>%`(`%;%`_config(z, [TABLE.SIZE_instr(x)]), [CONST_instr(I32_numtype, `%`_num_(n))])
    -- if (|$table(z, x).REFS_tableinst| = n)

  ;; 8-reduction.watsup
  rule table.fill-oob{z : state, i : nat, val : val, n : n, x : idx}:
    `%~>%`(`%;%`_config(z, [CONST_instr(I32_numtype, `%`_num_(i)) (val : val <: instr) CONST_instr(I32_numtype, `%`_num_(n)) TABLE.FILL_instr(x)]), [TRAP_instr])
    -- if ((i + n) > |$table(z, x).REFS_tableinst|)

  ;; 8-reduction.watsup
  rule table.fill-zero{z : state, i : nat, val : val, n : n, x : idx}:
    `%~>%`(`%;%`_config(z, [CONST_instr(I32_numtype, `%`_num_(i)) (val : val <: instr) CONST_instr(I32_numtype, `%`_num_(n)) TABLE.FILL_instr(x)]), [])
    -- otherwise
    -- if (n = 0)

  ;; 8-reduction.watsup
  rule table.fill-succ{z : state, i : nat, val : val, n : n, x : idx}:
    `%~>%`(`%;%`_config(z, [CONST_instr(I32_numtype, `%`_num_(i)) (val : val <: instr) CONST_instr(I32_numtype, `%`_num_(n)) TABLE.FILL_instr(x)]), [CONST_instr(I32_numtype, `%`_num_(i)) (val : val <: instr) TABLE.SET_instr(x) CONST_instr(I32_numtype, `%`_num_((i + 1))) (val : val <: instr) CONST_instr(I32_numtype, `%`_num_((n - 1))) TABLE.FILL_instr(x)])
    -- otherwise

  ;; 8-reduction.watsup
  rule table.copy-oob{z : state, j : nat, i : nat, n : n, x : idx, y : idx}:
    `%~>%`(`%;%`_config(z, [CONST_instr(I32_numtype, `%`_num_(j)) CONST_instr(I32_numtype, `%`_num_(i)) CONST_instr(I32_numtype, `%`_num_(n)) TABLE.COPY_instr(x, y)]), [TRAP_instr])
    -- if (((i + n) > |$table(z, y).REFS_tableinst|) \/ ((j + n) > |$table(z, x).REFS_tableinst|))

  ;; 8-reduction.watsup
  rule table.copy-zero{z : state, j : nat, i : nat, n : n, x : idx, y : idx}:
    `%~>%`(`%;%`_config(z, [CONST_instr(I32_numtype, `%`_num_(j)) CONST_instr(I32_numtype, `%`_num_(i)) CONST_instr(I32_numtype, `%`_num_(n)) TABLE.COPY_instr(x, y)]), [])
    -- otherwise
    -- if (n = 0)

  ;; 8-reduction.watsup
  rule table.copy-le{z : state, j : nat, i : nat, n : n, x : idx, y : idx}:
    `%~>%`(`%;%`_config(z, [CONST_instr(I32_numtype, `%`_num_(j)) CONST_instr(I32_numtype, `%`_num_(i)) CONST_instr(I32_numtype, `%`_num_(n)) TABLE.COPY_instr(x, y)]), [CONST_instr(I32_numtype, `%`_num_(j)) CONST_instr(I32_numtype, `%`_num_(i)) TABLE.GET_instr(y) TABLE.SET_instr(x) CONST_instr(I32_numtype, `%`_num_((j + 1))) CONST_instr(I32_numtype, `%`_num_((i + 1))) CONST_instr(I32_numtype, `%`_num_((n - 1))) TABLE.COPY_instr(x, y)])
    -- otherwise
    -- if (j <= i)

  ;; 8-reduction.watsup
  rule table.copy-gt{z : state, j : nat, i : nat, n : n, x : idx, y : idx}:
    `%~>%`(`%;%`_config(z, [CONST_instr(I32_numtype, `%`_num_(j)) CONST_instr(I32_numtype, `%`_num_(i)) CONST_instr(I32_numtype, `%`_num_(n)) TABLE.COPY_instr(x, y)]), [CONST_instr(I32_numtype, `%`_num_(((j + n) - 1))) CONST_instr(I32_numtype, `%`_num_(((i + n) - 1))) TABLE.GET_instr(y) TABLE.SET_instr(x) CONST_instr(I32_numtype, `%`_num_(j)) CONST_instr(I32_numtype, `%`_num_(i)) CONST_instr(I32_numtype, `%`_num_((n - 1))) TABLE.COPY_instr(x, y)])
    -- otherwise

  ;; 8-reduction.watsup
  rule table.init-oob{z : state, j : nat, i : nat, n : n, x : idx, y : idx}:
    `%~>%`(`%;%`_config(z, [CONST_instr(I32_numtype, `%`_num_(j)) CONST_instr(I32_numtype, `%`_num_(i)) CONST_instr(I32_numtype, `%`_num_(n)) TABLE.INIT_instr(x, y)]), [TRAP_instr])
    -- if (((i + n) > |$elem(z, y).REFS_eleminst|) \/ ((j + n) > |$table(z, x).REFS_tableinst|))

  ;; 8-reduction.watsup
  rule table.init-zero{z : state, j : nat, i : nat, n : n, x : idx, y : idx}:
    `%~>%`(`%;%`_config(z, [CONST_instr(I32_numtype, `%`_num_(j)) CONST_instr(I32_numtype, `%`_num_(i)) CONST_instr(I32_numtype, `%`_num_(n)) TABLE.INIT_instr(x, y)]), [])
    -- otherwise
    -- if (n = 0)

  ;; 8-reduction.watsup
  rule table.init-succ{z : state, j : nat, i : nat, n : n, x : idx, y : idx}:
    `%~>%`(`%;%`_config(z, [CONST_instr(I32_numtype, `%`_num_(j)) CONST_instr(I32_numtype, `%`_num_(i)) CONST_instr(I32_numtype, `%`_num_(n)) TABLE.INIT_instr(x, y)]), [CONST_instr(I32_numtype, `%`_num_(j)) ($elem(z, y).REFS_eleminst[i] : ref <: instr) TABLE.SET_instr(x) CONST_instr(I32_numtype, `%`_num_((j + 1))) CONST_instr(I32_numtype, `%`_num_((i + 1))) CONST_instr(I32_numtype, `%`_num_((n - 1))) TABLE.INIT_instr(x, y)])
    -- otherwise

  ;; 8-reduction.watsup
  rule load-num-oob{z : state, i : nat, nt : numtype, x : idx, ao : memarg}:
    `%~>%`(`%;%`_config(z, [CONST_instr(I32_numtype, `%`_num_(i)) LOAD_instr(nt, ?(), x, ao)]), [TRAP_instr])
    -- if (((i + ao.OFFSET_memarg!`%`_u32.0) + ($size(nt) / 8)) > |$mem(z, x).BYTES_meminst|)

  ;; 8-reduction.watsup
  rule load-num-val{z : state, i : nat, nt : numtype, x : idx, ao : memarg, c : num_(nt)}:
    `%~>%`(`%;%`_config(z, [CONST_instr(I32_numtype, `%`_num_(i)) LOAD_instr(nt, ?(), x, ao)]), [CONST_instr(nt, c)])
    -- if ($nbytes_(nt, c) = $mem(z, x).BYTES_meminst[(i + ao.OFFSET_memarg!`%`_u32.0) : ($size(nt) / 8)])

  ;; 8-reduction.watsup
  rule load-pack-oob{z : state, i : nat, Inn : Inn, n : n, sx : sx, x : idx, ao : memarg}:
    `%~>%`(`%;%`_config(z, [CONST_instr(I32_numtype, `%`_num_(i)) LOAD_instr((Inn : Inn <: numtype), ?(`%%`_loadop_(`%`_sz(n), sx)), x, ao)]), [TRAP_instr])
    -- if (((i + ao.OFFSET_memarg!`%`_u32.0) + (n / 8)) > |$mem(z, x).BYTES_meminst|)

  ;; 8-reduction.watsup
  rule load-pack-val{z : state, i : nat, Inn : Inn, n : n, sx : sx, x : idx, ao : memarg, c : iN(n)}:
    `%~>%`(`%;%`_config(z, [CONST_instr(I32_numtype, `%`_num_(i)) LOAD_instr((Inn : Inn <: numtype), ?(`%%`_loadop_(`%`_sz(n), sx)), x, ao)]), [CONST_instr((Inn : Inn <: numtype), $extend__(n, $size((Inn : Inn <: numtype)), sx, c))])
    -- if ($ibytes_(n, c) = $mem(z, x).BYTES_meminst[(i + ao.OFFSET_memarg!`%`_u32.0) : (n / 8)])

  ;; 8-reduction.watsup
  rule vload-oob{z : state, i : nat, x : idx, ao : memarg}:
    `%~>%`(`%;%`_config(z, [CONST_instr(I32_numtype, `%`_num_(i)) VLOAD_instr(V128_vectype, ?(), x, ao)]), [TRAP_instr])
    -- if (((i + ao.OFFSET_memarg!`%`_u32.0) + ($vsize(V128_vectype) / 8)) > |$mem(z, x).BYTES_meminst|)

  ;; 8-reduction.watsup
  rule vload-val{z : state, i : nat, x : idx, ao : memarg, c : vec_(V128_Vnn)}:
    `%~>%`(`%;%`_config(z, [CONST_instr(I32_numtype, `%`_num_(i)) VLOAD_instr(V128_vectype, ?(), x, ao)]), [VCONST_instr(V128_vectype, c)])
    -- if ($vbytes_(V128_vectype, c) = $mem(z, x).BYTES_meminst[(i + ao.OFFSET_memarg!`%`_u32.0) : ($vsize(V128_vectype) / 8)])

  ;; 8-reduction.watsup
  rule vload-pack-oob{z : state, i : nat, M : M, K : K, sx : sx, x : idx, ao : memarg}:
    `%~>%`(`%;%`_config(z, [CONST_instr(I32_numtype, `%`_num_(i)) VLOAD_instr(V128_vectype, ?(`SHAPE%X%%`_vloadop_(`%`_sz(M), K, sx)), x, ao)]), [TRAP_instr])
    -- if (((i + ao.OFFSET_memarg!`%`_u32.0) + ((M * K) / 8)) > |$mem(z, x).BYTES_meminst|)

  ;; 8-reduction.watsup
  rule vload-pack-val{z : state, i : nat, M : M, K : K, sx : sx, x : idx, ao : memarg, c : vec_(V128_Vnn), j^K : nat^K, k^K : nat^K, Jnn : Jnn}:
    `%~>%`(`%;%`_config(z, [CONST_instr(I32_numtype, `%`_num_(i)) VLOAD_instr(V128_vectype, ?(`SHAPE%X%%`_vloadop_(`%`_sz(M), K, sx)), x, ao)]), [VCONST_instr(V128_vectype, c)])
    -- (if ($ibytes_(M, `%`_iN(j)) = $mem(z, x).BYTES_meminst[((i + ao.OFFSET_memarg!`%`_u32.0) + ((k * M) / 8)) : (M / 8)]))^(k<K){j : nat, k : nat}
    -- if ((c = $invlanes_(`%X%`_shape((Jnn : Jnn <: lanetype), `%`_dim(K)), $extend__(M, $lsizenn((Jnn : Jnn <: lanetype)), sx, `%`_iN(j))^K{j : nat})) /\ ($lsizenn((Jnn : Jnn <: lanetype)) = (M * 2)))

  ;; 8-reduction.watsup
  rule vload-splat-oob{z : state, i : nat, N : N, x : idx, ao : memarg}:
    `%~>%`(`%;%`_config(z, [CONST_instr(I32_numtype, `%`_num_(i)) VLOAD_instr(V128_vectype, ?(SPLAT_vloadop_(`%`_sz(N))), x, ao)]), [TRAP_instr])
    -- if (((i + ao.OFFSET_memarg!`%`_u32.0) + (N / 8)) > |$mem(z, x).BYTES_meminst|)

  ;; 8-reduction.watsup
  rule vload-splat-val{z : state, i : nat, N : N, x : idx, ao : memarg, c : vec_(V128_Vnn), j : nat, Jnn : Jnn, M : M}:
    `%~>%`(`%;%`_config(z, [CONST_instr(I32_numtype, `%`_num_(i)) VLOAD_instr(V128_vectype, ?(SPLAT_vloadop_(`%`_sz(N))), x, ao)]), [VCONST_instr(V128_vectype, c)])
    -- if ($ibytes_(N, `%`_iN(j)) = $mem(z, x).BYTES_meminst[(i + ao.OFFSET_memarg!`%`_u32.0) : (N / 8)])
    -- if (N = $lsize((Jnn : Jnn <: lanetype)))
    -- if (M = (128 / N))
    -- if (c = $invlanes_(`%X%`_shape((Jnn : Jnn <: lanetype), `%`_dim(M)), `%`_lane_(j)^M{}))

  ;; 8-reduction.watsup
  rule vload-zero-oob{z : state, i : nat, N : N, x : idx, ao : memarg}:
    `%~>%`(`%;%`_config(z, [CONST_instr(I32_numtype, `%`_num_(i)) VLOAD_instr(V128_vectype, ?(ZERO_vloadop_(`%`_sz(N))), x, ao)]), [TRAP_instr])
    -- if (((i + ao.OFFSET_memarg!`%`_u32.0) + (N / 8)) > |$mem(z, x).BYTES_meminst|)

  ;; 8-reduction.watsup
  rule vload-zero-val{z : state, i : nat, N : N, x : idx, ao : memarg, c : vec_(V128_Vnn), j : nat}:
    `%~>%`(`%;%`_config(z, [CONST_instr(I32_numtype, `%`_num_(i)) VLOAD_instr(V128_vectype, ?(ZERO_vloadop_(`%`_sz(N))), x, ao)]), [VCONST_instr(V128_vectype, c)])
    -- if ($ibytes_(N, `%`_iN(j)) = $mem(z, x).BYTES_meminst[(i + ao.OFFSET_memarg!`%`_u32.0) : (N / 8)])
    -- if (c = $extend__(N, 128, U_sx, `%`_iN(j)))

  ;; 8-reduction.watsup
  rule vload_lane-oob{z : state, i : nat, c_1 : vec_(V128_Vnn), N : N, x : idx, ao : memarg, j : nat}:
    `%~>%`(`%;%`_config(z, [CONST_instr(I32_numtype, `%`_num_(i)) VCONST_instr(V128_vectype, c_1) VLOAD_LANE_instr(V128_vectype, `%`_sz(N), x, ao, `%`_laneidx(j))]), [TRAP_instr])
    -- if (((i + ao.OFFSET_memarg!`%`_u32.0) + (N / 8)) > |$mem(z, x).BYTES_meminst|)

  ;; 8-reduction.watsup
  rule vload_lane-val{z : state, i : nat, c_1 : vec_(V128_Vnn), N : N, x : idx, ao : memarg, j : nat, c : vec_(V128_Vnn), k : nat, Jnn : Jnn, M : M}:
    `%~>%`(`%;%`_config(z, [CONST_instr(I32_numtype, `%`_num_(i)) VCONST_instr(V128_vectype, c_1) VLOAD_LANE_instr(V128_vectype, `%`_sz(N), x, ao, `%`_laneidx(j))]), [VCONST_instr(V128_vectype, c)])
    -- if ($ibytes_(N, `%`_iN(k)) = $mem(z, x).BYTES_meminst[(i + ao.OFFSET_memarg!`%`_u32.0) : (N / 8)])
    -- if (N = $lsize((Jnn : Jnn <: lanetype)))
    -- if (M = ($vsize(V128_vectype) / N))
    -- if (c = $invlanes_(`%X%`_shape((Jnn : Jnn <: lanetype), `%`_dim(M)), $lanes_(`%X%`_shape((Jnn : Jnn <: lanetype), `%`_dim(M)), c_1)[[j] = `%`_lane_(k)]))

  ;; 8-reduction.watsup
  rule memory.size{z : state, x : idx, n : n}:
    `%~>%`(`%;%`_config(z, [MEMORY.SIZE_instr(x)]), [CONST_instr(I32_numtype, `%`_num_(n))])
    -- if ((n * (64 * $Ki)) = |$mem(z, x).BYTES_meminst|)

  ;; 8-reduction.watsup
  rule memory.fill-oob{z : state, i : nat, val : val, n : n, x : idx}:
    `%~>%`(`%;%`_config(z, [CONST_instr(I32_numtype, `%`_num_(i)) (val : val <: instr) CONST_instr(I32_numtype, `%`_num_(n)) MEMORY.FILL_instr(x)]), [TRAP_instr])
    -- if ((i + n) > |$mem(z, x).BYTES_meminst|)

  ;; 8-reduction.watsup
  rule memory.fill-zero{z : state, i : nat, val : val, n : n, x : idx}:
    `%~>%`(`%;%`_config(z, [CONST_instr(I32_numtype, `%`_num_(i)) (val : val <: instr) CONST_instr(I32_numtype, `%`_num_(n)) MEMORY.FILL_instr(x)]), [])
    -- otherwise
    -- if (n = 0)

  ;; 8-reduction.watsup
  rule memory.fill-succ{z : state, i : nat, val : val, n : n, x : idx}:
    `%~>%`(`%;%`_config(z, [CONST_instr(I32_numtype, `%`_num_(i)) (val : val <: instr) CONST_instr(I32_numtype, `%`_num_(n)) MEMORY.FILL_instr(x)]), [CONST_instr(I32_numtype, `%`_num_(i)) (val : val <: instr) STORE_instr(I32_numtype, ?(`%`_sz(8)), x, $memarg0) CONST_instr(I32_numtype, `%`_num_((i + 1))) (val : val <: instr) CONST_instr(I32_numtype, `%`_num_((n - 1))) MEMORY.FILL_instr(x)])
    -- otherwise

  ;; 8-reduction.watsup
  rule memory.copy-oob{z : state, i_1 : nat, i_2 : nat, n : n, x_1 : idx, x_2 : idx}:
    `%~>%`(`%;%`_config(z, [CONST_instr(I32_numtype, `%`_num_(i_1)) CONST_instr(I32_numtype, `%`_num_(i_2)) CONST_instr(I32_numtype, `%`_num_(n)) MEMORY.COPY_instr(x_1, x_2)]), [TRAP_instr])
    -- if (((i_1 + n) > |$mem(z, x_1).BYTES_meminst|) \/ ((i_2 + n) > |$mem(z, x_2).BYTES_meminst|))

  ;; 8-reduction.watsup
  rule memory.copy-zero{z : state, i_1 : nat, i_2 : nat, n : n, x_1 : idx, x_2 : idx}:
    `%~>%`(`%;%`_config(z, [CONST_instr(I32_numtype, `%`_num_(i_1)) CONST_instr(I32_numtype, `%`_num_(i_2)) CONST_instr(I32_numtype, `%`_num_(n)) MEMORY.COPY_instr(x_1, x_2)]), [])
    -- otherwise
    -- if (n = 0)

  ;; 8-reduction.watsup
  rule memory.copy-le{z : state, i_1 : nat, i_2 : nat, n : n, x_1 : idx, x_2 : idx}:
    `%~>%`(`%;%`_config(z, [CONST_instr(I32_numtype, `%`_num_(i_1)) CONST_instr(I32_numtype, `%`_num_(i_2)) CONST_instr(I32_numtype, `%`_num_(n)) MEMORY.COPY_instr(x_1, x_2)]), [CONST_instr(I32_numtype, `%`_num_(i_1)) CONST_instr(I32_numtype, `%`_num_(i_2)) LOAD_instr(I32_numtype, ?(`%%`_loadop_(`%`_sz(8), U_sx)), x_2, $memarg0) STORE_instr(I32_numtype, ?(`%`_sz(8)), x_1, $memarg0) CONST_instr(I32_numtype, `%`_num_((i_1 + 1))) CONST_instr(I32_numtype, `%`_num_((i_2 + 1))) CONST_instr(I32_numtype, `%`_num_((n - 1))) MEMORY.COPY_instr(x_1, x_2)])
    -- otherwise
    -- if (i_1 <= i_2)

  ;; 8-reduction.watsup
  rule memory.copy-gt{z : state, i_1 : nat, i_2 : nat, n : n, x_1 : idx, x_2 : idx}:
    `%~>%`(`%;%`_config(z, [CONST_instr(I32_numtype, `%`_num_(i_1)) CONST_instr(I32_numtype, `%`_num_(i_2)) CONST_instr(I32_numtype, `%`_num_(n)) MEMORY.COPY_instr(x_1, x_2)]), [CONST_instr(I32_numtype, `%`_num_(((i_1 + n) - 1))) CONST_instr(I32_numtype, `%`_num_(((i_2 + n) - 1))) LOAD_instr(I32_numtype, ?(`%%`_loadop_(`%`_sz(8), U_sx)), x_2, $memarg0) STORE_instr(I32_numtype, ?(`%`_sz(8)), x_1, $memarg0) CONST_instr(I32_numtype, `%`_num_(i_1)) CONST_instr(I32_numtype, `%`_num_(i_2)) CONST_instr(I32_numtype, `%`_num_((n - 1))) MEMORY.COPY_instr(x_1, x_2)])
    -- otherwise

  ;; 8-reduction.watsup
  rule memory.init-oob{z : state, j : nat, i : nat, n : n, x : idx, y : idx}:
    `%~>%`(`%;%`_config(z, [CONST_instr(I32_numtype, `%`_num_(j)) CONST_instr(I32_numtype, `%`_num_(i)) CONST_instr(I32_numtype, `%`_num_(n)) MEMORY.INIT_instr(x, y)]), [TRAP_instr])
    -- if (((i + n) > |$data(z, y).BYTES_datainst|) \/ ((j + n) > |$mem(z, x).BYTES_meminst|))

  ;; 8-reduction.watsup
  rule memory.init-zero{z : state, j : nat, i : nat, n : n, x : idx, y : idx}:
    `%~>%`(`%;%`_config(z, [CONST_instr(I32_numtype, `%`_num_(j)) CONST_instr(I32_numtype, `%`_num_(i)) CONST_instr(I32_numtype, `%`_num_(n)) MEMORY.INIT_instr(x, y)]), [])
    -- otherwise
    -- if (n = 0)

  ;; 8-reduction.watsup
  rule memory.init-succ{z : state, j : nat, i : nat, n : n, x : idx, y : idx}:
    `%~>%`(`%;%`_config(z, [CONST_instr(I32_numtype, `%`_num_(j)) CONST_instr(I32_numtype, `%`_num_(i)) CONST_instr(I32_numtype, `%`_num_(n)) MEMORY.INIT_instr(x, y)]), [CONST_instr(I32_numtype, `%`_num_(j)) CONST_instr(I32_numtype, `%`_num_($data(z, y).BYTES_datainst[i]!`%`_byte.0)) STORE_instr(I32_numtype, ?(`%`_sz(8)), x, $memarg0) CONST_instr(I32_numtype, `%`_num_((j + 1))) CONST_instr(I32_numtype, `%`_num_((i + 1))) CONST_instr(I32_numtype, `%`_num_((n - 1))) MEMORY.INIT_instr(x, y)])
    -- otherwise

;; 8-reduction.watsup
rec {

;; 8-reduction.watsup:5.1-5.74
relation Step: `%~>%`(config, config)
  ;; 8-reduction.watsup:10.1-12.34
  rule pure{z : state, instr* : instr*, instr'* : instr*}:
    `%~>%`(`%;%`_config(z, instr*{instr : instr}), `%;%`_config(z, instr'*{instr' : instr}))
    -- Step_pure: `%~>%`(instr*{instr : instr}, instr'*{instr' : instr})

  ;; 8-reduction.watsup:14.1-16.37
  rule read{z : state, instr* : instr*, instr'* : instr*}:
    `%~>%`(`%;%`_config(z, instr*{instr : instr}), `%;%`_config(z, instr'*{instr' : instr}))
    -- Step_read: `%~>%`(`%;%`_config(z, instr*{instr : instr}), instr'*{instr' : instr})

  ;; 8-reduction.watsup:225.1-227.36
  rule ctxt-label{z : state, n : n, instr_0* : instr*, instr* : instr*, z' : state, instr'* : instr*}:
    `%~>%`(`%;%`_config(z, [`LABEL_%{%}%`_instr(n, instr_0*{instr_0 : instr}, instr*{instr : instr})]), `%;%`_config(z', [`LABEL_%{%}%`_instr(n, instr_0*{instr_0 : instr}, instr'*{instr' : instr})]))
    -- Step: `%~>%`(`%;%`_config(z, instr*{instr : instr}), `%;%`_config(z', instr'*{instr' : instr}))

  ;; 8-reduction.watsup:229.1-231.44
  rule ctxt-frame{s : store, f : frame, n : n, f' : frame, instr* : instr*, s' : store, instr'* : instr*}:
    `%~>%`(`%;%`_config(`%;%`_state(s, f), [`FRAME_%{%}%`_instr(n, f', instr*{instr : instr})]), `%;%`_config(`%;%`_state(s', f), [`FRAME_%{%}%`_instr(n, f', instr'*{instr' : instr})]))
    -- Step: `%~>%`(`%;%`_config(`%;%`_state(s, f'), instr*{instr : instr}), `%;%`_config(`%;%`_state(s', f'), instr'*{instr' : instr}))

  ;; 8-reduction.watsup:349.1-353.65
  rule struct.new{z : state, val^n : val^n, n : n, x : idx, si : structinst, a : addr, mut^n : mut^n, zt^n : storagetype^n}:
    `%~>%`(`%;%`_config(z, (val : val <: instr)^n{val : val} :: [STRUCT.NEW_instr(x)]), `%;%`_config($add_structinst(z, [si]), [REF.STRUCT_ADDR_instr(a)]))
    -- Expand: `%~~%`($type(z, x), STRUCT_comptype(`%`_structtype(`%%`_fieldtype(mut, zt)^n{mut : mut, zt : storagetype})))
    -- if (a = |$structinst(z)|)
    -- if (si = {TYPE $type(z, x), FIELDS $packfield_(zt, val)^n{val : val, zt : storagetype}})

  ;; 8-reduction.watsup:369.1-370.53
  rule struct.set-null{z : state, ht : heaptype, val : val, x : idx, i : nat}:
    `%~>%`(`%;%`_config(z, [REF.NULL_instr(ht) (val : val <: instr) STRUCT.SET_instr(x, `%`_u32(i))]), `%;%`_config(z, [TRAP_instr]))

  ;; 8-reduction.watsup:372.1-374.45
  rule struct.set-struct{z : state, a : addr, val : val, x : idx, i : nat, zt* : storagetype*, mut* : mut*}:
    `%~>%`(`%;%`_config(z, [REF.STRUCT_ADDR_instr(a) (val : val <: instr) STRUCT.SET_instr(x, `%`_u32(i))]), `%;%`_config($with_struct(z, a, i, $packfield_(zt*{zt : storagetype}[i], val)), []))
    -- Expand: `%~~%`($type(z, x), STRUCT_comptype(`%`_structtype(`%%`_fieldtype(mut, zt)*{mut : mut, zt : storagetype})))

  ;; 8-reduction.watsup:387.1-392.65
  rule array.new_fixed{z : state, val^n : val^n, n : n, x : idx, ai : arrayinst, a : addr, mut : mut, zt : storagetype}:
    `%~>%`(`%;%`_config(z, (val : val <: instr)^n{val : val} :: [ARRAY.NEW_FIXED_instr(x, `%`_u32(n))]), `%;%`_config($add_arrayinst(z, [ai]), [REF.ARRAY_ADDR_instr(a)]))
    -- Expand: `%~~%`($type(z, x), ARRAY_comptype(`%%`_arraytype(mut, zt)))
    -- if ((a = |$arrayinst(z)|) /\ (ai = {TYPE $type(z, x), FIELDS $packfield_(zt, val)^n{val : val}}))

  ;; 8-reduction.watsup:432.1-433.64
  rule array.set-null{z : state, ht : heaptype, i : nat, val : val, x : idx}:
    `%~>%`(`%;%`_config(z, [REF.NULL_instr(ht) CONST_instr(I32_numtype, `%`_num_(i)) (val : val <: instr) ARRAY.SET_instr(x)]), `%;%`_config(z, [TRAP_instr]))

  ;; 8-reduction.watsup:435.1-437.39
  rule array.set-oob{z : state, a : addr, i : nat, val : val, x : idx}:
    `%~>%`(`%;%`_config(z, [REF.ARRAY_ADDR_instr(a) CONST_instr(I32_numtype, `%`_num_(i)) (val : val <: instr) ARRAY.SET_instr(x)]), `%;%`_config(z, [TRAP_instr]))
    -- if (i >= |$arrayinst(z)[a].FIELDS_arrayinst|)

  ;; 8-reduction.watsup:439.1-442.43
  rule array.set-array{z : state, a : addr, i : nat, val : val, x : idx, zt : storagetype, mut : mut}:
    `%~>%`(`%;%`_config(z, [REF.ARRAY_ADDR_instr(a) CONST_instr(I32_numtype, `%`_num_(i)) (val : val <: instr) ARRAY.SET_instr(x)]), `%;%`_config($with_array(z, a, i, $packfield_(zt, val)), []))
    -- Expand: `%~~%`($type(z, x), ARRAY_comptype(`%%`_arraytype(mut, zt)))

  ;; 8-reduction.watsup:740.1-741.56
  rule local.set{z : state, val : val, x : idx}:
    `%~>%`(`%;%`_config(z, [(val : val <: instr) LOCAL.SET_instr(x)]), `%;%`_config($with_local(z, x, val), []))

  ;; 8-reduction.watsup:753.1-754.58
  rule global.set{z : state, val : val, x : idx}:
    `%~>%`(`%;%`_config(z, [(val : val <: instr) GLOBAL.SET_instr(x)]), `%;%`_config($with_global(z, x, val), []))

  ;; 8-reduction.watsup:767.1-769.33
  rule table.set-oob{z : state, i : nat, ref : ref, x : idx}:
    `%~>%`(`%;%`_config(z, [CONST_instr(I32_numtype, `%`_num_(i)) (ref : ref <: instr) TABLE.SET_instr(x)]), `%;%`_config(z, [TRAP_instr]))
    -- if (i >= |$table(z, x).REFS_tableinst|)

  ;; 8-reduction.watsup:771.1-773.32
  rule table.set-val{z : state, i : nat, ref : ref, x : idx}:
    `%~>%`(`%;%`_config(z, [CONST_instr(I32_numtype, `%`_num_(i)) (ref : ref <: instr) TABLE.SET_instr(x)]), `%;%`_config($with_table(z, x, i, ref), []))
    -- if (i < |$table(z, x).REFS_tableinst|)

  ;; 8-reduction.watsup:781.1-784.46
  rule table.grow-succeed{z : state, ref : ref, n : n, x : idx, ti : tableinst}:
    `%~>%`(`%;%`_config(z, [(ref : ref <: instr) CONST_instr(I32_numtype, `%`_num_(n)) TABLE.GROW_instr(x)]), `%;%`_config($with_tableinst(z, x, ti), [CONST_instr(I32_numtype, `%`_num_(|$table(z, x).REFS_tableinst|))]))
    -- if (ti = $growtable($table(z, x), n, ref))

<<<<<<< HEAD
  ;; 8-reduction.watsup:786.1-787.80
=======
  ;; 8-reduction.watsup:782.1-783.81
>>>>>>> 5cd8e883
  rule table.grow-fail{z : state, ref : ref, n : n, x : idx}:
    `%~>%`(`%;%`_config(z, [(ref : ref <: instr) CONST_instr(I32_numtype, `%`_num_(n)) TABLE.GROW_instr(x)]), `%;%`_config(z, [CONST_instr(I32_numtype, `%`_num_($invsigned_(32, - (1 : nat <: int))))]))

  ;; 8-reduction.watsup:847.1-848.51
  rule elem.drop{z : state, x : idx}:
    `%~>%`(`%;%`_config(z, [ELEM.DROP_instr(x)]), `%;%`_config($with_elem(z, x, []), []))

  ;; 8-reduction.watsup:931.1-934.60
  rule store-num-oob{z : state, i : nat, nt : numtype, c : num_(nt), x : idx, ao : memarg}:
    `%~>%`(`%;%`_config(z, [CONST_instr(I32_numtype, `%`_num_(i)) CONST_instr(nt, c) STORE_instr(nt, ?(), x, ao)]), `%;%`_config(z, [TRAP_instr]))
    -- if (((i + ao.OFFSET_memarg!`%`_u32.0) + ($size(nt) / 8)) > |$mem(z, x).BYTES_meminst|)

<<<<<<< HEAD
  ;; 8-reduction.watsup:936.1-940.28
=======
  ;; 8-reduction.watsup:932.1-936.29
>>>>>>> 5cd8e883
  rule store-num-val{z : state, i : nat, nt : numtype, c : num_(nt), x : idx, ao : memarg, b* : byte*}:
    `%~>%`(`%;%`_config(z, [CONST_instr(I32_numtype, `%`_num_(i)) CONST_instr(nt, c) STORE_instr(nt, ?(), x, ao)]), `%;%`_config($with_mem(z, x, (i + ao.OFFSET_memarg!`%`_u32.0), ($size(nt) / 8), b*{b : byte}), []))
    -- if (b*{b : byte} = $nbytes_(nt, c))

  ;; 8-reduction.watsup:942.1-945.52
  rule store-pack-oob{z : state, i : nat, Inn : Inn, c : num_((Inn : Inn <: numtype)), nt : numtype, n : n, x : idx, ao : memarg}:
    `%~>%`(`%;%`_config(z, [CONST_instr(I32_numtype, `%`_num_(i)) CONST_instr((Inn : Inn <: numtype), c) STORE_instr(nt, ?(`%`_sz(n)), x, ao)]), `%;%`_config(z, [TRAP_instr]))
    -- if (((i + ao.OFFSET_memarg!`%`_u32.0) + (n / 8)) > |$mem(z, x).BYTES_meminst|)

<<<<<<< HEAD
  ;; 8-reduction.watsup:947.1-951.49
=======
  ;; 8-reduction.watsup:943.1-947.52
>>>>>>> 5cd8e883
  rule store-pack-val{z : state, i : nat, Inn : Inn, c : num_((Inn : Inn <: numtype)), nt : numtype, n : n, x : idx, ao : memarg, b* : byte*}:
    `%~>%`(`%;%`_config(z, [CONST_instr(I32_numtype, `%`_num_(i)) CONST_instr((Inn : Inn <: numtype), c) STORE_instr(nt, ?(`%`_sz(n)), x, ao)]), `%;%`_config($with_mem(z, x, (i + ao.OFFSET_memarg!`%`_u32.0), (n / 8), b*{b : byte}), []))
    -- if (b*{b : byte} = $ibytes_(n, $wrap__($size((Inn : Inn <: numtype)), n, c)))

  ;; 8-reduction.watsup:953.1-955.63
  rule vstore-oob{z : state, i : nat, c : vec_(V128_Vnn), x : idx, ao : memarg}:
    `%~>%`(`%;%`_config(z, [CONST_instr(I32_numtype, `%`_num_(i)) VCONST_instr(V128_vectype, c) VSTORE_instr(V128_vectype, x, ao)]), `%;%`_config(z, [TRAP_instr]))
    -- if (((i + ao.OFFSET_memarg!`%`_u32.0) + ($vsize(V128_vectype) / 8)) > |$mem(z, x).BYTES_meminst|)

<<<<<<< HEAD
  ;; 8-reduction.watsup:957.1-959.30
=======
  ;; 8-reduction.watsup:953.1-955.31
>>>>>>> 5cd8e883
  rule vstore-val{z : state, i : nat, c : vec_(V128_Vnn), x : idx, ao : memarg, b* : byte*}:
    `%~>%`(`%;%`_config(z, [CONST_instr(I32_numtype, `%`_num_(i)) VCONST_instr(V128_vectype, c) VSTORE_instr(V128_vectype, x, ao)]), `%;%`_config($with_mem(z, x, (i + ao.OFFSET_memarg!`%`_u32.0), ($vsize(V128_vectype) / 8), b*{b : byte}), []))
    -- if (b*{b : byte} = $vbytes_(V128_vectype, c))

  ;; 8-reduction.watsup:962.1-964.50
  rule vstore_lane-oob{z : state, i : nat, c : vec_(V128_Vnn), N : N, x : idx, ao : memarg, j : nat}:
    `%~>%`(`%;%`_config(z, [CONST_instr(I32_numtype, `%`_num_(i)) VCONST_instr(V128_vectype, c) VSTORE_LANE_instr(V128_vectype, `%`_sz(N), x, ao, `%`_laneidx(j))]), `%;%`_config(z, [TRAP_instr]))
    -- if (((i + ao.OFFSET_memarg!`%`_u32.0) + N) > |$mem(z, x).BYTES_meminst|)

<<<<<<< HEAD
  ;; 8-reduction.watsup:966.1-970.48
=======
  ;; 8-reduction.watsup:962.1-966.49
>>>>>>> 5cd8e883
  rule vstore_lane-val{z : state, i : nat, c : vec_(V128_Vnn), N : N, x : idx, ao : memarg, j : nat, b* : byte*, Jnn : Jnn, M : M}:
    `%~>%`(`%;%`_config(z, [CONST_instr(I32_numtype, `%`_num_(i)) VCONST_instr(V128_vectype, c) VSTORE_LANE_instr(V128_vectype, `%`_sz(N), x, ao, `%`_laneidx(j))]), `%;%`_config($with_mem(z, x, (i + ao.OFFSET_memarg!`%`_u32.0), (N / 8), b*{b : byte}), []))
    -- if (N = $lsize((Jnn : Jnn <: lanetype)))
    -- if (M = (128 / N))
    -- if (b*{b : byte} = $ibytes_(N, `%`_iN($lanes_(`%X%`_shape((Jnn : Jnn <: lanetype), `%`_dim(M)), c)[j]!`%`_lane_.0)))

  ;; 8-reduction.watsup:978.1-981.37
  rule memory.grow-succeed{z : state, n : n, x : idx, mi : meminst}:
    `%~>%`(`%;%`_config(z, [CONST_instr(I32_numtype, `%`_num_(n)) MEMORY.GROW_instr(x)]), `%;%`_config($with_meminst(z, x, mi), [CONST_instr(I32_numtype, `%`_num_((|$mem(z, x).BYTES_meminst| / (64 * $Ki))))]))
    -- if (mi = $growmem($mem(z, x), n))

<<<<<<< HEAD
  ;; 8-reduction.watsup:983.1-984.77
=======
  ;; 8-reduction.watsup:979.1-980.78
>>>>>>> 5cd8e883
  rule memory.grow-fail{z : state, n : n, x : idx}:
    `%~>%`(`%;%`_config(z, [CONST_instr(I32_numtype, `%`_num_(n)) MEMORY.GROW_instr(x)]), `%;%`_config(z, [CONST_instr(I32_numtype, `%`_num_($invsigned_(32, - (1 : nat <: int))))]))

  ;; 8-reduction.watsup:1044.1-1045.51
  rule data.drop{z : state, x : idx}:
    `%~>%`(`%;%`_config(z, [DATA.DROP_instr(x)]), `%;%`_config($with_data(z, x, []), []))
}

;; 8-reduction.watsup
rec {

;; 8-reduction.watsup:8.1-8.78
relation Steps: `%~>*%`(config, config)
  ;; 8-reduction.watsup:18.1-19.26
  rule refl{z : state, instr* : instr*}:
    `%~>*%`(`%;%`_config(z, instr*{instr : instr}), `%;%`_config(z, instr*{instr : instr}))

  ;; 8-reduction.watsup:21.1-24.43
  rule trans{z : state, instr* : instr*, z'' : state, instr''* : instr*, z' : state, instr' : instr}:
    `%~>*%`(`%;%`_config(z, instr*{instr : instr}), `%;%`_config(z'', instr''*{instr'' : instr}))
    -- Step: `%~>%`(`%;%`_config(z, instr*{instr : instr}), `%;%`_config(z', instr'*{}))
    -- Steps: `%~>*%`(`%;%`_config(z', [instr']), `%;%`_config(z'', instr''*{instr'' : instr}))
}

;; 8-reduction.watsup
relation Eval_expr: `%;%~>*%;%`(state, expr, state, val*)
  ;; 8-reduction.watsup
  rule _{z : state, instr* : instr*, z' : state, val* : val*}:
    `%;%~>*%;%`(z, instr*{instr : instr}, z', val*{val : val})
    -- Steps: `%~>*%`(`%;%`_config(z, instr*{instr : instr}), `%;%`_config(z', (val : val <: instr)*{val : val}))

;; 9-module.watsup
rec {

;; 9-module.watsup:7.1-7.63
def $alloctypes(type*) : deftype*
  ;; 9-module.watsup:8.1-8.27
  def $alloctypes([]) = []
  ;; 9-module.watsup:9.1-13.24
  def $alloctypes{type'* : type*, type : type, deftype'* : deftype*, deftype* : deftype*, rectype : rectype, x : idx}(type'*{type' : type} :: [type]) = deftype'*{deftype' : deftype} :: deftype*{deftype : deftype}
    -- if (deftype'*{deftype' : deftype} = $alloctypes(type'*{type' : type}))
    -- if (type = TYPE_type(rectype))
    -- if (deftype*{deftype : deftype} = $subst_all_deftypes($rolldt(x, rectype), (deftype' : deftype <: heaptype)*{deftype' : deftype}))
    -- if (x = `%`_idx(|deftype'*{deftype' : deftype}|))
}

;; 9-module.watsup
def $allocfunc(store : store, deftype : deftype, funccode : funccode, moduleinst : moduleinst) : (store, funcaddr)
  ;; 9-module.watsup
  def $allocfunc{s : store, deftype : deftype, funccode : funccode, moduleinst : moduleinst, funcinst : funcinst}(s, deftype, funccode, moduleinst) = (s ++ {FUNCS [funcinst], GLOBALS [], TABLES [], MEMS [], ELEMS [], DATAS [], STRUCTS [], ARRAYS []}, |s.FUNCS_store|)
    -- if (funcinst = {TYPE deftype, MODULE moduleinst, CODE funccode})

;; 9-module.watsup
rec {

;; 9-module.watsup:20.1-20.113
def $allocfuncs(store : store, deftype*, funccode*, moduleinst*) : (store, funcaddr*)
  ;; 9-module.watsup:21.1-21.45
  def $allocfuncs{s : store}(s, [], [], []) = (s, [])
  ;; 9-module.watsup:22.1-24.71
  def $allocfuncs{s : store, dt : deftype, dt'* : deftype*, funccode : funccode, funccode'* : funccode*, moduleinst : moduleinst, moduleinst'* : moduleinst*, s_2 : store, fa : funcaddr, fa'* : funcaddr*, s_1 : store}(s, [dt] :: dt'*{dt' : deftype}, [funccode] :: funccode'*{funccode' : funccode}, [moduleinst] :: moduleinst'*{moduleinst' : moduleinst}) = (s_2, [fa] :: fa'*{fa' : funcaddr})
    -- if ((s_1, fa) = $allocfunc(s, dt, funccode, moduleinst))
    -- if ((s_2, fa'*{fa' : funcaddr}) = $allocfuncs(s_1, dt'*{dt' : deftype}, funccode'*{funccode' : funccode}, moduleinst'*{moduleinst' : moduleinst}))
}

;; 9-module.watsup
def $allocglobal(store : store, globaltype : globaltype, val : val) : (store, globaladdr)
  ;; 9-module.watsup
  def $allocglobal{s : store, globaltype : globaltype, val : val, globalinst : globalinst}(s, globaltype, val) = (s ++ {FUNCS [], GLOBALS [globalinst], TABLES [], MEMS [], ELEMS [], DATAS [], STRUCTS [], ARRAYS []}, |s.GLOBALS_store|)
    -- if (globalinst = {TYPE globaltype, VALUE val})

;; 9-module.watsup
rec {

;; 9-module.watsup:31.1-31.102
def $allocglobals(store : store, globaltype*, val*) : (store, globaladdr*)
  ;; 9-module.watsup:32.1-32.42
  def $allocglobals{s : store}(s, [], []) = (s, [])
  ;; 9-module.watsup:33.1-35.62
  def $allocglobals{s : store, globaltype : globaltype, globaltype'* : globaltype*, val : val, val'* : val*, s_2 : store, ga : globaladdr, ga'* : globaladdr*, s_1 : store}(s, [globaltype] :: globaltype'*{globaltype' : globaltype}, [val] :: val'*{val' : val}) = (s_2, [ga] :: ga'*{ga' : globaladdr})
    -- if ((s_1, ga) = $allocglobal(s, globaltype, val))
    -- if ((s_2, ga'*{ga' : globaladdr}) = $allocglobals(s_1, globaltype'*{globaltype' : globaltype}, val'*{val' : val}))
}

;; 9-module.watsup
def $alloctable(store : store, tabletype : tabletype, ref : ref) : (store, tableaddr)
  ;; 9-module.watsup
  def $alloctable{s : store, i : nat, j : nat, rt : reftype, ref : ref, tableinst : tableinst}(s, `%%`_tabletype(`[%..%]`_limits(`%`_u32(i), `%`_u32(j)), rt), ref) = (s ++ {FUNCS [], GLOBALS [], TABLES [tableinst], MEMS [], ELEMS [], DATAS [], STRUCTS [], ARRAYS []}, |s.TABLES_store|)
    -- if (tableinst = {TYPE `%%`_tabletype(`[%..%]`_limits(`%`_u32(i), `%`_u32(j)), rt), REFS ref^i{}})

;; 9-module.watsup
rec {

;; 9-module.watsup:42.1-42.98
def $alloctables(store : store, tabletype*, ref*) : (store, tableaddr*)
  ;; 9-module.watsup:43.1-43.41
  def $alloctables{s : store}(s, [], []) = (s, [])
  ;; 9-module.watsup:44.1-46.60
  def $alloctables{s : store, tabletype : tabletype, tabletype'* : tabletype*, ref : ref, ref'* : ref*, s_2 : store, ta : tableaddr, ta'* : tableaddr*, s_1 : store}(s, [tabletype] :: tabletype'*{tabletype' : tabletype}, [ref] :: ref'*{ref' : ref}) = (s_2, [ta] :: ta'*{ta' : tableaddr})
    -- if ((s_1, ta) = $alloctable(s, tabletype, ref))
    -- if ((s_2, ta'*{ta' : tableaddr}) = $alloctables(s_1, tabletype'*{tabletype' : tabletype}, ref'*{ref' : ref}))
}

;; 9-module.watsup
def $allocmem(store : store, memtype : memtype) : (store, memaddr)
  ;; 9-module.watsup
  def $allocmem{s : store, i : nat, j : nat, meminst : meminst}(s, `%PAGE`_memtype(`[%..%]`_limits(`%`_u32(i), `%`_u32(j)))) = (s ++ {FUNCS [], GLOBALS [], TABLES [], MEMS [meminst], ELEMS [], DATAS [], STRUCTS [], ARRAYS []}, |s.MEMS_store|)
    -- if (meminst = {TYPE `%PAGE`_memtype(`[%..%]`_limits(`%`_u32(i), `%`_u32(j))), BYTES `%`_byte(0)^(i * (64 * $Ki)){}})

;; 9-module.watsup
rec {

;; 9-module.watsup:53.1-53.82
def $allocmems(store : store, memtype*) : (store, memaddr*)
  ;; 9-module.watsup:54.1-54.34
  def $allocmems{s : store}(s, []) = (s, [])
  ;; 9-module.watsup:55.1-57.49
  def $allocmems{s : store, memtype : memtype, memtype'* : memtype*, s_2 : store, ma : memaddr, ma'* : memaddr*, s_1 : store}(s, [memtype] :: memtype'*{memtype' : memtype}) = (s_2, [ma] :: ma'*{ma' : memaddr})
    -- if ((s_1, ma) = $allocmem(s, memtype))
    -- if ((s_2, ma'*{ma' : memaddr}) = $allocmems(s_1, memtype'*{memtype' : memtype}))
}

;; 9-module.watsup
def $allocelem(store : store, elemtype : elemtype, ref*) : (store, elemaddr)
  ;; 9-module.watsup
  def $allocelem{s : store, elemtype : elemtype, ref* : ref*, eleminst : eleminst}(s, elemtype, ref*{ref : ref}) = (s ++ {FUNCS [], GLOBALS [], TABLES [], MEMS [], ELEMS [eleminst], DATAS [], STRUCTS [], ARRAYS []}, |s.ELEMS_store|)
    -- if (eleminst = {TYPE elemtype, REFS ref*{ref : ref}})

;; 9-module.watsup
rec {

;; 9-module.watsup:64.1-64.97
def $allocelems(store : store, elemtype*, ref**) : (store, elemaddr*)
  ;; 9-module.watsup:65.1-65.40
  def $allocelems{s : store}(s, [], []) = (s, [])
  ;; 9-module.watsup:66.1-68.55
  def $allocelems{s : store, rt : reftype, rt'* : reftype*, ref* : ref*, ref'** : ref**, s_2 : store, ea : elemaddr, ea'* : elemaddr*, s_1 : store}(s, [rt] :: rt'*{rt' : elemtype}, [ref*{ref : ref}] :: ref'*{ref' : ref}*{ref' : ref}) = (s_2, [ea] :: ea'*{ea' : elemaddr})
    -- if ((s_1, ea) = $allocelem(s, rt, ref*{ref : ref}))
    -- if ((s_2, ea'*{ea' : elemaddr}) = $allocelems(s_2, rt'*{rt' : elemtype}, ref'*{ref' : ref}*{ref' : ref}))
}

;; 9-module.watsup
def $allocdata(store : store, datatype : datatype, byte*) : (store, dataaddr)
  ;; 9-module.watsup
  def $allocdata{s : store, byte* : byte*, datainst : datainst}(s, OK_datatype, byte*{byte : byte}) = (s ++ {FUNCS [], GLOBALS [], TABLES [], MEMS [], ELEMS [], DATAS [datainst], STRUCTS [], ARRAYS []}, |s.DATAS_store|)
    -- if (datainst = {BYTES byte*{byte : byte}})

;; 9-module.watsup
rec {

;; 9-module.watsup:75.1-75.98
def $allocdatas(store : store, datatype*, byte**) : (store, dataaddr*)
  ;; 9-module.watsup:76.1-76.40
  def $allocdatas{s : store}(s, [], []) = (s, [])
  ;; 9-module.watsup:77.1-79.53
  def $allocdatas{s : store, ok : datatype, ok'* : datatype*, b* : byte*, b'** : byte**, s_2 : store, da : dataaddr, da'* : dataaddr*, s_1 : store}(s, [ok] :: ok'*{ok' : datatype}, [b*{b : byte}] :: b'*{b' : byte}*{b' : byte}) = (s_2, [da] :: da'*{da' : dataaddr})
    -- if ((s_1, da) = $allocdata(s, ok, b*{b : byte}))
    -- if ((s_2, da'*{da' : dataaddr}) = $allocdatas(s_1, ok'*{ok' : datatype}, b'*{b' : byte}*{b' : byte}))
}

;; 9-module.watsup
def $allocexport(moduleinst : moduleinst, export : export) : exportinst
  ;; 9-module.watsup
  def $allocexport{moduleinst : moduleinst, name : name, x : idx}(moduleinst, EXPORT_export(name, FUNC_externidx(x))) = {NAME name, VALUE FUNC_externval(moduleinst.FUNCS_moduleinst[x!`%`_idx.0])}
  ;; 9-module.watsup
  def $allocexport{moduleinst : moduleinst, name : name, x : idx}(moduleinst, EXPORT_export(name, GLOBAL_externidx(x))) = {NAME name, VALUE GLOBAL_externval(moduleinst.GLOBALS_moduleinst[x!`%`_idx.0])}
  ;; 9-module.watsup
  def $allocexport{moduleinst : moduleinst, name : name, x : idx}(moduleinst, EXPORT_export(name, TABLE_externidx(x))) = {NAME name, VALUE TABLE_externval(moduleinst.TABLES_moduleinst[x!`%`_idx.0])}
  ;; 9-module.watsup
  def $allocexport{moduleinst : moduleinst, name : name, x : idx}(moduleinst, EXPORT_export(name, MEM_externidx(x))) = {NAME name, VALUE MEM_externval(moduleinst.MEMS_moduleinst[x!`%`_idx.0])}

;; 9-module.watsup
def $allocexports(moduleinst : moduleinst, export*) : exportinst*
  ;; 9-module.watsup
  def $allocexports{moduleinst : moduleinst, export* : export*}(moduleinst, export*{export : export}) = $allocexport(moduleinst, export)*{export : export}

;; 9-module.watsup
def $allocmodule(store : store, module : module, externval*, val*, ref*, ref**) : (store, moduleinst)
  ;; 9-module.watsup
  def $allocmodule{s : store, module : module, externval* : externval*, val_G* : val*, ref_T* : ref*, ref_E** : ref**, s_6 : store, moduleinst : moduleinst, type* : type*, import* : import*, func* : func*, global* : global*, table* : table*, mem* : mem*, elem* : elem*, data* : data*, start? : start?, export* : export*, x* : idx*, local** : local**, expr_F* : expr*, globaltype* : globaltype*, expr_G* : expr*, tabletype* : tabletype*, expr_T* : expr*, memtype* : memtype*, elemtype* : elemtype*, expr_E** : expr**, elemmode* : elemmode*, byte** : byte**, datamode* : datamode*, fa_I* : funcaddr*, ga_I* : globaladdr*, ta_I* : tableaddr*, ma_I* : memaddr*, fa* : funcaddr*, i_F^|func*{func : func}| : nat^|func*{func : func}|, ga* : globaladdr*, i_G^|global*{global : global}| : nat^|global*{global : global}|, ta* : tableaddr*, i_T^|table*{table : table}| : nat^|table*{table : table}|, ma* : memaddr*, i_M^|mem*{mem : mem}| : nat^|mem*{mem : mem}|, ea* : elemaddr*, i_E^|elem*{elem : elem}| : nat^|elem*{elem : elem}|, da* : dataaddr*, i_D^|data*{data : data}| : nat^|data*{data : data}|, dt* : deftype*, s_1 : store, s_2 : store, s_3 : store, s_4 : store, s_5 : store, xi* : exportinst*}(s, module, externval*{externval : externval}, val_G*{val_G : val}, ref_T*{ref_T : ref}, ref_E*{ref_E : ref}*{ref_E : ref}) = (s_6, moduleinst)
    -- if (module = MODULE_module(type*{type : type}, import*{import : import}, func*{func : func}, global*{global : global}, table*{table : table}, mem*{mem : mem}, elem*{elem : elem}, data*{data : data}, start?{start : start}, export*{export : export}))
    -- if (func*{func : func} = FUNC_func(x, local*{local : local}, expr_F)*{expr_F : expr, local : local, x : typeidx})
    -- if (global*{global : global} = GLOBAL_global(globaltype, expr_G)*{expr_G : expr, globaltype : globaltype})
    -- if (table*{table : table} = TABLE_table(tabletype, expr_T)*{expr_T : expr, tabletype : tabletype})
    -- if (mem*{mem : mem} = MEMORY_mem(memtype)*{memtype : memtype})
    -- if (elem*{elem : elem} = ELEM_elem(elemtype, expr_E*{expr_E : expr}, elemmode)*{elemmode : elemmode, elemtype : reftype, expr_E : expr})
    -- if (data*{data : data} = DATA_data(byte*{byte : byte}, datamode)*{byte : byte, datamode : datamode})
    -- if (fa_I*{fa_I : funcaddr} = $funcsxv(externval*{externval : externval}))
    -- if (ga_I*{ga_I : globaladdr} = $globalsxv(externval*{externval : externval}))
    -- if (ta_I*{ta_I : tableaddr} = $tablesxv(externval*{externval : externval}))
    -- if (ma_I*{ma_I : memaddr} = $memsxv(externval*{externval : externval}))
    -- if (fa*{fa : funcaddr} = (|s.FUNCS_store| + i_F)^(i_F<|func*{func : func}|){i_F : nat})
    -- if (ga*{ga : globaladdr} = (|s.GLOBALS_store| + i_G)^(i_G<|global*{global : global}|){i_G : nat})
    -- if (ta*{ta : tableaddr} = (|s.TABLES_store| + i_T)^(i_T<|table*{table : table}|){i_T : nat})
    -- if (ma*{ma : memaddr} = (|s.MEMS_store| + i_M)^(i_M<|mem*{mem : mem}|){i_M : nat})
    -- if (ea*{ea : elemaddr} = (|s.ELEMS_store| + i_E)^(i_E<|elem*{elem : elem}|){i_E : nat})
    -- if (da*{da : dataaddr} = (|s.DATAS_store| + i_D)^(i_D<|data*{data : data}|){i_D : nat})
    -- if (dt*{dt : deftype} = $alloctypes(type*{type : type}))
    -- if ((s_1, fa*{fa : funcaddr}) = $allocfuncs(s, dt*{dt : deftype}[x!`%`_idx.0]*{x : idx}, FUNC_funccode(x, local*{local : local}, expr_F)*{expr_F : expr, local : local, x : typeidx}, moduleinst^|func*{func : func}|{}))
    -- if ((s_2, ga*{ga : globaladdr}) = $allocglobals(s_1, globaltype*{globaltype : globaltype}, val_G*{val_G : val}))
    -- if ((s_3, ta*{ta : tableaddr}) = $alloctables(s_2, tabletype*{tabletype : tabletype}, ref_T*{ref_T : ref}))
    -- if ((s_4, ma*{ma : memaddr}) = $allocmems(s_3, memtype*{memtype : memtype}))
    -- if ((s_5, ea*{ea : elemaddr}) = $allocelems(s_4, elemtype*{elemtype : elemtype}, ref_E*{ref_E : ref}*{ref_E : ref}))
    -- if ((s_6, da*{da : dataaddr}) = $allocdatas(s_5, OK_datatype^|data*{data : data}|{}, byte*{byte : byte}*{byte : byte}))
    -- if (xi*{xi : exportinst} = $allocexports({TYPES [], FUNCS fa_I*{fa_I : funcaddr} :: fa*{fa : funcaddr}, GLOBALS ga_I*{ga_I : globaladdr} :: ga*{ga : globaladdr}, TABLES ta_I*{ta_I : tableaddr} :: ta*{ta : tableaddr}, MEMS ma_I*{ma_I : memaddr} :: ma*{ma : memaddr}, ELEMS [], DATAS [], EXPORTS []}, export*{export : export}))
    -- if (moduleinst = {TYPES dt*{dt : deftype}, FUNCS fa_I*{fa_I : funcaddr} :: fa*{fa : funcaddr}, GLOBALS ga_I*{ga_I : globaladdr} :: ga*{ga : globaladdr}, TABLES ta_I*{ta_I : tableaddr} :: ta*{ta : tableaddr}, MEMS ma_I*{ma_I : memaddr} :: ma*{ma : memaddr}, ELEMS ea*{ea : elemaddr}, DATAS da*{da : dataaddr}, EXPORTS xi*{xi : exportinst}})

;; 9-module.watsup
def $runelem_(elemidx : elemidx, elem : elem) : instr*
  ;; 9-module.watsup
  def $runelem_{x : idx, rt : reftype, e^n : expr^n, n : n}(x, ELEM_elem(rt, e^n{e : expr}, PASSIVE_elemmode)) = []
  ;; 9-module.watsup
  def $runelem_{x : idx, rt : reftype, e^n : expr^n, n : n}(x, ELEM_elem(rt, e^n{e : expr}, DECLARE_elemmode)) = [ELEM.DROP_instr(x)]
  ;; 9-module.watsup
  def $runelem_{x : idx, rt : reftype, e^n : expr^n, n : n, y : idx, instr* : instr*}(x, ELEM_elem(rt, e^n{e : expr}, ACTIVE_elemmode(y, instr*{instr : instr}))) = instr*{instr : instr} :: [CONST_instr(I32_numtype, `%`_num_(0)) CONST_instr(I32_numtype, `%`_num_(n)) TABLE.INIT_instr(y, x) ELEM.DROP_instr(x)]

;; 9-module.watsup
def $rundata_(dataidx : dataidx, data : data) : instr*
  ;; 9-module.watsup
  def $rundata_{x : idx, b^n : byte^n, n : n}(x, DATA_data(b^n{b : byte}, PASSIVE_datamode)) = []
  ;; 9-module.watsup
  def $rundata_{x : idx, b^n : byte^n, n : n, y : idx, instr* : instr*}(x, DATA_data(b^n{b : byte}, ACTIVE_datamode(y, instr*{instr : instr}))) = instr*{instr : instr} :: [CONST_instr(I32_numtype, `%`_num_(0)) CONST_instr(I32_numtype, `%`_num_(n)) MEMORY.INIT_instr(y, x) DATA.DROP_instr(x)]

;; 9-module.watsup
def $instantiate(store : store, module : module, externval*) : config
  ;; 9-module.watsup
  def $instantiate{s : store, module : module, externval* : externval*, s' : store, f : frame, instr_E* : instr*, instr_D* : instr*, instr_S? : instr?, xt_I* : externtype*, xt_E* : externtype*, type* : type*, import* : import*, func* : func*, global* : global*, table* : table*, mem* : mem*, elem* : elem*, data* : data*, start? : start?, export* : export*, globaltype* : globaltype*, expr_G* : expr*, tabletype* : tabletype*, expr_T* : expr*, reftype* : reftype*, expr_E** : expr**, elemmode* : elemmode*, byte** : byte**, datamode* : datamode*, x? : idx?, moduleinst_0 : moduleinst, i_F^|func*{func : func}| : nat^|func*{func : func}|, z : state, val_G* : val*, ref_T* : ref*, ref_E** : ref**, moduleinst : moduleinst, i_E^|elem*{elem : elem}| : nat^|elem*{elem : elem}|, i_D^|data*{data : data}| : nat^|data*{data : data}|}(s, module, externval*{externval : externval}) = `%;%`_config(`%;%`_state(s', f), instr_E*{instr_E : instr} :: instr_D*{instr_D : instr} :: instr_S?{instr_S : instr})
    -- Module_ok: `|-%:%`(module, `%->%`_moduletype(xt_I*{xt_I : externtype}, xt_E*{xt_E : externtype}))
    -- (Externval_type: `%|-%:%`(s, externval, xt_I))*{externval : externval, xt_I : externtype}
    -- if (module = MODULE_module(type*{type : type}, import*{import : import}, func*{func : func}, global*{global : global}, table*{table : table}, mem*{mem : mem}, elem*{elem : elem}, data*{data : data}, start?{start : start}, export*{export : export}))
    -- if (global*{global : global} = GLOBAL_global(globaltype, expr_G)*{expr_G : expr, globaltype : globaltype})
    -- if (table*{table : table} = TABLE_table(tabletype, expr_T)*{expr_T : expr, tabletype : tabletype})
    -- if (elem*{elem : elem} = ELEM_elem(reftype, expr_E*{expr_E : expr}, elemmode)*{elemmode : elemmode, expr_E : expr, reftype : reftype})
    -- if (data*{data : data} = DATA_data(byte*{byte : byte}, datamode)*{byte : byte, datamode : datamode})
    -- if (start?{start : start} = START_start(x)?{x : funcidx})
    -- if (moduleinst_0 = {TYPES $alloctypes(type*{type : type}), FUNCS $funcsxv(externval*{externval : externval}) :: (|s.FUNCS_store| + i_F)^(i_F<|func*{func : func}|){i_F : nat}, GLOBALS $globalsxv(externval*{externval : externval}), TABLES [], MEMS [], ELEMS [], DATAS [], EXPORTS []})
    -- if (z = `%;%`_state(s, {LOCALS [], MODULE moduleinst_0}))
    -- (Eval_expr: `%;%~>*%;%`(z, expr_G, z, [val_G]))*{expr_G : expr, val_G : val}
    -- (Eval_expr: `%;%~>*%;%`(z, expr_T, z, [(ref_T : ref <: val)]))*{expr_T : expr, ref_T : ref}
    -- (Eval_expr: `%;%~>*%;%`(z, expr_E, z, [(ref_E : ref <: val)]))*{expr_E : expr, ref_E : ref}*{expr_E : expr, ref_E : ref}
    -- if ((s', moduleinst) = $allocmodule(s, module, externval*{externval : externval}, val_G*{val_G : val}, ref_T*{ref_T : ref}, ref_E*{ref_E : ref}*{ref_E : ref}))
    -- if (f = {LOCALS [], MODULE moduleinst})
    -- if (instr_E*{instr_E : instr} = $concat_(syntax instr, $runelem_(`%`_elemidx(i_E), elem*{elem : elem}[i_E])^(i_E<|elem*{elem : elem}|){i_E : nat}))
    -- if (instr_D*{instr_D : instr} = $concat_(syntax instr, $rundata_(`%`_dataidx(i_D), data*{data : data}[i_D])^(i_D<|data*{data : data}|){i_D : nat}))
    -- if (instr_S?{instr_S : instr} = CALL_instr(x)?{x : funcidx})

;; 9-module.watsup
def $invoke(store : store, funcaddr : funcaddr, val*) : config
  ;; 9-module.watsup
  def $invoke{s : store, funcaddr : funcaddr, val* : val*, f : frame, t_1* : valtype*, t_2* : valtype*}(s, funcaddr, val*{val : val}) = `%;%`_config(`%;%`_state(s, f), (val : val <: instr)*{val : val} :: [REF.FUNC_ADDR_instr(funcaddr) CALL_REF_instr((s.FUNCS_store[funcaddr].TYPE_funcinst : deftype <: typeuse))])
    -- Expand: `%~~%`(s.FUNCS_store[funcaddr].TYPE_funcinst, FUNC_comptype(`%->%`_functype(`%`_resulttype(t_1*{t_1 : valtype}), `%`_resulttype(t_2*{t_2 : valtype}))))
    -- (Val_type: `%|-%:%`(s, val, t_1))*{t_1 : valtype, val : val}
    -- if (f = {LOCALS [], MODULE {TYPES [], FUNCS [], GLOBALS [], TABLES [], MEMS [], ELEMS [], DATAS [], EXPORTS []}})

;; A-binary.watsup
syntax castop = (nul, nul)

;; A-binary.watsup
syntax memidxop = (memidx, memarg)

;; A-binary.watsup
syntax startopt = start*

;; A-binary.watsup
syntax code = (local*, expr)

;; A-binary.watsup
syntax nopt = u32*

;; C-conventions.watsup
syntax A = nat

;; C-conventions.watsup
syntax B = nat

;; C-conventions.watsup
syntax sym =
  | _FIRST{A_1 : A}(A_1 : A)
  | _DOTS
  | _LAST{A_n : A}(A_n : A)

;; C-conventions.watsup
syntax symsplit =
  | _FIRST{A_1 : A}(A_1 : A)
  | _LAST{A_2 : A}(A_2 : A)

;; C-conventions.watsup
syntax recorddots =
  | `()`

;; C-conventions.watsup
syntax record =
{
  FIELD_1{A_1 : A} A,
  FIELD_2{A_2 : A} A,
  `...`{recorddots : recorddots} recorddots
}

;; C-conventions.watsup
syntax pth =
  | PTHSYNTAX

;; C-conventions.watsup
syntax T = nat

;; C-conventions.watsup
relation NotationTypingPremise: `%`(nat)

;; C-conventions.watsup
relation NotationTypingPremisedots: `...`

;; C-conventions.watsup
relation NotationTypingScheme: `%`(nat)
  ;; C-conventions.watsup
  rule _{conclusion : nat, premise_1 : nat, premise_2 : nat, premise_n : nat}:
    `%`(conclusion)
    -- NotationTypingPremise: `%`(premise_1)
    -- NotationTypingPremise: `%`(premise_2)
    -- NotationTypingPremisedots: `...`
    -- NotationTypingPremise: `%`(premise_n)

;; C-conventions.watsup
rec {

;; C-conventions.watsup:38.1-38.82
relation NotationTypingInstrScheme: `%|-%:%`(context, instr*, functype)
  ;; C-conventions.watsup:40.1-41.38
  rule i32.add{C : context}:
    `%|-%:%`(C, [BINOP_instr(I32_numtype, ADD_binop_)], `%->%`_functype(`%`_resulttype([I32_valtype I32_valtype]), `%`_resulttype([I32_valtype])))

  ;; C-conventions.watsup:43.1-45.29
  rule global.get{C : context, x : idx, t : valtype, mut : mut}:
    `%|-%:%`(C, [GLOBAL.GET_instr(x)], `%->%`_functype(`%`_resulttype([]), `%`_resulttype([t])))
    -- if (C.GLOBALS_context[x!`%`_idx.0] = `%%`_globaltype(mut, t))

  ;; C-conventions.watsup:47.1-50.78
  rule block{C : context, blocktype : blocktype, instr* : instr*, t_1* : valtype*, t_2* : valtype*}:
    `%|-%:%`(C, [BLOCK_instr(blocktype, instr*{instr : instr})], `%->%`_functype(`%`_resulttype(t_1*{t_1 : valtype}), `%`_resulttype(t_2*{t_2 : valtype})))
    -- Blocktype_ok: `%|-%:%`(C, blocktype, `%->_%%`_instrtype(`%`_resulttype(t_1*{t_1 : valtype}), [], `%`_resulttype(t_2*{t_2 : valtype})))
    -- NotationTypingInstrScheme: `%|-%:%`({TYPES [], RECS [], FUNCS [], GLOBALS [], TABLES [], MEMS [], ELEMS [], DATAS [], LOCALS [], LABELS [`%`_resulttype(t_2*{t_2 : valtype})], RETURN ?(), REFS []} ++ C, instr*{instr : instr}, `%->%`_functype(`%`_resulttype(t_1*{t_1 : valtype}), `%`_resulttype(t_2*{t_2 : valtype})))
}

;; C-conventions.watsup
relation NotationReduct: `~>%`(instr*)
  ;; C-conventions.watsup
  rule 2{q_1 : num_(F64_numtype), q_4 : num_(F64_numtype), q_3 : num_(F64_numtype)}:
    `~>%`([CONST_instr(F64_numtype, q_1) CONST_instr(F64_numtype, q_4) CONST_instr(F64_numtype, q_3) BINOP_instr(F64_numtype, ADD_binop_) BINOP_instr(F64_numtype, MUL_binop_)])

  ;; C-conventions.watsup
  rule 3{q_1 : num_(F64_numtype), q_5 : num_(F64_numtype)}:
    `~>%`([CONST_instr(F64_numtype, q_1) CONST_instr(F64_numtype, q_5) BINOP_instr(F64_numtype, MUL_binop_)])

  ;; C-conventions.watsup
  rule 4{q_6 : num_(F64_numtype)}:
    `~>%`([CONST_instr(F64_numtype, q_6)])

;; C-conventions.watsup
def $instrdots : instr*

;; C-conventions.watsup
syntax label =
  | `LABEL_%{%}`{n : n, instr* : instr*}(n : n, instr*{instr : instr} : instr*)

;; C-conventions.watsup
syntax callframe =
  | `FRAME_%{%}`{n : n, frame : frame}(n : n, frame : frame)

;; C-conventions.watsup
def $allocX(syntax X, syntax Y, store : store, X : X, Y : Y) : (store, addr)

;; C-conventions.watsup
rec {

;; C-conventions.watsup:80.1-80.117
def $allocXs(syntax X, syntax Y, store : store, X*, Y*) : (store, addr*)
  ;; C-conventions.watsup:81.1-81.57
  def $allocXs{syntax X, syntax Y, s : store}(syntax X, syntax Y, s, [], []) = (s, [])
  ;; C-conventions.watsup:82.1-84.65
  def $allocXs{syntax X, syntax Y, s : store, X : X, X'* : X*, Y : Y, Y'* : Y*, s_2 : store, a : addr, a'* : addr*, s_1 : store}(syntax X, syntax Y, s, [X] :: X'*{X' : X}, [Y] :: Y'*{Y' : Y}) = (s_2, [a] :: a'*{a' : addr})
    -- if ((s_1, a) = $allocX(syntax X, syntax Y, s, X, Y))
    -- if ((s_2, a'*{a' : addr}) = $allocXs(syntax X, syntax Y, s_1, X'*{X' : X}, Y'*{Y' : Y}))
}

;; C-conventions.watsup
def $symdots : A

== IL Validation...
== Complete.
```<|MERGE_RESOLUTION|>--- conflicted
+++ resolved
@@ -60,93 +60,99 @@
 }
 
 ;; 0-aux.watsup
-rec {
-
-;; 0-aux.watsup:40.1-40.55
-def $concat_(syntax X, X**) : X*
-  ;; 0-aux.watsup:41.1-41.34
-  def $concat_{syntax X}(syntax X, []) = []
-  ;; 0-aux.watsup:42.1-42.64
-  def $concat_{syntax X, w* : X*, w'** : X**}(syntax X, [w*{w : X}] :: w'*{w' : X}*{w' : X}) = w*{w : X} :: $concat_(syntax X, w'*{w' : X}*{w' : X})
-}
-
-;; 0-aux.watsup
-rec {
-
-;; 0-aux.watsup:44.1-44.78
-def $disjoint_(syntax X, X*) : bool
-  ;; 0-aux.watsup:45.1-45.37
-  def $disjoint_{syntax X}(syntax X, []) = true
-  ;; 0-aux.watsup:46.1-46.68
-  def $disjoint_{syntax X, w : X, w'* : X*}(syntax X, [w] :: w'*{w' : X}) = (~ w <- w'*{w' : X} /\ $disjoint_(syntax X, w'*{w' : X}))
-}
-
-;; 0-aux.watsup
-<<<<<<< HEAD
-rec {
-
-;; 0-aux.watsup:49.1-49.38
-def $setminus1_(syntax X, X : X, X*) : X*
-  ;; 0-aux.watsup:53.1-53.38
-  def $setminus1_{syntax X, w : X}(syntax X, w, []) = [w]
-  ;; 0-aux.watsup:54.1-54.78
-  def $setminus1_{syntax X, w : X, w_1 : X, w'* : X*}(syntax X, w, [w_1] :: w'*{w' : X}) = []
-    -- if (w = w_1)
-  ;; 0-aux.watsup:55.1-55.77
-  def $setminus1_{syntax X, w : X, w_1 : X, w'* : X*}(syntax X, w, [w_1] :: w'*{w' : X}) = $setminus1_(syntax X, w, w'*{w' : X})
-    -- otherwise
-}
-
-;; 0-aux.watsup
-rec {
-
-;; 0-aux.watsup:48.1-48.56
-def $setminus_(syntax X, X*, X*) : X*
-  ;; 0-aux.watsup:51.1-51.40
-  def $setminus_{syntax X, w* : X*}(syntax X, [], w*{w : X}) = []
-  ;; 0-aux.watsup:52.1-52.90
-  def $setminus_{syntax X, w_1 : X, w'* : X*, w* : X*}(syntax X, [w_1] :: w'*{w' : X}, w*{w : X}) = $setminus1_(syntax X, w_1, w*{w : X}) :: $setminus_(syntax X, w'*{w' : X}, w*{w : X})
-}
-
-;; 0-aux.watsup
-rec {
-
-;; 0-aux.watsup:61.1-61.46
-def $setproduct2_(syntax X, X : X, X**) : X**
-  ;; 0-aux.watsup:67.1-67.44
-  def $setproduct2_{syntax X, w_1 : X}(syntax X, w_1, []) = []
-  ;; 0-aux.watsup:68.1-68.90
-  def $setproduct2_{syntax X, w_1 : X, w'* : X*, w** : X**}(syntax X, w_1, [w'*{w' : X}] :: w*{w : X}*{w : X}) = [[w_1] :: w'*{w' : X}] :: $setproduct2_(syntax X, w_1, w*{w : X}*{w : X})
-}
-
-;; 0-aux.watsup
-rec {
-
-;; 0-aux.watsup:60.1-60.47
-def $setproduct1_(syntax X, X*, X**) : X**
-  ;; 0-aux.watsup:65.1-65.46
-  def $setproduct1_{syntax X, w** : X**}(syntax X, [], w*{w : X}*{w : X}) = []
-  ;; 0-aux.watsup:66.1-66.107
-  def $setproduct1_{syntax X, w_1 : X, w'* : X*, w** : X**}(syntax X, [w_1] :: w'*{w' : X}, w*{w : X}*{w : X}) = $setproduct2_(syntax X, w_1, w*{w : X}*{w : X}) :: $setproduct1_(syntax X, w'*{w' : X}, w*{w : X}*{w : X})
-}
-
-;; 0-aux.watsup
-rec {
-
-;; 0-aux.watsup:59.1-59.42
-def $setproduct_(syntax X, X**) : X**
-  ;; 0-aux.watsup:63.1-63.40
-  def $setproduct_{syntax X}(syntax X, []) = [[]]
-  ;; 0-aux.watsup:64.1-64.90
-  def $setproduct_{syntax X, w_1* : X*, w** : X**}(syntax X, [w_1*{w_1 : X}] :: w*{w : X}*{w : X}) = $setproduct1_(syntax X, w_1*{w_1 : X}, $setproduct_(syntax X, w*{w : X}*{w : X}))
-}
-=======
 def $opt_(syntax X, X*) : X?
   ;; 0-aux.watsup
   def $opt_{syntax X}(syntax X, []) = ?()
   ;; 0-aux.watsup
   def $opt_{syntax X, w : X}(syntax X, [w]) = ?(w)
->>>>>>> 5cd8e883
+
+;; 0-aux.watsup
+def $list_(syntax X, X?) : X*
+  ;; 0-aux.watsup
+  def $list_{syntax X}(syntax X, ?()) = []
+  ;; 0-aux.watsup
+  def $list_{syntax X, w : X}(syntax X, ?(w)) = [w]
+
+;; 0-aux.watsup
+rec {
+
+;; 0-aux.watsup:49.1-49.55
+def $concat_(syntax X, X**) : X*
+  ;; 0-aux.watsup:50.1-50.34
+  def $concat_{syntax X}(syntax X, []) = []
+  ;; 0-aux.watsup:51.1-51.64
+  def $concat_{syntax X, w* : X*, w'** : X**}(syntax X, [w*{w : X}] :: w'*{w' : X}*{w' : X}) = w*{w : X} :: $concat_(syntax X, w'*{w' : X}*{w' : X})
+}
+
+;; 0-aux.watsup
+rec {
+
+;; 0-aux.watsup:53.1-53.78
+def $disjoint_(syntax X, X*) : bool
+  ;; 0-aux.watsup:54.1-54.37
+  def $disjoint_{syntax X}(syntax X, []) = true
+  ;; 0-aux.watsup:55.1-55.68
+  def $disjoint_{syntax X, w : X, w'* : X*}(syntax X, [w] :: w'*{w' : X}) = (~ w <- w'*{w' : X} /\ $disjoint_(syntax X, w'*{w' : X}))
+}
+
+;; 0-aux.watsup
+rec {
+
+;; 0-aux.watsup:58.1-58.38
+def $setminus1_(syntax X, X : X, X*) : X*
+  ;; 0-aux.watsup:62.1-62.38
+  def $setminus1_{syntax X, w : X}(syntax X, w, []) = [w]
+  ;; 0-aux.watsup:63.1-63.78
+  def $setminus1_{syntax X, w : X, w_1 : X, w'* : X*}(syntax X, w, [w_1] :: w'*{w' : X}) = []
+    -- if (w = w_1)
+  ;; 0-aux.watsup:64.1-64.77
+  def $setminus1_{syntax X, w : X, w_1 : X, w'* : X*}(syntax X, w, [w_1] :: w'*{w' : X}) = $setminus1_(syntax X, w, w'*{w' : X})
+    -- otherwise
+}
+
+;; 0-aux.watsup
+rec {
+
+;; 0-aux.watsup:57.1-57.56
+def $setminus_(syntax X, X*, X*) : X*
+  ;; 0-aux.watsup:60.1-60.40
+  def $setminus_{syntax X, w* : X*}(syntax X, [], w*{w : X}) = []
+  ;; 0-aux.watsup:61.1-61.90
+  def $setminus_{syntax X, w_1 : X, w'* : X*, w* : X*}(syntax X, [w_1] :: w'*{w' : X}, w*{w : X}) = $setminus1_(syntax X, w_1, w*{w : X}) :: $setminus_(syntax X, w'*{w' : X}, w*{w : X})
+}
+
+;; 0-aux.watsup
+rec {
+
+;; 0-aux.watsup:70.1-70.46
+def $setproduct2_(syntax X, X : X, X**) : X**
+  ;; 0-aux.watsup:76.1-76.44
+  def $setproduct2_{syntax X, w_1 : X}(syntax X, w_1, []) = []
+  ;; 0-aux.watsup:77.1-77.90
+  def $setproduct2_{syntax X, w_1 : X, w'* : X*, w** : X**}(syntax X, w_1, [w'*{w' : X}] :: w*{w : X}*{w : X}) = [[w_1] :: w'*{w' : X}] :: $setproduct2_(syntax X, w_1, w*{w : X}*{w : X})
+}
+
+;; 0-aux.watsup
+rec {
+
+;; 0-aux.watsup:69.1-69.47
+def $setproduct1_(syntax X, X*, X**) : X**
+  ;; 0-aux.watsup:74.1-74.46
+  def $setproduct1_{syntax X, w** : X**}(syntax X, [], w*{w : X}*{w : X}) = []
+  ;; 0-aux.watsup:75.1-75.107
+  def $setproduct1_{syntax X, w_1 : X, w'* : X*, w** : X**}(syntax X, [w_1] :: w'*{w' : X}, w*{w : X}*{w : X}) = $setproduct2_(syntax X, w_1, w*{w : X}*{w : X}) :: $setproduct1_(syntax X, w'*{w' : X}, w*{w : X}*{w : X})
+}
+
+;; 0-aux.watsup
+rec {
+
+;; 0-aux.watsup:68.1-68.82
+def $setproduct_(syntax X, X**) : X**
+  ;; 0-aux.watsup:72.1-72.40
+  def $setproduct_{syntax X}(syntax X, []) = [[]]
+  ;; 0-aux.watsup:73.1-73.90
+  def $setproduct_{syntax X, w_1* : X*, w** : X**}(syntax X, [w_1*{w_1 : X}] :: w*{w : X}*{w : X}) = $setproduct1_(syntax X, w_1*{w_1 : X}, $setproduct_(syntax X, w*{w : X}*{w : X}))
+}
 
 ;; 1-syntax.watsup
 syntax list{syntax X}(syntax X) =
@@ -1823,15 +1829,9 @@
   def $free_instr{numtype : numtype, testop : testop_(numtype)}(TESTOP_instr(numtype, testop)) = $free_numtype(numtype)
   ;; 2-syntax-aux.watsup:340.1-340.62
   def $free_instr{numtype : numtype, relop : relop_(numtype)}(RELOP_instr(numtype, relop)) = $free_numtype(numtype)
-<<<<<<< HEAD
   ;; 2-syntax-aux.watsup:341.1-342.55
-  def $free_instr{numtype_1 : numtype, numtype_2 : numtype, cvtop : cvtop_(numtype_2, numtype_1)}(CVTOP_instr(numtype_1, numtype_2, cvtop)) = $free_numtype(numtype_1) ++ $free_numtype(numtype_2)
+  def $free_instr{numtype_1 : numtype, numtype_2 : numtype, cvtop : cvtop__(numtype_2, numtype_1)}(CVTOP_instr(numtype_1, numtype_2, cvtop)) = $free_numtype(numtype_1) ++ $free_numtype(numtype_2)
   ;; 2-syntax-aux.watsup:344.1-344.64
-=======
-  ;; 2-syntax-aux.watsup:360.1-361.55
-  def $free_instr{numtype_1 : numtype, numtype_2 : numtype, cvtop : cvtop__(numtype_2, numtype_1)}(CVTOP_instr(numtype_1, numtype_2, cvtop)) = $free_numtype(numtype_1) ++ $free_numtype(numtype_2)
-  ;; 2-syntax-aux.watsup:363.1-363.64
->>>>>>> 5cd8e883
   def $free_instr{vectype : vectype, veclit : vec_(vectype)}(VCONST_instr(vectype, veclit)) = $free_vectype(vectype)
   ;; 2-syntax-aux.watsup:345.1-345.64
   def $free_instr{vectype : vectype, vvunop : vvunop}(VVUNOP_instr(vectype, vvunop)) = $free_vectype(vectype)
@@ -1857,27 +1857,15 @@
   def $free_instr{ishape : ishape}(VSWIZZLE_instr(ishape)) = $free_shape((ishape : ishape <: shape))
   ;; 2-syntax-aux.watsup:356.1-356.64
   def $free_instr{ishape : ishape, laneidx* : laneidx*}(VSHUFFLE_instr(ishape, laneidx*{laneidx : laneidx})) = $free_shape((ishape : ishape <: shape))
-<<<<<<< HEAD
   ;; 2-syntax-aux.watsup:357.1-358.49
-  def $free_instr{ishape_1 : ishape, ishape_2 : ishape, vextunop : vextunop_(ishape_2, ishape_1)}(VEXTUNOP_instr(ishape_1, ishape_2, vextunop)) = $free_shape((ishape_1 : ishape <: shape)) ++ $free_shape((ishape_2 : ishape <: shape))
+  def $free_instr{ishape_1 : ishape, ishape_2 : ishape, vextunop : vextunop__(ishape_2, ishape_1)}(VEXTUNOP_instr(ishape_1, ishape_2, vextunop)) = $free_shape((ishape_1 : ishape <: shape)) ++ $free_shape((ishape_2 : ishape <: shape))
   ;; 2-syntax-aux.watsup:359.1-360.49
-  def $free_instr{ishape_1 : ishape, ishape_2 : ishape, vextbinop : vextbinop_(ishape_2, ishape_1)}(VEXTBINOP_instr(ishape_1, ishape_2, vextbinop)) = $free_shape((ishape_1 : ishape <: shape)) ++ $free_shape((ishape_2 : ishape <: shape))
+  def $free_instr{ishape_1 : ishape, ishape_2 : ishape, vextbinop : vextbinop__(ishape_2, ishape_1)}(VEXTBINOP_instr(ishape_1, ishape_2, vextbinop)) = $free_shape((ishape_1 : ishape <: shape)) ++ $free_shape((ishape_2 : ishape <: shape))
   ;; 2-syntax-aux.watsup:361.1-362.49
   def $free_instr{ishape_1 : ishape, ishape_2 : ishape, sx : sx}(VNARROW_instr(ishape_1, ishape_2, sx)) = $free_shape((ishape_1 : ishape <: shape)) ++ $free_shape((ishape_2 : ishape <: shape))
   ;; 2-syntax-aux.watsup:363.1-364.47
-  def $free_instr{shape_1 : shape, shape_2 : shape, vcvtop : vcvtop_(shape_2, shape_1), half? : half_(shape_2, shape_1)?, sx? : sx?, zero? : zero_(shape_2, shape_1)?}(VCVTOP_instr(shape_1, shape_2, vcvtop, half?{half : half_(shape_2, shape_1)}, sx?{sx : sx}, zero?{zero : zero_(shape_2, shape_1)})) = $free_shape(shape_1) ++ $free_shape(shape_2)
+  def $free_instr{shape_1 : shape, shape_2 : shape, vcvtop : vcvtop__(shape_2, shape_1), half? : half__(shape_2, shape_1)?, sx? : sx?, zero? : zero__(shape_2, shape_1)?}(VCVTOP_instr(shape_1, shape_2, vcvtop, half?{half : half__(shape_2, shape_1)}, sx?{sx : sx}, zero?{zero : zero__(shape_2, shape_1)})) = $free_shape(shape_1) ++ $free_shape(shape_2)
   ;; 2-syntax-aux.watsup:365.1-365.51
-=======
-  ;; 2-syntax-aux.watsup:376.1-377.49
-  def $free_instr{ishape_1 : ishape, ishape_2 : ishape, vextunop : vextunop__(ishape_2, ishape_1)}(VEXTUNOP_instr(ishape_1, ishape_2, vextunop)) = $free_shape((ishape_1 : ishape <: shape)) ++ $free_shape((ishape_2 : ishape <: shape))
-  ;; 2-syntax-aux.watsup:378.1-379.49
-  def $free_instr{ishape_1 : ishape, ishape_2 : ishape, vextbinop : vextbinop__(ishape_2, ishape_1)}(VEXTBINOP_instr(ishape_1, ishape_2, vextbinop)) = $free_shape((ishape_1 : ishape <: shape)) ++ $free_shape((ishape_2 : ishape <: shape))
-  ;; 2-syntax-aux.watsup:380.1-381.49
-  def $free_instr{ishape_1 : ishape, ishape_2 : ishape, sx : sx}(VNARROW_instr(ishape_1, ishape_2, sx)) = $free_shape((ishape_1 : ishape <: shape)) ++ $free_shape((ishape_2 : ishape <: shape))
-  ;; 2-syntax-aux.watsup:382.1-383.47
-  def $free_instr{shape_1 : shape, shape_2 : shape, vcvtop : vcvtop__(shape_2, shape_1), half? : half__(shape_2, shape_1)?, sx? : sx?, zero? : zero__(shape_2, shape_1)?}(VCVTOP_instr(shape_1, shape_2, vcvtop, half?{half : half__(shape_2, shape_1)}, sx?{sx : sx}, zero?{zero : zero__(shape_2, shape_1)})) = $free_shape(shape_1) ++ $free_shape(shape_2)
-  ;; 2-syntax-aux.watsup:384.1-384.51
->>>>>>> 5cd8e883
   def $free_instr{shape : shape}(VSPLAT_instr(shape)) = $free_shape(shape)
   ;; 2-syntax-aux.watsup:366.1-366.70
   def $free_instr{shape : shape, sx? : sx?, laneidx : laneidx}(VEXTRACT_LANE_instr(shape, sx?{sx : sx}, laneidx)) = $free_shape(shape)
@@ -2426,47 +2414,25 @@
 def $extend__(M : M, N : N, sx : sx, iN : iN(M)) : iN(N)
 
 ;; 3-numerics.watsup
-<<<<<<< HEAD
-def $fabs(N : N, fN : fN(N)) : fN(N)*
-
-;; 3-numerics.watsup
-def $fceil(N : N, fN : fN(N)) : fN(N)*
-
-;; 3-numerics.watsup
-def $ffloor(N : N, fN : fN(N)) : fN(N)*
-
-;; 3-numerics.watsup
-def $fnearest(N : N, fN : fN(N)) : fN(N)*
-
-;; 3-numerics.watsup
-def $fneg(N : N, fN : fN(N)) : fN(N)*
-
-;; 3-numerics.watsup
-def $fsqrt(N : N, fN : fN(N)) : fN(N)*
-
-;; 3-numerics.watsup
-def $ftrunc(N : N, fN : fN(N)) : fN(N)*
-=======
-def $fabs_(N : N, fN : fN(N)) : fN(N)
-
-;; 3-numerics.watsup
-def $fceil_(N : N, fN : fN(N)) : fN(N)
-
-;; 3-numerics.watsup
-def $ffloor_(N : N, fN : fN(N)) : fN(N)
-
-;; 3-numerics.watsup
-def $fnearest_(N : N, fN : fN(N)) : fN(N)
-
-;; 3-numerics.watsup
-def $fneg_(N : N, fN : fN(N)) : fN(N)
-
-;; 3-numerics.watsup
-def $fsqrt_(N : N, fN : fN(N)) : fN(N)
-
-;; 3-numerics.watsup
-def $ftrunc_(N : N, fN : fN(N)) : fN(N)
->>>>>>> 5cd8e883
+def $fabs_(N : N, fN : fN(N)) : fN(N)*
+
+;; 3-numerics.watsup
+def $fceil_(N : N, fN : fN(N)) : fN(N)*
+
+;; 3-numerics.watsup
+def $ffloor_(N : N, fN : fN(N)) : fN(N)*
+
+;; 3-numerics.watsup
+def $fnearest_(N : N, fN : fN(N)) : fN(N)*
+
+;; 3-numerics.watsup
+def $fneg_(N : N, fN : fN(N)) : fN(N)*
+
+;; 3-numerics.watsup
+def $fsqrt_(N : N, fN : fN(N)) : fN(N)*
+
+;; 3-numerics.watsup
+def $ftrunc_(N : N, fN : fN(N)) : fN(N)*
 
 ;; 3-numerics.watsup
 def $iclz_(N : N, iN : iN(N)) : iN(N)
@@ -2491,77 +2457,40 @@
   ;; 3-numerics.watsup
   def $unop_{Inn : Inn, N : N, iN : num_((Inn : Inn <: numtype))}((Inn : Inn <: numtype), EXTEND_unop_(`%`_sz(N)), iN) = [$extend__(N, $size((Inn : Inn <: numtype)), S_sx, $wrap__($size((Inn : Inn <: numtype)), N, iN))]
   ;; 3-numerics.watsup
-<<<<<<< HEAD
-  def $unop{Fnn : Fnn, fN : num_((Fnn : Fnn <: numtype))}((Fnn : Fnn <: numtype), ABS_unop_, fN) = $fabs($size((Fnn : Fnn <: numtype)), fN)
-  ;; 3-numerics.watsup
-  def $unop{Fnn : Fnn, fN : num_((Fnn : Fnn <: numtype))}((Fnn : Fnn <: numtype), NEG_unop_, fN) = $fneg($size((Fnn : Fnn <: numtype)), fN)
-  ;; 3-numerics.watsup
-  def $unop{Fnn : Fnn, fN : num_((Fnn : Fnn <: numtype))}((Fnn : Fnn <: numtype), SQRT_unop_, fN) = $fsqrt($size((Fnn : Fnn <: numtype)), fN)
-  ;; 3-numerics.watsup
-  def $unop{Fnn : Fnn, fN : num_((Fnn : Fnn <: numtype))}((Fnn : Fnn <: numtype), CEIL_unop_, fN) = $fceil($size((Fnn : Fnn <: numtype)), fN)
-  ;; 3-numerics.watsup
-  def $unop{Fnn : Fnn, fN : num_((Fnn : Fnn <: numtype))}((Fnn : Fnn <: numtype), FLOOR_unop_, fN) = $ffloor($size((Fnn : Fnn <: numtype)), fN)
-  ;; 3-numerics.watsup
-  def $unop{Fnn : Fnn, fN : num_((Fnn : Fnn <: numtype))}((Fnn : Fnn <: numtype), TRUNC_unop_, fN) = $ftrunc($size((Fnn : Fnn <: numtype)), fN)
-  ;; 3-numerics.watsup
-  def $unop{Fnn : Fnn, fN : num_((Fnn : Fnn <: numtype))}((Fnn : Fnn <: numtype), NEAREST_unop_, fN) = $fnearest($size((Fnn : Fnn <: numtype)), fN)
-
-;; 3-numerics.watsup
-def $fadd(N : N, fN : fN(N), fN : fN(N)) : fN(N)*
-
-;; 3-numerics.watsup
-def $fcopysign(N : N, fN : fN(N), fN : fN(N)) : fN(N)*
-
-;; 3-numerics.watsup
-def $fdiv(N : N, fN : fN(N), fN : fN(N)) : fN(N)*
-
-;; 3-numerics.watsup
-def $fmax(N : N, fN : fN(N), fN : fN(N)) : fN(N)*
-
-;; 3-numerics.watsup
-def $fmin(N : N, fN : fN(N), fN : fN(N)) : fN(N)*
-
-;; 3-numerics.watsup
-def $fmul(N : N, fN : fN(N), fN : fN(N)) : fN(N)*
-
-;; 3-numerics.watsup
-def $fsub(N : N, fN : fN(N), fN : fN(N)) : fN(N)*
-=======
-  def $unop_{Fnn : Fnn, fN : num_((Fnn : Fnn <: numtype))}((Fnn : Fnn <: numtype), ABS_unop_, fN) = [$fabs_($size((Fnn : Fnn <: numtype)), fN)]
-  ;; 3-numerics.watsup
-  def $unop_{Fnn : Fnn, fN : num_((Fnn : Fnn <: numtype))}((Fnn : Fnn <: numtype), NEG_unop_, fN) = [$fneg_($size((Fnn : Fnn <: numtype)), fN)]
-  ;; 3-numerics.watsup
-  def $unop_{Fnn : Fnn, fN : num_((Fnn : Fnn <: numtype))}((Fnn : Fnn <: numtype), SQRT_unop_, fN) = [$fsqrt_($size((Fnn : Fnn <: numtype)), fN)]
-  ;; 3-numerics.watsup
-  def $unop_{Fnn : Fnn, fN : num_((Fnn : Fnn <: numtype))}((Fnn : Fnn <: numtype), CEIL_unop_, fN) = [$fceil_($size((Fnn : Fnn <: numtype)), fN)]
-  ;; 3-numerics.watsup
-  def $unop_{Fnn : Fnn, fN : num_((Fnn : Fnn <: numtype))}((Fnn : Fnn <: numtype), FLOOR_unop_, fN) = [$ffloor_($size((Fnn : Fnn <: numtype)), fN)]
-  ;; 3-numerics.watsup
-  def $unop_{Fnn : Fnn, fN : num_((Fnn : Fnn <: numtype))}((Fnn : Fnn <: numtype), TRUNC_unop_, fN) = [$ftrunc_($size((Fnn : Fnn <: numtype)), fN)]
-  ;; 3-numerics.watsup
-  def $unop_{Fnn : Fnn, fN : num_((Fnn : Fnn <: numtype))}((Fnn : Fnn <: numtype), NEAREST_unop_, fN) = [$fnearest_($size((Fnn : Fnn <: numtype)), fN)]
-
-;; 3-numerics.watsup
-def $fadd_(N : N, fN : fN(N), fN : fN(N)) : fN(N)
-
-;; 3-numerics.watsup
-def $fcopysign_(N : N, fN : fN(N), fN : fN(N)) : fN(N)
-
-;; 3-numerics.watsup
-def $fdiv_(N : N, fN : fN(N), fN : fN(N)) : fN(N)
-
-;; 3-numerics.watsup
-def $fmax_(N : N, fN : fN(N), fN : fN(N)) : fN(N)
-
-;; 3-numerics.watsup
-def $fmin_(N : N, fN : fN(N), fN : fN(N)) : fN(N)
-
-;; 3-numerics.watsup
-def $fmul_(N : N, fN : fN(N), fN : fN(N)) : fN(N)
-
-;; 3-numerics.watsup
-def $fsub_(N : N, fN : fN(N), fN : fN(N)) : fN(N)
->>>>>>> 5cd8e883
+  def $unop_{Fnn : Fnn, fN : num_((Fnn : Fnn <: numtype))}((Fnn : Fnn <: numtype), ABS_unop_, fN) = $fabs_($size((Fnn : Fnn <: numtype)), fN)
+  ;; 3-numerics.watsup
+  def $unop_{Fnn : Fnn, fN : num_((Fnn : Fnn <: numtype))}((Fnn : Fnn <: numtype), NEG_unop_, fN) = $fneg_($size((Fnn : Fnn <: numtype)), fN)
+  ;; 3-numerics.watsup
+  def $unop_{Fnn : Fnn, fN : num_((Fnn : Fnn <: numtype))}((Fnn : Fnn <: numtype), SQRT_unop_, fN) = $fsqrt_($size((Fnn : Fnn <: numtype)), fN)
+  ;; 3-numerics.watsup
+  def $unop_{Fnn : Fnn, fN : num_((Fnn : Fnn <: numtype))}((Fnn : Fnn <: numtype), CEIL_unop_, fN) = $fceil_($size((Fnn : Fnn <: numtype)), fN)
+  ;; 3-numerics.watsup
+  def $unop_{Fnn : Fnn, fN : num_((Fnn : Fnn <: numtype))}((Fnn : Fnn <: numtype), FLOOR_unop_, fN) = $ffloor_($size((Fnn : Fnn <: numtype)), fN)
+  ;; 3-numerics.watsup
+  def $unop_{Fnn : Fnn, fN : num_((Fnn : Fnn <: numtype))}((Fnn : Fnn <: numtype), TRUNC_unop_, fN) = $ftrunc_($size((Fnn : Fnn <: numtype)), fN)
+  ;; 3-numerics.watsup
+  def $unop_{Fnn : Fnn, fN : num_((Fnn : Fnn <: numtype))}((Fnn : Fnn <: numtype), NEAREST_unop_, fN) = $fnearest_($size((Fnn : Fnn <: numtype)), fN)
+
+;; 3-numerics.watsup
+def $fadd_(N : N, fN : fN(N), fN : fN(N)) : fN(N)*
+
+;; 3-numerics.watsup
+def $fcopysign_(N : N, fN : fN(N), fN : fN(N)) : fN(N)*
+
+;; 3-numerics.watsup
+def $fdiv_(N : N, fN : fN(N), fN : fN(N)) : fN(N)*
+
+;; 3-numerics.watsup
+def $fmax_(N : N, fN : fN(N), fN : fN(N)) : fN(N)*
+
+;; 3-numerics.watsup
+def $fmin_(N : N, fN : fN(N), fN : fN(N)) : fN(N)*
+
+;; 3-numerics.watsup
+def $fmul_(N : N, fN : fN(N), fN : fN(N)) : fN(N)*
+
+;; 3-numerics.watsup
+def $fsub_(N : N, fN : fN(N), fN : fN(N)) : fN(N)*
 
 ;; 3-numerics.watsup
 def $iadd_(N : N, iN : iN(N), iN : iN(N)) : iN(N)
@@ -2570,11 +2499,7 @@
 def $iand_(N : N, iN : iN(N), iN : iN(N)) : iN(N)
 
 ;; 3-numerics.watsup
-<<<<<<< HEAD
-def $idiv(N : N, sx : sx, iN : iN(N), iN : iN(N)) : iN(N)*
-=======
-def $idiv_(N : N, sx : sx, iN : iN(N), iN : iN(N)) : iN(N)
->>>>>>> 5cd8e883
+def $idiv_(N : N, sx : sx, iN : iN(N), iN : iN(N)) : iN(N)?
 
 ;; 3-numerics.watsup
 def $imul_(N : N, iN : iN(N), iN : iN(N)) : iN(N)
@@ -2583,11 +2508,7 @@
 def $ior_(N : N, iN : iN(N), iN : iN(N)) : iN(N)
 
 ;; 3-numerics.watsup
-<<<<<<< HEAD
-def $irem(N : N, sx : sx, iN : iN(N), iN : iN(N)) : iN(N)*
-=======
-def $irem_(N : N, sx : sx, iN : iN(N), iN : iN(N)) : iN(N)
->>>>>>> 5cd8e883
+def $irem_(N : N, sx : sx, iN : iN(N), iN : iN(N)) : iN(N)?
 
 ;; 3-numerics.watsup
 def $irotl_(N : N, iN : iN(N), iN : iN(N)) : iN(N)
@@ -2616,15 +2537,9 @@
   ;; 3-numerics.watsup
   def $binop_{Inn : Inn, iN_1 : num_((Inn : Inn <: numtype)), iN_2 : num_((Inn : Inn <: numtype))}((Inn : Inn <: numtype), MUL_binop_, iN_1, iN_2) = [$imul_($size((Inn : Inn <: numtype)), iN_1, iN_2)]
   ;; 3-numerics.watsup
-<<<<<<< HEAD
-  def $binop{Inn : Inn, sx : sx, iN_1 : num_((Inn : Inn <: numtype)), iN_2 : num_((Inn : Inn <: numtype))}((Inn : Inn <: numtype), DIV_binop_(sx), iN_1, iN_2) = $idiv($size((Inn : Inn <: numtype)), sx, iN_1, iN_2)
-  ;; 3-numerics.watsup
-  def $binop{Inn : Inn, sx : sx, iN_1 : num_((Inn : Inn <: numtype)), iN_2 : num_((Inn : Inn <: numtype))}((Inn : Inn <: numtype), REM_binop_(sx), iN_1, iN_2) = $irem($size((Inn : Inn <: numtype)), sx, iN_1, iN_2)
-=======
-  def $binop_{Inn : Inn, sx : sx, iN_1 : num_((Inn : Inn <: numtype)), iN_2 : num_((Inn : Inn <: numtype))}((Inn : Inn <: numtype), DIV_binop_(sx), iN_1, iN_2) = [$idiv_($size((Inn : Inn <: numtype)), sx, iN_1, iN_2)]
-  ;; 3-numerics.watsup
-  def $binop_{Inn : Inn, sx : sx, iN_1 : num_((Inn : Inn <: numtype)), iN_2 : num_((Inn : Inn <: numtype))}((Inn : Inn <: numtype), REM_binop_(sx), iN_1, iN_2) = [$irem_($size((Inn : Inn <: numtype)), sx, iN_1, iN_2)]
->>>>>>> 5cd8e883
+  def $binop_{Inn : Inn, sx : sx, iN_1 : num_((Inn : Inn <: numtype)), iN_2 : num_((Inn : Inn <: numtype))}((Inn : Inn <: numtype), DIV_binop_(sx), iN_1, iN_2) = $list_(syntax num_((Inn : Inn <: numtype)), $idiv_($size((Inn : Inn <: numtype)), sx, iN_1, iN_2))
+  ;; 3-numerics.watsup
+  def $binop_{Inn : Inn, sx : sx, iN_1 : num_((Inn : Inn <: numtype)), iN_2 : num_((Inn : Inn <: numtype))}((Inn : Inn <: numtype), REM_binop_(sx), iN_1, iN_2) = $list_(syntax num_((Inn : Inn <: numtype)), $irem_($size((Inn : Inn <: numtype)), sx, iN_1, iN_2))
   ;; 3-numerics.watsup
   def $binop_{Inn : Inn, iN_1 : num_((Inn : Inn <: numtype)), iN_2 : num_((Inn : Inn <: numtype))}((Inn : Inn <: numtype), AND_binop_, iN_1, iN_2) = [$iand_($size((Inn : Inn <: numtype)), iN_1, iN_2)]
   ;; 3-numerics.watsup
@@ -2640,35 +2555,19 @@
   ;; 3-numerics.watsup
   def $binop_{Inn : Inn, iN_1 : num_((Inn : Inn <: numtype)), iN_2 : num_((Inn : Inn <: numtype))}((Inn : Inn <: numtype), ROTR_binop_, iN_1, iN_2) = [$irotr_($size((Inn : Inn <: numtype)), iN_1, iN_2)]
   ;; 3-numerics.watsup
-<<<<<<< HEAD
-  def $binop{Fnn : Fnn, fN_1 : num_((Fnn : Fnn <: numtype)), fN_2 : num_((Fnn : Fnn <: numtype))}((Fnn : Fnn <: numtype), ADD_binop_, fN_1, fN_2) = $fadd($size((Fnn : Fnn <: numtype)), fN_1, fN_2)
-  ;; 3-numerics.watsup
-  def $binop{Fnn : Fnn, fN_1 : num_((Fnn : Fnn <: numtype)), fN_2 : num_((Fnn : Fnn <: numtype))}((Fnn : Fnn <: numtype), SUB_binop_, fN_1, fN_2) = $fsub($size((Fnn : Fnn <: numtype)), fN_1, fN_2)
-  ;; 3-numerics.watsup
-  def $binop{Fnn : Fnn, fN_1 : num_((Fnn : Fnn <: numtype)), fN_2 : num_((Fnn : Fnn <: numtype))}((Fnn : Fnn <: numtype), MUL_binop_, fN_1, fN_2) = $fmul($size((Fnn : Fnn <: numtype)), fN_1, fN_2)
-  ;; 3-numerics.watsup
-  def $binop{Fnn : Fnn, fN_1 : num_((Fnn : Fnn <: numtype)), fN_2 : num_((Fnn : Fnn <: numtype))}((Fnn : Fnn <: numtype), DIV_binop_, fN_1, fN_2) = $fdiv($size((Fnn : Fnn <: numtype)), fN_1, fN_2)
-  ;; 3-numerics.watsup
-  def $binop{Fnn : Fnn, fN_1 : num_((Fnn : Fnn <: numtype)), fN_2 : num_((Fnn : Fnn <: numtype))}((Fnn : Fnn <: numtype), MIN_binop_, fN_1, fN_2) = $fmin($size((Fnn : Fnn <: numtype)), fN_1, fN_2)
-  ;; 3-numerics.watsup
-  def $binop{Fnn : Fnn, fN_1 : num_((Fnn : Fnn <: numtype)), fN_2 : num_((Fnn : Fnn <: numtype))}((Fnn : Fnn <: numtype), MAX_binop_, fN_1, fN_2) = $fmax($size((Fnn : Fnn <: numtype)), fN_1, fN_2)
-  ;; 3-numerics.watsup
-  def $binop{Fnn : Fnn, fN_1 : num_((Fnn : Fnn <: numtype)), fN_2 : num_((Fnn : Fnn <: numtype))}((Fnn : Fnn <: numtype), COPYSIGN_binop_, fN_1, fN_2) = $fcopysign($size((Fnn : Fnn <: numtype)), fN_1, fN_2)
-=======
-  def $binop_{Fnn : Fnn, fN_1 : num_((Fnn : Fnn <: numtype)), fN_2 : num_((Fnn : Fnn <: numtype))}((Fnn : Fnn <: numtype), ADD_binop_, fN_1, fN_2) = [$fadd_($size((Fnn : Fnn <: numtype)), fN_1, fN_2)]
-  ;; 3-numerics.watsup
-  def $binop_{Fnn : Fnn, fN_1 : num_((Fnn : Fnn <: numtype)), fN_2 : num_((Fnn : Fnn <: numtype))}((Fnn : Fnn <: numtype), SUB_binop_, fN_1, fN_2) = [$fsub_($size((Fnn : Fnn <: numtype)), fN_1, fN_2)]
-  ;; 3-numerics.watsup
-  def $binop_{Fnn : Fnn, fN_1 : num_((Fnn : Fnn <: numtype)), fN_2 : num_((Fnn : Fnn <: numtype))}((Fnn : Fnn <: numtype), MUL_binop_, fN_1, fN_2) = [$fmul_($size((Fnn : Fnn <: numtype)), fN_1, fN_2)]
-  ;; 3-numerics.watsup
-  def $binop_{Fnn : Fnn, fN_1 : num_((Fnn : Fnn <: numtype)), fN_2 : num_((Fnn : Fnn <: numtype))}((Fnn : Fnn <: numtype), DIV_binop_, fN_1, fN_2) = [$fdiv_($size((Fnn : Fnn <: numtype)), fN_1, fN_2)]
-  ;; 3-numerics.watsup
-  def $binop_{Fnn : Fnn, fN_1 : num_((Fnn : Fnn <: numtype)), fN_2 : num_((Fnn : Fnn <: numtype))}((Fnn : Fnn <: numtype), MIN_binop_, fN_1, fN_2) = [$fmin_($size((Fnn : Fnn <: numtype)), fN_1, fN_2)]
-  ;; 3-numerics.watsup
-  def $binop_{Fnn : Fnn, fN_1 : num_((Fnn : Fnn <: numtype)), fN_2 : num_((Fnn : Fnn <: numtype))}((Fnn : Fnn <: numtype), MAX_binop_, fN_1, fN_2) = [$fmax_($size((Fnn : Fnn <: numtype)), fN_1, fN_2)]
-  ;; 3-numerics.watsup
-  def $binop_{Fnn : Fnn, fN_1 : num_((Fnn : Fnn <: numtype)), fN_2 : num_((Fnn : Fnn <: numtype))}((Fnn : Fnn <: numtype), COPYSIGN_binop_, fN_1, fN_2) = [$fcopysign_($size((Fnn : Fnn <: numtype)), fN_1, fN_2)]
->>>>>>> 5cd8e883
+  def $binop_{Fnn : Fnn, fN_1 : num_((Fnn : Fnn <: numtype)), fN_2 : num_((Fnn : Fnn <: numtype))}((Fnn : Fnn <: numtype), ADD_binop_, fN_1, fN_2) = $fadd_($size((Fnn : Fnn <: numtype)), fN_1, fN_2)
+  ;; 3-numerics.watsup
+  def $binop_{Fnn : Fnn, fN_1 : num_((Fnn : Fnn <: numtype)), fN_2 : num_((Fnn : Fnn <: numtype))}((Fnn : Fnn <: numtype), SUB_binop_, fN_1, fN_2) = $fsub_($size((Fnn : Fnn <: numtype)), fN_1, fN_2)
+  ;; 3-numerics.watsup
+  def $binop_{Fnn : Fnn, fN_1 : num_((Fnn : Fnn <: numtype)), fN_2 : num_((Fnn : Fnn <: numtype))}((Fnn : Fnn <: numtype), MUL_binop_, fN_1, fN_2) = $fmul_($size((Fnn : Fnn <: numtype)), fN_1, fN_2)
+  ;; 3-numerics.watsup
+  def $binop_{Fnn : Fnn, fN_1 : num_((Fnn : Fnn <: numtype)), fN_2 : num_((Fnn : Fnn <: numtype))}((Fnn : Fnn <: numtype), DIV_binop_, fN_1, fN_2) = $fdiv_($size((Fnn : Fnn <: numtype)), fN_1, fN_2)
+  ;; 3-numerics.watsup
+  def $binop_{Fnn : Fnn, fN_1 : num_((Fnn : Fnn <: numtype)), fN_2 : num_((Fnn : Fnn <: numtype))}((Fnn : Fnn <: numtype), MIN_binop_, fN_1, fN_2) = $fmin_($size((Fnn : Fnn <: numtype)), fN_1, fN_2)
+  ;; 3-numerics.watsup
+  def $binop_{Fnn : Fnn, fN_1 : num_((Fnn : Fnn <: numtype)), fN_2 : num_((Fnn : Fnn <: numtype))}((Fnn : Fnn <: numtype), MAX_binop_, fN_1, fN_2) = $fmax_($size((Fnn : Fnn <: numtype)), fN_1, fN_2)
+  ;; 3-numerics.watsup
+  def $binop_{Fnn : Fnn, fN_1 : num_((Fnn : Fnn <: numtype)), fN_2 : num_((Fnn : Fnn <: numtype))}((Fnn : Fnn <: numtype), COPYSIGN_binop_, fN_1, fN_2) = $fcopysign_($size((Fnn : Fnn <: numtype)), fN_1, fN_2)
 
 ;; 3-numerics.watsup
 def $ieqz_(N : N, iN : iN(N)) : u32
@@ -2745,33 +2644,19 @@
 def $convert__(M : M, N : N, sx : sx, iN : iN(M)) : fN(N)
 
 ;; 3-numerics.watsup
-<<<<<<< HEAD
-def $demote(M : M, N : N, fN : fN(M)) : fN(N)*
-
-;; 3-numerics.watsup
-def $promote(M : M, N : N, fN : fN(M)) : fN(N)*
-=======
-def $demote__(M : M, N : N, fN : fN(M)) : fN(N)
-
-;; 3-numerics.watsup
-def $promote__(M : M, N : N, fN : fN(M)) : fN(N)
->>>>>>> 5cd8e883
+def $demote__(M : M, N : N, fN : fN(M)) : fN(N)*
+
+;; 3-numerics.watsup
+def $promote__(M : M, N : N, fN : fN(M)) : fN(N)*
 
 ;; 3-numerics.watsup
 def $reinterpret__(numtype_1 : numtype, numtype_2 : numtype, num_ : num_(numtype_1)) : num_(numtype_2)
 
 ;; 3-numerics.watsup
-<<<<<<< HEAD
-def $trunc(M : M, N : N, sx : sx, fN : fN(M)) : iN(N)*
-
-;; 3-numerics.watsup
-def $trunc_sat(M : M, N : N, sx : sx, fN : fN(M)) : iN(N)*
-=======
-def $trunc__(M : M, N : N, sx : sx, fN : fN(M)) : iN(N)
-
-;; 3-numerics.watsup
-def $trunc_sat__(M : M, N : N, sx : sx, fN : fN(M)) : iN(N)
->>>>>>> 5cd8e883
+def $trunc__(M : M, N : N, sx : sx, fN : fN(M)) : iN(N)?
+
+;; 3-numerics.watsup
+def $trunc_sat__(M : M, N : N, sx : sx, fN : fN(M)) : iN(N)?
 
 ;; 3-numerics.watsup
 def $cvtop__(numtype_1 : numtype, numtype_2 : numtype, cvtop__ : cvtop__(numtype_1, numtype_2), num_ : num_(numtype_1)) : num_(numtype_2)*
@@ -2780,33 +2665,21 @@
   ;; 3-numerics.watsup
   def $cvtop__{Inn_1 : Inn, Inn_2 : Inn, iN_1 : num_((Inn_1 : Inn <: numtype))}((Inn_1 : Inn <: numtype), (Inn_2 : Inn <: numtype), WRAP_cvtop__, iN_1) = [$wrap__($sizenn1((Inn_1 : Inn <: numtype)), $sizenn2((Inn_2 : Inn <: numtype)), iN_1)]
   ;; 3-numerics.watsup
-<<<<<<< HEAD
-  def $cvtop{Fnn_1 : Fnn, Inn_2 : Inn, sx : sx, fN_1 : num_((Fnn_1 : Fnn <: numtype))}((Fnn_1 : Fnn <: numtype), (Inn_2 : Inn <: numtype), TRUNC_cvtop_(sx), fN_1) = $trunc($sizenn1((Fnn_1 : Fnn <: numtype)), $sizenn2((Inn_2 : Inn <: numtype)), sx, fN_1)
-  ;; 3-numerics.watsup
-  def $cvtop{Fnn_1 : Fnn, Inn_2 : Inn, sx : sx, fN_1 : num_((Fnn_1 : Fnn <: numtype))}((Fnn_1 : Fnn <: numtype), (Inn_2 : Inn <: numtype), TRUNC_SAT_cvtop_(sx), fN_1) = $trunc_sat($sizenn1((Fnn_1 : Fnn <: numtype)), $sizenn2((Inn_2 : Inn <: numtype)), sx, fN_1)
-=======
-  def $cvtop__{Fnn_1 : Fnn, Inn_2 : Inn, sx : sx, fN_1 : num_((Fnn_1 : Fnn <: numtype))}((Fnn_1 : Fnn <: numtype), (Inn_2 : Inn <: numtype), TRUNC_cvtop__(sx), fN_1) = [$trunc__($sizenn1((Fnn_1 : Fnn <: numtype)), $sizenn2((Inn_2 : Inn <: numtype)), sx, fN_1)]
-  ;; 3-numerics.watsup
-  def $cvtop__{Fnn_1 : Fnn, Inn_2 : Inn, sx : sx, fN_1 : num_((Fnn_1 : Fnn <: numtype))}((Fnn_1 : Fnn <: numtype), (Inn_2 : Inn <: numtype), TRUNC_SAT_cvtop__(sx), fN_1) = [$trunc_sat__($sizenn1((Fnn_1 : Fnn <: numtype)), $sizenn2((Inn_2 : Inn <: numtype)), sx, fN_1)]
->>>>>>> 5cd8e883
+  def $cvtop__{Fnn_1 : Fnn, Inn_2 : Inn, sx : sx, fN_1 : num_((Fnn_1 : Fnn <: numtype))}((Fnn_1 : Fnn <: numtype), (Inn_2 : Inn <: numtype), TRUNC_cvtop__(sx), fN_1) = $list_(syntax num_((Inn_2 : Inn <: numtype)), $trunc__($sizenn1((Fnn_1 : Fnn <: numtype)), $sizenn2((Inn_2 : Inn <: numtype)), sx, fN_1))
+  ;; 3-numerics.watsup
+  def $cvtop__{Fnn_1 : Fnn, Inn_2 : Inn, sx : sx, fN_1 : num_((Fnn_1 : Fnn <: numtype))}((Fnn_1 : Fnn <: numtype), (Inn_2 : Inn <: numtype), TRUNC_SAT_cvtop__(sx), fN_1) = $list_(syntax num_((Inn_2 : Inn <: numtype)), $trunc_sat__($sizenn1((Fnn_1 : Fnn <: numtype)), $sizenn2((Inn_2 : Inn <: numtype)), sx, fN_1))
   ;; 3-numerics.watsup
   def $cvtop__{Inn_1 : Inn, Fnn_2 : Fnn, sx : sx, iN_1 : num_((Inn_1 : Inn <: numtype))}((Inn_1 : Inn <: numtype), (Fnn_2 : Fnn <: numtype), CONVERT_cvtop__(sx), iN_1) = [$convert__($sizenn1((Inn_1 : Inn <: numtype)), $sizenn2((Fnn_2 : Fnn <: numtype)), sx, iN_1)]
   ;; 3-numerics.watsup
-<<<<<<< HEAD
-  def $cvtop{Fnn_1 : Fnn, Fnn_2 : Fnn, fN_1 : num_((Fnn_1 : Fnn <: numtype))}((Fnn_1 : Fnn <: numtype), (Fnn_2 : Fnn <: numtype), PROMOTE_cvtop_, fN_1) = $promote($sizenn1((Fnn_1 : Fnn <: numtype)), $sizenn2((Fnn_2 : Fnn <: numtype)), fN_1)
-  ;; 3-numerics.watsup
-  def $cvtop{Fnn_1 : Fnn, Fnn_2 : Fnn, fN_1 : num_((Fnn_1 : Fnn <: numtype))}((Fnn_1 : Fnn <: numtype), (Fnn_2 : Fnn <: numtype), DEMOTE_cvtop_, fN_1) = $demote($sizenn1((Fnn_1 : Fnn <: numtype)), $sizenn2((Fnn_2 : Fnn <: numtype)), fN_1)
-=======
-  def $cvtop__{Fnn_1 : Fnn, Fnn_2 : Fnn, fN_1 : num_((Fnn_1 : Fnn <: numtype))}((Fnn_1 : Fnn <: numtype), (Fnn_2 : Fnn <: numtype), PROMOTE_cvtop__, fN_1) = [$promote__($sizenn1((Fnn_1 : Fnn <: numtype)), $sizenn2((Fnn_2 : Fnn <: numtype)), fN_1)]
-  ;; 3-numerics.watsup
-  def $cvtop__{Fnn_1 : Fnn, Fnn_2 : Fnn, fN_1 : num_((Fnn_1 : Fnn <: numtype))}((Fnn_1 : Fnn <: numtype), (Fnn_2 : Fnn <: numtype), DEMOTE_cvtop__, fN_1) = [$demote__($sizenn1((Fnn_1 : Fnn <: numtype)), $sizenn2((Fnn_2 : Fnn <: numtype)), fN_1)]
->>>>>>> 5cd8e883
+  def $cvtop__{Fnn_1 : Fnn, Fnn_2 : Fnn, fN_1 : num_((Fnn_1 : Fnn <: numtype))}((Fnn_1 : Fnn <: numtype), (Fnn_2 : Fnn <: numtype), PROMOTE_cvtop__, fN_1) = $promote__($sizenn1((Fnn_1 : Fnn <: numtype)), $sizenn2((Fnn_2 : Fnn <: numtype)), fN_1)
+  ;; 3-numerics.watsup
+  def $cvtop__{Fnn_1 : Fnn, Fnn_2 : Fnn, fN_1 : num_((Fnn_1 : Fnn <: numtype))}((Fnn_1 : Fnn <: numtype), (Fnn_2 : Fnn <: numtype), DEMOTE_cvtop__, fN_1) = $demote__($sizenn1((Fnn_1 : Fnn <: numtype)), $sizenn2((Fnn_2 : Fnn <: numtype)), fN_1)
   ;; 3-numerics.watsup
   def $cvtop__{Inn_1 : Inn, Fnn_2 : Fnn, iN_1 : num_((Inn_1 : Inn <: numtype))}((Inn_1 : Inn <: numtype), (Fnn_2 : Fnn <: numtype), REINTERPRET_cvtop__, iN_1) = [$reinterpret__((Inn_1 : Inn <: numtype), (Fnn_2 : Fnn <: numtype), iN_1)]
-    -- if ($sizenn1((Inn_1 : Inn <: numtype)) = $sizenn2((Fnn_2 : Fnn <: numtype)))
+    -- if ($size((Inn_1 : Inn <: numtype)) = $size((Fnn_2 : Fnn <: numtype)))
   ;; 3-numerics.watsup
   def $cvtop__{Fnn_1 : Fnn, Inn_2 : Inn, fN_1 : num_((Fnn_1 : Fnn <: numtype))}((Fnn_1 : Fnn <: numtype), (Inn_2 : Inn <: numtype), REINTERPRET_cvtop__, fN_1) = [$reinterpret__((Fnn_1 : Fnn <: numtype), (Inn_2 : Inn <: numtype), fN_1)]
-    -- if ($sizenn1((Fnn_1 : Fnn <: numtype)) = $sizenn2((Inn_2 : Inn <: numtype)))
+    -- if ($size((Fnn_1 : Fnn <: numtype)) = $size((Inn_2 : Inn <: numtype)))
 
 ;; 3-numerics.watsup
 def $narrow__(M : M, N : N, sx : sx, iN : iN(M)) : iN(N)
@@ -2881,17 +2754,10 @@
 def $iq15mulr_sat_(N : N, sx : sx, iN : iN(N), iN : iN(N)) : iN(N)
 
 ;; 3-numerics.watsup
-<<<<<<< HEAD
-def $fpmin(N : N, fN : fN(N), fN : fN(N)) : fN(N)*
-
-;; 3-numerics.watsup
-def $fpmax(N : N, fN : fN(N), fN : fN(N)) : fN(N)*
-=======
-def $fpmin_(N : N, fN : fN(N), fN : fN(N)) : fN(N)
-
-;; 3-numerics.watsup
-def $fpmax_(N : N, fN : fN(N), fN : fN(N)) : fN(N)
->>>>>>> 5cd8e883
+def $fpmin_(N : N, fN : fN(N), fN : fN(N)) : fN(N)*
+
+;; 3-numerics.watsup
+def $fpmax_(N : N, fN : fN(N), fN : fN(N)) : fN(N)*
 
 ;; 3-numerics.watsup
 def $lpacknum_(lanetype : lanetype, num_ : num_($lunpack(lanetype))) : lane_(lanetype)
@@ -2931,17 +2797,13 @@
     -- if (c*{c : lane_($lanetype(sh))} = $lanes_(sh, vc))
 
 ;; 3-numerics.watsup
-<<<<<<< HEAD
 def $mapinvlanes_(shape : shape, lane_($lanetype(shape))**) : vec_(V128_Vnn)*
   ;; 3-numerics.watsup
   def $mapinvlanes_{sh : shape, c** : lane_($lanetype(sh))**, c'** : lane_($lanetype(sh))**}(sh, c*{c : lane_($lanetype(sh))}*{c : lane_($lanetype(sh))}) = $invlanes_(sh, c'*{c' : lane_($lanetype(sh))})*{c' : lane_($lanetype(sh))}
     -- if (c'*{c' : lane_($lanetype(sh))}*{c' : lane_($lanetype(sh))} = $setproduct_(syntax lane_($lanetype(sh)), c*{c : lane_($lanetype(sh))}*{c : lane_($lanetype(sh))}))
 
 ;; 3-numerics.watsup
-def $half(shape_1 : shape, shape_2 : shape, half_ : half_(shape_1, shape_2), nat : nat, nat : nat) : nat
-=======
 def $half__(shape_1 : shape, shape_2 : shape, half__ : half__(shape_1, shape_2), nat : nat, nat : nat) : nat
->>>>>>> 5cd8e883
   ;; 3-numerics.watsup
   def $half__{Jnn_1 : Jnn, M_1 : M, Jnn_2 : Jnn, M_2 : M, i : nat, j : nat}(`%X%`_shape((Jnn_1 : Jnn <: lanetype), `%`_dim(M_1)), `%X%`_shape((Jnn_2 : Jnn <: lanetype), `%`_dim(M_2)), LOW_half__, i, j) = i
   ;; 3-numerics.watsup
@@ -2950,133 +2812,68 @@
   def $half__{Lnn_1 : Lnn, M_1 : M, Fnn_2 : Fnn, M_2 : M, i : nat, j : nat}(`%X%`_shape(Lnn_1, `%`_dim(M_1)), `%X%`_shape((Fnn_2 : Fnn <: lanetype), `%`_dim(M_2)), LOW_half__, i, j) = i
 
 ;; 3-numerics.watsup
-<<<<<<< HEAD
-def $vvunop(vectype : vectype, vvunop : vvunop, vec_ : vec_(vectype)) : vec_(vectype)*
-  ;; 3-numerics.watsup
-  def $vvunop{v128 : vec_(V128_Vnn)}(V128_vectype, NOT_vvunop, v128) = [$inot($vsize(V128_vectype), v128)]
-
-;; 3-numerics.watsup
-def $vvbinop(vectype : vectype, vvbinop : vvbinop, vec_ : vec_(vectype), vec_ : vec_(vectype)) : vec_(vectype)*
-  ;; 3-numerics.watsup
-  def $vvbinop{v128_1 : vec_(V128_Vnn), v128_2 : vec_(V128_Vnn)}(V128_vectype, AND_vvbinop, v128_1, v128_2) = [$iand($vsize(V128_vectype), v128_1, v128_2)]
-  ;; 3-numerics.watsup
-  def $vvbinop{v128_1 : vec_(V128_Vnn), v128_2 : vec_(V128_Vnn)}(V128_vectype, ANDNOT_vvbinop, v128_1, v128_2) = [$iandnot($vsize(V128_vectype), v128_1, v128_2)]
-  ;; 3-numerics.watsup
-  def $vvbinop{v128_1 : vec_(V128_Vnn), v128_2 : vec_(V128_Vnn)}(V128_vectype, OR_vvbinop, v128_1, v128_2) = [$ior($vsize(V128_vectype), v128_1, v128_2)]
-  ;; 3-numerics.watsup
-  def $vvbinop{v128_1 : vec_(V128_Vnn), v128_2 : vec_(V128_Vnn)}(V128_vectype, XOR_vvbinop, v128_1, v128_2) = [$ixor($vsize(V128_vectype), v128_1, v128_2)]
-
-;; 3-numerics.watsup
-def $vvternop(vectype : vectype, vvternop : vvternop, vec_ : vec_(vectype), vec_ : vec_(vectype), vec_ : vec_(vectype)) : vec_(vectype)*
-  ;; 3-numerics.watsup
-  def $vvternop{v128_1 : vec_(V128_Vnn), v128_2 : vec_(V128_Vnn), v128_3 : vec_(V128_Vnn)}(V128_vectype, BITSELECT_vvternop, v128_1, v128_2, v128_3) = [$ibitselect($vsize(V128_vectype), v128_1, v128_2, v128_3)]
-
-;; 3-numerics.watsup
-def $vunop(shape : shape, vunop_ : vunop_(shape), vec_ : vec_(V128_Vnn)) : vec_(V128_Vnn)*
-  ;; 3-numerics.watsup
-  def $vunop{Jnn : Jnn, N : N, v128_1 : vec_(V128_Vnn), v128 : vec_(V128_Vnn), lane_1* : lane_($lanetype(`%X%`_shape((Jnn : Jnn <: lanetype), `%`_dim(N))))*}(`%X%`_shape((Jnn : Jnn <: lanetype), `%`_dim(N)), ABS_vunop_, v128_1) = [v128]
-=======
-def $vvunop_(vectype : vectype, vvunop : vvunop, vec_ : vec_(vectype)) : vec_(vectype)
-  ;; 3-numerics.watsup
-  def $vvunop_{v128 : vec_(V128_Vnn)}(V128_vectype, NOT_vvunop, v128) = $inot_($vsize(V128_vectype), v128)
-
-;; 3-numerics.watsup
-def $vvbinop_(vectype : vectype, vvbinop : vvbinop, vec_ : vec_(vectype), vec_ : vec_(vectype)) : vec_(vectype)
-  ;; 3-numerics.watsup
-  def $vvbinop_{v128_1 : vec_(V128_Vnn), v128_2 : vec_(V128_Vnn)}(V128_vectype, AND_vvbinop, v128_1, v128_2) = $iand_($vsize(V128_vectype), v128_1, v128_2)
-  ;; 3-numerics.watsup
-  def $vvbinop_{v128_1 : vec_(V128_Vnn), v128_2 : vec_(V128_Vnn)}(V128_vectype, ANDNOT_vvbinop, v128_1, v128_2) = $iandnot_($vsize(V128_vectype), v128_1, v128_2)
-  ;; 3-numerics.watsup
-  def $vvbinop_{v128_1 : vec_(V128_Vnn), v128_2 : vec_(V128_Vnn)}(V128_vectype, OR_vvbinop, v128_1, v128_2) = $ior_($vsize(V128_vectype), v128_1, v128_2)
-  ;; 3-numerics.watsup
-  def $vvbinop_{v128_1 : vec_(V128_Vnn), v128_2 : vec_(V128_Vnn)}(V128_vectype, XOR_vvbinop, v128_1, v128_2) = $ixor_($vsize(V128_vectype), v128_1, v128_2)
-
-;; 3-numerics.watsup
-def $vvternop_(vectype : vectype, vvternop : vvternop, vec_ : vec_(vectype), vec_ : vec_(vectype), vec_ : vec_(vectype)) : vec_(vectype)
-  ;; 3-numerics.watsup
-  def $vvternop_{v128_1 : vec_(V128_Vnn), v128_2 : vec_(V128_Vnn), v128_3 : vec_(V128_Vnn)}(V128_vectype, BITSELECT_vvternop, v128_1, v128_2, v128_3) = $ibitselect_($vsize(V128_vectype), v128_1, v128_2, v128_3)
-
-;; 3-numerics.watsup
-def $vunop_(shape : shape, vunop_ : vunop_(shape), vec_ : vec_(V128_Vnn)) : vec_(V128_Vnn)
-  ;; 3-numerics.watsup
-  def $vunop_{Jnn : Jnn, N : N, v128_1 : vec_(V128_Vnn), v128 : vec_(V128_Vnn), lane_1* : lane_($lanetype(`%X%`_shape((Jnn : Jnn <: lanetype), `%`_dim(N))))*}(`%X%`_shape((Jnn : Jnn <: lanetype), `%`_dim(N)), ABS_vunop_, v128_1) = v128
->>>>>>> 5cd8e883
+def $vvunop_(vectype : vectype, vvunop : vvunop, vec_ : vec_(vectype)) : vec_(vectype)*
+  ;; 3-numerics.watsup
+  def $vvunop_{v128 : vec_(V128_Vnn)}(V128_vectype, NOT_vvunop, v128) = [$inot_($vsize(V128_vectype), v128)]
+
+;; 3-numerics.watsup
+def $vvbinop_(vectype : vectype, vvbinop : vvbinop, vec_ : vec_(vectype), vec_ : vec_(vectype)) : vec_(vectype)*
+  ;; 3-numerics.watsup
+  def $vvbinop_{v128_1 : vec_(V128_Vnn), v128_2 : vec_(V128_Vnn)}(V128_vectype, AND_vvbinop, v128_1, v128_2) = [$iand_($vsize(V128_vectype), v128_1, v128_2)]
+  ;; 3-numerics.watsup
+  def $vvbinop_{v128_1 : vec_(V128_Vnn), v128_2 : vec_(V128_Vnn)}(V128_vectype, ANDNOT_vvbinop, v128_1, v128_2) = [$iandnot_($vsize(V128_vectype), v128_1, v128_2)]
+  ;; 3-numerics.watsup
+  def $vvbinop_{v128_1 : vec_(V128_Vnn), v128_2 : vec_(V128_Vnn)}(V128_vectype, OR_vvbinop, v128_1, v128_2) = [$ior_($vsize(V128_vectype), v128_1, v128_2)]
+  ;; 3-numerics.watsup
+  def $vvbinop_{v128_1 : vec_(V128_Vnn), v128_2 : vec_(V128_Vnn)}(V128_vectype, XOR_vvbinop, v128_1, v128_2) = [$ixor_($vsize(V128_vectype), v128_1, v128_2)]
+
+;; 3-numerics.watsup
+def $vvternop_(vectype : vectype, vvternop : vvternop, vec_ : vec_(vectype), vec_ : vec_(vectype), vec_ : vec_(vectype)) : vec_(vectype)*
+  ;; 3-numerics.watsup
+  def $vvternop_{v128_1 : vec_(V128_Vnn), v128_2 : vec_(V128_Vnn), v128_3 : vec_(V128_Vnn)}(V128_vectype, BITSELECT_vvternop, v128_1, v128_2, v128_3) = [$ibitselect_($vsize(V128_vectype), v128_1, v128_2, v128_3)]
+
+;; 3-numerics.watsup
+def $vunop_(shape : shape, vunop_ : vunop_(shape), vec_ : vec_(V128_Vnn)) : vec_(V128_Vnn)*
+  ;; 3-numerics.watsup
+  def $vunop_{Jnn : Jnn, N : N, v128_1 : vec_(V128_Vnn), v128 : vec_(V128_Vnn), lane_1* : lane_($lanetype(`%X%`_shape((Jnn : Jnn <: lanetype), `%`_dim(N))))*}(`%X%`_shape((Jnn : Jnn <: lanetype), `%`_dim(N)), ABS_vunop_, v128_1) = [v128]
     -- if (lane_1*{lane_1 : lane_($lanetype(`%X%`_shape((Jnn : Jnn <: lanetype), `%`_dim(N))))} = $lanes_(`%X%`_shape((Jnn : Jnn <: lanetype), `%`_dim(N)), v128_1))
     -- if (v128 = $invlanes_(`%X%`_shape((Jnn : Jnn <: lanetype), `%`_dim(N)), $iabs_($lsize((Jnn : Jnn <: lanetype)), lane_1)*{lane_1 : iN($lsize((Jnn : Jnn <: lanetype)))}))
   ;; 3-numerics.watsup
-<<<<<<< HEAD
-  def $vunop{Jnn : Jnn, N : N, v128_1 : vec_(V128_Vnn), v128 : vec_(V128_Vnn), lane_1* : lane_($lanetype(`%X%`_shape((Jnn : Jnn <: lanetype), `%`_dim(N))))*}(`%X%`_shape((Jnn : Jnn <: lanetype), `%`_dim(N)), NEG_vunop_, v128_1) = [v128]
-=======
-  def $vunop_{Jnn : Jnn, N : N, v128_1 : vec_(V128_Vnn), v128 : vec_(V128_Vnn), lane_1* : lane_($lanetype(`%X%`_shape((Jnn : Jnn <: lanetype), `%`_dim(N))))*}(`%X%`_shape((Jnn : Jnn <: lanetype), `%`_dim(N)), NEG_vunop_, v128_1) = v128
->>>>>>> 5cd8e883
+  def $vunop_{Jnn : Jnn, N : N, v128_1 : vec_(V128_Vnn), v128 : vec_(V128_Vnn), lane_1* : lane_($lanetype(`%X%`_shape((Jnn : Jnn <: lanetype), `%`_dim(N))))*}(`%X%`_shape((Jnn : Jnn <: lanetype), `%`_dim(N)), NEG_vunop_, v128_1) = [v128]
     -- if (lane_1*{lane_1 : lane_($lanetype(`%X%`_shape((Jnn : Jnn <: lanetype), `%`_dim(N))))} = $lanes_(`%X%`_shape((Jnn : Jnn <: lanetype), `%`_dim(N)), v128_1))
     -- if (v128 = $invlanes_(`%X%`_shape((Jnn : Jnn <: lanetype), `%`_dim(N)), $ineg_($lsize((Jnn : Jnn <: lanetype)), lane_1)*{lane_1 : iN($lsize((Jnn : Jnn <: lanetype)))}))
   ;; 3-numerics.watsup
-<<<<<<< HEAD
-  def $vunop{Jnn : Jnn, N : N, v128_1 : vec_(V128_Vnn), v128 : vec_(V128_Vnn), lane_1* : lane_($lanetype(`%X%`_shape((Jnn : Jnn <: lanetype), `%`_dim(N))))*}(`%X%`_shape((Jnn : Jnn <: lanetype), `%`_dim(N)), POPCNT_vunop_, v128_1) = [v128]
-=======
-  def $vunop_{Jnn : Jnn, N : N, v128_1 : vec_(V128_Vnn), v128 : vec_(V128_Vnn), lane_1* : lane_($lanetype(`%X%`_shape((Jnn : Jnn <: lanetype), `%`_dim(N))))*}(`%X%`_shape((Jnn : Jnn <: lanetype), `%`_dim(N)), POPCNT_vunop_, v128_1) = v128
->>>>>>> 5cd8e883
+  def $vunop_{Jnn : Jnn, N : N, v128_1 : vec_(V128_Vnn), v128 : vec_(V128_Vnn), lane_1* : lane_($lanetype(`%X%`_shape((Jnn : Jnn <: lanetype), `%`_dim(N))))*}(`%X%`_shape((Jnn : Jnn <: lanetype), `%`_dim(N)), POPCNT_vunop_, v128_1) = [v128]
     -- if (lane_1*{lane_1 : lane_($lanetype(`%X%`_shape((Jnn : Jnn <: lanetype), `%`_dim(N))))} = $lanes_(`%X%`_shape((Jnn : Jnn <: lanetype), `%`_dim(N)), v128_1))
     -- if (v128 = $invlanes_(`%X%`_shape((Jnn : Jnn <: lanetype), `%`_dim(N)), $ipopcnt_($lsize((Jnn : Jnn <: lanetype)), lane_1)*{lane_1 : iN($lsize((Jnn : Jnn <: lanetype)))}))
   ;; 3-numerics.watsup
-<<<<<<< HEAD
-  def $vunop{Fnn : Fnn, N : N, v128_1 : vec_(V128_Vnn), v128* : vec_(V128_Vnn)*, lane_1* : lane_($lanetype(`%X%`_shape((Fnn : Fnn <: lanetype), `%`_dim(N))))*}(`%X%`_shape((Fnn : Fnn <: lanetype), `%`_dim(N)), ABS_vunop_, v128_1) = v128*{v128 : vec_(V128_Vnn)}
+  def $vunop_{Fnn : Fnn, N : N, v128_1 : vec_(V128_Vnn), v128* : vec_(V128_Vnn)*, lane_1* : lane_($lanetype(`%X%`_shape((Fnn : Fnn <: lanetype), `%`_dim(N))))*}(`%X%`_shape((Fnn : Fnn <: lanetype), `%`_dim(N)), ABS_vunop_, v128_1) = v128*{v128 : vec_(V128_Vnn)}
     -- if (lane_1*{lane_1 : lane_($lanetype(`%X%`_shape((Fnn : Fnn <: lanetype), `%`_dim(N))))} = $lanes_(`%X%`_shape((Fnn : Fnn <: lanetype), `%`_dim(N)), v128_1))
-    -- if (v128*{v128 : vec_(V128_Vnn)} = $mapinvlanes_(`%X%`_shape((Fnn : Fnn <: lanetype), `%`_dim(N)), $fabs($size((Fnn : Fnn <: numtype)), lane_1)*{lane_1 : fN($size((Fnn : Fnn <: numtype)))}))
-  ;; 3-numerics.watsup
-  def $vunop{Fnn : Fnn, N : N, v128_1 : vec_(V128_Vnn), v128* : vec_(V128_Vnn)*, lane_1* : lane_($lanetype(`%X%`_shape((Fnn : Fnn <: lanetype), `%`_dim(N))))*}(`%X%`_shape((Fnn : Fnn <: lanetype), `%`_dim(N)), NEG_vunop_, v128_1) = v128*{v128 : vec_(V128_Vnn)}
+    -- if (v128*{v128 : vec_(V128_Vnn)} = $mapinvlanes_(`%X%`_shape((Fnn : Fnn <: lanetype), `%`_dim(N)), $fabs_($size((Fnn : Fnn <: numtype)), lane_1)*{lane_1 : fN($size((Fnn : Fnn <: numtype)))}))
+  ;; 3-numerics.watsup
+  def $vunop_{Fnn : Fnn, N : N, v128_1 : vec_(V128_Vnn), v128* : vec_(V128_Vnn)*, lane_1* : lane_($lanetype(`%X%`_shape((Fnn : Fnn <: lanetype), `%`_dim(N))))*}(`%X%`_shape((Fnn : Fnn <: lanetype), `%`_dim(N)), NEG_vunop_, v128_1) = v128*{v128 : vec_(V128_Vnn)}
     -- if (lane_1*{lane_1 : lane_($lanetype(`%X%`_shape((Fnn : Fnn <: lanetype), `%`_dim(N))))} = $lanes_(`%X%`_shape((Fnn : Fnn <: lanetype), `%`_dim(N)), v128_1))
-    -- if (v128*{v128 : vec_(V128_Vnn)} = $mapinvlanes_(`%X%`_shape((Fnn : Fnn <: lanetype), `%`_dim(N)), $fneg($size((Fnn : Fnn <: numtype)), lane_1)*{lane_1 : fN($size((Fnn : Fnn <: numtype)))}))
-  ;; 3-numerics.watsup
-  def $vunop{Fnn : Fnn, N : N, v128_1 : vec_(V128_Vnn), v128* : vec_(V128_Vnn)*, lane_1* : lane_($lanetype(`%X%`_shape((Fnn : Fnn <: lanetype), `%`_dim(N))))*}(`%X%`_shape((Fnn : Fnn <: lanetype), `%`_dim(N)), SQRT_vunop_, v128_1) = v128*{v128 : vec_(V128_Vnn)}
+    -- if (v128*{v128 : vec_(V128_Vnn)} = $mapinvlanes_(`%X%`_shape((Fnn : Fnn <: lanetype), `%`_dim(N)), $fneg_($size((Fnn : Fnn <: numtype)), lane_1)*{lane_1 : fN($size((Fnn : Fnn <: numtype)))}))
+  ;; 3-numerics.watsup
+  def $vunop_{Fnn : Fnn, N : N, v128_1 : vec_(V128_Vnn), v128* : vec_(V128_Vnn)*, lane_1* : lane_($lanetype(`%X%`_shape((Fnn : Fnn <: lanetype), `%`_dim(N))))*}(`%X%`_shape((Fnn : Fnn <: lanetype), `%`_dim(N)), SQRT_vunop_, v128_1) = v128*{v128 : vec_(V128_Vnn)}
     -- if (lane_1*{lane_1 : lane_($lanetype(`%X%`_shape((Fnn : Fnn <: lanetype), `%`_dim(N))))} = $lanes_(`%X%`_shape((Fnn : Fnn <: lanetype), `%`_dim(N)), v128_1))
-    -- if (v128*{v128 : vec_(V128_Vnn)} = $mapinvlanes_(`%X%`_shape((Fnn : Fnn <: lanetype), `%`_dim(N)), $fsqrt($size((Fnn : Fnn <: numtype)), lane_1)*{lane_1 : fN($size((Fnn : Fnn <: numtype)))}))
-  ;; 3-numerics.watsup
-  def $vunop{Fnn : Fnn, N : N, v128_1 : vec_(V128_Vnn), v128* : vec_(V128_Vnn)*, lane_1* : lane_($lanetype(`%X%`_shape((Fnn : Fnn <: lanetype), `%`_dim(N))))*}(`%X%`_shape((Fnn : Fnn <: lanetype), `%`_dim(N)), CEIL_vunop_, v128_1) = v128*{v128 : vec_(V128_Vnn)}
+    -- if (v128*{v128 : vec_(V128_Vnn)} = $mapinvlanes_(`%X%`_shape((Fnn : Fnn <: lanetype), `%`_dim(N)), $fsqrt_($size((Fnn : Fnn <: numtype)), lane_1)*{lane_1 : fN($size((Fnn : Fnn <: numtype)))}))
+  ;; 3-numerics.watsup
+  def $vunop_{Fnn : Fnn, N : N, v128_1 : vec_(V128_Vnn), v128* : vec_(V128_Vnn)*, lane_1* : lane_($lanetype(`%X%`_shape((Fnn : Fnn <: lanetype), `%`_dim(N))))*}(`%X%`_shape((Fnn : Fnn <: lanetype), `%`_dim(N)), CEIL_vunop_, v128_1) = v128*{v128 : vec_(V128_Vnn)}
     -- if (lane_1*{lane_1 : lane_($lanetype(`%X%`_shape((Fnn : Fnn <: lanetype), `%`_dim(N))))} = $lanes_(`%X%`_shape((Fnn : Fnn <: lanetype), `%`_dim(N)), v128_1))
-    -- if (v128*{v128 : vec_(V128_Vnn)} = $mapinvlanes_(`%X%`_shape((Fnn : Fnn <: lanetype), `%`_dim(N)), $fceil($size((Fnn : Fnn <: numtype)), lane_1)*{lane_1 : fN($size((Fnn : Fnn <: numtype)))}))
-  ;; 3-numerics.watsup
-  def $vunop{Fnn : Fnn, N : N, v128_1 : vec_(V128_Vnn), v128* : vec_(V128_Vnn)*, lane_1* : lane_($lanetype(`%X%`_shape((Fnn : Fnn <: lanetype), `%`_dim(N))))*}(`%X%`_shape((Fnn : Fnn <: lanetype), `%`_dim(N)), FLOOR_vunop_, v128_1) = v128*{v128 : vec_(V128_Vnn)}
+    -- if (v128*{v128 : vec_(V128_Vnn)} = $mapinvlanes_(`%X%`_shape((Fnn : Fnn <: lanetype), `%`_dim(N)), $fceil_($size((Fnn : Fnn <: numtype)), lane_1)*{lane_1 : fN($size((Fnn : Fnn <: numtype)))}))
+  ;; 3-numerics.watsup
+  def $vunop_{Fnn : Fnn, N : N, v128_1 : vec_(V128_Vnn), v128* : vec_(V128_Vnn)*, lane_1* : lane_($lanetype(`%X%`_shape((Fnn : Fnn <: lanetype), `%`_dim(N))))*}(`%X%`_shape((Fnn : Fnn <: lanetype), `%`_dim(N)), FLOOR_vunop_, v128_1) = v128*{v128 : vec_(V128_Vnn)}
     -- if (lane_1*{lane_1 : lane_($lanetype(`%X%`_shape((Fnn : Fnn <: lanetype), `%`_dim(N))))} = $lanes_(`%X%`_shape((Fnn : Fnn <: lanetype), `%`_dim(N)), v128_1))
-    -- if (v128*{v128 : vec_(V128_Vnn)} = $mapinvlanes_(`%X%`_shape((Fnn : Fnn <: lanetype), `%`_dim(N)), $ffloor($size((Fnn : Fnn <: numtype)), lane_1)*{lane_1 : fN($size((Fnn : Fnn <: numtype)))}))
-  ;; 3-numerics.watsup
-  def $vunop{Fnn : Fnn, N : N, v128_1 : vec_(V128_Vnn), v128* : vec_(V128_Vnn)*, lane_1* : lane_($lanetype(`%X%`_shape((Fnn : Fnn <: lanetype), `%`_dim(N))))*}(`%X%`_shape((Fnn : Fnn <: lanetype), `%`_dim(N)), TRUNC_vunop_, v128_1) = v128*{v128 : vec_(V128_Vnn)}
+    -- if (v128*{v128 : vec_(V128_Vnn)} = $mapinvlanes_(`%X%`_shape((Fnn : Fnn <: lanetype), `%`_dim(N)), $ffloor_($size((Fnn : Fnn <: numtype)), lane_1)*{lane_1 : fN($size((Fnn : Fnn <: numtype)))}))
+  ;; 3-numerics.watsup
+  def $vunop_{Fnn : Fnn, N : N, v128_1 : vec_(V128_Vnn), v128* : vec_(V128_Vnn)*, lane_1* : lane_($lanetype(`%X%`_shape((Fnn : Fnn <: lanetype), `%`_dim(N))))*}(`%X%`_shape((Fnn : Fnn <: lanetype), `%`_dim(N)), TRUNC_vunop_, v128_1) = v128*{v128 : vec_(V128_Vnn)}
     -- if (lane_1*{lane_1 : lane_($lanetype(`%X%`_shape((Fnn : Fnn <: lanetype), `%`_dim(N))))} = $lanes_(`%X%`_shape((Fnn : Fnn <: lanetype), `%`_dim(N)), v128_1))
-    -- if (v128*{v128 : vec_(V128_Vnn)} = $mapinvlanes_(`%X%`_shape((Fnn : Fnn <: lanetype), `%`_dim(N)), $ftrunc($size((Fnn : Fnn <: numtype)), lane_1)*{lane_1 : fN($size((Fnn : Fnn <: numtype)))}))
-  ;; 3-numerics.watsup
-  def $vunop{Fnn : Fnn, N : N, v128_1 : vec_(V128_Vnn), v128* : vec_(V128_Vnn)*, lane_1* : lane_($lanetype(`%X%`_shape((Fnn : Fnn <: lanetype), `%`_dim(N))))*}(`%X%`_shape((Fnn : Fnn <: lanetype), `%`_dim(N)), NEAREST_vunop_, v128_1) = v128*{v128 : vec_(V128_Vnn)}
+    -- if (v128*{v128 : vec_(V128_Vnn)} = $mapinvlanes_(`%X%`_shape((Fnn : Fnn <: lanetype), `%`_dim(N)), $ftrunc_($size((Fnn : Fnn <: numtype)), lane_1)*{lane_1 : fN($size((Fnn : Fnn <: numtype)))}))
+  ;; 3-numerics.watsup
+  def $vunop_{Fnn : Fnn, N : N, v128_1 : vec_(V128_Vnn), v128* : vec_(V128_Vnn)*, lane_1* : lane_($lanetype(`%X%`_shape((Fnn : Fnn <: lanetype), `%`_dim(N))))*}(`%X%`_shape((Fnn : Fnn <: lanetype), `%`_dim(N)), NEAREST_vunop_, v128_1) = v128*{v128 : vec_(V128_Vnn)}
     -- if (lane_1*{lane_1 : lane_($lanetype(`%X%`_shape((Fnn : Fnn <: lanetype), `%`_dim(N))))} = $lanes_(`%X%`_shape((Fnn : Fnn <: lanetype), `%`_dim(N)), v128_1))
-    -- if (v128*{v128 : vec_(V128_Vnn)} = $mapinvlanes_(`%X%`_shape((Fnn : Fnn <: lanetype), `%`_dim(N)), $fnearest($size((Fnn : Fnn <: numtype)), lane_1)*{lane_1 : fN($size((Fnn : Fnn <: numtype)))}))
-=======
-  def $vunop_{Fnn : Fnn, N : N, v128_1 : vec_(V128_Vnn), v128 : vec_(V128_Vnn), lane_1* : lane_($lanetype(`%X%`_shape((Fnn : Fnn <: lanetype), `%`_dim(N))))*}(`%X%`_shape((Fnn : Fnn <: lanetype), `%`_dim(N)), ABS_vunop_, v128_1) = v128
-    -- if (lane_1*{lane_1 : lane_($lanetype(`%X%`_shape((Fnn : Fnn <: lanetype), `%`_dim(N))))} = $lanes_(`%X%`_shape((Fnn : Fnn <: lanetype), `%`_dim(N)), v128_1))
-    -- if (v128 = $invlanes_(`%X%`_shape((Fnn : Fnn <: lanetype), `%`_dim(N)), $fabs_($size((Fnn : Fnn <: numtype)), lane_1)*{lane_1 : fN($size((Fnn : Fnn <: numtype)))}))
-  ;; 3-numerics.watsup
-  def $vunop_{Fnn : Fnn, N : N, v128_1 : vec_(V128_Vnn), v128 : vec_(V128_Vnn), lane_1* : lane_($lanetype(`%X%`_shape((Fnn : Fnn <: lanetype), `%`_dim(N))))*}(`%X%`_shape((Fnn : Fnn <: lanetype), `%`_dim(N)), NEG_vunop_, v128_1) = v128
-    -- if (lane_1*{lane_1 : lane_($lanetype(`%X%`_shape((Fnn : Fnn <: lanetype), `%`_dim(N))))} = $lanes_(`%X%`_shape((Fnn : Fnn <: lanetype), `%`_dim(N)), v128_1))
-    -- if (v128 = $invlanes_(`%X%`_shape((Fnn : Fnn <: lanetype), `%`_dim(N)), $fneg_($size((Fnn : Fnn <: numtype)), lane_1)*{lane_1 : fN($size((Fnn : Fnn <: numtype)))}))
-  ;; 3-numerics.watsup
-  def $vunop_{Fnn : Fnn, N : N, v128_1 : vec_(V128_Vnn), v128 : vec_(V128_Vnn), lane_1* : lane_($lanetype(`%X%`_shape((Fnn : Fnn <: lanetype), `%`_dim(N))))*}(`%X%`_shape((Fnn : Fnn <: lanetype), `%`_dim(N)), SQRT_vunop_, v128_1) = v128
-    -- if (lane_1*{lane_1 : lane_($lanetype(`%X%`_shape((Fnn : Fnn <: lanetype), `%`_dim(N))))} = $lanes_(`%X%`_shape((Fnn : Fnn <: lanetype), `%`_dim(N)), v128_1))
-    -- if (v128 = $invlanes_(`%X%`_shape((Fnn : Fnn <: lanetype), `%`_dim(N)), $fsqrt_($size((Fnn : Fnn <: numtype)), lane_1)*{lane_1 : fN($size((Fnn : Fnn <: numtype)))}))
-  ;; 3-numerics.watsup
-  def $vunop_{Fnn : Fnn, N : N, v128_1 : vec_(V128_Vnn), v128 : vec_(V128_Vnn), lane_1* : lane_($lanetype(`%X%`_shape((Fnn : Fnn <: lanetype), `%`_dim(N))))*}(`%X%`_shape((Fnn : Fnn <: lanetype), `%`_dim(N)), CEIL_vunop_, v128_1) = v128
-    -- if (lane_1*{lane_1 : lane_($lanetype(`%X%`_shape((Fnn : Fnn <: lanetype), `%`_dim(N))))} = $lanes_(`%X%`_shape((Fnn : Fnn <: lanetype), `%`_dim(N)), v128_1))
-    -- if (v128 = $invlanes_(`%X%`_shape((Fnn : Fnn <: lanetype), `%`_dim(N)), $fceil_($size((Fnn : Fnn <: numtype)), lane_1)*{lane_1 : fN($size((Fnn : Fnn <: numtype)))}))
-  ;; 3-numerics.watsup
-  def $vunop_{Fnn : Fnn, N : N, v128_1 : vec_(V128_Vnn), v128 : vec_(V128_Vnn), lane_1* : lane_($lanetype(`%X%`_shape((Fnn : Fnn <: lanetype), `%`_dim(N))))*}(`%X%`_shape((Fnn : Fnn <: lanetype), `%`_dim(N)), FLOOR_vunop_, v128_1) = v128
-    -- if (lane_1*{lane_1 : lane_($lanetype(`%X%`_shape((Fnn : Fnn <: lanetype), `%`_dim(N))))} = $lanes_(`%X%`_shape((Fnn : Fnn <: lanetype), `%`_dim(N)), v128_1))
-    -- if (v128 = $invlanes_(`%X%`_shape((Fnn : Fnn <: lanetype), `%`_dim(N)), $ffloor_($size((Fnn : Fnn <: numtype)), lane_1)*{lane_1 : fN($size((Fnn : Fnn <: numtype)))}))
-  ;; 3-numerics.watsup
-  def $vunop_{Fnn : Fnn, N : N, v128_1 : vec_(V128_Vnn), v128 : vec_(V128_Vnn), lane_1* : lane_($lanetype(`%X%`_shape((Fnn : Fnn <: lanetype), `%`_dim(N))))*}(`%X%`_shape((Fnn : Fnn <: lanetype), `%`_dim(N)), TRUNC_vunop_, v128_1) = v128
-    -- if (lane_1*{lane_1 : lane_($lanetype(`%X%`_shape((Fnn : Fnn <: lanetype), `%`_dim(N))))} = $lanes_(`%X%`_shape((Fnn : Fnn <: lanetype), `%`_dim(N)), v128_1))
-    -- if (v128 = $invlanes_(`%X%`_shape((Fnn : Fnn <: lanetype), `%`_dim(N)), $ftrunc_($size((Fnn : Fnn <: numtype)), lane_1)*{lane_1 : fN($size((Fnn : Fnn <: numtype)))}))
-  ;; 3-numerics.watsup
-  def $vunop_{Fnn : Fnn, N : N, v128_1 : vec_(V128_Vnn), v128 : vec_(V128_Vnn), lane_1* : lane_($lanetype(`%X%`_shape((Fnn : Fnn <: lanetype), `%`_dim(N))))*}(`%X%`_shape((Fnn : Fnn <: lanetype), `%`_dim(N)), NEAREST_vunop_, v128_1) = v128
-    -- if (lane_1*{lane_1 : lane_($lanetype(`%X%`_shape((Fnn : Fnn <: lanetype), `%`_dim(N))))} = $lanes_(`%X%`_shape((Fnn : Fnn <: lanetype), `%`_dim(N)), v128_1))
-    -- if (v128 = $invlanes_(`%X%`_shape((Fnn : Fnn <: lanetype), `%`_dim(N)), $fnearest_($size((Fnn : Fnn <: numtype)), lane_1)*{lane_1 : fN($size((Fnn : Fnn <: numtype)))}))
->>>>>>> 5cd8e883
+    -- if (v128*{v128 : vec_(V128_Vnn)} = $mapinvlanes_(`%X%`_shape((Fnn : Fnn <: lanetype), `%`_dim(N)), $fnearest_($size((Fnn : Fnn <: numtype)), lane_1)*{lane_1 : fN($size((Fnn : Fnn <: numtype)))}))
 
 ;; 3-numerics.watsup
 def $vbinop_(shape : shape, vbinop_ : vbinop_(shape), vec_ : vec_(V128_Vnn), vec_ : vec_(V128_Vnn)) : vec_(V128_Vnn)*
@@ -3126,87 +2923,45 @@
     -- if (lane_2*{lane_2 : lane_($lanetype(`%X%`_shape((Jnn : Jnn <: lanetype), `%`_dim(N))))} = $lanes_(`%X%`_shape((Jnn : Jnn <: lanetype), `%`_dim(N)), v128_2))
     -- if (v128 = $invlanes_(`%X%`_shape((Jnn : Jnn <: lanetype), `%`_dim(N)), $iq15mulr_sat_($lsize((Jnn : Jnn <: lanetype)), S_sx, lane_1, lane_2)*{lane_1 : iN($lsize((Jnn : Jnn <: lanetype))), lane_2 : iN($lsize((Jnn : Jnn <: lanetype)))}))
   ;; 3-numerics.watsup
-<<<<<<< HEAD
-  def $vbinop{Fnn : Fnn, N : N, v128_1 : vec_(V128_Vnn), v128_2 : vec_(V128_Vnn), v128* : vec_(V128_Vnn)*, lane_1* : lane_($lanetype(`%X%`_shape((Fnn : Fnn <: lanetype), `%`_dim(N))))*, lane_2* : lane_($lanetype(`%X%`_shape((Fnn : Fnn <: lanetype), `%`_dim(N))))*}(`%X%`_shape((Fnn : Fnn <: lanetype), `%`_dim(N)), ADD_vbinop_, v128_1, v128_2) = v128*{v128 : vec_(V128_Vnn)}
+  def $vbinop_{Fnn : Fnn, N : N, v128_1 : vec_(V128_Vnn), v128_2 : vec_(V128_Vnn), v128* : vec_(V128_Vnn)*, lane_1* : lane_($lanetype(`%X%`_shape((Fnn : Fnn <: lanetype), `%`_dim(N))))*, lane_2* : lane_($lanetype(`%X%`_shape((Fnn : Fnn <: lanetype), `%`_dim(N))))*}(`%X%`_shape((Fnn : Fnn <: lanetype), `%`_dim(N)), ADD_vbinop_, v128_1, v128_2) = v128*{v128 : vec_(V128_Vnn)}
     -- if (lane_1*{lane_1 : lane_($lanetype(`%X%`_shape((Fnn : Fnn <: lanetype), `%`_dim(N))))} = $lanes_(`%X%`_shape((Fnn : Fnn <: lanetype), `%`_dim(N)), v128_1))
     -- if (lane_2*{lane_2 : lane_($lanetype(`%X%`_shape((Fnn : Fnn <: lanetype), `%`_dim(N))))} = $lanes_(`%X%`_shape((Fnn : Fnn <: lanetype), `%`_dim(N)), v128_2))
-    -- if (v128*{v128 : vec_(V128_Vnn)} = $mapinvlanes_(`%X%`_shape((Fnn : Fnn <: lanetype), `%`_dim(N)), $fadd($size((Fnn : Fnn <: numtype)), lane_1, lane_2)*{lane_1 : fN($size((Fnn : Fnn <: numtype))), lane_2 : fN($size((Fnn : Fnn <: numtype)))}))
-  ;; 3-numerics.watsup
-  def $vbinop{Fnn : Fnn, N : N, v128_1 : vec_(V128_Vnn), v128_2 : vec_(V128_Vnn), v128* : vec_(V128_Vnn)*, lane_1* : lane_($lanetype(`%X%`_shape((Fnn : Fnn <: lanetype), `%`_dim(N))))*, lane_2* : lane_($lanetype(`%X%`_shape((Fnn : Fnn <: lanetype), `%`_dim(N))))*}(`%X%`_shape((Fnn : Fnn <: lanetype), `%`_dim(N)), SUB_vbinop_, v128_1, v128_2) = v128*{v128 : vec_(V128_Vnn)}
+    -- if (v128*{v128 : vec_(V128_Vnn)} = $mapinvlanes_(`%X%`_shape((Fnn : Fnn <: lanetype), `%`_dim(N)), $fadd_($size((Fnn : Fnn <: numtype)), lane_1, lane_2)*{lane_1 : fN($size((Fnn : Fnn <: numtype))), lane_2 : fN($size((Fnn : Fnn <: numtype)))}))
+  ;; 3-numerics.watsup
+  def $vbinop_{Fnn : Fnn, N : N, v128_1 : vec_(V128_Vnn), v128_2 : vec_(V128_Vnn), v128* : vec_(V128_Vnn)*, lane_1* : lane_($lanetype(`%X%`_shape((Fnn : Fnn <: lanetype), `%`_dim(N))))*, lane_2* : lane_($lanetype(`%X%`_shape((Fnn : Fnn <: lanetype), `%`_dim(N))))*}(`%X%`_shape((Fnn : Fnn <: lanetype), `%`_dim(N)), SUB_vbinop_, v128_1, v128_2) = v128*{v128 : vec_(V128_Vnn)}
     -- if (lane_1*{lane_1 : lane_($lanetype(`%X%`_shape((Fnn : Fnn <: lanetype), `%`_dim(N))))} = $lanes_(`%X%`_shape((Fnn : Fnn <: lanetype), `%`_dim(N)), v128_1))
     -- if (lane_2*{lane_2 : lane_($lanetype(`%X%`_shape((Fnn : Fnn <: lanetype), `%`_dim(N))))} = $lanes_(`%X%`_shape((Fnn : Fnn <: lanetype), `%`_dim(N)), v128_2))
-    -- if (v128*{v128 : vec_(V128_Vnn)} = $mapinvlanes_(`%X%`_shape((Fnn : Fnn <: lanetype), `%`_dim(N)), $fsub($size((Fnn : Fnn <: numtype)), lane_1, lane_2)*{lane_1 : fN($size((Fnn : Fnn <: numtype))), lane_2 : fN($size((Fnn : Fnn <: numtype)))}))
-  ;; 3-numerics.watsup
-  def $vbinop{Fnn : Fnn, N : N, v128_1 : vec_(V128_Vnn), v128_2 : vec_(V128_Vnn), v128* : vec_(V128_Vnn)*, lane_1* : lane_($lanetype(`%X%`_shape((Fnn : Fnn <: lanetype), `%`_dim(N))))*, lane_2* : lane_($lanetype(`%X%`_shape((Fnn : Fnn <: lanetype), `%`_dim(N))))*}(`%X%`_shape((Fnn : Fnn <: lanetype), `%`_dim(N)), MUL_vbinop_, v128_1, v128_2) = v128*{v128 : vec_(V128_Vnn)}
+    -- if (v128*{v128 : vec_(V128_Vnn)} = $mapinvlanes_(`%X%`_shape((Fnn : Fnn <: lanetype), `%`_dim(N)), $fsub_($size((Fnn : Fnn <: numtype)), lane_1, lane_2)*{lane_1 : fN($size((Fnn : Fnn <: numtype))), lane_2 : fN($size((Fnn : Fnn <: numtype)))}))
+  ;; 3-numerics.watsup
+  def $vbinop_{Fnn : Fnn, N : N, v128_1 : vec_(V128_Vnn), v128_2 : vec_(V128_Vnn), v128* : vec_(V128_Vnn)*, lane_1* : lane_($lanetype(`%X%`_shape((Fnn : Fnn <: lanetype), `%`_dim(N))))*, lane_2* : lane_($lanetype(`%X%`_shape((Fnn : Fnn <: lanetype), `%`_dim(N))))*}(`%X%`_shape((Fnn : Fnn <: lanetype), `%`_dim(N)), MUL_vbinop_, v128_1, v128_2) = v128*{v128 : vec_(V128_Vnn)}
     -- if (lane_1*{lane_1 : lane_($lanetype(`%X%`_shape((Fnn : Fnn <: lanetype), `%`_dim(N))))} = $lanes_(`%X%`_shape((Fnn : Fnn <: lanetype), `%`_dim(N)), v128_1))
     -- if (lane_2*{lane_2 : lane_($lanetype(`%X%`_shape((Fnn : Fnn <: lanetype), `%`_dim(N))))} = $lanes_(`%X%`_shape((Fnn : Fnn <: lanetype), `%`_dim(N)), v128_2))
-    -- if (v128*{v128 : vec_(V128_Vnn)} = $mapinvlanes_(`%X%`_shape((Fnn : Fnn <: lanetype), `%`_dim(N)), $fmul($size((Fnn : Fnn <: numtype)), lane_1, lane_2)*{lane_1 : fN($size((Fnn : Fnn <: numtype))), lane_2 : fN($size((Fnn : Fnn <: numtype)))}))
-  ;; 3-numerics.watsup
-  def $vbinop{Fnn : Fnn, N : N, v128_1 : vec_(V128_Vnn), v128_2 : vec_(V128_Vnn), v128* : vec_(V128_Vnn)*, lane_1* : lane_($lanetype(`%X%`_shape((Fnn : Fnn <: lanetype), `%`_dim(N))))*, lane_2* : lane_($lanetype(`%X%`_shape((Fnn : Fnn <: lanetype), `%`_dim(N))))*}(`%X%`_shape((Fnn : Fnn <: lanetype), `%`_dim(N)), DIV_vbinop_, v128_1, v128_2) = v128*{v128 : vec_(V128_Vnn)}
+    -- if (v128*{v128 : vec_(V128_Vnn)} = $mapinvlanes_(`%X%`_shape((Fnn : Fnn <: lanetype), `%`_dim(N)), $fmul_($size((Fnn : Fnn <: numtype)), lane_1, lane_2)*{lane_1 : fN($size((Fnn : Fnn <: numtype))), lane_2 : fN($size((Fnn : Fnn <: numtype)))}))
+  ;; 3-numerics.watsup
+  def $vbinop_{Fnn : Fnn, N : N, v128_1 : vec_(V128_Vnn), v128_2 : vec_(V128_Vnn), v128* : vec_(V128_Vnn)*, lane_1* : lane_($lanetype(`%X%`_shape((Fnn : Fnn <: lanetype), `%`_dim(N))))*, lane_2* : lane_($lanetype(`%X%`_shape((Fnn : Fnn <: lanetype), `%`_dim(N))))*}(`%X%`_shape((Fnn : Fnn <: lanetype), `%`_dim(N)), DIV_vbinop_, v128_1, v128_2) = v128*{v128 : vec_(V128_Vnn)}
     -- if (lane_1*{lane_1 : lane_($lanetype(`%X%`_shape((Fnn : Fnn <: lanetype), `%`_dim(N))))} = $lanes_(`%X%`_shape((Fnn : Fnn <: lanetype), `%`_dim(N)), v128_1))
     -- if (lane_2*{lane_2 : lane_($lanetype(`%X%`_shape((Fnn : Fnn <: lanetype), `%`_dim(N))))} = $lanes_(`%X%`_shape((Fnn : Fnn <: lanetype), `%`_dim(N)), v128_2))
-    -- if (v128*{v128 : vec_(V128_Vnn)} = $mapinvlanes_(`%X%`_shape((Fnn : Fnn <: lanetype), `%`_dim(N)), $fdiv($size((Fnn : Fnn <: numtype)), lane_1, lane_2)*{lane_1 : fN($size((Fnn : Fnn <: numtype))), lane_2 : fN($size((Fnn : Fnn <: numtype)))}))
-  ;; 3-numerics.watsup
-  def $vbinop{Fnn : Fnn, N : N, v128_1 : vec_(V128_Vnn), v128_2 : vec_(V128_Vnn), v128* : vec_(V128_Vnn)*, lane_1* : lane_($lanetype(`%X%`_shape((Fnn : Fnn <: lanetype), `%`_dim(N))))*, lane_2* : lane_($lanetype(`%X%`_shape((Fnn : Fnn <: lanetype), `%`_dim(N))))*}(`%X%`_shape((Fnn : Fnn <: lanetype), `%`_dim(N)), MIN_vbinop_, v128_1, v128_2) = v128*{v128 : vec_(V128_Vnn)}
+    -- if (v128*{v128 : vec_(V128_Vnn)} = $mapinvlanes_(`%X%`_shape((Fnn : Fnn <: lanetype), `%`_dim(N)), $fdiv_($size((Fnn : Fnn <: numtype)), lane_1, lane_2)*{lane_1 : fN($size((Fnn : Fnn <: numtype))), lane_2 : fN($size((Fnn : Fnn <: numtype)))}))
+  ;; 3-numerics.watsup
+  def $vbinop_{Fnn : Fnn, N : N, v128_1 : vec_(V128_Vnn), v128_2 : vec_(V128_Vnn), v128* : vec_(V128_Vnn)*, lane_1* : lane_($lanetype(`%X%`_shape((Fnn : Fnn <: lanetype), `%`_dim(N))))*, lane_2* : lane_($lanetype(`%X%`_shape((Fnn : Fnn <: lanetype), `%`_dim(N))))*}(`%X%`_shape((Fnn : Fnn <: lanetype), `%`_dim(N)), MIN_vbinop_, v128_1, v128_2) = v128*{v128 : vec_(V128_Vnn)}
     -- if (lane_1*{lane_1 : lane_($lanetype(`%X%`_shape((Fnn : Fnn <: lanetype), `%`_dim(N))))} = $lanes_(`%X%`_shape((Fnn : Fnn <: lanetype), `%`_dim(N)), v128_1))
     -- if (lane_2*{lane_2 : lane_($lanetype(`%X%`_shape((Fnn : Fnn <: lanetype), `%`_dim(N))))} = $lanes_(`%X%`_shape((Fnn : Fnn <: lanetype), `%`_dim(N)), v128_2))
-    -- if (v128*{v128 : vec_(V128_Vnn)} = $mapinvlanes_(`%X%`_shape((Fnn : Fnn <: lanetype), `%`_dim(N)), $fmin($size((Fnn : Fnn <: numtype)), lane_1, lane_2)*{lane_1 : fN($size((Fnn : Fnn <: numtype))), lane_2 : fN($size((Fnn : Fnn <: numtype)))}))
-  ;; 3-numerics.watsup
-  def $vbinop{Fnn : Fnn, N : N, v128_1 : vec_(V128_Vnn), v128_2 : vec_(V128_Vnn), v128* : vec_(V128_Vnn)*, lane_1* : lane_($lanetype(`%X%`_shape((Fnn : Fnn <: lanetype), `%`_dim(N))))*, lane_2* : lane_($lanetype(`%X%`_shape((Fnn : Fnn <: lanetype), `%`_dim(N))))*}(`%X%`_shape((Fnn : Fnn <: lanetype), `%`_dim(N)), MAX_vbinop_, v128_1, v128_2) = v128*{v128 : vec_(V128_Vnn)}
+    -- if (v128*{v128 : vec_(V128_Vnn)} = $mapinvlanes_(`%X%`_shape((Fnn : Fnn <: lanetype), `%`_dim(N)), $fmin_($size((Fnn : Fnn <: numtype)), lane_1, lane_2)*{lane_1 : fN($size((Fnn : Fnn <: numtype))), lane_2 : fN($size((Fnn : Fnn <: numtype)))}))
+  ;; 3-numerics.watsup
+  def $vbinop_{Fnn : Fnn, N : N, v128_1 : vec_(V128_Vnn), v128_2 : vec_(V128_Vnn), v128* : vec_(V128_Vnn)*, lane_1* : lane_($lanetype(`%X%`_shape((Fnn : Fnn <: lanetype), `%`_dim(N))))*, lane_2* : lane_($lanetype(`%X%`_shape((Fnn : Fnn <: lanetype), `%`_dim(N))))*}(`%X%`_shape((Fnn : Fnn <: lanetype), `%`_dim(N)), MAX_vbinop_, v128_1, v128_2) = v128*{v128 : vec_(V128_Vnn)}
     -- if (lane_1*{lane_1 : lane_($lanetype(`%X%`_shape((Fnn : Fnn <: lanetype), `%`_dim(N))))} = $lanes_(`%X%`_shape((Fnn : Fnn <: lanetype), `%`_dim(N)), v128_1))
     -- if (lane_2*{lane_2 : lane_($lanetype(`%X%`_shape((Fnn : Fnn <: lanetype), `%`_dim(N))))} = $lanes_(`%X%`_shape((Fnn : Fnn <: lanetype), `%`_dim(N)), v128_2))
-    -- if (v128*{v128 : vec_(V128_Vnn)} = $mapinvlanes_(`%X%`_shape((Fnn : Fnn <: lanetype), `%`_dim(N)), $fmax($size((Fnn : Fnn <: numtype)), lane_1, lane_2)*{lane_1 : fN($size((Fnn : Fnn <: numtype))), lane_2 : fN($size((Fnn : Fnn <: numtype)))}))
-  ;; 3-numerics.watsup
-  def $vbinop{Fnn : Fnn, N : N, v128_1 : vec_(V128_Vnn), v128_2 : vec_(V128_Vnn), v128* : vec_(V128_Vnn)*, lane_1* : lane_($lanetype(`%X%`_shape((Fnn : Fnn <: lanetype), `%`_dim(N))))*, lane_2* : lane_($lanetype(`%X%`_shape((Fnn : Fnn <: lanetype), `%`_dim(N))))*}(`%X%`_shape((Fnn : Fnn <: lanetype), `%`_dim(N)), PMIN_vbinop_, v128_1, v128_2) = v128*{v128 : vec_(V128_Vnn)}
+    -- if (v128*{v128 : vec_(V128_Vnn)} = $mapinvlanes_(`%X%`_shape((Fnn : Fnn <: lanetype), `%`_dim(N)), $fmax_($size((Fnn : Fnn <: numtype)), lane_1, lane_2)*{lane_1 : fN($size((Fnn : Fnn <: numtype))), lane_2 : fN($size((Fnn : Fnn <: numtype)))}))
+  ;; 3-numerics.watsup
+  def $vbinop_{Fnn : Fnn, N : N, v128_1 : vec_(V128_Vnn), v128_2 : vec_(V128_Vnn), v128* : vec_(V128_Vnn)*, lane_1* : lane_($lanetype(`%X%`_shape((Fnn : Fnn <: lanetype), `%`_dim(N))))*, lane_2* : lane_($lanetype(`%X%`_shape((Fnn : Fnn <: lanetype), `%`_dim(N))))*}(`%X%`_shape((Fnn : Fnn <: lanetype), `%`_dim(N)), PMIN_vbinop_, v128_1, v128_2) = v128*{v128 : vec_(V128_Vnn)}
     -- if (lane_1*{lane_1 : lane_($lanetype(`%X%`_shape((Fnn : Fnn <: lanetype), `%`_dim(N))))} = $lanes_(`%X%`_shape((Fnn : Fnn <: lanetype), `%`_dim(N)), v128_1))
     -- if (lane_2*{lane_2 : lane_($lanetype(`%X%`_shape((Fnn : Fnn <: lanetype), `%`_dim(N))))} = $lanes_(`%X%`_shape((Fnn : Fnn <: lanetype), `%`_dim(N)), v128_2))
-    -- if (v128*{v128 : vec_(V128_Vnn)} = $mapinvlanes_(`%X%`_shape((Fnn : Fnn <: lanetype), `%`_dim(N)), $fpmin($size((Fnn : Fnn <: numtype)), lane_1, lane_2)*{lane_1 : fN($size((Fnn : Fnn <: numtype))), lane_2 : fN($size((Fnn : Fnn <: numtype)))}))
-  ;; 3-numerics.watsup
-  def $vbinop{Fnn : Fnn, N : N, v128_1 : vec_(V128_Vnn), v128_2 : vec_(V128_Vnn), v128* : vec_(V128_Vnn)*, lane_1* : lane_($lanetype(`%X%`_shape((Fnn : Fnn <: lanetype), `%`_dim(N))))*, lane_2* : lane_($lanetype(`%X%`_shape((Fnn : Fnn <: lanetype), `%`_dim(N))))*}(`%X%`_shape((Fnn : Fnn <: lanetype), `%`_dim(N)), PMAX_vbinop_, v128_1, v128_2) = v128*{v128 : vec_(V128_Vnn)}
+    -- if (v128*{v128 : vec_(V128_Vnn)} = $mapinvlanes_(`%X%`_shape((Fnn : Fnn <: lanetype), `%`_dim(N)), $fpmin_($size((Fnn : Fnn <: numtype)), lane_1, lane_2)*{lane_1 : fN($size((Fnn : Fnn <: numtype))), lane_2 : fN($size((Fnn : Fnn <: numtype)))}))
+  ;; 3-numerics.watsup
+  def $vbinop_{Fnn : Fnn, N : N, v128_1 : vec_(V128_Vnn), v128_2 : vec_(V128_Vnn), v128* : vec_(V128_Vnn)*, lane_1* : lane_($lanetype(`%X%`_shape((Fnn : Fnn <: lanetype), `%`_dim(N))))*, lane_2* : lane_($lanetype(`%X%`_shape((Fnn : Fnn <: lanetype), `%`_dim(N))))*}(`%X%`_shape((Fnn : Fnn <: lanetype), `%`_dim(N)), PMAX_vbinop_, v128_1, v128_2) = v128*{v128 : vec_(V128_Vnn)}
     -- if (lane_1*{lane_1 : lane_($lanetype(`%X%`_shape((Fnn : Fnn <: lanetype), `%`_dim(N))))} = $lanes_(`%X%`_shape((Fnn : Fnn <: lanetype), `%`_dim(N)), v128_1))
     -- if (lane_2*{lane_2 : lane_($lanetype(`%X%`_shape((Fnn : Fnn <: lanetype), `%`_dim(N))))} = $lanes_(`%X%`_shape((Fnn : Fnn <: lanetype), `%`_dim(N)), v128_2))
-    -- if (v128*{v128 : vec_(V128_Vnn)} = $mapinvlanes_(`%X%`_shape((Fnn : Fnn <: lanetype), `%`_dim(N)), $fpmax($size((Fnn : Fnn <: numtype)), lane_1, lane_2)*{lane_1 : fN($size((Fnn : Fnn <: numtype))), lane_2 : fN($size((Fnn : Fnn <: numtype)))}))
-=======
-  def $vbinop_{Fnn : Fnn, N : N, v128_1 : vec_(V128_Vnn), v128_2 : vec_(V128_Vnn), v128 : vec_(V128_Vnn), lane_1* : lane_($lanetype(`%X%`_shape((Fnn : Fnn <: lanetype), `%`_dim(N))))*, lane_2* : lane_($lanetype(`%X%`_shape((Fnn : Fnn <: lanetype), `%`_dim(N))))*}(`%X%`_shape((Fnn : Fnn <: lanetype), `%`_dim(N)), ADD_vbinop_, v128_1, v128_2) = [v128]
-    -- if (lane_1*{lane_1 : lane_($lanetype(`%X%`_shape((Fnn : Fnn <: lanetype), `%`_dim(N))))} = $lanes_(`%X%`_shape((Fnn : Fnn <: lanetype), `%`_dim(N)), v128_1))
-    -- if (lane_2*{lane_2 : lane_($lanetype(`%X%`_shape((Fnn : Fnn <: lanetype), `%`_dim(N))))} = $lanes_(`%X%`_shape((Fnn : Fnn <: lanetype), `%`_dim(N)), v128_2))
-    -- if (v128 = $invlanes_(`%X%`_shape((Fnn : Fnn <: lanetype), `%`_dim(N)), $fadd_($size((Fnn : Fnn <: numtype)), lane_1, lane_2)*{lane_1 : fN($size((Fnn : Fnn <: numtype))), lane_2 : fN($size((Fnn : Fnn <: numtype)))}))
-  ;; 3-numerics.watsup
-  def $vbinop_{Fnn : Fnn, N : N, v128_1 : vec_(V128_Vnn), v128_2 : vec_(V128_Vnn), v128 : vec_(V128_Vnn), lane_1* : lane_($lanetype(`%X%`_shape((Fnn : Fnn <: lanetype), `%`_dim(N))))*, lane_2* : lane_($lanetype(`%X%`_shape((Fnn : Fnn <: lanetype), `%`_dim(N))))*}(`%X%`_shape((Fnn : Fnn <: lanetype), `%`_dim(N)), SUB_vbinop_, v128_1, v128_2) = [v128]
-    -- if (lane_1*{lane_1 : lane_($lanetype(`%X%`_shape((Fnn : Fnn <: lanetype), `%`_dim(N))))} = $lanes_(`%X%`_shape((Fnn : Fnn <: lanetype), `%`_dim(N)), v128_1))
-    -- if (lane_2*{lane_2 : lane_($lanetype(`%X%`_shape((Fnn : Fnn <: lanetype), `%`_dim(N))))} = $lanes_(`%X%`_shape((Fnn : Fnn <: lanetype), `%`_dim(N)), v128_2))
-    -- if (v128 = $invlanes_(`%X%`_shape((Fnn : Fnn <: lanetype), `%`_dim(N)), $fsub_($size((Fnn : Fnn <: numtype)), lane_1, lane_2)*{lane_1 : fN($size((Fnn : Fnn <: numtype))), lane_2 : fN($size((Fnn : Fnn <: numtype)))}))
-  ;; 3-numerics.watsup
-  def $vbinop_{Fnn : Fnn, N : N, v128_1 : vec_(V128_Vnn), v128_2 : vec_(V128_Vnn), v128 : vec_(V128_Vnn), lane_1* : lane_($lanetype(`%X%`_shape((Fnn : Fnn <: lanetype), `%`_dim(N))))*, lane_2* : lane_($lanetype(`%X%`_shape((Fnn : Fnn <: lanetype), `%`_dim(N))))*}(`%X%`_shape((Fnn : Fnn <: lanetype), `%`_dim(N)), MUL_vbinop_, v128_1, v128_2) = [v128]
-    -- if (lane_1*{lane_1 : lane_($lanetype(`%X%`_shape((Fnn : Fnn <: lanetype), `%`_dim(N))))} = $lanes_(`%X%`_shape((Fnn : Fnn <: lanetype), `%`_dim(N)), v128_1))
-    -- if (lane_2*{lane_2 : lane_($lanetype(`%X%`_shape((Fnn : Fnn <: lanetype), `%`_dim(N))))} = $lanes_(`%X%`_shape((Fnn : Fnn <: lanetype), `%`_dim(N)), v128_2))
-    -- if (v128 = $invlanes_(`%X%`_shape((Fnn : Fnn <: lanetype), `%`_dim(N)), $fmul_($size((Fnn : Fnn <: numtype)), lane_1, lane_2)*{lane_1 : fN($size((Fnn : Fnn <: numtype))), lane_2 : fN($size((Fnn : Fnn <: numtype)))}))
-  ;; 3-numerics.watsup
-  def $vbinop_{Fnn : Fnn, N : N, v128_1 : vec_(V128_Vnn), v128_2 : vec_(V128_Vnn), v128 : vec_(V128_Vnn), lane_1* : lane_($lanetype(`%X%`_shape((Fnn : Fnn <: lanetype), `%`_dim(N))))*, lane_2* : lane_($lanetype(`%X%`_shape((Fnn : Fnn <: lanetype), `%`_dim(N))))*}(`%X%`_shape((Fnn : Fnn <: lanetype), `%`_dim(N)), DIV_vbinop_, v128_1, v128_2) = [v128]
-    -- if (lane_1*{lane_1 : lane_($lanetype(`%X%`_shape((Fnn : Fnn <: lanetype), `%`_dim(N))))} = $lanes_(`%X%`_shape((Fnn : Fnn <: lanetype), `%`_dim(N)), v128_1))
-    -- if (lane_2*{lane_2 : lane_($lanetype(`%X%`_shape((Fnn : Fnn <: lanetype), `%`_dim(N))))} = $lanes_(`%X%`_shape((Fnn : Fnn <: lanetype), `%`_dim(N)), v128_2))
-    -- if (v128 = $invlanes_(`%X%`_shape((Fnn : Fnn <: lanetype), `%`_dim(N)), $fdiv_($size((Fnn : Fnn <: numtype)), lane_1, lane_2)*{lane_1 : fN($size((Fnn : Fnn <: numtype))), lane_2 : fN($size((Fnn : Fnn <: numtype)))}))
-  ;; 3-numerics.watsup
-  def $vbinop_{Fnn : Fnn, N : N, v128_1 : vec_(V128_Vnn), v128_2 : vec_(V128_Vnn), v128 : vec_(V128_Vnn), lane_1* : lane_($lanetype(`%X%`_shape((Fnn : Fnn <: lanetype), `%`_dim(N))))*, lane_2* : lane_($lanetype(`%X%`_shape((Fnn : Fnn <: lanetype), `%`_dim(N))))*}(`%X%`_shape((Fnn : Fnn <: lanetype), `%`_dim(N)), MIN_vbinop_, v128_1, v128_2) = [v128]
-    -- if (lane_1*{lane_1 : lane_($lanetype(`%X%`_shape((Fnn : Fnn <: lanetype), `%`_dim(N))))} = $lanes_(`%X%`_shape((Fnn : Fnn <: lanetype), `%`_dim(N)), v128_1))
-    -- if (lane_2*{lane_2 : lane_($lanetype(`%X%`_shape((Fnn : Fnn <: lanetype), `%`_dim(N))))} = $lanes_(`%X%`_shape((Fnn : Fnn <: lanetype), `%`_dim(N)), v128_2))
-    -- if (v128 = $invlanes_(`%X%`_shape((Fnn : Fnn <: lanetype), `%`_dim(N)), $fmin_($size((Fnn : Fnn <: numtype)), lane_1, lane_2)*{lane_1 : fN($size((Fnn : Fnn <: numtype))), lane_2 : fN($size((Fnn : Fnn <: numtype)))}))
-  ;; 3-numerics.watsup
-  def $vbinop_{Fnn : Fnn, N : N, v128_1 : vec_(V128_Vnn), v128_2 : vec_(V128_Vnn), v128 : vec_(V128_Vnn), lane_1* : lane_($lanetype(`%X%`_shape((Fnn : Fnn <: lanetype), `%`_dim(N))))*, lane_2* : lane_($lanetype(`%X%`_shape((Fnn : Fnn <: lanetype), `%`_dim(N))))*}(`%X%`_shape((Fnn : Fnn <: lanetype), `%`_dim(N)), MAX_vbinop_, v128_1, v128_2) = [v128]
-    -- if (lane_1*{lane_1 : lane_($lanetype(`%X%`_shape((Fnn : Fnn <: lanetype), `%`_dim(N))))} = $lanes_(`%X%`_shape((Fnn : Fnn <: lanetype), `%`_dim(N)), v128_1))
-    -- if (lane_2*{lane_2 : lane_($lanetype(`%X%`_shape((Fnn : Fnn <: lanetype), `%`_dim(N))))} = $lanes_(`%X%`_shape((Fnn : Fnn <: lanetype), `%`_dim(N)), v128_2))
-    -- if (v128 = $invlanes_(`%X%`_shape((Fnn : Fnn <: lanetype), `%`_dim(N)), $fmax_($size((Fnn : Fnn <: numtype)), lane_1, lane_2)*{lane_1 : fN($size((Fnn : Fnn <: numtype))), lane_2 : fN($size((Fnn : Fnn <: numtype)))}))
-  ;; 3-numerics.watsup
-  def $vbinop_{Fnn : Fnn, N : N, v128_1 : vec_(V128_Vnn), v128_2 : vec_(V128_Vnn), v128 : vec_(V128_Vnn), lane_1* : lane_($lanetype(`%X%`_shape((Fnn : Fnn <: lanetype), `%`_dim(N))))*, lane_2* : lane_($lanetype(`%X%`_shape((Fnn : Fnn <: lanetype), `%`_dim(N))))*}(`%X%`_shape((Fnn : Fnn <: lanetype), `%`_dim(N)), PMIN_vbinop_, v128_1, v128_2) = [v128]
-    -- if (lane_1*{lane_1 : lane_($lanetype(`%X%`_shape((Fnn : Fnn <: lanetype), `%`_dim(N))))} = $lanes_(`%X%`_shape((Fnn : Fnn <: lanetype), `%`_dim(N)), v128_1))
-    -- if (lane_2*{lane_2 : lane_($lanetype(`%X%`_shape((Fnn : Fnn <: lanetype), `%`_dim(N))))} = $lanes_(`%X%`_shape((Fnn : Fnn <: lanetype), `%`_dim(N)), v128_2))
-    -- if (v128 = $invlanes_(`%X%`_shape((Fnn : Fnn <: lanetype), `%`_dim(N)), $fpmin_($size((Fnn : Fnn <: numtype)), lane_1, lane_2)*{lane_1 : fN($size((Fnn : Fnn <: numtype))), lane_2 : fN($size((Fnn : Fnn <: numtype)))}))
-  ;; 3-numerics.watsup
-  def $vbinop_{Fnn : Fnn, N : N, v128_1 : vec_(V128_Vnn), v128_2 : vec_(V128_Vnn), v128 : vec_(V128_Vnn), lane_1* : lane_($lanetype(`%X%`_shape((Fnn : Fnn <: lanetype), `%`_dim(N))))*, lane_2* : lane_($lanetype(`%X%`_shape((Fnn : Fnn <: lanetype), `%`_dim(N))))*}(`%X%`_shape((Fnn : Fnn <: lanetype), `%`_dim(N)), PMAX_vbinop_, v128_1, v128_2) = [v128]
-    -- if (lane_1*{lane_1 : lane_($lanetype(`%X%`_shape((Fnn : Fnn <: lanetype), `%`_dim(N))))} = $lanes_(`%X%`_shape((Fnn : Fnn <: lanetype), `%`_dim(N)), v128_1))
-    -- if (lane_2*{lane_2 : lane_($lanetype(`%X%`_shape((Fnn : Fnn <: lanetype), `%`_dim(N))))} = $lanes_(`%X%`_shape((Fnn : Fnn <: lanetype), `%`_dim(N)), v128_2))
-    -- if (v128 = $invlanes_(`%X%`_shape((Fnn : Fnn <: lanetype), `%`_dim(N)), $fpmax_($size((Fnn : Fnn <: numtype)), lane_1, lane_2)*{lane_1 : fN($size((Fnn : Fnn <: numtype))), lane_2 : fN($size((Fnn : Fnn <: numtype)))}))
->>>>>>> 5cd8e883
+    -- if (v128*{v128 : vec_(V128_Vnn)} = $mapinvlanes_(`%X%`_shape((Fnn : Fnn <: lanetype), `%`_dim(N)), $fpmax_($size((Fnn : Fnn <: numtype)), lane_1, lane_2)*{lane_1 : fN($size((Fnn : Fnn <: numtype))), lane_2 : fN($size((Fnn : Fnn <: numtype)))}))
 
 ;; 3-numerics.watsup
 def $vrelop_(shape : shape, vrelop_ : vrelop_(shape), vec_ : vec_(V128_Vnn), vec_ : vec_(V128_Vnn)) : vec_(V128_Vnn)
@@ -3247,84 +3002,11 @@
     -- if (lane_3*{lane_3 : iN($lsize((Jnn : Jnn <: lanetype)))} = $extend__(1, $lsize((Jnn : Jnn <: lanetype)), S_sx, `%`_iN($ige_($lsize((Jnn : Jnn <: lanetype)), sx, lane_1, lane_2)!`%`_u32.0))*{lane_1 : iN($lsize((Jnn : Jnn <: lanetype))), lane_2 : iN($lsize((Jnn : Jnn <: lanetype)))})
     -- if (v128 = $invlanes_(`%X%`_shape((Jnn : Jnn <: lanetype), `%`_dim(N)), lane_3*{lane_3 : lane_($lanetype(`%X%`_shape((Jnn : Jnn <: lanetype), `%`_dim(N))))}))
   ;; 3-numerics.watsup
-<<<<<<< HEAD
-  def $vrelop{Fnn : Fnn, N : N, v128_1 : vec_(V128_Vnn), v128_2 : vec_(V128_Vnn), v128 : vec_(V128_Vnn), lane_1* : lane_($lanetype(`%X%`_shape((Fnn : Fnn <: lanetype), `%`_dim(N))))*, lane_2* : lane_($lanetype(`%X%`_shape((Fnn : Fnn <: lanetype), `%`_dim(N))))*, lane_3* : iN($sizenn((Fnn : Fnn <: numtype)))*, Inn : Inn}(`%X%`_shape((Fnn : Fnn <: lanetype), `%`_dim(N)), EQ_vrelop_, v128_1, v128_2) = v128
-    -- if (lane_1*{lane_1 : lane_($lanetype(`%X%`_shape((Fnn : Fnn <: lanetype), `%`_dim(N))))} = $lanes_(`%X%`_shape((Fnn : Fnn <: lanetype), `%`_dim(N)), v128_1))
-    -- if (lane_2*{lane_2 : lane_($lanetype(`%X%`_shape((Fnn : Fnn <: lanetype), `%`_dim(N))))} = $lanes_(`%X%`_shape((Fnn : Fnn <: lanetype), `%`_dim(N)), v128_2))
-    -- if (lane_3*{lane_3 : iN($sizenn((Fnn : Fnn <: numtype)))} = $ext(1, $sizenn((Fnn : Fnn <: numtype)), S_sx, `%`_iN($feq($sizenn((Fnn : Fnn <: numtype)), lane_1, lane_2)!`%`_u32.0))*{lane_1 : fN($sizenn((Fnn : Fnn <: numtype))), lane_2 : fN($sizenn((Fnn : Fnn <: numtype)))})
-    -- if ($sizenn((Inn : Inn <: numtype)) = $sizenn((Fnn : Fnn <: numtype)))
-    -- if (v128 = $invlanes_(`%X%`_shape((Inn : Inn <: lanetype), `%`_dim(N)), `%`_lane_(lane_3!`%`_iN.0)*{lane_3 : iN($sizenn((Fnn : Fnn <: numtype)))}))
-  ;; 3-numerics.watsup
-  def $vrelop{Fnn : Fnn, N : N, v128_1 : vec_(V128_Vnn), v128_2 : vec_(V128_Vnn), v128 : vec_(V128_Vnn), lane_1* : lane_($lanetype(`%X%`_shape((Fnn : Fnn <: lanetype), `%`_dim(N))))*, lane_2* : lane_($lanetype(`%X%`_shape((Fnn : Fnn <: lanetype), `%`_dim(N))))*, lane_3* : iN($sizenn((Fnn : Fnn <: numtype)))*, Inn : Inn}(`%X%`_shape((Fnn : Fnn <: lanetype), `%`_dim(N)), NE_vrelop_, v128_1, v128_2) = v128
-    -- if (lane_1*{lane_1 : lane_($lanetype(`%X%`_shape((Fnn : Fnn <: lanetype), `%`_dim(N))))} = $lanes_(`%X%`_shape((Fnn : Fnn <: lanetype), `%`_dim(N)), v128_1))
-    -- if (lane_2*{lane_2 : lane_($lanetype(`%X%`_shape((Fnn : Fnn <: lanetype), `%`_dim(N))))} = $lanes_(`%X%`_shape((Fnn : Fnn <: lanetype), `%`_dim(N)), v128_2))
-    -- if (lane_3*{lane_3 : iN($sizenn((Fnn : Fnn <: numtype)))} = $ext(1, $sizenn((Fnn : Fnn <: numtype)), S_sx, `%`_iN($fne($sizenn((Fnn : Fnn <: numtype)), lane_1, lane_2)!`%`_u32.0))*{lane_1 : fN($sizenn((Fnn : Fnn <: numtype))), lane_2 : fN($sizenn((Fnn : Fnn <: numtype)))})
-    -- if ($sizenn((Inn : Inn <: numtype)) = $sizenn((Fnn : Fnn <: numtype)))
-    -- if (v128 = $invlanes_(`%X%`_shape((Inn : Inn <: lanetype), `%`_dim(N)), `%`_lane_(lane_3!`%`_iN.0)*{lane_3 : iN($sizenn((Fnn : Fnn <: numtype)))}))
-  ;; 3-numerics.watsup
-  def $vrelop{Fnn : Fnn, N : N, v128_1 : vec_(V128_Vnn), v128_2 : vec_(V128_Vnn), v128 : vec_(V128_Vnn), lane_1* : lane_($lanetype(`%X%`_shape((Fnn : Fnn <: lanetype), `%`_dim(N))))*, lane_2* : lane_($lanetype(`%X%`_shape((Fnn : Fnn <: lanetype), `%`_dim(N))))*, lane_3* : iN($sizenn((Fnn : Fnn <: numtype)))*, Inn : Inn}(`%X%`_shape((Fnn : Fnn <: lanetype), `%`_dim(N)), LT_vrelop_, v128_1, v128_2) = v128
-    -- if (lane_1*{lane_1 : lane_($lanetype(`%X%`_shape((Fnn : Fnn <: lanetype), `%`_dim(N))))} = $lanes_(`%X%`_shape((Fnn : Fnn <: lanetype), `%`_dim(N)), v128_1))
-    -- if (lane_2*{lane_2 : lane_($lanetype(`%X%`_shape((Fnn : Fnn <: lanetype), `%`_dim(N))))} = $lanes_(`%X%`_shape((Fnn : Fnn <: lanetype), `%`_dim(N)), v128_2))
-    -- if (lane_3*{lane_3 : iN($sizenn((Fnn : Fnn <: numtype)))} = $ext(1, $sizenn((Fnn : Fnn <: numtype)), S_sx, `%`_iN($flt($sizenn((Fnn : Fnn <: numtype)), lane_1, lane_2)!`%`_u32.0))*{lane_1 : fN($sizenn((Fnn : Fnn <: numtype))), lane_2 : fN($sizenn((Fnn : Fnn <: numtype)))})
-    -- if ($sizenn((Inn : Inn <: numtype)) = $sizenn((Fnn : Fnn <: numtype)))
-    -- if (v128 = $invlanes_(`%X%`_shape((Inn : Inn <: lanetype), `%`_dim(N)), `%`_lane_(lane_3!`%`_iN.0)*{lane_3 : iN($sizenn((Fnn : Fnn <: numtype)))}))
-  ;; 3-numerics.watsup
-  def $vrelop{Fnn : Fnn, N : N, v128_1 : vec_(V128_Vnn), v128_2 : vec_(V128_Vnn), v128 : vec_(V128_Vnn), lane_1* : lane_($lanetype(`%X%`_shape((Fnn : Fnn <: lanetype), `%`_dim(N))))*, lane_2* : lane_($lanetype(`%X%`_shape((Fnn : Fnn <: lanetype), `%`_dim(N))))*, lane_3* : iN($sizenn((Fnn : Fnn <: numtype)))*, Inn : Inn}(`%X%`_shape((Fnn : Fnn <: lanetype), `%`_dim(N)), GT_vrelop_, v128_1, v128_2) = v128
-    -- if (lane_1*{lane_1 : lane_($lanetype(`%X%`_shape((Fnn : Fnn <: lanetype), `%`_dim(N))))} = $lanes_(`%X%`_shape((Fnn : Fnn <: lanetype), `%`_dim(N)), v128_1))
-    -- if (lane_2*{lane_2 : lane_($lanetype(`%X%`_shape((Fnn : Fnn <: lanetype), `%`_dim(N))))} = $lanes_(`%X%`_shape((Fnn : Fnn <: lanetype), `%`_dim(N)), v128_2))
-    -- if (lane_3*{lane_3 : iN($sizenn((Fnn : Fnn <: numtype)))} = $ext(1, $sizenn((Fnn : Fnn <: numtype)), S_sx, `%`_iN($fgt($sizenn((Fnn : Fnn <: numtype)), lane_1, lane_2)!`%`_u32.0))*{lane_1 : fN($sizenn((Fnn : Fnn <: numtype))), lane_2 : fN($sizenn((Fnn : Fnn <: numtype)))})
-    -- if ($sizenn((Inn : Inn <: numtype)) = $sizenn((Fnn : Fnn <: numtype)))
-    -- if (v128 = $invlanes_(`%X%`_shape((Inn : Inn <: lanetype), `%`_dim(N)), `%`_lane_(lane_3!`%`_iN.0)*{lane_3 : iN($sizenn((Fnn : Fnn <: numtype)))}))
-  ;; 3-numerics.watsup
-  def $vrelop{Fnn : Fnn, N : N, v128_1 : vec_(V128_Vnn), v128_2 : vec_(V128_Vnn), v128 : vec_(V128_Vnn), lane_1* : lane_($lanetype(`%X%`_shape((Fnn : Fnn <: lanetype), `%`_dim(N))))*, lane_2* : lane_($lanetype(`%X%`_shape((Fnn : Fnn <: lanetype), `%`_dim(N))))*, lane_3* : iN($sizenn((Fnn : Fnn <: numtype)))*, Inn : Inn}(`%X%`_shape((Fnn : Fnn <: lanetype), `%`_dim(N)), LE_vrelop_, v128_1, v128_2) = v128
-    -- if (lane_1*{lane_1 : lane_($lanetype(`%X%`_shape((Fnn : Fnn <: lanetype), `%`_dim(N))))} = $lanes_(`%X%`_shape((Fnn : Fnn <: lanetype), `%`_dim(N)), v128_1))
-    -- if (lane_2*{lane_2 : lane_($lanetype(`%X%`_shape((Fnn : Fnn <: lanetype), `%`_dim(N))))} = $lanes_(`%X%`_shape((Fnn : Fnn <: lanetype), `%`_dim(N)), v128_2))
-    -- if (lane_3*{lane_3 : iN($sizenn((Fnn : Fnn <: numtype)))} = $ext(1, $sizenn((Fnn : Fnn <: numtype)), S_sx, `%`_iN($fle($sizenn((Fnn : Fnn <: numtype)), lane_1, lane_2)!`%`_u32.0))*{lane_1 : fN($sizenn((Fnn : Fnn <: numtype))), lane_2 : fN($sizenn((Fnn : Fnn <: numtype)))})
-    -- if ($sizenn((Inn : Inn <: numtype)) = $sizenn((Fnn : Fnn <: numtype)))
-    -- if (v128 = $invlanes_(`%X%`_shape((Inn : Inn <: lanetype), `%`_dim(N)), `%`_lane_(lane_3!`%`_iN.0)*{lane_3 : iN($sizenn((Fnn : Fnn <: numtype)))}))
-  ;; 3-numerics.watsup
-  def $vrelop{Fnn : Fnn, N : N, v128_1 : vec_(V128_Vnn), v128_2 : vec_(V128_Vnn), v128 : vec_(V128_Vnn), lane_1* : lane_($lanetype(`%X%`_shape((Fnn : Fnn <: lanetype), `%`_dim(N))))*, lane_2* : lane_($lanetype(`%X%`_shape((Fnn : Fnn <: lanetype), `%`_dim(N))))*, lane_3* : iN($sizenn((Fnn : Fnn <: numtype)))*, Inn : Inn}(`%X%`_shape((Fnn : Fnn <: lanetype), `%`_dim(N)), GE_vrelop_, v128_1, v128_2) = v128
-    -- if (lane_1*{lane_1 : lane_($lanetype(`%X%`_shape((Fnn : Fnn <: lanetype), `%`_dim(N))))} = $lanes_(`%X%`_shape((Fnn : Fnn <: lanetype), `%`_dim(N)), v128_1))
-    -- if (lane_2*{lane_2 : lane_($lanetype(`%X%`_shape((Fnn : Fnn <: lanetype), `%`_dim(N))))} = $lanes_(`%X%`_shape((Fnn : Fnn <: lanetype), `%`_dim(N)), v128_2))
-    -- if (lane_3*{lane_3 : iN($sizenn((Fnn : Fnn <: numtype)))} = $ext(1, $sizenn((Fnn : Fnn <: numtype)), S_sx, `%`_iN($fge($sizenn((Fnn : Fnn <: numtype)), lane_1, lane_2)!`%`_u32.0))*{lane_1 : fN($sizenn((Fnn : Fnn <: numtype))), lane_2 : fN($sizenn((Fnn : Fnn <: numtype)))})
-    -- if ($sizenn((Inn : Inn <: numtype)) = $sizenn((Fnn : Fnn <: numtype)))
-    -- if (v128 = $invlanes_(`%X%`_shape((Inn : Inn <: lanetype), `%`_dim(N)), `%`_lane_(lane_3!`%`_iN.0)*{lane_3 : iN($sizenn((Fnn : Fnn <: numtype)))}))
-
-;; 3-numerics.watsup
-def $vcvtop(shape_1 : shape, shape_2 : shape, vcvtop_ : vcvtop_(shape_1, shape_2), sx?, lane_ : lane_($lanetype(shape_1))) : lane_($lanetype(shape_2))*
-  ;; 3-numerics.watsup
-  def $vcvtop{N_1 : N, N_2 : N, sx : sx, i8 : lane_($lanetype(`%X%`_shape(I8_lanetype, `%`_dim(N_1)))), i16 : lane_($lanetype(`%X%`_shape(I16_lanetype, `%`_dim(N_2))))}(`%X%`_shape(I8_lanetype, `%`_dim(N_1)), `%X%`_shape(I16_lanetype, `%`_dim(N_2)), EXTEND_vcvtop_, ?(sx), i8) = [i16]
-    -- if (i16 = $ext(8, 16, sx, i8))
-  ;; 3-numerics.watsup
-  def $vcvtop{N_1 : N, N_2 : N, sx : sx, i16 : lane_($lanetype(`%X%`_shape(I16_lanetype, `%`_dim(N_1)))), i32 : lane_($lanetype(`%X%`_shape(I32_lanetype, `%`_dim(N_2))))}(`%X%`_shape(I16_lanetype, `%`_dim(N_1)), `%X%`_shape(I32_lanetype, `%`_dim(N_2)), EXTEND_vcvtop_, ?(sx), i16) = [i32]
-    -- if (i32 = $ext(16, 32, sx, i16))
-  ;; 3-numerics.watsup
-  def $vcvtop{N_1 : N, N_2 : N, sx : sx, i32 : lane_($lanetype(`%X%`_shape(I32_lanetype, `%`_dim(N_1)))), i64 : lane_($lanetype(`%X%`_shape(I64_lanetype, `%`_dim(N_2))))}(`%X%`_shape(I32_lanetype, `%`_dim(N_1)), `%X%`_shape(I64_lanetype, `%`_dim(N_2)), EXTEND_vcvtop_, ?(sx), i32) = [i64]
-    -- if (i64 = $ext(32, 64, sx, i32))
-  ;; 3-numerics.watsup
-  def $vcvtop{N_1 : N, N_2 : N, sx : sx, i32 : lane_($lanetype(`%X%`_shape(I32_lanetype, `%`_dim(N_1)))), f32 : f32}(`%X%`_shape(I32_lanetype, `%`_dim(N_1)), `%X%`_shape(F32_lanetype, `%`_dim(N_2)), CONVERT_vcvtop_, ?(sx), i32) = [f32]
-    -- if (f32 = $convert(32, 32, sx, i32))
-  ;; 3-numerics.watsup
-  def $vcvtop{N_1 : N, N_2 : N, sx : sx, i32 : lane_($lanetype(`%X%`_shape(I32_lanetype, `%`_dim(N_1)))), f64 : f64}(`%X%`_shape(I32_lanetype, `%`_dim(N_1)), `%X%`_shape(F64_lanetype, `%`_dim(N_2)), CONVERT_vcvtop_, ?(sx), i32) = [f64]
-    -- if (f64 = $convert(32, 64, sx, i32))
-  ;; 3-numerics.watsup
-  def $vcvtop{N_1 : N, N_2 : N, sx : sx, f32 : f32, i32* : lane_($lanetype(`%X%`_shape(I32_lanetype, `%`_dim(N_2))))*}(`%X%`_shape(F32_lanetype, `%`_dim(N_1)), `%X%`_shape(I32_lanetype, `%`_dim(N_2)), TRUNC_SAT_vcvtop_, ?(sx), f32) = i32*{i32 : lane_($lanetype(`%X%`_shape(I32_lanetype, `%`_dim(N_2))))}
-    -- if (i32*{i32 : lane_($lanetype(`%X%`_shape(I32_lanetype, `%`_dim(N_2))))} = $trunc_sat(32, 32, sx, f32))
-  ;; 3-numerics.watsup
-  def $vcvtop{N_1 : N, N_2 : N, sx : sx, f64 : f64, i32* : lane_($lanetype(`%X%`_shape(I32_lanetype, `%`_dim(N_2))))*}(`%X%`_shape(F64_lanetype, `%`_dim(N_1)), `%X%`_shape(I32_lanetype, `%`_dim(N_2)), TRUNC_SAT_vcvtop_, ?(sx), f64) = i32*{i32 : lane_($lanetype(`%X%`_shape(I32_lanetype, `%`_dim(N_2))))}
-    -- if (i32*{i32 : lane_($lanetype(`%X%`_shape(I32_lanetype, `%`_dim(N_2))))} = $trunc_sat(64, 32, sx, f64))
-  ;; 3-numerics.watsup
-  def $vcvtop{N_1 : N, N_2 : N, sx? : sx?, f64 : f64, f32* : f32*}(`%X%`_shape(F64_lanetype, `%`_dim(N_1)), `%X%`_shape(F32_lanetype, `%`_dim(N_2)), DEMOTE_vcvtop_, sx?{sx : sx}, f64) = f32*{f32 : lane_($lanetype(`%X%`_shape(F32_lanetype, `%`_dim(N_2))))}
-    -- if (f32*{f32 : f32} = $demote(64, 32, f64))
-  ;; 3-numerics.watsup
-  def $vcvtop{N_1 : N, N_2 : N, sx? : sx?, f32 : f32, f64* : f64*}(`%X%`_shape(F32_lanetype, `%`_dim(N_1)), `%X%`_shape(F64_lanetype, `%`_dim(N_2)), PROMOTE_vcvtop_, sx?{sx : sx}, f32) = f64*{f64 : lane_($lanetype(`%X%`_shape(F64_lanetype, `%`_dim(N_2))))}
-    -- if (f64*{f64 : f64} = $promote(32, 64, f32))
-=======
   def $vrelop_{Fnn : Fnn, N : N, v128_1 : vec_(V128_Vnn), v128_2 : vec_(V128_Vnn), v128 : vec_(V128_Vnn), lane_1* : lane_($lanetype(`%X%`_shape((Fnn : Fnn <: lanetype), `%`_dim(N))))*, lane_2* : lane_($lanetype(`%X%`_shape((Fnn : Fnn <: lanetype), `%`_dim(N))))*, lane_3* : iN($size((Fnn : Fnn <: numtype)))*, Inn : Inn}(`%X%`_shape((Fnn : Fnn <: lanetype), `%`_dim(N)), EQ_vrelop_, v128_1, v128_2) = v128
     -- if (lane_1*{lane_1 : lane_($lanetype(`%X%`_shape((Fnn : Fnn <: lanetype), `%`_dim(N))))} = $lanes_(`%X%`_shape((Fnn : Fnn <: lanetype), `%`_dim(N)), v128_1))
     -- if (lane_2*{lane_2 : lane_($lanetype(`%X%`_shape((Fnn : Fnn <: lanetype), `%`_dim(N))))} = $lanes_(`%X%`_shape((Fnn : Fnn <: lanetype), `%`_dim(N)), v128_2))
     -- if (lane_3*{lane_3 : iN($size((Fnn : Fnn <: numtype)))} = $extend__(1, $size((Fnn : Fnn <: numtype)), S_sx, `%`_iN($feq_($size((Fnn : Fnn <: numtype)), lane_1, lane_2)!`%`_u32.0))*{lane_1 : fN($size((Fnn : Fnn <: numtype))), lane_2 : fN($size((Fnn : Fnn <: numtype)))})
-    -- if ($isize(Inn) = $size((Fnn : Fnn <: numtype)))
+    -- if ($size((Inn : Inn <: numtype)) = $size((Fnn : Fnn <: numtype)))
     -- if (v128 = $invlanes_(`%X%`_shape((Inn : Inn <: lanetype), `%`_dim(N)), `%`_lane_(lane_3!`%`_iN.0)*{lane_3 : iN($size((Fnn : Fnn <: numtype)))}))
   ;; 3-numerics.watsup
   def $vrelop_{Fnn : Fnn, N : N, v128_1 : vec_(V128_Vnn), v128_2 : vec_(V128_Vnn), v128 : vec_(V128_Vnn), lane_1* : lane_($lanetype(`%X%`_shape((Fnn : Fnn <: lanetype), `%`_dim(N))))*, lane_2* : lane_($lanetype(`%X%`_shape((Fnn : Fnn <: lanetype), `%`_dim(N))))*, lane_3* : iN($size((Fnn : Fnn <: numtype)))*, Inn : Inn}(`%X%`_shape((Fnn : Fnn <: lanetype), `%`_dim(N)), NE_vrelop_, v128_1, v128_2) = v128
@@ -3363,35 +3045,34 @@
     -- if (v128 = $invlanes_(`%X%`_shape((Inn : Inn <: lanetype), `%`_dim(N)), `%`_lane_(lane_3!`%`_iN.0)*{lane_3 : iN($size((Fnn : Fnn <: numtype)))}))
 
 ;; 3-numerics.watsup
-def $vcvtop__(shape_1 : shape, shape_2 : shape, vcvtop__ : vcvtop__(shape_1, shape_2), sx?, lane_ : lane_($lanetype(shape_1))) : lane_($lanetype(shape_2))
-  ;; 3-numerics.watsup
-  def $vcvtop__{N_1 : N, N_2 : N, sx : sx, i8 : lane_($lanetype(`%X%`_shape(I8_lanetype, `%`_dim(N_1)))), i16 : lane_($lanetype(`%X%`_shape(I16_lanetype, `%`_dim(N_2))))}(`%X%`_shape(I8_lanetype, `%`_dim(N_1)), `%X%`_shape(I16_lanetype, `%`_dim(N_2)), EXTEND_vcvtop__, ?(sx), i8) = i16
+def $vcvtop__(shape_1 : shape, shape_2 : shape, vcvtop__ : vcvtop__(shape_1, shape_2), sx?, lane_ : lane_($lanetype(shape_1))) : lane_($lanetype(shape_2))*
+  ;; 3-numerics.watsup
+  def $vcvtop__{N_1 : N, N_2 : N, sx : sx, i8 : lane_($lanetype(`%X%`_shape(I8_lanetype, `%`_dim(N_1)))), i16 : lane_($lanetype(`%X%`_shape(I16_lanetype, `%`_dim(N_2))))}(`%X%`_shape(I8_lanetype, `%`_dim(N_1)), `%X%`_shape(I16_lanetype, `%`_dim(N_2)), EXTEND_vcvtop__, ?(sx), i8) = [i16]
     -- if (i16 = $extend__(8, 16, sx, i8))
   ;; 3-numerics.watsup
-  def $vcvtop__{N_1 : N, N_2 : N, sx : sx, i16 : lane_($lanetype(`%X%`_shape(I16_lanetype, `%`_dim(N_1)))), i32 : lane_($lanetype(`%X%`_shape(I32_lanetype, `%`_dim(N_2))))}(`%X%`_shape(I16_lanetype, `%`_dim(N_1)), `%X%`_shape(I32_lanetype, `%`_dim(N_2)), EXTEND_vcvtop__, ?(sx), i16) = i32
+  def $vcvtop__{N_1 : N, N_2 : N, sx : sx, i16 : lane_($lanetype(`%X%`_shape(I16_lanetype, `%`_dim(N_1)))), i32 : lane_($lanetype(`%X%`_shape(I32_lanetype, `%`_dim(N_2))))}(`%X%`_shape(I16_lanetype, `%`_dim(N_1)), `%X%`_shape(I32_lanetype, `%`_dim(N_2)), EXTEND_vcvtop__, ?(sx), i16) = [i32]
     -- if (i32 = $extend__(16, 32, sx, i16))
   ;; 3-numerics.watsup
-  def $vcvtop__{N_1 : N, N_2 : N, sx : sx, i32 : lane_($lanetype(`%X%`_shape(I32_lanetype, `%`_dim(N_1)))), i64 : lane_($lanetype(`%X%`_shape(I64_lanetype, `%`_dim(N_2))))}(`%X%`_shape(I32_lanetype, `%`_dim(N_1)), `%X%`_shape(I64_lanetype, `%`_dim(N_2)), EXTEND_vcvtop__, ?(sx), i32) = i64
+  def $vcvtop__{N_1 : N, N_2 : N, sx : sx, i32 : lane_($lanetype(`%X%`_shape(I32_lanetype, `%`_dim(N_1)))), i64 : lane_($lanetype(`%X%`_shape(I64_lanetype, `%`_dim(N_2))))}(`%X%`_shape(I32_lanetype, `%`_dim(N_1)), `%X%`_shape(I64_lanetype, `%`_dim(N_2)), EXTEND_vcvtop__, ?(sx), i32) = [i64]
     -- if (i64 = $extend__(32, 64, sx, i32))
   ;; 3-numerics.watsup
-  def $vcvtop__{N_1 : N, N_2 : N, sx : sx, i32 : lane_($lanetype(`%X%`_shape(I32_lanetype, `%`_dim(N_1)))), f32 : f32}(`%X%`_shape(I32_lanetype, `%`_dim(N_1)), `%X%`_shape(F32_lanetype, `%`_dim(N_2)), CONVERT_vcvtop__, ?(sx), i32) = f32
+  def $vcvtop__{N_1 : N, N_2 : N, sx : sx, i32 : lane_($lanetype(`%X%`_shape(I32_lanetype, `%`_dim(N_1)))), f32 : f32}(`%X%`_shape(I32_lanetype, `%`_dim(N_1)), `%X%`_shape(F32_lanetype, `%`_dim(N_2)), CONVERT_vcvtop__, ?(sx), i32) = [f32]
     -- if (f32 = $convert__(32, 32, sx, i32))
   ;; 3-numerics.watsup
-  def $vcvtop__{N_1 : N, N_2 : N, sx : sx, i32 : lane_($lanetype(`%X%`_shape(I32_lanetype, `%`_dim(N_1)))), f64 : f64}(`%X%`_shape(I32_lanetype, `%`_dim(N_1)), `%X%`_shape(F64_lanetype, `%`_dim(N_2)), CONVERT_vcvtop__, ?(sx), i32) = f64
+  def $vcvtop__{N_1 : N, N_2 : N, sx : sx, i32 : lane_($lanetype(`%X%`_shape(I32_lanetype, `%`_dim(N_1)))), f64 : f64}(`%X%`_shape(I32_lanetype, `%`_dim(N_1)), `%X%`_shape(F64_lanetype, `%`_dim(N_2)), CONVERT_vcvtop__, ?(sx), i32) = [f64]
     -- if (f64 = $convert__(32, 64, sx, i32))
   ;; 3-numerics.watsup
-  def $vcvtop__{N_1 : N, N_2 : N, sx : sx, f32 : f32, i32 : lane_($lanetype(`%X%`_shape(I32_lanetype, `%`_dim(N_2))))}(`%X%`_shape(F32_lanetype, `%`_dim(N_1)), `%X%`_shape(I32_lanetype, `%`_dim(N_2)), TRUNC_SAT_vcvtop__, ?(sx), f32) = i32
-    -- if (i32 = $trunc_sat__(32, 32, sx, f32))
-  ;; 3-numerics.watsup
-  def $vcvtop__{N_1 : N, N_2 : N, sx : sx, f64 : f64, i32 : lane_($lanetype(`%X%`_shape(I32_lanetype, `%`_dim(N_2))))}(`%X%`_shape(F64_lanetype, `%`_dim(N_1)), `%X%`_shape(I32_lanetype, `%`_dim(N_2)), TRUNC_SAT_vcvtop__, ?(sx), f64) = i32
-    -- if (i32 = $trunc_sat__(64, 32, sx, f64))
-  ;; 3-numerics.watsup
-  def $vcvtop__{N_1 : N, N_2 : N, sx? : sx?, f64 : f64, f32 : f32}(`%X%`_shape(F64_lanetype, `%`_dim(N_1)), `%X%`_shape(F32_lanetype, `%`_dim(N_2)), DEMOTE_vcvtop__, sx?{sx : sx}, f64) = f32
-    -- if (f32 = $demote__(64, 32, f64))
-  ;; 3-numerics.watsup
-  def $vcvtop__{N_1 : N, N_2 : N, sx? : sx?, f32 : f32, f64 : f64}(`%X%`_shape(F32_lanetype, `%`_dim(N_1)), `%X%`_shape(F64_lanetype, `%`_dim(N_2)), PROMOTE_vcvtop__, sx?{sx : sx}, f32) = f64
-    -- if (f64 = $promote__(32, 64, f32))
->>>>>>> 5cd8e883
+  def $vcvtop__{N_1 : N, N_2 : N, sx : sx, f32 : f32, i32? : num_(I32_numtype)?}(`%X%`_shape(F32_lanetype, `%`_dim(N_1)), `%X%`_shape(I32_lanetype, `%`_dim(N_2)), TRUNC_SAT_vcvtop__, ?(sx), f32) = $list_(syntax num_(I32_numtype), i32?{i32 : num_(I32_numtype)})
+    -- if (i32?{i32 : num_(I32_numtype)} = $trunc_sat__(32, 32, sx, f32))
+  ;; 3-numerics.watsup
+  def $vcvtop__{N_1 : N, N_2 : N, sx : sx, f64 : f64, i32? : num_(I32_numtype)?}(`%X%`_shape(F64_lanetype, `%`_dim(N_1)), `%X%`_shape(I32_lanetype, `%`_dim(N_2)), TRUNC_SAT_vcvtop__, ?(sx), f64) = $list_(syntax num_(I32_numtype), i32?{i32 : num_(I32_numtype)})
+    -- if (i32?{i32 : num_(I32_numtype)} = $trunc_sat__(64, 32, sx, f64))
+  ;; 3-numerics.watsup
+  def $vcvtop__{N_1 : N, N_2 : N, sx? : sx?, f64 : f64, f32* : f32*}(`%X%`_shape(F64_lanetype, `%`_dim(N_1)), `%X%`_shape(F32_lanetype, `%`_dim(N_2)), DEMOTE_vcvtop__, sx?{sx : sx}, f64) = f32*{f32 : lane_($lanetype(`%X%`_shape(F32_lanetype, `%`_dim(N_2))))}
+    -- if (f32*{f32 : f32} = $demote__(64, 32, f64))
+  ;; 3-numerics.watsup
+  def $vcvtop__{N_1 : N, N_2 : N, sx? : sx?, f32 : f32, f64* : f64*}(`%X%`_shape(F32_lanetype, `%`_dim(N_1)), `%X%`_shape(F64_lanetype, `%`_dim(N_2)), PROMOTE_vcvtop__, sx?{sx : sx}, f32) = f64*{f64 : lane_($lanetype(`%X%`_shape(F64_lanetype, `%`_dim(N_2))))}
+    -- if (f64*{f64 : f64} = $promote__(32, 64, f32))
 
 ;; 3-numerics.watsup
 def $vextunop__(ishape_1 : ishape, ishape_2 : ishape, vextunop__ : vextunop__(ishape_1, ishape_2), vec_ : vec_(V128_Vnn)) : vec_(V128_Vnn)
@@ -5559,11 +5240,7 @@
   ;; 8-reduction.watsup
   rule unop-val{nt : numtype, c_1 : num_(nt), unop : unop_(nt), c : num_(nt)}:
     `%~>%`([CONST_instr(nt, c_1) UNOP_instr(nt, unop)], [CONST_instr(nt, c)])
-<<<<<<< HEAD
-    -- if c <- $unop(nt, unop, c_1)
-=======
-    -- if ($unop_(nt, unop, c_1) = [c])
->>>>>>> 5cd8e883
+    -- if c <- $unop_(nt, unop, c_1)
 
   ;; 8-reduction.watsup
   rule unop-trap{nt : numtype, c_1 : num_(nt), unop : unop_(nt)}:
@@ -5573,11 +5250,7 @@
   ;; 8-reduction.watsup
   rule binop-val{nt : numtype, c_1 : num_(nt), c_2 : num_(nt), binop : binop_(nt), c : num_(nt)}:
     `%~>%`([CONST_instr(nt, c_1) CONST_instr(nt, c_2) BINOP_instr(nt, binop)], [CONST_instr(nt, c)])
-<<<<<<< HEAD
-    -- if c <- $binop(nt, binop, c_1, c_2)
-=======
-    -- if ($binop_(nt, binop, c_1, c_2) = [c])
->>>>>>> 5cd8e883
+    -- if c <- $binop_(nt, binop, c_1, c_2)
 
   ;; 8-reduction.watsup
   rule binop-trap{nt : numtype, c_1 : num_(nt), c_2 : num_(nt), binop : binop_(nt)}:
@@ -5597,11 +5270,7 @@
   ;; 8-reduction.watsup
   rule cvtop-val{nt_1 : numtype, c_1 : num_(nt_1), nt_2 : numtype, cvtop : cvtop__(nt_1, nt_2), c : num_(nt_2)}:
     `%~>%`([CONST_instr(nt_1, c_1) CVTOP_instr(nt_2, nt_1, cvtop)], [CONST_instr(nt_2, c)])
-<<<<<<< HEAD
-    -- if c <- $cvtop(nt_1, nt_2, cvtop, c_1)
-=======
-    -- if ($cvtop__(nt_1, nt_2, cvtop, c_1) = [c])
->>>>>>> 5cd8e883
+    -- if c <- $cvtop__(nt_1, nt_2, cvtop, c_1)
 
   ;; 8-reduction.watsup
   rule cvtop-trap{nt_1 : numtype, c_1 : num_(nt_1), nt_2 : numtype, cvtop : cvtop__(nt_1, nt_2)}:
@@ -5679,29 +5348,17 @@
   ;; 8-reduction.watsup
   rule vvunop{c_1 : vec_(V128_Vnn), vvunop : vvunop, c : vec_(V128_Vnn)}:
     `%~>%`([VCONST_instr(V128_vectype, c_1) VVUNOP_instr(V128_vectype, vvunop)], [VCONST_instr(V128_vectype, c)])
-<<<<<<< HEAD
-    -- if c <- $vvunop(V128_vectype, vvunop, c_1)
-=======
-    -- if (c = $vvunop_(V128_vectype, vvunop, c_1))
->>>>>>> 5cd8e883
+    -- if c <- $vvunop_(V128_vectype, vvunop, c_1)
 
   ;; 8-reduction.watsup
   rule vvbinop{c_1 : vec_(V128_Vnn), c_2 : vec_(V128_Vnn), vvbinop : vvbinop, c : vec_(V128_Vnn)}:
     `%~>%`([VCONST_instr(V128_vectype, c_1) VCONST_instr(V128_vectype, c_2) VVBINOP_instr(V128_vectype, vvbinop)], [VCONST_instr(V128_vectype, c)])
-<<<<<<< HEAD
-    -- if c <- $vvbinop(V128_vectype, vvbinop, c_1, c_2)
-=======
-    -- if (c = $vvbinop_(V128_vectype, vvbinop, c_1, c_2))
->>>>>>> 5cd8e883
+    -- if c <- $vvbinop_(V128_vectype, vvbinop, c_1, c_2)
 
   ;; 8-reduction.watsup
   rule vvternop{c_1 : vec_(V128_Vnn), c_2 : vec_(V128_Vnn), c_3 : vec_(V128_Vnn), vvternop : vvternop, c : vec_(V128_Vnn)}:
     `%~>%`([VCONST_instr(V128_vectype, c_1) VCONST_instr(V128_vectype, c_2) VCONST_instr(V128_vectype, c_3) VVTERNOP_instr(V128_vectype, vvternop)], [VCONST_instr(V128_vectype, c)])
-<<<<<<< HEAD
-    -- if c <- $vvternop(V128_vectype, vvternop, c_1, c_2, c_3)
-=======
-    -- if (c = $vvternop_(V128_vectype, vvternop, c_1, c_2, c_3))
->>>>>>> 5cd8e883
+    -- if c <- $vvternop_(V128_vectype, vvternop, c_1, c_2, c_3)
 
   ;; 8-reduction.watsup
   rule vvtestop{c_1 : vec_(V128_Vnn), c : num_(I32_numtype)}:
@@ -5711,25 +5368,17 @@
   ;; 8-reduction.watsup
   rule vunop-val{c_1 : vec_(V128_Vnn), sh : shape, vunop : vunop_(sh), c : vec_(V128_Vnn)}:
     `%~>%`([VCONST_instr(V128_vectype, c_1) VUNOP_instr(sh, vunop)], [VCONST_instr(V128_vectype, c)])
-<<<<<<< HEAD
-    -- if c <- $vunop(sh, vunop, c_1)
+    -- if c <- $vunop_(sh, vunop, c_1)
 
   ;; 8-reduction.watsup
   rule vunop-trap{c_1 : vec_(V128_Vnn), sh : shape, vunop : vunop_(sh)}:
     `%~>%`([VCONST_instr(V128_vectype, c_1) VUNOP_instr(sh, vunop)], [TRAP_instr])
-    -- if ($vunop(sh, vunop, c_1) = [])
-=======
-    -- if (c = $vunop_(sh, vunop, c_1))
->>>>>>> 5cd8e883
+    -- if ($vunop_(sh, vunop, c_1) = [])
 
   ;; 8-reduction.watsup
   rule vbinop-val{c_1 : vec_(V128_Vnn), c_2 : vec_(V128_Vnn), sh : shape, vbinop : vbinop_(sh), c : vec_(V128_Vnn)}:
     `%~>%`([VCONST_instr(V128_vectype, c_1) VCONST_instr(V128_vectype, c_2) VBINOP_instr(sh, vbinop)], [VCONST_instr(V128_vectype, c)])
-<<<<<<< HEAD
-    -- if c <- $vbinop(sh, vbinop, c_1, c_2)
-=======
-    -- if ($vbinop_(sh, vbinop, c_1, c_2) = [c])
->>>>>>> 5cd8e883
+    -- if c <- $vbinop_(sh, vbinop, c_1, c_2)
 
   ;; 8-reduction.watsup
   rule vbinop-trap{c_1 : vec_(V128_Vnn), c_2 : vec_(V128_Vnn), sh : shape, vbinop : vbinop_(sh)}:
@@ -5820,32 +5469,19 @@
   rule vcvtop-full{c_1 : vec_(V128_Vnn), Lnn_2 : Lnn, M : M, Lnn_1 : Lnn, vcvtop : vcvtop__(`%X%`_shape(Lnn_1, `%`_dim(M)), `%X%`_shape(Lnn_2, `%`_dim(M))), sx? : sx?, c : vec_(V128_Vnn), c'* : lane_($lanetype(`%X%`_shape(Lnn_1, `%`_dim(M))))*}:
     `%~>%`([VCONST_instr(V128_vectype, c_1) VCVTOP_instr(`%X%`_shape(Lnn_2, `%`_dim(M)), `%X%`_shape(Lnn_1, `%`_dim(M)), vcvtop, ?(), sx?{sx : sx}, ?())], [VCONST_instr(V128_vectype, c)])
     -- if (c'*{c' : lane_($lanetype(`%X%`_shape(Lnn_1, `%`_dim(M))))} = $lanes_(`%X%`_shape(Lnn_1, `%`_dim(M)), c_1))
-<<<<<<< HEAD
-    -- if c <- $mapinvlanes_(`%X%`_shape(Lnn_2, `%`_dim(M)), $vcvtop(`%X%`_shape(Lnn_1, `%`_dim(M)), `%X%`_shape(Lnn_2, `%`_dim(M)), vcvtop, sx?{sx : sx}, c')*{c' : lane_($lanetype(`%X%`_shape(Lnn_1, `%`_dim(M))))})
-=======
-    -- if (c = $invlanes_(`%X%`_shape(Lnn_2, `%`_dim(M)), $vcvtop__(`%X%`_shape(Lnn_1, `%`_dim(M)), `%X%`_shape(Lnn_2, `%`_dim(M)), vcvtop, sx?{sx : sx}, c')*{c' : lane_($lanetype(`%X%`_shape(Lnn_1, `%`_dim(M))))}))
->>>>>>> 5cd8e883
+    -- if c <- $mapinvlanes_(`%X%`_shape(Lnn_2, `%`_dim(M)), $vcvtop__(`%X%`_shape(Lnn_1, `%`_dim(M)), `%X%`_shape(Lnn_2, `%`_dim(M)), vcvtop, sx?{sx : sx}, c')*{c' : lane_($lanetype(`%X%`_shape(Lnn_1, `%`_dim(M))))})
 
   ;; 8-reduction.watsup
   rule vcvtop-half{c_1 : vec_(V128_Vnn), Lnn_2 : Lnn, M_2 : M, Lnn_1 : Lnn, M_1 : M, vcvtop : vcvtop__(`%X%`_shape(Lnn_1, `%`_dim(M_1)), `%X%`_shape(Lnn_2, `%`_dim(M_2))), half : half__(`%X%`_shape(Lnn_1, `%`_dim(M_1)), `%X%`_shape(Lnn_2, `%`_dim(M_2))), sx? : sx?, c : vec_(V128_Vnn), ci* : lane_($lanetype(`%X%`_shape(Lnn_1, `%`_dim(M_1))))*}:
     `%~>%`([VCONST_instr(V128_vectype, c_1) VCVTOP_instr(`%X%`_shape(Lnn_2, `%`_dim(M_2)), `%X%`_shape(Lnn_1, `%`_dim(M_1)), vcvtop, ?(half), sx?{sx : sx}, ?())], [VCONST_instr(V128_vectype, c)])
-<<<<<<< HEAD
-    -- if (ci*{ci : lane_($lanetype(`%X%`_shape(Lnn_1, `%`_dim(M_1))))} = $lanes_(`%X%`_shape(Lnn_1, `%`_dim(M_1)), c_1)[$half(`%X%`_shape(Lnn_1, `%`_dim(M_1)), `%X%`_shape(Lnn_2, `%`_dim(M_2)), half, 0, M_2) : M_2])
-    -- if c <- $mapinvlanes_(`%X%`_shape(Lnn_2, `%`_dim(M_2)), $vcvtop(`%X%`_shape(Lnn_1, `%`_dim(M_1)), `%X%`_shape(Lnn_2, `%`_dim(M_2)), vcvtop, sx?{sx : sx}, ci)*{ci : lane_($lanetype(`%X%`_shape(Lnn_1, `%`_dim(M_1))))})
-=======
     -- if (ci*{ci : lane_($lanetype(`%X%`_shape(Lnn_1, `%`_dim(M_1))))} = $lanes_(`%X%`_shape(Lnn_1, `%`_dim(M_1)), c_1)[$half__(`%X%`_shape(Lnn_1, `%`_dim(M_1)), `%X%`_shape(Lnn_2, `%`_dim(M_2)), half, 0, M_2) : M_2])
-    -- if (c = $invlanes_(`%X%`_shape(Lnn_2, `%`_dim(M_2)), $vcvtop__(`%X%`_shape(Lnn_1, `%`_dim(M_1)), `%X%`_shape(Lnn_2, `%`_dim(M_2)), vcvtop, sx?{sx : sx}, ci)*{ci : lane_($lanetype(`%X%`_shape(Lnn_1, `%`_dim(M_1))))}))
->>>>>>> 5cd8e883
+    -- if c <- $mapinvlanes_(`%X%`_shape(Lnn_2, `%`_dim(M_2)), $vcvtop__(`%X%`_shape(Lnn_1, `%`_dim(M_1)), `%X%`_shape(Lnn_2, `%`_dim(M_2)), vcvtop, sx?{sx : sx}, ci)*{ci : lane_($lanetype(`%X%`_shape(Lnn_1, `%`_dim(M_1))))})
 
   ;; 8-reduction.watsup
   rule vcvtop-zero{c_1 : vec_(V128_Vnn), nt_2 : numtype, M_2 : M, nt_1 : numtype, M_1 : M, vcvtop : vcvtop__(`%X%`_shape((nt_1 : numtype <: lanetype), `%`_dim(M_1)), `%X%`_shape((nt_2 : numtype <: lanetype), `%`_dim(M_2))), sx? : sx?, zero : zero__(`%X%`_shape((nt_1 : numtype <: lanetype), `%`_dim(M_1)), `%X%`_shape((nt_2 : numtype <: lanetype), `%`_dim(M_2))), c : vec_(V128_Vnn), ci* : lane_($lanetype(`%X%`_shape((nt_1 : numtype <: lanetype), `%`_dim(M_1))))*}:
     `%~>%`([VCONST_instr(V128_vectype, c_1) VCVTOP_instr(`%X%`_shape((nt_2 : numtype <: lanetype), `%`_dim(M_2)), `%X%`_shape((nt_1 : numtype <: lanetype), `%`_dim(M_1)), vcvtop, ?(), sx?{sx : sx}, ?(zero))], [VCONST_instr(V128_vectype, c)])
     -- if (ci*{ci : lane_($lanetype(`%X%`_shape((nt_1 : numtype <: lanetype), `%`_dim(M_1))))} = $lanes_(`%X%`_shape((nt_1 : numtype <: lanetype), `%`_dim(M_1)), c_1))
-<<<<<<< HEAD
-    -- if c <- $mapinvlanes_(`%X%`_shape((nt_2 : numtype <: lanetype), `%`_dim(M_2)), $vcvtop(`%X%`_shape((nt_1 : numtype <: lanetype), `%`_dim(M_1)), `%X%`_shape((nt_2 : numtype <: lanetype), `%`_dim(M_2)), vcvtop, sx?{sx : sx}, ci)*{ci : lane_($lanetype(`%X%`_shape((nt_1 : numtype <: lanetype), `%`_dim(M_1))))} :: [$zero(nt_2)]^M_1{})
-=======
-    -- if (c = $invlanes_(`%X%`_shape((nt_2 : numtype <: lanetype), `%`_dim(M_2)), $vcvtop__(`%X%`_shape((nt_1 : numtype <: lanetype), `%`_dim(M_1)), `%X%`_shape((nt_2 : numtype <: lanetype), `%`_dim(M_2)), vcvtop, sx?{sx : sx}, ci)*{ci : lane_($lanetype(`%X%`_shape((nt_1 : numtype <: lanetype), `%`_dim(M_1))))} :: $zero(nt_2)^M_1{}))
->>>>>>> 5cd8e883
+    -- if c <- $mapinvlanes_(`%X%`_shape((nt_2 : numtype <: lanetype), `%`_dim(M_2)), $vcvtop__(`%X%`_shape((nt_1 : numtype <: lanetype), `%`_dim(M_1)), `%X%`_shape((nt_2 : numtype <: lanetype), `%`_dim(M_2)), vcvtop, sx?{sx : sx}, ci)*{ci : lane_($lanetype(`%X%`_shape((nt_1 : numtype <: lanetype), `%`_dim(M_1))))} :: [$zero(nt_2)]^M_1{})
 
   ;; 8-reduction.watsup
   rule local.tee{val : val, x : idx}:
@@ -6435,11 +6071,7 @@
     `%~>%`(`%;%`_config(z, [(ref : ref <: instr) CONST_instr(I32_numtype, `%`_num_(n)) TABLE.GROW_instr(x)]), `%;%`_config($with_tableinst(z, x, ti), [CONST_instr(I32_numtype, `%`_num_(|$table(z, x).REFS_tableinst|))]))
     -- if (ti = $growtable($table(z, x), n, ref))
 
-<<<<<<< HEAD
-  ;; 8-reduction.watsup:786.1-787.80
-=======
-  ;; 8-reduction.watsup:782.1-783.81
->>>>>>> 5cd8e883
+  ;; 8-reduction.watsup:786.1-787.81
   rule table.grow-fail{z : state, ref : ref, n : n, x : idx}:
     `%~>%`(`%;%`_config(z, [(ref : ref <: instr) CONST_instr(I32_numtype, `%`_num_(n)) TABLE.GROW_instr(x)]), `%;%`_config(z, [CONST_instr(I32_numtype, `%`_num_($invsigned_(32, - (1 : nat <: int))))]))
 
@@ -6452,11 +6084,7 @@
     `%~>%`(`%;%`_config(z, [CONST_instr(I32_numtype, `%`_num_(i)) CONST_instr(nt, c) STORE_instr(nt, ?(), x, ao)]), `%;%`_config(z, [TRAP_instr]))
     -- if (((i + ao.OFFSET_memarg!`%`_u32.0) + ($size(nt) / 8)) > |$mem(z, x).BYTES_meminst|)
 
-<<<<<<< HEAD
-  ;; 8-reduction.watsup:936.1-940.28
-=======
-  ;; 8-reduction.watsup:932.1-936.29
->>>>>>> 5cd8e883
+  ;; 8-reduction.watsup:936.1-940.29
   rule store-num-val{z : state, i : nat, nt : numtype, c : num_(nt), x : idx, ao : memarg, b* : byte*}:
     `%~>%`(`%;%`_config(z, [CONST_instr(I32_numtype, `%`_num_(i)) CONST_instr(nt, c) STORE_instr(nt, ?(), x, ao)]), `%;%`_config($with_mem(z, x, (i + ao.OFFSET_memarg!`%`_u32.0), ($size(nt) / 8), b*{b : byte}), []))
     -- if (b*{b : byte} = $nbytes_(nt, c))
@@ -6466,11 +6094,7 @@
     `%~>%`(`%;%`_config(z, [CONST_instr(I32_numtype, `%`_num_(i)) CONST_instr((Inn : Inn <: numtype), c) STORE_instr(nt, ?(`%`_sz(n)), x, ao)]), `%;%`_config(z, [TRAP_instr]))
     -- if (((i + ao.OFFSET_memarg!`%`_u32.0) + (n / 8)) > |$mem(z, x).BYTES_meminst|)
 
-<<<<<<< HEAD
-  ;; 8-reduction.watsup:947.1-951.49
-=======
-  ;; 8-reduction.watsup:943.1-947.52
->>>>>>> 5cd8e883
+  ;; 8-reduction.watsup:947.1-951.52
   rule store-pack-val{z : state, i : nat, Inn : Inn, c : num_((Inn : Inn <: numtype)), nt : numtype, n : n, x : idx, ao : memarg, b* : byte*}:
     `%~>%`(`%;%`_config(z, [CONST_instr(I32_numtype, `%`_num_(i)) CONST_instr((Inn : Inn <: numtype), c) STORE_instr(nt, ?(`%`_sz(n)), x, ao)]), `%;%`_config($with_mem(z, x, (i + ao.OFFSET_memarg!`%`_u32.0), (n / 8), b*{b : byte}), []))
     -- if (b*{b : byte} = $ibytes_(n, $wrap__($size((Inn : Inn <: numtype)), n, c)))
@@ -6480,11 +6104,7 @@
     `%~>%`(`%;%`_config(z, [CONST_instr(I32_numtype, `%`_num_(i)) VCONST_instr(V128_vectype, c) VSTORE_instr(V128_vectype, x, ao)]), `%;%`_config(z, [TRAP_instr]))
     -- if (((i + ao.OFFSET_memarg!`%`_u32.0) + ($vsize(V128_vectype) / 8)) > |$mem(z, x).BYTES_meminst|)
 
-<<<<<<< HEAD
-  ;; 8-reduction.watsup:957.1-959.30
-=======
-  ;; 8-reduction.watsup:953.1-955.31
->>>>>>> 5cd8e883
+  ;; 8-reduction.watsup:957.1-959.31
   rule vstore-val{z : state, i : nat, c : vec_(V128_Vnn), x : idx, ao : memarg, b* : byte*}:
     `%~>%`(`%;%`_config(z, [CONST_instr(I32_numtype, `%`_num_(i)) VCONST_instr(V128_vectype, c) VSTORE_instr(V128_vectype, x, ao)]), `%;%`_config($with_mem(z, x, (i + ao.OFFSET_memarg!`%`_u32.0), ($vsize(V128_vectype) / 8), b*{b : byte}), []))
     -- if (b*{b : byte} = $vbytes_(V128_vectype, c))
@@ -6494,11 +6114,7 @@
     `%~>%`(`%;%`_config(z, [CONST_instr(I32_numtype, `%`_num_(i)) VCONST_instr(V128_vectype, c) VSTORE_LANE_instr(V128_vectype, `%`_sz(N), x, ao, `%`_laneidx(j))]), `%;%`_config(z, [TRAP_instr]))
     -- if (((i + ao.OFFSET_memarg!`%`_u32.0) + N) > |$mem(z, x).BYTES_meminst|)
 
-<<<<<<< HEAD
-  ;; 8-reduction.watsup:966.1-970.48
-=======
-  ;; 8-reduction.watsup:962.1-966.49
->>>>>>> 5cd8e883
+  ;; 8-reduction.watsup:966.1-970.49
   rule vstore_lane-val{z : state, i : nat, c : vec_(V128_Vnn), N : N, x : idx, ao : memarg, j : nat, b* : byte*, Jnn : Jnn, M : M}:
     `%~>%`(`%;%`_config(z, [CONST_instr(I32_numtype, `%`_num_(i)) VCONST_instr(V128_vectype, c) VSTORE_LANE_instr(V128_vectype, `%`_sz(N), x, ao, `%`_laneidx(j))]), `%;%`_config($with_mem(z, x, (i + ao.OFFSET_memarg!`%`_u32.0), (N / 8), b*{b : byte}), []))
     -- if (N = $lsize((Jnn : Jnn <: lanetype)))
@@ -6510,11 +6126,7 @@
     `%~>%`(`%;%`_config(z, [CONST_instr(I32_numtype, `%`_num_(n)) MEMORY.GROW_instr(x)]), `%;%`_config($with_meminst(z, x, mi), [CONST_instr(I32_numtype, `%`_num_((|$mem(z, x).BYTES_meminst| / (64 * $Ki))))]))
     -- if (mi = $growmem($mem(z, x), n))
 
-<<<<<<< HEAD
-  ;; 8-reduction.watsup:983.1-984.77
-=======
-  ;; 8-reduction.watsup:979.1-980.78
->>>>>>> 5cd8e883
+  ;; 8-reduction.watsup:983.1-984.78
   rule memory.grow-fail{z : state, n : n, x : idx}:
     `%~>%`(`%;%`_config(z, [CONST_instr(I32_numtype, `%`_num_(n)) MEMORY.GROW_instr(x)]), `%;%`_config(z, [CONST_instr(I32_numtype, `%`_num_($invsigned_(32, - (1 : nat <: int))))]))
 
