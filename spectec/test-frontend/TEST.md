# Preview

```sh
$ (cd ../spec/wasm-3.0 && dune exec ../../src/exe-watsup/main.exe -- *.watsup -v -l --print-il)
watsup 0.4 generator
== Parsing...
== Elaboration...

;; 0-aux.watsup:11.1-11.15
syntax N = nat

;; 0-aux.watsup:12.1-12.15
syntax M = nat

;; 0-aux.watsup:13.1-13.15
syntax n = nat

;; 0-aux.watsup:14.1-14.15
syntax m = nat

;; 0-aux.watsup:21.1-21.14
def Ki : nat
  ;; 0-aux.watsup:22.1-22.15
  def Ki = 1024

;; 0-aux.watsup:27.1-27.25
rec {

;; 0-aux.watsup:27.1-27.25
def min : (nat, nat) -> nat
  ;; 0-aux.watsup:28.1-28.19
  def {j : nat} min(0, j) = 0
  ;; 0-aux.watsup:29.1-29.19
  def {i : nat} min(i, 0) = 0
  ;; 0-aux.watsup:30.1-30.38
  def {i : nat, j : nat} min((i + 1), (j + 1)) = $min(i, j)
}

;; 0-aux.watsup:32.1-32.21
rec {

;; 0-aux.watsup:32.1-32.21
def sum : nat* -> nat
  ;; 0-aux.watsup:33.1-33.22
  def sum([]) = 0
  ;; 0-aux.watsup:34.1-34.35
  def {n : n, n'* : n*} sum([n] :: n'*{n'}) = (n + $sum(n'*{n'}))
}

;; 1-syntax.watsup:5.1-5.85
syntax char = nat

;; 1-syntax.watsup:7.1-7.38
syntax name = char*

;; 1-syntax.watsup:18.1-18.50
syntax byte = nat

;; 1-syntax.watsup:20.1-20.61
syntax uN = nat

;; 1-syntax.watsup:21.1-21.90
syntax sN = nat

;; 1-syntax.watsup:22.1-22.42
syntax iN = uN

;; 1-syntax.watsup:24.1-24.20
syntax u31 = uN

;; 1-syntax.watsup:25.1-25.20
syntax u32 = uN

;; 1-syntax.watsup:26.1-26.20
syntax u64 = uN

;; 1-syntax.watsup:27.1-27.22
syntax u128 = uN

;; 1-syntax.watsup:28.1-28.20
syntax s33 = sN

;; 1-syntax.watsup:35.1-35.21
def signif : N -> nat
  ;; 1-syntax.watsup:36.1-36.21
  def signif(32) = 23
  ;; 1-syntax.watsup:37.1-37.21
  def signif(64) = 52

;; 1-syntax.watsup:39.1-39.20
def expon : N -> nat
  ;; 1-syntax.watsup:40.1-40.19
  def expon(32) = 8
  ;; 1-syntax.watsup:41.1-41.20
  def expon(64) = 11

;; 1-syntax.watsup:43.1-43.35
def M : N -> nat
  ;; 1-syntax.watsup:44.1-44.23
  def {N : N} M(N) = $signif(N)

;; 1-syntax.watsup:46.1-46.35
def E : N -> nat
  ;; 1-syntax.watsup:47.1-47.22
  def {N : N} E(N) = $expon(N)

;; 1-syntax.watsup:53.1-57.81
syntax fmag =
  |  {N : N, n : n}NORM(m, n)
    -- if (((2 - (2 ^ ($E(N) - 1))) <= n) /\ (n <= ((2 ^ ($E(N) - 1)) - 1)))
  |  {N : N, n : n}SUBNORM(m, n)
    -- if ((2 - (2 ^ ($E(N) - 1))) = n)
  | INF
  |  {N : N, n : n}NAN(n)
    -- if ((1 <= n) /\ (n < $M(N)))

;; 1-syntax.watsup:49.1-51.34
syntax fN =
  | POS(fmag)
  | NEG(fmag)

;; 1-syntax.watsup:59.1-59.40
def fzero : N -> fN
  ;; 1-syntax.watsup:60.1-60.31
  def {N : N} fzero(N) = POS_fN(NORM_fmag(0, 0))

;; 1-syntax.watsup:62.1-62.20
syntax f32 = fN

;; 1-syntax.watsup:63.1-63.20
syntax f64 = fN

;; 1-syntax.watsup:70.1-70.36
syntax idx = u32

;; 1-syntax.watsup:72.1-72.45
syntax typeidx = idx

;; 1-syntax.watsup:73.1-73.49
syntax funcidx = idx

;; 1-syntax.watsup:74.1-74.49
syntax globalidx = idx

;; 1-syntax.watsup:75.1-75.47
syntax tableidx = idx

;; 1-syntax.watsup:76.1-76.46
syntax memidx = idx

;; 1-syntax.watsup:77.1-77.45
syntax elemidx = idx

;; 1-syntax.watsup:78.1-78.45
syntax dataidx = idx

;; 1-syntax.watsup:79.1-79.47
syntax labelidx = idx

;; 1-syntax.watsup:80.1-80.47
syntax localidx = idx

;; 1-syntax.watsup:94.1-94.19
syntax nul = `NULL%?`(()?)

;; 1-syntax.watsup:96.1-97.26
syntax numtype =
  | I32
  | I64
  | F32
  | F64

;; 1-syntax.watsup:99.1-100.9
syntax vectype =
  | V128

;; 1-syntax.watsup:107.1-108.14
syntax absheaptype =
  | ANY
  | EQ
  | I31
  | STRUCT
  | ARRAY
  | NONE
  | FUNC
  | NOFUNC
  | EXTERN
  | NOEXTERN
  | BOT

;; 1-syntax.watsup:132.1-132.18
syntax mut = `MUT%?`(()?)

;; 1-syntax.watsup:133.1-133.20
syntax fin = `FINAL%?`(()?)

<<<<<<< HEAD
;; 1-syntax.watsup:119.1-167.12
=======
;; 1-syntax.watsup:121.1-171.54
>>>>>>> 49669cee
rec {

;; 1-syntax.watsup:119.1-120.14
syntax valtype =
  | I32
  | I64
  | F32
  | F64
  | V128
  | REF(nul, heaptype)
  | BOT

;; 1-syntax.watsup:126.1-127.11
syntax resulttype = valtype*

;; 1-syntax.watsup:138.1-139.25
syntax storagetype =
  | BOT
  | I32
  | I64
  | F32
  | F64
  | V128
  | REF(nul, heaptype)
  | I8
  | I16

;; 1-syntax.watsup:141.1-142.18
syntax fieldtype = `%%`(mut, storagetype)

;; 1-syntax.watsup:144.1-145.27
syntax functype = `%->%`(resulttype, resulttype)

;; 1-syntax.watsup:147.1-150.18
syntax comptype =
  | STRUCT(fieldtype*)
  | ARRAY(fieldtype)
  | FUNC(functype)

<<<<<<< HEAD
;; 1-syntax.watsup:154.1-156.54
syntax subtype =
  | SUB(fin, typeidx*, comptype)
  | SUBD(fin, heaptype*, comptype)

=======
>>>>>>> 49669cee
;; 1-syntax.watsup:158.1-159.17
syntax rectype =
  | REC(subtype*)

;; 1-syntax.watsup:164.1-167.12
syntax heaptype =
  | _IDX(typeidx)
  | ANY
  | EQ
  | I31
  | STRUCT
  | ARRAY
  | NONE
  | FUNC
  | NOFUNC
  | EXTERN
  | NOEXTERN
  | BOT
  | DEF(rectype, nat)
  | REC(nat)

;; 1-syntax.watsup:169.1-171.54
syntax subtype =
  | SUB(fin, typeidx*, comptype)
  | SUBD(fin, heaptype*, comptype)
}

;; 1-syntax.watsup:114.1-115.21
syntax reftype =
  | REF(nul, heaptype)

;; 1-syntax.watsup:122.1-122.40
syntax inn =
  | I32
  | I64

;; 1-syntax.watsup:123.1-123.40
syntax fnn =
  | F32
  | F64

;; 1-syntax.watsup:135.1-136.13
syntax packedtype =
  | I8
  | I16

;; 1-syntax.watsup:161.1-162.35
syntax deftype =
  | DEF(rectype, nat)

<<<<<<< HEAD
;; 1-syntax.watsup:172.1-173.16
syntax limits = `[%..%]`(u32, u32)

;; 1-syntax.watsup:175.1-176.14
syntax globaltype = `%%`(mut, valtype)

;; 1-syntax.watsup:177.1-178.17
syntax tabletype = `%%`(limits, reftype)

;; 1-syntax.watsup:179.1-180.12
syntax memtype = `%I8`(limits)

;; 1-syntax.watsup:181.1-182.10
syntax elemtype = reftype

;; 1-syntax.watsup:183.1-184.5
syntax datatype = OK

;; 1-syntax.watsup:185.1-186.69
=======
;; 1-syntax.watsup:176.1-177.16
syntax limits = `[%..%]`(u32, u32)

;; 1-syntax.watsup:179.1-180.14
syntax globaltype = `%%`(mut, valtype)

;; 1-syntax.watsup:181.1-182.17
syntax tabletype = `%%`(limits, reftype)

;; 1-syntax.watsup:183.1-184.12
syntax memtype = `%I8`(limits)

;; 1-syntax.watsup:185.1-186.10
syntax elemtype = reftype

;; 1-syntax.watsup:187.1-188.5
syntax datatype = OK

;; 1-syntax.watsup:189.1-190.69
>>>>>>> 49669cee
syntax externtype =
  | FUNC(deftype)
  | GLOBAL(globaltype)
  | TABLE(tabletype)
  | MEM(memtype)

<<<<<<< HEAD
;; 1-syntax.watsup:221.1-221.44
=======
;; 1-syntax.watsup:225.1-225.44
>>>>>>> 49669cee
syntax sx =
  | U
  | S

<<<<<<< HEAD
;; 1-syntax.watsup:223.1-223.36
syntax iunop =
=======
;; 1-syntax.watsup:227.1-227.58
syntax unopIXX =
>>>>>>> 49669cee
  | CLZ
  | CTZ
  | POPCNT

<<<<<<< HEAD
;; 1-syntax.watsup:224.1-224.67
syntax funop =
=======
;; 1-syntax.watsup:228.1-228.89
syntax unopFXX =
>>>>>>> 49669cee
  | ABS
  | NEG
  | SQRT
  | CEIL
  | FLOOR
  | TRUNC
  | NEAREST

<<<<<<< HEAD
;; 1-syntax.watsup:226.1-228.66
syntax ibinop =
=======
;; 1-syntax.watsup:230.1-232.66
syntax binopIXX =
>>>>>>> 49669cee
  | ADD
  | SUB
  | MUL
  | DIV(sx)
  | REM(sx)
  | AND
  | OR
  | XOR
  | SHL
  | SHR(sx)
  | ROTL
  | ROTR

<<<<<<< HEAD
;; 1-syntax.watsup:229.1-229.63
syntax fbinop =
=======
;; 1-syntax.watsup:233.1-233.86
syntax binopFXX =
>>>>>>> 49669cee
  | ADD
  | SUB
  | MUL
  | DIV
  | MIN
  | MAX
  | COPYSIGN

<<<<<<< HEAD
;; 1-syntax.watsup:231.1-231.23
syntax itestop =
  | EQZ

;; 1-syntax.watsup:232.1-232.19
syntax ftestop =
  |

;; 1-syntax.watsup:234.1-235.112
syntax irelop =
=======
;; 1-syntax.watsup:235.1-235.47
syntax testopIXX =
  | EQZ

;; 1-syntax.watsup:236.1-236.43
syntax testopFXX =
  |

;; 1-syntax.watsup:238.1-239.112
syntax relopIXX =
>>>>>>> 49669cee
  | EQ
  | NE
  | LT(sx)
  | GT(sx)
  | LE(sx)
  | GE(sx)

<<<<<<< HEAD
;; 1-syntax.watsup:236.1-236.46
syntax frelop =
=======
;; 1-syntax.watsup:240.1-240.69
syntax relopFXX =
>>>>>>> 49669cee
  | EQ
  | NE
  | LT
  | GT
  | LE
  | GE

<<<<<<< HEAD
;; 1-syntax.watsup:239.1-239.44
=======
;; 1-syntax.watsup:242.1-242.48
>>>>>>> 49669cee
syntax unop_numtype =
  | _I(iunop)
  | _F(funop)

<<<<<<< HEAD
;; 1-syntax.watsup:240.1-240.47
=======
;; 1-syntax.watsup:243.1-243.51
>>>>>>> 49669cee
syntax binop_numtype =
  | _I(ibinop)
  | _F(fbinop)

<<<<<<< HEAD
;; 1-syntax.watsup:241.1-241.50
=======
;; 1-syntax.watsup:244.1-244.54
>>>>>>> 49669cee
syntax testop_numtype =
  | _I(itestop)
  | _F(ftestop)

<<<<<<< HEAD
;; 1-syntax.watsup:242.1-242.47
=======
;; 1-syntax.watsup:245.1-245.51
>>>>>>> 49669cee
syntax relop_numtype =
  | _I(irelop)
  | _F(frelop)

<<<<<<< HEAD
;; 1-syntax.watsup:243.1-243.53
=======
;; 1-syntax.watsup:246.1-246.53
>>>>>>> 49669cee
syntax cvtop =
  | CONVERT
  | REINTERPRET
  | CONVERT_SAT

<<<<<<< HEAD
;; 1-syntax.watsup:251.1-251.68
syntax memop = {ALIGN u32, OFFSET u32}

;; 1-syntax.watsup:261.1-261.15
syntax c = nat

;; 1-syntax.watsup:262.1-262.23
=======
;; 1-syntax.watsup:254.1-254.68
syntax memop = {ALIGN u32, OFFSET u32}

;; 1-syntax.watsup:264.1-264.23
>>>>>>> 49669cee
syntax c_numtype = nat

;; 1-syntax.watsup:265.1-265.23
syntax c_vectype = nat

<<<<<<< HEAD
;; 1-syntax.watsup:265.1-267.17
=======
;; 1-syntax.watsup:268.1-270.17
>>>>>>> 49669cee
syntax blocktype =
  | _RESULT(valtype?)
  | _IDX(funcidx)

<<<<<<< HEAD
;; 1-syntax.watsup:360.1-368.89
rec {

;; 1-syntax.watsup:360.1-368.89
=======
;; 1-syntax.watsup:363.1-371.89
rec {

;; 1-syntax.watsup:363.1-371.89
>>>>>>> 49669cee
syntax instr =
  | UNREACHABLE
  | NOP
  | DROP
  | SELECT(valtype*?)
  | BLOCK(blocktype, instr*)
  | LOOP(blocktype, instr*)
  | IF(blocktype, instr*, instr*)
  | BR(labelidx)
  | BR_IF(labelidx)
  | BR_TABLE(labelidx*, labelidx)
  | BR_ON_NULL(labelidx)
  | BR_ON_NON_NULL(labelidx)
  | BR_ON_CAST(labelidx, reftype, reftype)
  | BR_ON_CAST_FAIL(labelidx, reftype, reftype)
  | CALL(funcidx)
  | CALL_REF(typeidx?)
  | CALL_INDIRECT(tableidx, typeidx)
  | RETURN
  | RETURN_CALL(funcidx)
  | RETURN_CALL_REF(typeidx?)
  | RETURN_CALL_INDIRECT(tableidx, typeidx)
  | CONST(numtype, c_numtype)
  | UNOP(numtype, unop_numtype)
  | BINOP(numtype, binop_numtype)
  | TESTOP(numtype, testop_numtype)
  | RELOP(numtype, relop_numtype)
  | EXTEND(numtype, n)
  | CVTOP(numtype, cvtop, numtype, sx?)
  | REF.NULL(heaptype)
  | REF.I31
  | REF.FUNC(funcidx)
  | REF.IS_NULL
  | REF.AS_NON_NULL
  | REF.EQ
  | REF.TEST(reftype)
  | REF.CAST(reftype)
  | I31.GET(sx)
  | STRUCT.NEW(typeidx)
  | STRUCT.NEW_DEFAULT(typeidx)
  | STRUCT.GET(sx?, typeidx, u32)
  | STRUCT.SET(typeidx, u32)
  | ARRAY.NEW(typeidx)
  | ARRAY.NEW_DEFAULT(typeidx)
  | ARRAY.NEW_FIXED(typeidx, nat)
  | ARRAY.NEW_DATA(typeidx, dataidx)
  | ARRAY.NEW_ELEM(typeidx, elemidx)
  | ARRAY.GET(sx?, typeidx)
  | ARRAY.SET(typeidx)
  | ARRAY.LEN
  | ARRAY.FILL(typeidx)
  | ARRAY.COPY(typeidx, typeidx)
  | ARRAY.INIT_DATA(typeidx, dataidx)
  | ARRAY.INIT_ELEM(typeidx, elemidx)
  | EXTERN.CONVERT_ANY
  | ANY.CONVERT_EXTERN
  | LOCAL.GET(localidx)
  | LOCAL.SET(localidx)
  | LOCAL.TEE(localidx)
  | GLOBAL.GET(globalidx)
  | GLOBAL.SET(globalidx)
  | TABLE.GET(tableidx)
  | TABLE.SET(tableidx)
  | TABLE.SIZE(tableidx)
  | TABLE.GROW(tableidx)
  | TABLE.FILL(tableidx)
  | TABLE.COPY(tableidx, tableidx)
  | TABLE.INIT(tableidx, elemidx)
  | ELEM.DROP(elemidx)
  | MEMORY.SIZE(memidx)
  | MEMORY.GROW(memidx)
  | MEMORY.FILL(memidx)
  | MEMORY.COPY(memidx, memidx)
  | MEMORY.INIT(memidx, dataidx)
  | DATA.DROP(dataidx)
  | LOAD(numtype, (n, sx)?, memidx, memop)
  | STORE(numtype, n?, memidx, memop)
}

<<<<<<< HEAD
;; 1-syntax.watsup:370.1-371.9
syntax expr = instr*

;; 1-syntax.watsup:383.1-383.61
=======
;; 1-syntax.watsup:373.1-374.9
syntax expr = instr*

;; 1-syntax.watsup:386.1-386.61
>>>>>>> 49669cee
syntax elemmode =
  | ACTIVE(tableidx, expr)
  | PASSIVE
  | DECLARE

<<<<<<< HEAD
;; 1-syntax.watsup:384.1-384.49
=======
;; 1-syntax.watsup:387.1-387.49
>>>>>>> 49669cee
syntax datamode =
  | ACTIVE(memidx, expr)
  | PASSIVE

<<<<<<< HEAD
;; 1-syntax.watsup:386.1-387.15
syntax type = TYPE(rectype)

;; 1-syntax.watsup:388.1-389.16
syntax local = LOCAL(valtype)

;; 1-syntax.watsup:390.1-391.27
syntax func = `FUNC%%*%`(typeidx, local*, expr)

;; 1-syntax.watsup:392.1-393.25
syntax global = GLOBAL(globaltype, expr)

;; 1-syntax.watsup:394.1-395.23
syntax table = TABLE(tabletype, expr)

;; 1-syntax.watsup:396.1-397.17
syntax mem = MEMORY(memtype)

;; 1-syntax.watsup:398.1-399.30
syntax elem = `ELEM%%*%`(reftype, expr*, elemmode)

;; 1-syntax.watsup:400.1-401.22
syntax data = `DATA%*%`(byte*, datamode)

;; 1-syntax.watsup:402.1-403.16
syntax start = START(funcidx)

;; 1-syntax.watsup:405.1-406.66
=======
;; 1-syntax.watsup:389.1-390.15
syntax type = TYPE(rectype)

;; 1-syntax.watsup:391.1-392.16
syntax local = LOCAL(valtype)

;; 1-syntax.watsup:393.1-394.27
syntax func = `FUNC%%*%`(typeidx, local*, expr)

;; 1-syntax.watsup:395.1-396.25
syntax global = GLOBAL(globaltype, expr)

;; 1-syntax.watsup:397.1-398.23
syntax table = TABLE(tabletype, expr)

;; 1-syntax.watsup:399.1-400.17
syntax mem = MEMORY(memtype)

;; 1-syntax.watsup:401.1-402.30
syntax elem = `ELEM%%*%`(reftype, expr*, elemmode)

;; 1-syntax.watsup:403.1-404.22
syntax data = `DATA%*%`(byte*, datamode)

;; 1-syntax.watsup:405.1-406.16
syntax start = START(funcidx)

;; 1-syntax.watsup:408.1-409.66
>>>>>>> 49669cee
syntax externidx =
  | FUNC(funcidx)
  | GLOBAL(globalidx)
  | TABLE(tableidx)
  | MEM(memidx)

<<<<<<< HEAD
;; 1-syntax.watsup:407.1-408.24
syntax export = EXPORT(name, externidx)

;; 1-syntax.watsup:409.1-410.30
syntax import = IMPORT(name, name, externtype)

;; 1-syntax.watsup:412.1-413.76
=======
;; 1-syntax.watsup:410.1-411.24
syntax export = EXPORT(name, externidx)

;; 1-syntax.watsup:412.1-413.30
syntax import = IMPORT(name, name, externtype)

;; 1-syntax.watsup:415.1-416.76
>>>>>>> 49669cee
syntax module = `MODULE%*%*%*%*%*%*%*%*%*%*`(type*, import*, func*, global*, table*, mem*, elem*, data*, start*, export*)

;; 2-syntax-aux.watsup:8.1-8.33
rec {

;; 2-syntax-aux.watsup:8.1-8.33
def setminus1 : (idx, idx*) -> idx*
  ;; 2-syntax-aux.watsup:13.1-13.31
  def {x : idx} setminus1(x, []) = [x]
  ;; 2-syntax-aux.watsup:14.1-14.61
  def {x : idx, y* : idx*, y_1 : idx} setminus1(x, [y_1] :: y*{y}) = []
    -- if (x = y_1)
  ;; 2-syntax-aux.watsup:15.1-15.60
  def {x : idx, y* : idx*, y_1 : idx} setminus1(x, [y_1] :: y*{y}) = $setminus1(x, y*{y})
    -- otherwise
}

;; 2-syntax-aux.watsup:7.1-7.49
rec {

;; 2-syntax-aux.watsup:7.1-7.49
def setminus : (idx*, idx*) -> idx*
  ;; 2-syntax-aux.watsup:10.1-10.37
  def {y* : idx*} setminus([], y*{y}) = []
  ;; 2-syntax-aux.watsup:11.1-11.66
  def {x* : idx*, x_1 : idx, y* : idx*} setminus([x_1] :: x*{x}, y*{y}) = $setminus1(x_1, y*{y}) :: $setminus(x*{x}, y*{y})
}

;; 2-syntax-aux.watsup:20.1-20.68
def free_dataidx_instr : instr -> dataidx*
  ;; 2-syntax-aux.watsup:21.1-21.45
  def {x : idx, y : idx} free_dataidx_instr(MEMORY.INIT_instr(x, y)) = [y]
  ;; 2-syntax-aux.watsup:22.1-22.41
  def {x : idx} free_dataidx_instr(DATA.DROP_instr(x)) = [x]
  ;; 2-syntax-aux.watsup:23.1-23.38
  def {in : instr} free_dataidx_instr(in) = []

;; 2-syntax-aux.watsup:25.1-25.70
rec {

;; 2-syntax-aux.watsup:25.1-25.70
def free_dataidx_instrs : instr* -> dataidx*
  ;; 2-syntax-aux.watsup:26.1-26.44
  def free_dataidx_instrs([]) = []
  ;; 2-syntax-aux.watsup:27.1-27.99
  def {instr : instr, instr'* : instr*} free_dataidx_instrs([instr] :: instr'*{instr'}) = $free_dataidx_instr(instr) :: $free_dataidx_instrs(instr'*{instr'})
}

;; 2-syntax-aux.watsup:29.1-29.66
def free_dataidx_expr : expr -> dataidx*
  ;; 2-syntax-aux.watsup:30.1-30.56
  def {in* : instr*} free_dataidx_expr(in*{in}) = $free_dataidx_instrs(in*{in})

;; 2-syntax-aux.watsup:32.1-32.66
def free_dataidx_func : func -> dataidx*
  ;; 2-syntax-aux.watsup:33.1-33.62
  def {e : expr, loc* : local*, x : idx} free_dataidx_func(`FUNC%%*%`(x, loc*{loc}, e)) = $free_dataidx_expr(e)

;; 2-syntax-aux.watsup:35.1-35.68
rec {

;; 2-syntax-aux.watsup:35.1-35.68
def free_dataidx_funcs : func* -> dataidx*
  ;; 2-syntax-aux.watsup:36.1-36.43
  def free_dataidx_funcs([]) = []
  ;; 2-syntax-aux.watsup:37.1-37.92
  def {func : func, func'* : func*} free_dataidx_funcs([func] :: func'*{func'}) = $free_dataidx_func(func) :: $free_dataidx_funcs(func'*{func'})
}

;; 2-syntax-aux.watsup:46.1-46.59
rec {

;; 2-syntax-aux.watsup:46.1-46.59
def concat_bytes : byte** -> byte*
  ;; 2-syntax-aux.watsup:47.1-47.37
  def concat_bytes([]) = []
  ;; 2-syntax-aux.watsup:48.1-48.58
  def {b* : byte*, b'** : byte**} concat_bytes([b*{b}] :: b'*{b'}*{b'}) = b*{b} :: $concat_bytes(b'*{b'}*{b'})
}

;; 2-syntax-aux.watsup:59.1-59.55
def size : valtype -> nat
  ;; 2-syntax-aux.watsup:60.1-60.20
  def size(I32_valtype) = 32
  ;; 2-syntax-aux.watsup:61.1-61.20
  def size(I64_valtype) = 64
  ;; 2-syntax-aux.watsup:62.1-62.20
  def size(F32_valtype) = 32
  ;; 2-syntax-aux.watsup:63.1-63.20
  def size(F64_valtype) = 64
  ;; 2-syntax-aux.watsup:64.1-64.22
  def size(V128_valtype) = 128

;; 2-syntax-aux.watsup:66.1-66.50
def packedsize : packedtype -> nat
  ;; 2-syntax-aux.watsup:67.1-67.24
  def packedsize(I8_packedtype) = 8
  ;; 2-syntax-aux.watsup:68.1-68.26
  def packedsize(I16_packedtype) = 16

;; 2-syntax-aux.watsup:70.1-70.52
def storagesize : storagetype -> nat
  ;; 2-syntax-aux.watsup:71.1-71.43
  def {valtype : valtype} storagesize(valtype <: storagetype) = $size(valtype)
  ;; 2-syntax-aux.watsup:72.1-72.55
  def {packedtype : packedtype} storagesize(packedtype <: storagetype) = $packedsize(packedtype)

;; 2-syntax-aux.watsup:77.1-77.62
def unpacktype : storagetype -> valtype
  ;; 2-syntax-aux.watsup:78.1-78.35
  def {valtype : valtype} unpacktype(valtype <: storagetype) = valtype
  ;; 2-syntax-aux.watsup:79.1-79.34
  def {packedtype : packedtype} unpacktype(packedtype <: storagetype) = I32_valtype

;; 2-syntax-aux.watsup:81.1-81.65
def unpacknumtype : storagetype -> numtype
  ;; 2-syntax-aux.watsup:82.1-82.38
  def {numtype : numtype} unpacknumtype(numtype <: storagetype) = numtype
  ;; 2-syntax-aux.watsup:83.1-83.37
  def {packedtype : packedtype} unpacknumtype(packedtype <: storagetype) = I32_numtype

;; 2-syntax-aux.watsup:85.1-85.51
def sxfield : storagetype -> sx?
  ;; 2-syntax-aux.watsup:86.1-86.32
  def {valtype : valtype} sxfield(valtype <: storagetype) = ?()
  ;; 2-syntax-aux.watsup:87.1-87.29
  def {packedtype : packedtype} sxfield(packedtype <: storagetype) = ?(S_sx)

;; 2-syntax-aux.watsup:92.1-92.59
def diffrt : (reftype, reftype) -> reftype
  ;; 2-syntax-aux.watsup:94.1-94.68
  def {ht_1 : heaptype, ht_2 : heaptype, nul_1 : nul} diffrt(REF_reftype(nul_1, ht_1), REF_reftype(`NULL%?`(?(())), ht_2)) = REF_reftype(`NULL%?`(?()), ht_1)
  ;; 2-syntax-aux.watsup:95.1-95.69
  def {ht_1 : heaptype, ht_2 : heaptype, nul_1 : nul} diffrt(REF_reftype(nul_1, ht_1), REF_reftype(`NULL%?`(?()), ht_2)) = REF_reftype(nul_1, ht_1)

;; 2-syntax-aux.watsup:100.1-100.42
syntax typevar =
  | _IDX(typeidx)
  | REC(nat)

;; 2-syntax-aux.watsup:103.1-103.42
def idx : typeidx -> typevar
  ;; 2-syntax-aux.watsup:104.1-104.21
  def {x : idx} idx(x) = _IDX_typevar(x)

;; 2-syntax-aux.watsup:109.1-109.92
rec {

;; 2-syntax-aux.watsup:109.1-109.92
def subst_typevar : (typevar, typevar*, heaptype*) -> heaptype
  ;; 2-syntax-aux.watsup:134.1-134.46
  def {xx : typevar} subst_typevar(xx, [], []) = (xx <: heaptype)
  ;; 2-syntax-aux.watsup:135.1-135.95
  def {ht'* : heaptype*, ht_1 : heaptype, xx : typevar, xx'* : typevar*, xx_1 : typevar} subst_typevar(xx, [xx_1] :: xx'*{xx'}, [ht_1] :: ht'*{ht'}) = ht_1
    -- if (xx = xx_1)
  ;; 2-syntax-aux.watsup:136.1-136.92
  def {ht'* : heaptype*, ht_1 : heaptype, xx : typevar, xx'* : typevar*, xx_1 : typevar} subst_typevar(xx, [xx_1] :: xx'*{xx'}, [ht_1] :: ht'*{ht'}) = $subst_typevar(xx, xx'*{xx'}, ht'*{ht'})
    -- otherwise
}

;; 2-syntax-aux.watsup:111.1-111.92
def subst_numtype : (numtype, typevar*, heaptype*) -> numtype
  ;; 2-syntax-aux.watsup:138.1-138.38
  def {ht* : heaptype*, nt : numtype, xx* : typevar*} subst_numtype(nt, xx*{xx}, ht*{ht}) = nt

;; 2-syntax-aux.watsup:112.1-112.92
def subst_vectype : (vectype, typevar*, heaptype*) -> vectype
  ;; 2-syntax-aux.watsup:139.1-139.38
  def {ht* : heaptype*, vt : vectype, xx* : typevar*} subst_vectype(vt, xx*{xx}, ht*{ht}) = vt

;; 2-syntax-aux.watsup:117.1-117.92
def subst_packedtype : (packedtype, typevar*, heaptype*) -> packedtype
  ;; 2-syntax-aux.watsup:152.1-152.41
  def {ht* : heaptype*, pt : packedtype, xx* : typevar*} subst_packedtype(pt, xx*{xx}, ht*{ht}) = pt

;; 2-syntax-aux.watsup:113.1-127.92
rec {

;; 2-syntax-aux.watsup:113.1-113.92
def subst_heaptype : (heaptype, typevar*, heaptype*) -> heaptype
  ;; 2-syntax-aux.watsup:141.1-141.67
  def {ht* : heaptype*, xx* : typevar*, xx' : typevar} subst_heaptype((xx' <: heaptype), xx*{xx}, ht*{ht}) = $subst_typevar(xx', xx*{xx}, ht*{ht})
  ;; 2-syntax-aux.watsup:142.1-142.65
  def {dt : deftype, ht* : heaptype*, xx* : typevar*} subst_heaptype((dt <: heaptype), xx*{xx}, ht*{ht}) = ($subst_deftype(dt, xx*{xx}, ht*{ht}) <: heaptype)
  ;; 2-syntax-aux.watsup:143.1-143.55
  def {ht* : heaptype*, ht' : heaptype, xx* : typevar*} subst_heaptype(ht', xx*{xx}, ht*{ht}) = ht'
    -- otherwise

;; 2-syntax-aux.watsup:114.1-114.92
def subst_reftype : (reftype, typevar*, heaptype*) -> reftype
  ;; 2-syntax-aux.watsup:145.1-145.85
  def {ht* : heaptype*, ht' : heaptype, nul : nul, xx* : typevar*} subst_reftype(REF_reftype(nul, ht'), xx*{xx}, ht*{ht}) = REF_reftype(nul, $subst_heaptype(ht', xx*{xx}, ht*{ht}))

;; 2-syntax-aux.watsup:115.1-115.92
def subst_valtype : (valtype, typevar*, heaptype*) -> valtype
  ;; 2-syntax-aux.watsup:147.1-147.64
  def {ht* : heaptype*, nt : numtype, xx* : typevar*} subst_valtype((nt <: valtype), xx*{xx}, ht*{ht}) = ($subst_numtype(nt, xx*{xx}, ht*{ht}) <: valtype)
  ;; 2-syntax-aux.watsup:148.1-148.64
  def {ht* : heaptype*, vt : vectype, xx* : typevar*} subst_valtype((vt <: valtype), xx*{xx}, ht*{ht}) = ($subst_vectype(vt, xx*{xx}, ht*{ht}) <: valtype)
  ;; 2-syntax-aux.watsup:149.1-149.64
  def {ht* : heaptype*, rt : reftype, xx* : typevar*} subst_valtype((rt <: valtype), xx*{xx}, ht*{ht}) = ($subst_reftype(rt, xx*{xx}, ht*{ht}) <: valtype)
  ;; 2-syntax-aux.watsup:150.1-150.40
  def {ht* : heaptype*, xx* : typevar*} subst_valtype(BOT_valtype, xx*{xx}, ht*{ht}) = BOT_valtype

;; 2-syntax-aux.watsup:118.1-118.92
def subst_storagetype : (storagetype, typevar*, heaptype*) -> storagetype
  ;; 2-syntax-aux.watsup:154.1-154.66
  def {ht* : heaptype*, t : valtype, xx* : typevar*} subst_storagetype((t <: storagetype), xx*{xx}, ht*{ht}) = ($subst_valtype(t, xx*{xx}, ht*{ht}) <: storagetype)
  ;; 2-syntax-aux.watsup:155.1-155.71
  def {ht* : heaptype*, pt : packedtype, xx* : typevar*} subst_storagetype((pt <: storagetype), xx*{xx}, ht*{ht}) = ($subst_packedtype(pt, xx*{xx}, ht*{ht}) <: storagetype)

;; 2-syntax-aux.watsup:119.1-119.92
def subst_fieldtype : (fieldtype, typevar*, heaptype*) -> fieldtype
  ;; 2-syntax-aux.watsup:157.1-157.80
  def {ht* : heaptype*, mut : mut, xx* : typevar*, zt : storagetype} subst_fieldtype(`%%`(mut, zt), xx*{xx}, ht*{ht}) = `%%`(mut, $subst_storagetype(zt, xx*{xx}, ht*{ht}))

;; 2-syntax-aux.watsup:121.1-121.92
def subst_comptype : (comptype, typevar*, heaptype*) -> comptype
  ;; 2-syntax-aux.watsup:159.1-159.85
  def {ht* : heaptype*, xx* : typevar*, yt* : fieldtype*} subst_comptype(STRUCT_comptype(yt*{yt}), xx*{xx}, ht*{ht}) = STRUCT_comptype($subst_fieldtype(yt, xx*{xx}, ht*{ht})*{yt})
  ;; 2-syntax-aux.watsup:160.1-160.81
  def {ht* : heaptype*, xx* : typevar*, yt : fieldtype} subst_comptype(ARRAY_comptype(yt), xx*{xx}, ht*{ht}) = ARRAY_comptype($subst_fieldtype(yt, xx*{xx}, ht*{ht}))
  ;; 2-syntax-aux.watsup:161.1-161.78
  def {ft : functype, ht* : heaptype*, xx* : typevar*} subst_comptype(FUNC_comptype(ft), xx*{xx}, ht*{ht}) = FUNC_comptype($subst_functype(ft, xx*{xx}, ht*{ht}))

;; 2-syntax-aux.watsup:122.1-122.92
def subst_subtype : (subtype, typevar*, heaptype*) -> subtype
  ;; 2-syntax-aux.watsup:163.1-164.76
  def {ct : comptype, fin : fin, ht* : heaptype*, xx* : typevar*, y* : idx*} subst_subtype(SUB_subtype(fin, y*{y}, ct), xx*{xx}, ht*{ht}) = SUBD_subtype(fin, $subst_heaptype(_IDX_heaptype(y), xx*{xx}, ht*{ht})*{y}, $subst_comptype(ct, xx*{xx}, ht*{ht}))
  ;; 2-syntax-aux.watsup:165.1-166.73
  def {ct : comptype, fin : fin, ht* : heaptype*, ht'* : heaptype*, xx* : typevar*} subst_subtype(SUBD_subtype(fin, ht'*{ht'}, ct), xx*{xx}, ht*{ht}) = SUBD_subtype(fin, $subst_heaptype(ht', xx*{xx}, ht*{ht})*{ht'}, $subst_comptype(ct, xx*{xx}, ht*{ht}))

;; 2-syntax-aux.watsup:123.1-123.92
def subst_rectype : (rectype, typevar*, heaptype*) -> rectype
  ;; 2-syntax-aux.watsup:168.1-168.76
  def {ht* : heaptype*, st* : subtype*, xx* : typevar*} subst_rectype(REC_rectype(st*{st}), xx*{xx}, ht*{ht}) = REC_rectype($subst_subtype(st, xx*{xx}, ht*{ht})*{st})

;; 2-syntax-aux.watsup:124.1-124.92
def subst_deftype : (deftype, typevar*, heaptype*) -> deftype
  ;; 2-syntax-aux.watsup:170.1-170.78
  def {ht* : heaptype*, i : nat, qt : rectype, xx* : typevar*} subst_deftype(DEF_deftype(qt, i), xx*{xx}, ht*{ht}) = DEF_deftype($subst_rectype(qt, xx*{xx}, ht*{ht}), i)

;; 2-syntax-aux.watsup:127.1-127.92
def subst_functype : (functype, typevar*, heaptype*) -> functype
  ;; 2-syntax-aux.watsup:173.1-173.113
  def {ht* : heaptype*, t_1* : valtype*, t_2* : valtype*, xx* : typevar*} subst_functype(`%->%`(t_1*{t_1}, t_2*{t_2}), xx*{xx}, ht*{ht}) = `%->%`($subst_valtype(t_1, xx*{xx}, ht*{ht})*{t_1}, $subst_valtype(t_2, xx*{xx}, ht*{ht})*{t_2})
}

;; 2-syntax-aux.watsup:126.1-126.92
def subst_globaltype : (globaltype, typevar*, heaptype*) -> globaltype
  ;; 2-syntax-aux.watsup:172.1-172.75
  def {ht* : heaptype*, mut : mut, t : valtype, xx* : typevar*} subst_globaltype(`%%`(mut, t), xx*{xx}, ht*{ht}) = `%%`(mut, $subst_valtype(t, xx*{xx}, ht*{ht}))

;; 2-syntax-aux.watsup:128.1-128.92
def subst_tabletype : (tabletype, typevar*, heaptype*) -> tabletype
  ;; 2-syntax-aux.watsup:175.1-175.76
  def {ht* : heaptype*, lim : limits, rt : reftype, xx* : typevar*} subst_tabletype(`%%`(lim, rt), xx*{xx}, ht*{ht}) = `%%`(lim, $subst_reftype(rt, xx*{xx}, ht*{ht}))

;; 2-syntax-aux.watsup:129.1-129.92
def subst_memtype : (memtype, typevar*, heaptype*) -> memtype
  ;; 2-syntax-aux.watsup:174.1-174.48
  def {ht* : heaptype*, lim : limits, xx* : typevar*} subst_memtype(`%I8`(lim), xx*{xx}, ht*{ht}) = `%I8`(lim)

;; 2-syntax-aux.watsup:131.1-131.92
def subst_externtype : (externtype, typevar*, heaptype*) -> externtype
  ;; 2-syntax-aux.watsup:177.1-177.79
  def {dt : deftype, ht* : heaptype*, xx* : typevar*} subst_externtype(FUNC_externtype(dt), xx*{xx}, ht*{ht}) = FUNC_externtype($subst_deftype(dt, xx*{xx}, ht*{ht}))
  ;; 2-syntax-aux.watsup:178.1-178.86
  def {gt : globaltype, ht* : heaptype*, xx* : typevar*} subst_externtype(GLOBAL_externtype(gt), xx*{xx}, ht*{ht}) = GLOBAL_externtype($subst_globaltype(gt, xx*{xx}, ht*{ht}))
  ;; 2-syntax-aux.watsup:179.1-179.83
  def {ht* : heaptype*, tt : tabletype, xx* : typevar*} subst_externtype(TABLE_externtype(tt), xx*{xx}, ht*{ht}) = TABLE_externtype($subst_tabletype(tt, xx*{xx}, ht*{ht}))
  ;; 2-syntax-aux.watsup:180.1-180.77
  def {ht* : heaptype*, mt : memtype, xx* : typevar*} subst_externtype(MEM_externtype(mt), xx*{xx}, ht*{ht}) = MEM_externtype($subst_memtype(mt, xx*{xx}, ht*{ht}))

;; 2-syntax-aux.watsup:183.1-183.74
def subst_all_reftype : (reftype, heaptype*) -> reftype
  ;; 2-syntax-aux.watsup:186.1-186.75
  def {ht^n : heaptype^n, n : n, rt : reftype, x^n : idx^n} subst_all_reftype(rt, ht^n{ht}) = $subst_reftype(rt, $idx(x)^(x<n){x}, ht^n{ht})

;; 2-syntax-aux.watsup:184.1-184.74
def subst_all_deftype : (deftype, heaptype*) -> deftype
  ;; 2-syntax-aux.watsup:187.1-187.75
  def {dt : deftype, ht^n : heaptype^n, n : n, x^n : idx^n} subst_all_deftype(dt, ht^n{ht}) = $subst_deftype(dt, $idx(x)^(x<n){x}, ht^n{ht})

;; 2-syntax-aux.watsup:189.1-189.77
rec {

;; 2-syntax-aux.watsup:189.1-189.77
def subst_all_deftypes : (deftype*, heaptype*) -> deftype*
  ;; 2-syntax-aux.watsup:191.1-191.48
  def {ht* : heaptype*} subst_all_deftypes([], ht*{ht}) = []
  ;; 2-syntax-aux.watsup:192.1-192.101
  def {dt* : deftype*, dt_1 : deftype, ht* : heaptype*} subst_all_deftypes([dt_1] :: dt*{dt}, ht*{ht}) = [$subst_all_deftype(dt_1, ht*{ht})] :: $subst_all_deftypes(dt*{dt}, ht*{ht})
}

;; 2-syntax-aux.watsup:197.1-197.65
def rollrt : (typeidx, rectype) -> rectype
  ;; 2-syntax-aux.watsup:206.1-206.93
  def {i^n^n : nat^n^n, n : n, st^n : subtype^n, x : idx} rollrt(x, REC_rectype(st^n{st})) = REC_rectype($subst_subtype(st, $idx(x + i)^(i<n){i}, REC_heaptype(i)^(i<n){i})^n{i st})

;; 2-syntax-aux.watsup:198.1-198.63
def unrollrt : rectype -> rectype
  ;; 2-syntax-aux.watsup:207.1-208.22
  def {i^n^n : nat^n^n, n : n, qt : rectype, st^n : subtype^n} unrollrt(REC_rectype(st^n{st})) = REC_rectype($subst_subtype(st, REC_typevar(i)^(i<n){i}, DEF_heaptype(qt, i)^(i<n){i})^n{i st})
    -- if (qt = REC_rectype(st^n{st}))

;; 2-syntax-aux.watsup:199.1-199.65
def rolldt : (typeidx, rectype) -> deftype*
  ;; 2-syntax-aux.watsup:210.1-210.79
  def {i^n : nat^n, n : n, qt : rectype, st^n : subtype^n, x : idx} rolldt(x, qt) = DEF_deftype(REC_rectype(st^n{st}), i)^(i<n){i}
    -- if ($rollrt(x, qt) = REC_rectype(st^n{st}))

;; 2-syntax-aux.watsup:200.1-200.63
def unrolldt : deftype -> subtype
  ;; 2-syntax-aux.watsup:211.1-211.77
  def {i : nat, qt : rectype, st* : subtype*} unrolldt(DEF_deftype(qt, i)) = st*{st}[i]
    -- if ($unrollrt(qt) = REC_rectype(st*{st}))

;; 2-syntax-aux.watsup:201.1-201.63
def expanddt : deftype -> comptype
  ;; 2-syntax-aux.watsup:213.1-213.85
  def {ct : comptype, dt : deftype, fin : fin, ht* : heaptype*} expanddt(dt) = ct
    -- if ($unrolldt(dt) = SUBD_subtype(fin, ht*{ht}, ct))

;; 2-syntax-aux.watsup:215.1-215.37
relation Expand: `%~~%`(deftype, comptype)
  ;; 2-syntax-aux.watsup:216.1-216.72
  rule _ {ct : comptype, dt : deftype}:
    `%~~%`(dt, ct)
    -- if ($expanddt(dt) = ct)

;; 2-syntax-aux.watsup:221.1-221.64
rec {

;; 2-syntax-aux.watsup:221.1-221.64
def funcsxt : externtype* -> deftype*
  ;; 2-syntax-aux.watsup:226.1-226.32
  def funcsxt([]) = []
  ;; 2-syntax-aux.watsup:227.1-227.47
  def {dt : deftype, et* : externtype*} funcsxt([FUNC_externtype(dt)] :: et*{et}) = [dt] :: $funcsxt(et*{et})
  ;; 2-syntax-aux.watsup:228.1-228.59
  def {et* : externtype*, externtype : externtype} funcsxt([externtype] :: et*{et}) = $funcsxt(et*{et})
    -- otherwise
}

;; 2-syntax-aux.watsup:222.1-222.66
rec {

;; 2-syntax-aux.watsup:222.1-222.66
def globalsxt : externtype* -> globaltype*
  ;; 2-syntax-aux.watsup:230.1-230.34
  def globalsxt([]) = []
  ;; 2-syntax-aux.watsup:231.1-231.53
  def {et* : externtype*, gt : globaltype} globalsxt([GLOBAL_externtype(gt)] :: et*{et}) = [gt] :: $globalsxt(et*{et})
  ;; 2-syntax-aux.watsup:232.1-232.63
  def {et* : externtype*, externtype : externtype} globalsxt([externtype] :: et*{et}) = $globalsxt(et*{et})
    -- otherwise
}

;; 2-syntax-aux.watsup:223.1-223.65
rec {

;; 2-syntax-aux.watsup:223.1-223.65
def tablesxt : externtype* -> tabletype*
  ;; 2-syntax-aux.watsup:234.1-234.33
  def tablesxt([]) = []
  ;; 2-syntax-aux.watsup:235.1-235.50
  def {et* : externtype*, tt : tabletype} tablesxt([TABLE_externtype(tt)] :: et*{et}) = [tt] :: $tablesxt(et*{et})
  ;; 2-syntax-aux.watsup:236.1-236.61
  def {et* : externtype*, externtype : externtype} tablesxt([externtype] :: et*{et}) = $tablesxt(et*{et})
    -- otherwise
}

;; 2-syntax-aux.watsup:224.1-224.63
rec {

;; 2-syntax-aux.watsup:224.1-224.63
def memsxt : externtype* -> memtype*
  ;; 2-syntax-aux.watsup:238.1-238.31
  def memsxt([]) = []
  ;; 2-syntax-aux.watsup:239.1-239.44
  def {et* : externtype*, mt : memtype} memsxt([MEM_externtype(mt)] :: et*{et}) = [mt] :: $memsxt(et*{et})
  ;; 2-syntax-aux.watsup:240.1-240.57
  def {et* : externtype*, externtype : externtype} memsxt([externtype] :: et*{et}) = $memsxt(et*{et})
    -- otherwise
}

;; 2-syntax-aux.watsup:249.1-249.33
def memop0 : memop
  ;; 2-syntax-aux.watsup:250.1-250.34
  def memop0 = {ALIGN 0, OFFSET 0}

;; 3-numerics.watsup:7.1-7.41
def s33_to_u32 : s33 -> u32

;; 3-numerics.watsup:12.1-12.57
def signed : (N, nat) -> int
  ;; 3-numerics.watsup:13.1-13.54
  def {N : N, i : nat} signed(N, i) = (i <: int)
    -- if (0 <= (2 ^ (N - 1)))
  ;; 3-numerics.watsup:14.1-14.60
  def {N : N, i : nat} signed(N, i) = ((i - (2 ^ N)) <: int)
    -- if (((2 ^ (N - 1)) <= i) /\ (i < (2 ^ N)))

;; 3-numerics.watsup:16.1-16.63
def invsigned : (N, int) -> nat
  ;; 3-numerics.watsup:17.1-17.56
  def {N : N, i : nat, j : nat} invsigned(N, (i <: int)) = j
    -- if ($signed(N, j) = (i <: int))

;; 3-numerics.watsup:22.1-22.79
def unop : (unop_numtype, numtype, c) -> c_numtype*

;; 3-numerics.watsup:23.1-23.80
def binop : (binop_numtype, numtype, c, c) -> c_numtype*

;; 3-numerics.watsup:24.1-24.79
def testop : (testop_numtype, numtype, c) -> c_numtype

;; 3-numerics.watsup:25.1-25.80
def relop : (relop_numtype, numtype, c, c) -> c_numtype

;; 3-numerics.watsup:26.1-26.90
def cvtop : (cvtop, numtype, numtype, sx?, c) -> c_numtype*

;; 3-numerics.watsup:28.1-28.88
def wrap : (nat, nat, c) -> nat

;; 3-numerics.watsup:29.1-29.91
def ext : (nat, nat, sx, c) -> c_numtype

;; 3-numerics.watsup:31.1-31.64
def ibytes : (N, iN) -> byte*

;; 3-numerics.watsup:32.1-32.64
def fbytes : (N, fN) -> byte*

;; 3-numerics.watsup:33.1-33.62
def ntbytes : (numtype, c) -> byte*

;; 3-numerics.watsup:34.1-34.62
def ztbytes : (storagetype, c) -> byte*

;; 3-numerics.watsup:36.1-36.33
def invibytes : (N, byte*) -> iN
  ;; 3-numerics.watsup:39.1-39.52
  def {N : N, b* : byte*, n : n} invibytes(N, b*{b}) = n
    -- if ($ibytes(N, n) = b*{b})

;; 3-numerics.watsup:37.1-37.33
def invfbytes : (N, byte*) -> fN
  ;; 3-numerics.watsup:40.1-40.52
  def {N : N, b* : byte*, p : fN} invfbytes(N, b*{b}) = p
    -- if ($fbytes(N, p) = b*{b})

;; 4-runtime.watsup:5.1-5.39
syntax addr = nat

;; 4-runtime.watsup:6.1-6.53
syntax funcaddr = addr

;; 4-runtime.watsup:7.1-7.53
syntax globaladdr = addr

;; 4-runtime.watsup:8.1-8.51
syntax tableaddr = addr

;; 4-runtime.watsup:9.1-9.50
syntax memaddr = addr

;; 4-runtime.watsup:10.1-10.49
syntax elemaddr = addr

;; 4-runtime.watsup:11.1-11.49
syntax dataaddr = addr

;; 4-runtime.watsup:12.1-12.49
syntax hostaddr = addr

;; 4-runtime.watsup:13.1-13.56
syntax structaddr = addr

;; 4-runtime.watsup:14.1-14.51
syntax arrayaddr = addr

;; 4-runtime.watsup:33.1-34.28
syntax num =
  | CONST(numtype, c_numtype)

;; 4-runtime.watsup:35.1-41.23
rec {

;; 4-runtime.watsup:35.1-41.23
syntax addrref =
  | REF.I31_NUM(u31)
  | REF.STRUCT_ADDR(structaddr)
  | REF.ARRAY_ADDR(arrayaddr)
  | REF.FUNC_ADDR(funcaddr)
  | REF.HOST_ADDR(hostaddr)
  | REF.EXTERN(addrref)
}

;; 4-runtime.watsup:42.1-44.22
syntax ref =
  | REF.I31_NUM(u31)
  | REF.STRUCT_ADDR(structaddr)
  | REF.ARRAY_ADDR(arrayaddr)
  | REF.FUNC_ADDR(funcaddr)
  | REF.HOST_ADDR(hostaddr)
  | REF.EXTERN(addrref)
  | REF.NULL(heaptype)

;; 4-runtime.watsup:45.1-46.14
syntax val =
  | CONST(numtype, c_numtype)
  | REF.NULL(heaptype)
  | REF.I31_NUM(u31)
  | REF.STRUCT_ADDR(structaddr)
  | REF.ARRAY_ADDR(arrayaddr)
  | REF.FUNC_ADDR(funcaddr)
  | REF.HOST_ADDR(hostaddr)
  | REF.EXTERN(addrref)

;; 4-runtime.watsup:48.1-49.22
syntax result =
  | _VALS(val*)
  | TRAP

;; 4-runtime.watsup:58.1-59.70
syntax externval =
  | FUNC(funcaddr)
  | GLOBAL(globaladdr)
  | TABLE(tableaddr)
  | MEM(memaddr)

;; 4-runtime.watsup:70.1-70.26
syntax c_packedtype = nat

;; 4-runtime.watsup:90.1-92.22
syntax exportinst = {NAME name, VALUE externval}

;; 4-runtime.watsup:105.1-113.25
syntax moduleinst = {TYPE deftype*, FUNC funcaddr*, GLOBAL globaladdr*, TABLE tableaddr*, MEM memaddr*, ELEM elemaddr*, DATA dataaddr*, EXPORT exportinst*}

;; 4-runtime.watsup:72.1-75.16
syntax funcinst = {TYPE deftype, MODULE moduleinst, CODE func}

;; 4-runtime.watsup:76.1-78.16
syntax globalinst = {TYPE globaltype, VALUE val}

;; 4-runtime.watsup:79.1-81.16
syntax tableinst = {TYPE tabletype, ELEM ref*}

;; 4-runtime.watsup:82.1-84.17
syntax meminst = {TYPE memtype, DATA byte*}

;; 4-runtime.watsup:85.1-87.16
syntax eleminst = {TYPE elemtype, ELEM ref*}

;; 4-runtime.watsup:88.1-89.17
syntax datainst = {DATA byte*}

;; 4-runtime.watsup:94.1-95.57
syntax packedval =
  | PACK(packedtype, c_packedtype)

;; 4-runtime.watsup:96.1-97.20
syntax fieldval =
  | CONST(numtype, c_numtype)
  | REF.NULL(heaptype)
  | REF.I31_NUM(u31)
  | REF.STRUCT_ADDR(structaddr)
  | REF.ARRAY_ADDR(arrayaddr)
  | REF.FUNC_ADDR(funcaddr)
  | REF.HOST_ADDR(hostaddr)
  | REF.EXTERN(addrref)
  | PACK(packedtype, c_packedtype)

;; 4-runtime.watsup:98.1-100.22
syntax structinst = {TYPE deftype, FIELD fieldval*}

;; 4-runtime.watsup:101.1-103.22
syntax arrayinst = {TYPE deftype, FIELD fieldval*}

;; 4-runtime.watsup:132.1-140.23
syntax store = {FUNC funcinst*, GLOBAL globalinst*, TABLE tableinst*, MEM meminst*, ELEM eleminst*, DATA datainst*, STRUCT structinst*, ARRAY arrayinst*}

;; 4-runtime.watsup:142.1-144.24
syntax frame = {LOCAL val?*, MODULE moduleinst}

;; 4-runtime.watsup:146.1-146.47
syntax state = `%;%`(store, frame)

;; 4-runtime.watsup:158.1-163.9
rec {

;; 4-runtime.watsup:158.1-163.9
syntax admininstr =
  | UNREACHABLE
  | NOP
  | DROP
  | SELECT(valtype*?)
  | BLOCK(blocktype, instr*)
  | LOOP(blocktype, instr*)
  | IF(blocktype, instr*, instr*)
  | BR(labelidx)
  | BR_IF(labelidx)
  | BR_TABLE(labelidx*, labelidx)
  | BR_ON_NULL(labelidx)
  | BR_ON_NON_NULL(labelidx)
  | BR_ON_CAST(labelidx, reftype, reftype)
  | BR_ON_CAST_FAIL(labelidx, reftype, reftype)
  | CALL(funcidx)
  | CALL_REF(typeidx?)
  | CALL_INDIRECT(tableidx, typeidx)
  | RETURN
  | RETURN_CALL(funcidx)
  | RETURN_CALL_REF(typeidx?)
  | RETURN_CALL_INDIRECT(tableidx, typeidx)
  | CONST(numtype, c_numtype)
  | UNOP(numtype, unop_numtype)
  | BINOP(numtype, binop_numtype)
  | TESTOP(numtype, testop_numtype)
  | RELOP(numtype, relop_numtype)
  | EXTEND(numtype, n)
  | CVTOP(numtype, cvtop, numtype, sx?)
  | REF.NULL(heaptype)
  | REF.I31
  | REF.FUNC(funcidx)
  | REF.IS_NULL
  | REF.AS_NON_NULL
  | REF.EQ
  | REF.TEST(reftype)
  | REF.CAST(reftype)
  | I31.GET(sx)
  | STRUCT.NEW(typeidx)
  | STRUCT.NEW_DEFAULT(typeidx)
  | STRUCT.GET(sx?, typeidx, u32)
  | STRUCT.SET(typeidx, u32)
  | ARRAY.NEW(typeidx)
  | ARRAY.NEW_DEFAULT(typeidx)
  | ARRAY.NEW_FIXED(typeidx, nat)
  | ARRAY.NEW_DATA(typeidx, dataidx)
  | ARRAY.NEW_ELEM(typeidx, elemidx)
  | ARRAY.GET(sx?, typeidx)
  | ARRAY.SET(typeidx)
  | ARRAY.LEN
  | ARRAY.FILL(typeidx)
  | ARRAY.COPY(typeidx, typeidx)
  | ARRAY.INIT_DATA(typeidx, dataidx)
  | ARRAY.INIT_ELEM(typeidx, elemidx)
  | EXTERN.CONVERT_ANY
  | ANY.CONVERT_EXTERN
  | LOCAL.GET(localidx)
  | LOCAL.SET(localidx)
  | LOCAL.TEE(localidx)
  | GLOBAL.GET(globalidx)
  | GLOBAL.SET(globalidx)
  | TABLE.GET(tableidx)
  | TABLE.SET(tableidx)
  | TABLE.SIZE(tableidx)
  | TABLE.GROW(tableidx)
  | TABLE.FILL(tableidx)
  | TABLE.COPY(tableidx, tableidx)
  | TABLE.INIT(tableidx, elemidx)
  | ELEM.DROP(elemidx)
  | MEMORY.SIZE(memidx)
  | MEMORY.GROW(memidx)
  | MEMORY.FILL(memidx)
  | MEMORY.COPY(memidx, memidx)
  | MEMORY.INIT(memidx, dataidx)
  | DATA.DROP(dataidx)
  | LOAD(numtype, (n, sx)?, memidx, memop)
  | STORE(numtype, n?, memidx, memop)
  | REF.I31_NUM(u31)
  | REF.STRUCT_ADDR(structaddr)
  | REF.ARRAY_ADDR(arrayaddr)
  | REF.FUNC_ADDR(funcaddr)
  | REF.HOST_ADDR(hostaddr)
  | REF.EXTERN(addrref)
  | LABEL_(n, instr*, admininstr*)
  | FRAME_(n, frame, admininstr*)
  | TRAP
}

;; 4-runtime.watsup:147.1-147.62
syntax config = `%;%*`(state, admininstr*)

;; 4-runtime.watsup:165.1-168.25
rec {

;; 4-runtime.watsup:165.1-168.25
syntax E =
  | _HOLE
  | _SEQ(val*, E, instr*)
  | LABEL_(n, instr*, E)
}

;; 5-runtime-aux.watsup:7.1-7.73
def inst_reftype : (moduleinst, reftype) -> reftype
  ;; 5-runtime-aux.watsup:9.1-10.22
  def {dt* : deftype*, mm : moduleinst, rt : reftype} inst_reftype(mm, rt) = $subst_all_reftype(rt, (dt <: heaptype)*{dt})
    -- if (dt*{dt} = mm.TYPE_moduleinst)

;; 5-runtime-aux.watsup:19.1-19.52
def default : valtype -> val?
  ;; 5-runtime-aux.watsup:21.1-21.34
  def default(I32_valtype) = ?(CONST_val(I32_numtype, 0))
  ;; 5-runtime-aux.watsup:22.1-22.34
  def default(I64_valtype) = ?(CONST_val(I64_numtype, 0))
  ;; 5-runtime-aux.watsup:23.1-23.34
  def default(F32_valtype) = ?(CONST_val(F32_numtype, 0))
  ;; 5-runtime-aux.watsup:24.1-24.34
  def default(F64_valtype) = ?(CONST_val(F64_numtype, 0))
  ;; 5-runtime-aux.watsup:25.1-25.42
  def {ht : heaptype} default(REF_valtype(`NULL%?`(?(())), ht)) = ?(REF.NULL_val(ht))
  ;; 5-runtime-aux.watsup:26.1-26.39
  def {ht : heaptype} default(REF_valtype(`NULL%?`(?()), ht)) = ?()

;; 5-runtime-aux.watsup:31.1-31.73
def packval : (storagetype, val) -> fieldval
  ;; 5-runtime-aux.watsup:34.1-34.27
  def {t : valtype, val : val} packval((t <: storagetype), val) = (val <: fieldval)
  ;; 5-runtime-aux.watsup:35.1-35.70
  def {i : nat, pt : packedtype} packval((pt <: storagetype), CONST_val(I32_numtype, i)) = PACK_fieldval(pt, $wrap(32, $packedsize(pt), i))

;; 5-runtime-aux.watsup:32.1-32.83
def unpackval : (storagetype, sx?, fieldval) -> val
  ;; 5-runtime-aux.watsup:37.1-37.38
  def {t : valtype, val : val} unpackval((t <: storagetype), ?(), (val <: fieldval)) = val
  ;; 5-runtime-aux.watsup:38.1-38.79
  def {i : nat, pt : packedtype, sx : sx} unpackval((pt <: storagetype), ?(sx), PACK_fieldval(pt, i)) = CONST_val(I32_numtype, $ext($packedsize(pt), 32, sx, i))

;; 5-runtime-aux.watsup:43.1-43.62
rec {

;; 5-runtime-aux.watsup:43.1-43.62
def funcsxv : externval* -> funcaddr*
  ;; 5-runtime-aux.watsup:48.1-48.32
  def funcsxv([]) = []
  ;; 5-runtime-aux.watsup:49.1-49.47
  def {fa : funcaddr, xv* : externval*} funcsxv([FUNC_externval(fa)] :: xv*{xv}) = [fa] :: $funcsxv(xv*{xv})
  ;; 5-runtime-aux.watsup:50.1-50.58
  def {externval : externval, xv* : externval*} funcsxv([externval] :: xv*{xv}) = $funcsxv(xv*{xv})
    -- otherwise
}

;; 5-runtime-aux.watsup:44.1-44.64
rec {

;; 5-runtime-aux.watsup:44.1-44.64
def globalsxv : externval* -> globaladdr*
  ;; 5-runtime-aux.watsup:52.1-52.34
  def globalsxv([]) = []
  ;; 5-runtime-aux.watsup:53.1-53.53
  def {ga : globaladdr, xv* : externval*} globalsxv([GLOBAL_externval(ga)] :: xv*{xv}) = [ga] :: $globalsxv(xv*{xv})
  ;; 5-runtime-aux.watsup:54.1-54.62
  def {externval : externval, xv* : externval*} globalsxv([externval] :: xv*{xv}) = $globalsxv(xv*{xv})
    -- otherwise
}

;; 5-runtime-aux.watsup:45.1-45.63
rec {

;; 5-runtime-aux.watsup:45.1-45.63
def tablesxv : externval* -> tableaddr*
  ;; 5-runtime-aux.watsup:56.1-56.33
  def tablesxv([]) = []
  ;; 5-runtime-aux.watsup:57.1-57.50
  def {ta : tableaddr, xv* : externval*} tablesxv([TABLE_externval(ta)] :: xv*{xv}) = [ta] :: $tablesxv(xv*{xv})
  ;; 5-runtime-aux.watsup:58.1-58.60
  def {externval : externval, xv* : externval*} tablesxv([externval] :: xv*{xv}) = $tablesxv(xv*{xv})
    -- otherwise
}

;; 5-runtime-aux.watsup:46.1-46.61
rec {

;; 5-runtime-aux.watsup:46.1-46.61
def memsxv : externval* -> memaddr*
  ;; 5-runtime-aux.watsup:60.1-60.31
  def memsxv([]) = []
  ;; 5-runtime-aux.watsup:61.1-61.44
  def {ma : memaddr, xv* : externval*} memsxv([MEM_externval(ma)] :: xv*{xv}) = [ma] :: $memsxv(xv*{xv})
  ;; 5-runtime-aux.watsup:62.1-62.56
  def {externval : externval, xv* : externval*} memsxv([externval] :: xv*{xv}) = $memsxv(xv*{xv})
    -- otherwise
}

;; 5-runtime-aux.watsup:72.1-72.57
def store : state -> store
  ;; 5-runtime-aux.watsup:75.1-75.23
  def {f : frame, s : store} store(`%;%`(s, f)) = s

;; 5-runtime-aux.watsup:73.1-73.57
def frame : state -> frame
  ;; 5-runtime-aux.watsup:76.1-76.23
  def {f : frame, s : store} frame(`%;%`(s, f)) = f

;; 5-runtime-aux.watsup:79.1-79.63
def funcaddr : state -> funcaddr*
  ;; 5-runtime-aux.watsup:80.1-80.38
  def {f : frame, s : store} funcaddr(`%;%`(s, f)) = f.MODULE_frame.FUNC_moduleinst

;; 5-runtime-aux.watsup:82.1-82.56
def funcinst : state -> funcinst*
  ;; 5-runtime-aux.watsup:92.1-92.31
  def {f : frame, s : store} funcinst(`%;%`(s, f)) = s.FUNC_store

;; 5-runtime-aux.watsup:83.1-83.58
def globalinst : state -> globalinst*
  ;; 5-runtime-aux.watsup:93.1-93.35
  def {f : frame, s : store} globalinst(`%;%`(s, f)) = s.GLOBAL_store

;; 5-runtime-aux.watsup:84.1-84.57
def tableinst : state -> tableinst*
  ;; 5-runtime-aux.watsup:94.1-94.33
  def {f : frame, s : store} tableinst(`%;%`(s, f)) = s.TABLE_store

;; 5-runtime-aux.watsup:85.1-85.55
def meminst : state -> meminst*
  ;; 5-runtime-aux.watsup:95.1-95.29
  def {f : frame, s : store} meminst(`%;%`(s, f)) = s.MEM_store

;; 5-runtime-aux.watsup:86.1-86.56
def eleminst : state -> eleminst*
  ;; 5-runtime-aux.watsup:96.1-96.31
  def {f : frame, s : store} eleminst(`%;%`(s, f)) = s.ELEM_store

;; 5-runtime-aux.watsup:87.1-87.56
def datainst : state -> datainst*
  ;; 5-runtime-aux.watsup:97.1-97.31
  def {f : frame, s : store} datainst(`%;%`(s, f)) = s.DATA_store

;; 5-runtime-aux.watsup:88.1-88.58
def structinst : state -> structinst*
  ;; 5-runtime-aux.watsup:98.1-98.35
  def {f : frame, s : store} structinst(`%;%`(s, f)) = s.STRUCT_store

;; 5-runtime-aux.watsup:89.1-89.57
def arrayinst : state -> arrayinst*
  ;; 5-runtime-aux.watsup:99.1-99.33
  def {f : frame, s : store} arrayinst(`%;%`(s, f)) = s.ARRAY_store

;; 5-runtime-aux.watsup:90.1-90.58
def moduleinst : state -> moduleinst
  ;; 5-runtime-aux.watsup:100.1-100.35
  def {f : frame, s : store} moduleinst(`%;%`(s, f)) = f.MODULE_frame

;; 5-runtime-aux.watsup:102.1-102.66
def type : (state, typeidx) -> deftype
  ;; 5-runtime-aux.watsup:111.1-111.40
  def {f : frame, s : store, x : idx} type(`%;%`(s, f), x) = f.MODULE_frame.TYPE_moduleinst[x]

;; 5-runtime-aux.watsup:103.1-103.67
def func : (state, funcidx) -> funcinst
  ;; 5-runtime-aux.watsup:112.1-112.48
  def {f : frame, s : store, x : idx} func(`%;%`(s, f), x) = s.FUNC_store[f.MODULE_frame.FUNC_moduleinst[x]]

;; 5-runtime-aux.watsup:104.1-104.69
def global : (state, globalidx) -> globalinst
  ;; 5-runtime-aux.watsup:113.1-113.54
  def {f : frame, s : store, x : idx} global(`%;%`(s, f), x) = s.GLOBAL_store[f.MODULE_frame.GLOBAL_moduleinst[x]]

;; 5-runtime-aux.watsup:105.1-105.68
def table : (state, tableidx) -> tableinst
  ;; 5-runtime-aux.watsup:114.1-114.51
  def {f : frame, s : store, x : idx} table(`%;%`(s, f), x) = s.TABLE_store[f.MODULE_frame.TABLE_moduleinst[x]]

;; 5-runtime-aux.watsup:106.1-106.66
def mem : (state, memidx) -> meminst
  ;; 5-runtime-aux.watsup:115.1-115.45
  def {f : frame, s : store, x : idx} mem(`%;%`(s, f), x) = s.MEM_store[f.MODULE_frame.MEM_moduleinst[x]]

;; 5-runtime-aux.watsup:107.1-107.67
def elem : (state, tableidx) -> eleminst
  ;; 5-runtime-aux.watsup:116.1-116.48
  def {f : frame, s : store, x : idx} elem(`%;%`(s, f), x) = s.ELEM_store[f.MODULE_frame.ELEM_moduleinst[x]]

;; 5-runtime-aux.watsup:108.1-108.67
def data : (state, dataidx) -> datainst
  ;; 5-runtime-aux.watsup:117.1-117.48
  def {f : frame, s : store, x : idx} data(`%;%`(s, f), x) = s.DATA_store[f.MODULE_frame.DATA_moduleinst[x]]

;; 5-runtime-aux.watsup:109.1-109.68
def local : (state, localidx) -> val?
  ;; 5-runtime-aux.watsup:118.1-118.35
  def {f : frame, s : store, x : idx} local(`%;%`(s, f), x) = f.LOCAL_frame[x]

;; 5-runtime-aux.watsup:123.1-123.88
def with_local : (state, localidx, val) -> state
  ;; 5-runtime-aux.watsup:134.1-134.52
  def {f : frame, s : store, v : val, x : idx} with_local(`%;%`(s, f), x, v) = `%;%`(s, f[LOCAL_frame[x] = ?(v)])

;; 5-runtime-aux.watsup:124.1-124.95
def with_global : (state, globalidx, val) -> state
  ;; 5-runtime-aux.watsup:135.1-135.77
  def {f : frame, s : store, v : val, x : idx} with_global(`%;%`(s, f), x, v) = `%;%`(s[GLOBAL_store[f.MODULE_frame.GLOBAL_moduleinst[x]].VALUE_globalinst = v], f)

;; 5-runtime-aux.watsup:125.1-125.96
def with_table : (state, tableidx, nat, ref) -> state
  ;; 5-runtime-aux.watsup:136.1-136.79
  def {f : frame, i : nat, r : ref, s : store, x : idx} with_table(`%;%`(s, f), x, i, r) = `%;%`(s[TABLE_store[f.MODULE_frame.TABLE_moduleinst[x]].ELEM_tableinst[i] = r], f)

;; 5-runtime-aux.watsup:126.1-126.88
def with_tableinst : (state, tableidx, tableinst) -> state
  ;; 5-runtime-aux.watsup:137.1-137.74
  def {f : frame, s : store, ti : tableinst, x : idx} with_tableinst(`%;%`(s, f), x, ti) = `%;%`(s[TABLE_store[f.MODULE_frame.TABLE_moduleinst[x]] = ti], f)

;; 5-runtime-aux.watsup:127.1-127.98
def with_mem : (state, memidx, nat, nat, byte*) -> state
  ;; 5-runtime-aux.watsup:138.1-138.82
  def {b* : byte*, f : frame, i : nat, j : nat, s : store, x : idx} with_mem(`%;%`(s, f), x, i, j, b*{b}) = `%;%`(s[MEM_store[f.MODULE_frame.MEM_moduleinst[x]].DATA_meminst[i : j] = b*{b}], f)

;; 5-runtime-aux.watsup:128.1-128.86
def with_meminst : (state, memidx, meminst) -> state
  ;; 5-runtime-aux.watsup:139.1-139.68
  def {f : frame, mi : meminst, s : store, x : idx} with_meminst(`%;%`(s, f), x, mi) = `%;%`(s[MEM_store[f.MODULE_frame.MEM_moduleinst[x]] = mi], f)

;; 5-runtime-aux.watsup:129.1-129.92
def with_elem : (state, elemidx, ref*) -> state
  ;; 5-runtime-aux.watsup:140.1-140.72
  def {f : frame, r* : ref*, s : store, x : idx} with_elem(`%;%`(s, f), x, r*{r}) = `%;%`(s[ELEM_store[f.MODULE_frame.ELEM_moduleinst[x]].ELEM_eleminst = r*{r}], f)

;; 5-runtime-aux.watsup:130.1-130.92
def with_data : (state, dataidx, byte*) -> state
  ;; 5-runtime-aux.watsup:141.1-141.72
  def {b* : byte*, f : frame, s : store, x : idx} with_data(`%;%`(s, f), x, b*{b}) = `%;%`(s[DATA_store[f.MODULE_frame.DATA_moduleinst[x]].DATA_datainst = b*{b}], f)

;; 5-runtime-aux.watsup:131.1-131.98
def with_struct : (state, structaddr, nat, fieldval) -> state
  ;; 5-runtime-aux.watsup:142.1-142.68
  def {a : addr, f : frame, fv : fieldval, i : nat, s : store} with_struct(`%;%`(s, f), a, i, fv) = `%;%`(s[STRUCT_store[a].FIELD_structinst[i] = fv], f)

;; 5-runtime-aux.watsup:132.1-132.98
def with_array : (state, arrayaddr, nat, fieldval) -> state
  ;; 5-runtime-aux.watsup:143.1-143.66
  def {a : addr, f : frame, fv : fieldval, i : nat, s : store} with_array(`%;%`(s, f), a, i, fv) = `%;%`(s[ARRAY_store[a].FIELD_arrayinst[i] = fv], f)

;; 5-runtime-aux.watsup:145.1-145.77
def ext_structinst : (state, structinst*) -> state
  ;; 5-runtime-aux.watsup:148.1-148.57
  def {f : frame, s : store, si* : structinst*} ext_structinst(`%;%`(s, f), si*{si}) = `%;%`(s[STRUCT_store =.. si*{si}], f)

;; 5-runtime-aux.watsup:146.1-146.76
def ext_arrayinst : (state, arrayinst*) -> state
  ;; 5-runtime-aux.watsup:149.1-149.55
  def {ai* : arrayinst*, f : frame, s : store} ext_arrayinst(`%;%`(s, f), ai*{ai}) = `%;%`(s[ARRAY_store =.. ai*{ai}], f)

;; 5-runtime-aux.watsup:154.1-154.62
def growtable : (tableinst, nat, ref) -> tableinst
  ;; 5-runtime-aux.watsup:157.1-161.19
  def {i : nat, i' : nat, j : nat, n : n, r : ref, r'* : ref*, rt : reftype, ti : tableinst, ti' : tableinst} growtable(ti, n, r) = ti'
    -- if (ti = {TYPE `%%`(`[%..%]`(i, j), rt), ELEM r'*{r'}})
    -- if (i' = (|r'*{r'}| + n))
    -- if (ti' = {TYPE `%%`(`[%..%]`(i', j), rt), ELEM r'*{r'} :: r^n{}})
    -- if (i' <= j)

;; 5-runtime-aux.watsup:155.1-155.62
def growmemory : (meminst, nat) -> meminst
  ;; 5-runtime-aux.watsup:163.1-167.19
  def {b* : byte*, i : nat, i' : nat, j : nat, mi : meminst, mi' : meminst, n : n} growmemory(mi, n) = mi'
    -- if (mi = {TYPE `%I8`(`[%..%]`(i, j)), DATA b*{b}})
    -- if (i' = ((|b*{b}| / (64 * $Ki)) + n))
    -- if (mi' = {TYPE `%I8`(`[%..%]`(i', j)), DATA b*{b} :: 0^((n * 64) * $Ki){}})
    -- if (i' <= j)

;; 6-typing.watsup:5.1-6.16
syntax init =
  | SET
  | UNSET

;; 6-typing.watsup:8.1-9.15
syntax localtype = `%%`(init, valtype)

;; 6-typing.watsup:11.1-12.37
syntax instrtype = `%->%*%`(resulttype, localidx*, resulttype)

;; 6-typing.watsup:15.1-19.62
syntax context = {TYPE deftype*, REC subtype*, FUNC deftype*, GLOBAL globaltype*, TABLE tabletype*, MEM memtype*, ELEM elemtype*, DATA datatype*, LOCAL localtype*, LABEL resulttype*, RETURN resulttype?}

;; 6-typing.watsup:26.1-26.86
rec {

;; 6-typing.watsup:26.1-26.86
def with_locals : (context, localidx*, localtype*) -> context
  ;; 6-typing.watsup:28.1-28.42
  def {C : context} with_locals(C, [], []) = C
  ;; 6-typing.watsup:29.1-29.85
  def {C : context, lt* : localtype*, lt_1 : localtype, x* : idx*, x_1 : idx} with_locals(C, [x_1] :: x*{x}, [lt_1] :: lt*{lt}) = $with_locals(C[LOCAL_context[x_1] = lt_1], x*{x}, lt*{lt})
}

;; 6-typing.watsup:33.1-33.65
rec {

;; 6-typing.watsup:33.1-33.65
def clostypes : deftype* -> deftype*
  ;; 6-typing.watsup:37.1-37.34
  def clostypes([]) = []
  ;; 6-typing.watsup:38.1-38.93
  def {dt* : deftype*, dt'* : deftype*, dt_N : deftype} clostypes(dt*{dt} :: [dt_N]) = dt'*{dt'} :: [$subst_all_deftype(dt_N, (dt' <: heaptype)*{dt'})]
    -- if (dt'*{dt'} = $clostypes(dt*{dt}))
}

;; 6-typing.watsup:32.1-32.65
def clostype : (context, deftype) -> deftype
  ;; 6-typing.watsup:35.1-35.84
  def {C : context, dt : deftype, dt'* : deftype*} clostype(C, dt) = $subst_all_deftype(dt, (dt' <: heaptype)*{dt'})
    -- if (dt'*{dt'} = $clostypes(C.TYPE_context))

;; 6-typing.watsup:47.1-47.71
relation Numtype_ok: `%|-%:OK`(context, numtype)
  ;; 6-typing.watsup:54.1-55.20
  rule _ {C : context, numtype : numtype}:
    `%|-%:OK`(C, numtype)

;; 6-typing.watsup:48.1-48.71
relation Vectype_ok: `%|-%:OK`(context, vectype)
  ;; 6-typing.watsup:57.1-58.20
  rule _ {C : context, vectype : vectype}:
    `%|-%:OK`(C, vectype)

;; 6-typing.watsup:49.1-49.72
relation Heaptype_ok: `%|-%:OK`(context, heaptype)
  ;; 6-typing.watsup:60.1-61.24
  rule abs {C : context, absheaptype : absheaptype}:
    `%|-%:OK`(C, (absheaptype <: heaptype))

  ;; 6-typing.watsup:63.1-65.23
  rule typeidx {C : context, dt : deftype, x : idx}:
    `%|-%:OK`(C, _IDX_heaptype(x))
    -- if (C.TYPE_context[x] = dt)

  ;; 6-typing.watsup:67.1-69.22
  rule rec {C : context, i : nat, st : subtype}:
    `%|-%:OK`(C, REC_heaptype(i))
    -- if (C.REC_context[i] = st)

;; 6-typing.watsup:50.1-50.71
relation Reftype_ok: `%|-%:OK`(context, reftype)
  ;; 6-typing.watsup:71.1-73.31
  rule _ {C : context, ht : heaptype, nul : nul}:
    `%|-%:OK`(C, REF_reftype(nul, ht))
    -- Heaptype_ok: `%|-%:OK`(C, ht)

;; 6-typing.watsup:51.1-51.71
relation Valtype_ok: `%|-%:OK`(context, valtype)
  ;; 6-typing.watsup:75.1-77.35
  rule num {C : context, numtype : numtype}:
    `%|-%:OK`(C, (numtype <: valtype))
    -- Numtype_ok: `%|-%:OK`(C, numtype)

  ;; 6-typing.watsup:79.1-81.35
  rule vec {C : context, vectype : vectype}:
    `%|-%:OK`(C, (vectype <: valtype))
    -- Vectype_ok: `%|-%:OK`(C, vectype)

  ;; 6-typing.watsup:83.1-85.35
  rule ref {C : context, reftype : reftype}:
    `%|-%:OK`(C, (reftype <: valtype))
    -- Reftype_ok: `%|-%:OK`(C, reftype)

  ;; 6-typing.watsup:87.1-88.16
  rule bot {C : context}:
    `%|-%:OK`(C, BOT_valtype)

;; 6-typing.watsup:93.1-93.74
relation Resulttype_ok: `%|-%:OK`(context, resulttype)
  ;; 6-typing.watsup:96.1-98.32
  rule _ {C : context, t* : valtype*}:
    `%|-%:OK`(C, t*{t})
    -- (Valtype_ok: `%|-%:OK`(C, t))*{t}

;; 6-typing.watsup:94.1-94.73
relation Instrtype_ok: `%|-%:OK`(context, instrtype)
  ;; 6-typing.watsup:100.1-104.27
  rule _ {C : context, lt* : localtype*, t_1* : valtype*, t_2* : valtype*, x* : idx*}:
    `%|-%:OK`(C, `%->%*%`(t_1*{t_1}, x*{x}, t_2*{t_2}))
    -- Resulttype_ok: `%|-%:OK`(C, t_1*{t_1})
    -- Resulttype_ok: `%|-%:OK`(C, t_2*{t_2})
    -- (if (C.LOCAL_context[x] = lt))*{lt x}

;; 6-typing.watsup:109.1-109.84
syntax oktypeidx =
  | OK(typeidx)

;; 6-typing.watsup:110.1-110.87
syntax oktypeidxnat =
  | OK(typeidx, nat)

;; 6-typing.watsup:112.1-112.76
relation Packedtype_ok: `%|-%:OK`(context, packedtype)
  ;; 6-typing.watsup:128.1-129.23
  rule _ {C : context, packedtype : packedtype}:
    `%|-%:OK`(C, packedtype)

;; 6-typing.watsup:114.1-114.77
relation Storagetype_ok: `%|-%:OK`(context, storagetype)
  ;; 6-typing.watsup:131.1-133.35
  rule val {C : context, valtype : valtype}:
    `%|-%:OK`(C, (valtype <: storagetype))
    -- Valtype_ok: `%|-%:OK`(C, valtype)

  ;; 6-typing.watsup:135.1-137.41
  rule packed {C : context, packedtype : packedtype}:
    `%|-%:OK`(C, (packedtype <: storagetype))
    -- Packedtype_ok: `%|-%:OK`(C, packedtype)

;; 6-typing.watsup:113.1-113.75
relation Fieldtype_ok: `%|-%:OK`(context, fieldtype)
  ;; 6-typing.watsup:139.1-141.34
  rule _ {C : context, mut : mut, zt : storagetype}:
    `%|-%:OK`(C, `%%`(mut, zt))
    -- Storagetype_ok: `%|-%:OK`(C, zt)

;; 6-typing.watsup:116.1-116.74
relation Functype_ok: `%|-%:OK`(context, functype)
  ;; 6-typing.watsup:225.1-228.35
  rule _ {C : context, t_1* : valtype*, t_2* : valtype*}:
    `%|-%:OK`(C, `%->%`(t_1*{t_1}, t_2*{t_2}))
    -- Resulttype_ok: `%|-%:OK`(C, t_1*{t_1})
    -- Resulttype_ok: `%|-%:OK`(C, t_2*{t_2})

;; 6-typing.watsup:115.1-115.74
relation Comptype_ok: `%|-%:OK`(context, comptype)
  ;; 6-typing.watsup:144.1-146.35
  rule struct {C : context, yt* : fieldtype*}:
    `%|-%:OK`(C, STRUCT_comptype(yt*{yt}))
    -- (Fieldtype_ok: `%|-%:OK`(C, yt))*{yt}

  ;; 6-typing.watsup:148.1-150.32
  rule array {C : context, yt : fieldtype}:
    `%|-%:OK`(C, ARRAY_comptype(yt))
    -- Fieldtype_ok: `%|-%:OK`(C, yt)

  ;; 6-typing.watsup:152.1-154.31
  rule func {C : context, ft : functype}:
    `%|-%:OK`(C, FUNC_comptype(ft))
    -- Functype_ok: `%|-%:OK`(C, ft)

;; 6-typing.watsup:391.1-391.91
relation Packedtype_sub: `%|-%<:%`(context, packedtype, packedtype)
  ;; 6-typing.watsup:398.1-399.32
  rule _ {C : context, packedtype : packedtype}:
    `%|-%<:%`(C, packedtype, packedtype)

;; 6-typing.watsup:269.1-269.78
relation Numtype_sub: `%|-%<:%`(context, numtype, numtype)
  ;; 6-typing.watsup:275.1-276.26
  rule _ {C : context, numtype : numtype}:
    `%|-%<:%`(C, numtype, numtype)

;; 6-typing.watsup:125.1-271.79
rec {

;; 6-typing.watsup:125.1-125.75
relation Deftype_sub: `%|-%<:%`(context, deftype, deftype)
  ;; 6-typing.watsup:434.1-436.58
  rule refl {C : context, deftype_1 : deftype, deftype_2 : deftype}:
    `%|-%<:%`(C, deftype_1, deftype_2)
    -- if ($clostype(C, deftype_1) = $clostype(C, deftype_2))

  ;; 6-typing.watsup:438.1-441.40
  rule super {C : context, ct : comptype, deftype_1 : deftype, deftype_2 : deftype, fin : fin, ht : heaptype, ht_1* : heaptype*, ht_2* : heaptype*}:
    `%|-%<:%`(C, deftype_1, deftype_2)
    -- if ($unrolldt(deftype_1) = SUBD_subtype(fin, ht_1*{ht_1} :: [ht] :: ht_2*{ht_2}, ct))
    -- Heaptype_sub: `%|-%<:%`(C, ht, (deftype_2 <: heaptype))

;; 6-typing.watsup:271.1-271.79
relation Heaptype_sub: `%|-%<:%`(context, heaptype, heaptype)
  ;; 6-typing.watsup:282.1-283.28
  rule refl {C : context, heaptype : heaptype}:
    `%|-%<:%`(C, heaptype, heaptype)

  ;; 6-typing.watsup:285.1-289.48
  rule trans {C : context, heaptype' : heaptype, heaptype_1 : heaptype, heaptype_2 : heaptype}:
    `%|-%<:%`(C, heaptype_1, heaptype_2)
    -- Heaptype_ok: `%|-%:OK`(C, heaptype')
    -- Heaptype_sub: `%|-%<:%`(C, heaptype_1, heaptype')
    -- Heaptype_sub: `%|-%<:%`(C, heaptype', heaptype_2)

  ;; 6-typing.watsup:291.1-292.17
  rule eq-any {C : context}:
    `%|-%<:%`(C, EQ_heaptype, ANY_heaptype)

  ;; 6-typing.watsup:294.1-295.17
  rule i31-eq {C : context}:
    `%|-%<:%`(C, I31_heaptype, EQ_heaptype)

  ;; 6-typing.watsup:297.1-298.20
  rule struct-eq {C : context}:
    `%|-%<:%`(C, STRUCT_heaptype, EQ_heaptype)

  ;; 6-typing.watsup:300.1-301.19
  rule array-eq {C : context}:
    `%|-%<:%`(C, ARRAY_heaptype, EQ_heaptype)

  ;; 6-typing.watsup:303.1-305.35
  rule struct {C : context, deftype : deftype, yt* : fieldtype*}:
    `%|-%<:%`(C, (deftype <: heaptype), STRUCT_heaptype)
    -- Expand: `%~~%`(deftype, STRUCT_comptype(yt*{yt}))

  ;; 6-typing.watsup:307.1-309.33
  rule array {C : context, deftype : deftype, yt : fieldtype}:
    `%|-%<:%`(C, (deftype <: heaptype), ARRAY_heaptype)
    -- Expand: `%~~%`(deftype, ARRAY_comptype(yt))

  ;; 6-typing.watsup:311.1-313.32
  rule func {C : context, deftype : deftype, ft : functype}:
    `%|-%<:%`(C, (deftype <: heaptype), FUNC_heaptype)
    -- Expand: `%~~%`(deftype, FUNC_comptype(ft))

  ;; 6-typing.watsup:315.1-317.46
  rule def {C : context, deftype_1 : deftype, deftype_2 : deftype}:
    `%|-%<:%`(C, (deftype_1 <: heaptype), (deftype_2 <: heaptype))
    -- Deftype_sub: `%|-%<:%`(C, deftype_1, deftype_2)

  ;; 6-typing.watsup:319.1-321.52
  rule typeidx-l {C : context, heaptype : heaptype, typeidx : typeidx}:
    `%|-%<:%`(C, _IDX_heaptype(typeidx), heaptype)
    -- Heaptype_sub: `%|-%<:%`(C, (C.TYPE_context[typeidx] <: heaptype), heaptype)

  ;; 6-typing.watsup:323.1-325.52
  rule typeidx-r {C : context, heaptype : heaptype, typeidx : typeidx}:
    `%|-%<:%`(C, heaptype, _IDX_heaptype(typeidx))
    -- Heaptype_sub: `%|-%<:%`(C, heaptype, (C.TYPE_context[typeidx] <: heaptype))

  ;; 6-typing.watsup:327.1-329.48
  rule rec {C : context, ct : comptype, fin : fin, ht : heaptype, ht_1* : heaptype*, ht_2* : heaptype*, i : nat}:
    `%|-%<:%`(C, REC_heaptype(i), ht)
    -- if (C.REC_context[i] = SUBD_subtype(fin, ht_1*{ht_1} :: [ht] :: ht_2*{ht_2}, ct))

  ;; 6-typing.watsup:331.1-333.40
  rule none {C : context, heaptype : heaptype}:
    `%|-%<:%`(C, NONE_heaptype, heaptype)
    -- Heaptype_sub: `%|-%<:%`(C, heaptype, ANY_heaptype)

  ;; 6-typing.watsup:335.1-337.41
  rule nofunc {C : context, heaptype : heaptype}:
    `%|-%<:%`(C, NOFUNC_heaptype, heaptype)
    -- Heaptype_sub: `%|-%<:%`(C, heaptype, FUNC_heaptype)

  ;; 6-typing.watsup:339.1-341.43
  rule noextern {C : context, heaptype : heaptype}:
    `%|-%<:%`(C, NOEXTERN_heaptype, heaptype)
    -- Heaptype_sub: `%|-%<:%`(C, heaptype, EXTERN_heaptype)

  ;; 6-typing.watsup:343.1-344.23
  rule bot {C : context, heaptype : heaptype}:
    `%|-%<:%`(C, BOT_heaptype, heaptype)
}

;; 6-typing.watsup:272.1-272.78
relation Reftype_sub: `%|-%<:%`(context, reftype, reftype)
  ;; 6-typing.watsup:347.1-349.37
  rule nonnull {C : context, ht_1 : heaptype, ht_2 : heaptype}:
    `%|-%<:%`(C, REF_reftype(`NULL%?`(?()), ht_1), REF_reftype(`NULL%?`(?()), ht_2))
    -- Heaptype_sub: `%|-%<:%`(C, ht_1, ht_2)

  ;; 6-typing.watsup:351.1-353.37
  rule null {C : context, ht_1 : heaptype, ht_2 : heaptype, nul : nul}:
    `%|-%<:%`(C, REF_reftype(nul, ht_1), REF_reftype(`NULL%?`(?(())), ht_2))
    -- Heaptype_sub: `%|-%<:%`(C, ht_1, ht_2)

;; 6-typing.watsup:270.1-270.78
relation Vectype_sub: `%|-%<:%`(context, vectype, vectype)
  ;; 6-typing.watsup:278.1-279.26
  rule _ {C : context, vectype : vectype}:
    `%|-%<:%`(C, vectype, vectype)

;; 6-typing.watsup:273.1-273.78
relation Valtype_sub: `%|-%<:%`(context, valtype, valtype)
  ;; 6-typing.watsup:356.1-358.46
  rule num {C : context, numtype_1 : numtype, numtype_2 : numtype}:
    `%|-%<:%`(C, (numtype_1 <: valtype), (numtype_2 <: valtype))
    -- Numtype_sub: `%|-%<:%`(C, numtype_1, numtype_2)

  ;; 6-typing.watsup:360.1-362.46
  rule vec {C : context, vectype_1 : vectype, vectype_2 : vectype}:
    `%|-%<:%`(C, (vectype_1 <: valtype), (vectype_2 <: valtype))
    -- Vectype_sub: `%|-%<:%`(C, vectype_1, vectype_2)

  ;; 6-typing.watsup:364.1-366.46
  rule ref {C : context, reftype_1 : reftype, reftype_2 : reftype}:
    `%|-%<:%`(C, (reftype_1 <: valtype), (reftype_2 <: valtype))
    -- Reftype_sub: `%|-%<:%`(C, reftype_1, reftype_2)

  ;; 6-typing.watsup:368.1-369.22
  rule bot {C : context, valtype : valtype}:
    `%|-%<:%`(C, BOT_valtype, valtype)

;; 6-typing.watsup:392.1-392.92
relation Storagetype_sub: `%|-%<:%`(context, storagetype, storagetype)
  ;; 6-typing.watsup:402.1-404.46
  rule val {C : context, valtype_1 : valtype, valtype_2 : valtype}:
    `%|-%<:%`(C, (valtype_1 <: storagetype), (valtype_2 <: storagetype))
    -- Valtype_sub: `%|-%<:%`(C, valtype_1, valtype_2)

  ;; 6-typing.watsup:406.1-408.55
  rule packed {C : context, packedtype_1 : packedtype, packedtype_2 : packedtype}:
    `%|-%<:%`(C, (packedtype_1 <: storagetype), (packedtype_2 <: storagetype))
    -- Packedtype_sub: `%|-%<:%`(C, packedtype_1, packedtype_2)

;; 6-typing.watsup:393.1-393.90
relation Fieldtype_sub: `%|-%<:%`(context, fieldtype, fieldtype)
  ;; 6-typing.watsup:411.1-413.40
  rule const {C : context, zt_1 : storagetype, zt_2 : storagetype}:
    `%|-%<:%`(C, `%%`(`MUT%?`(?()), zt_1), `%%`(`MUT%?`(?()), zt_2))
    -- Storagetype_sub: `%|-%<:%`(C, zt_1, zt_2)

  ;; 6-typing.watsup:415.1-418.40
  rule var {C : context, zt_1 : storagetype, zt_2 : storagetype}:
    `%|-%<:%`(C, `%%`(`MUT%?`(?(())), zt_1), `%%`(`MUT%?`(?(())), zt_2))
    -- Storagetype_sub: `%|-%<:%`(C, zt_1, zt_2)
    -- Storagetype_sub: `%|-%<:%`(C, zt_2, zt_1)

;; 6-typing.watsup:395.1-395.89
relation Functype_sub: `%|-%<:%`(context, functype, functype)
  ;; 6-typing.watsup:458.1-459.16
  rule _ {C : context, ft : functype}:
    `%|-%<:%`(C, ft, ft)

;; 6-typing.watsup:124.1-124.76
relation Comptype_sub: `%|-%<:%`(context, comptype, comptype)
  ;; 6-typing.watsup:421.1-423.41
  rule struct {C : context, yt'_1 : fieldtype, yt_1* : fieldtype*, yt_2* : fieldtype*}:
    `%|-%<:%`(C, STRUCT_comptype(yt_1*{yt_1} :: [yt'_1]), STRUCT_comptype(yt_2*{yt_2}))
    -- (Fieldtype_sub: `%|-%<:%`(C, yt_1, yt_2))*{yt_1 yt_2}

  ;; 6-typing.watsup:425.1-427.38
  rule array {C : context, yt_1 : fieldtype, yt_2 : fieldtype}:
    `%|-%<:%`(C, ARRAY_comptype(yt_1), ARRAY_comptype(yt_2))
    -- Fieldtype_sub: `%|-%<:%`(C, yt_1, yt_2)

  ;; 6-typing.watsup:429.1-431.37
  rule func {C : context, ft_1 : functype, ft_2 : functype}:
    `%|-%<:%`(C, FUNC_comptype(ft_1), FUNC_comptype(ft_2))
    -- Functype_sub: `%|-%<:%`(C, ft_1, ft_2)

;; 6-typing.watsup:117.1-117.73
relation Subtype_ok: `%|-%:%`(context, subtype, oktypeidx)
  ;; 6-typing.watsup:157.1-163.37
  rule _ {C : context, ct : comptype, ct'* : comptype*, fin : fin, x : idx, y* : idx*, y'** : idx**}:
    `%|-%:%`(C, SUB_subtype(fin, y*{y}, ct), OK_oktypeidx(x))
    -- if (|y*{y}| <= 1)
    -- (if (y < x))*{y}
    -- (if ($unrolldt(C.TYPE_context[y]) = SUB_subtype(`FINAL%?`(?()), y'*{y'}, ct')))*{ct' y y'}
    -- Comptype_ok: `%|-%:OK`(C, ct)
    -- (Comptype_sub: `%|-%<:%`(C, ct, ct'))*{ct'}

;; 6-typing.watsup:165.1-165.65
def before : (heaptype, typeidx, nat) -> bool
  ;; 6-typing.watsup:166.1-166.34
  def {deftype : deftype, i : nat, x : idx} before((deftype <: heaptype), x, i) = true
  ;; 6-typing.watsup:167.1-167.46
  def {i : nat, typeidx : typeidx, x : idx} before(_IDX_heaptype(typeidx), x, i) = (typeidx < x)
  ;; 6-typing.watsup:168.1-168.33
  def {i : nat, j : nat, x : idx} before(REC_heaptype(j), x, i) = (j < i)

;; 6-typing.watsup:170.1-170.69
def unrollht : (context, heaptype) -> subtype
  ;; 6-typing.watsup:171.1-171.47
  def {C : context, deftype : deftype} unrollht(C, (deftype <: heaptype)) = $unrolldt(deftype)
  ;; 6-typing.watsup:172.1-172.60
  def {C : context, typeidx : typeidx} unrollht(C, _IDX_heaptype(typeidx)) = $unrolldt(C.TYPE_context[typeidx])
  ;; 6-typing.watsup:173.1-173.35
  def {C : context, i : nat} unrollht(C, REC_heaptype(i)) = C.REC_context[i]

;; 6-typing.watsup:119.1-119.76
relation Subtype_ok2: `%|-%:%`(context, subtype, oktypeidxnat)
  ;; 6-typing.watsup:175.1-181.37
  rule _ {C : context, ct : comptype, ct'* : comptype*, fin : fin, ht* : heaptype*, ht'** : heaptype**, i : nat, x : idx}:
    `%|-%:%`(C, SUBD_subtype(fin, ht*{ht}, ct), OK_oktypeidxnat(x, i))
    -- if (|ht*{ht}| <= 1)
    -- (if $before(ht, x, i))*{ht}
    -- (if ($unrollht(C, ht) = SUBD_subtype(`FINAL%?`(?()), ht'*{ht'}, ct')))*{ct' ht ht'}
    -- Comptype_ok: `%|-%:OK`(C, ct)
    -- (Comptype_sub: `%|-%<:%`(C, ct, ct'))*{ct'}

;; 6-typing.watsup:120.1-120.76
rec {

;; 6-typing.watsup:120.1-120.76
relation Rectype_ok2: `%|-%:%`(context, rectype, oktypeidxnat)
  ;; 6-typing.watsup:196.1-197.28
  rule empty {C : context, i : nat, x : idx}:
    `%|-%:%`(C, REC_rectype([]), OK_oktypeidxnat(x, i))

  ;; 6-typing.watsup:199.1-202.50
  rule cons {C : context, i : nat, st* : subtype*, st_1 : subtype, x : idx}:
    `%|-%:%`(C, REC_rectype([st_1] :: st*{st}), OK_oktypeidxnat(x, i))
    -- Subtype_ok2: `%|-%:%`(C, st_1, OK_oktypeidxnat(x, i))
    -- Rectype_ok2: `%|-%:%`(C, REC_rectype(st*{st}), OK_oktypeidxnat((x + 1), (i + 1)))
}

;; 6-typing.watsup:118.1-118.74
rec {

;; 6-typing.watsup:118.1-118.74
relation Rectype_ok: `%|-%:%`(context, rectype, oktypeidx)
  ;; 6-typing.watsup:184.1-185.27
  rule empty {C : context, x : idx}:
    `%|-%:%`(C, REC_rectype([]), OK_oktypeidx(x))

  ;; 6-typing.watsup:187.1-190.43
  rule cons {C : context, st* : subtype*, st_1 : subtype, x : idx}:
    `%|-%:%`(C, REC_rectype([st_1] :: st*{st}), OK_oktypeidx(x))
    -- Subtype_ok: `%|-%:%`(C, st_1, OK_oktypeidx(x))
    -- Rectype_ok: `%|-%:%`(C, REC_rectype(st*{st}), OK_oktypeidx(x + 1))

  ;; 6-typing.watsup:192.1-194.49
  rule rec2 {C : context, st* : subtype*, x : idx}:
    `%|-%:%`(C, REC_rectype(st*{st}), OK_oktypeidx(x))
    -- Rectype_ok2: `%|-%:%`(C ++ {TYPE [], REC st*{st}, FUNC [], GLOBAL [], TABLE [], MEM [], ELEM [], DATA [], LOCAL [], LABEL [], RETURN ?()}, REC_rectype(st*{st}), OK_oktypeidxnat(x, 0))
}

;; 6-typing.watsup:121.1-121.73
relation Deftype_ok: `%|-%:OK`(context, deftype)
  ;; 6-typing.watsup:205.1-209.14
  rule _ {C : context, i : nat, n : n, qt : rectype, st^n : subtype^n, x : idx}:
    `%|-%:OK`(C, DEF_deftype(qt, i))
    -- Rectype_ok: `%|-%:%`(C, qt, OK_oktypeidx(x))
    -- if (qt = REC_rectype(st^n{st}))
    -- if (i < n)

;; 6-typing.watsup:214.1-214.74
relation Limits_ok: `%|-%:%`(context, limits, nat)
  ;; 6-typing.watsup:221.1-223.24
  rule _ {C : context, k : nat, n_1 : n, n_2 : n}:
    `%|-%:%`(C, `[%..%]`(n_1, n_2), k)
    -- if ((n_1 <= n_2) /\ (n_2 <= k))

;; 6-typing.watsup:215.1-215.74
relation Globaltype_ok: `%|-%:OK`(context, globaltype)
  ;; 6-typing.watsup:230.1-232.29
  rule _ {C : context, mut : mut, t : valtype}:
    `%|-%:OK`(C, `%%`(mut, t))
    -- Valtype_ok: `%|-%:OK`(C, t)

;; 6-typing.watsup:216.1-216.73
relation Tabletype_ok: `%|-%:OK`(context, tabletype)
  ;; 6-typing.watsup:234.1-237.30
  rule _ {C : context, lim : limits, rt : reftype}:
    `%|-%:OK`(C, `%%`(lim, rt))
    -- Limits_ok: `%|-%:%`(C, lim, ((2 ^ 32) - 1))
    -- Reftype_ok: `%|-%:OK`(C, rt)

;; 6-typing.watsup:217.1-217.71
relation Memtype_ok: `%|-%:OK`(context, memtype)
  ;; 6-typing.watsup:239.1-241.35
  rule _ {C : context, lim : limits}:
    `%|-%:OK`(C, `%I8`(lim))
    -- Limits_ok: `%|-%:%`(C, lim, (2 ^ 16))

;; 6-typing.watsup:218.1-218.74
relation Externtype_ok: `%|-%:OK`(context, externtype)
  ;; 6-typing.watsup:244.1-247.27
  rule func {C : context, dt : deftype, ft : functype}:
    `%|-%:OK`(C, FUNC_externtype(dt))
    -- Deftype_ok: `%|-%:OK`(C, dt)
    -- Expand: `%~~%`(dt, FUNC_comptype(ft))

  ;; 6-typing.watsup:249.1-251.33
  rule global {C : context, gt : globaltype}:
    `%|-%:OK`(C, GLOBAL_externtype(gt))
    -- Globaltype_ok: `%|-%:OK`(C, gt)

  ;; 6-typing.watsup:253.1-255.32
  rule table {C : context, tt : tabletype}:
    `%|-%:OK`(C, TABLE_externtype(tt))
    -- Tabletype_ok: `%|-%:OK`(C, tt)

  ;; 6-typing.watsup:257.1-259.30
  rule mem {C : context, mt : memtype}:
    `%|-%:OK`(C, MEM_externtype(mt))
    -- Memtype_ok: `%|-%:OK`(C, mt)

;; 6-typing.watsup:374.1-374.81
relation Resulttype_sub: `%|-%*<:%*`(context, valtype*, valtype*)
  ;; 6-typing.watsup:377.1-379.37
  rule _ {C : context, t_1* : valtype*, t_2* : valtype*}:
    `%|-%*<:%*`(C, t_1*{t_1}, t_2*{t_2})
    -- (Valtype_sub: `%|-%<:%`(C, t_1, t_2))*{t_1 t_2}

;; 6-typing.watsup:375.1-375.80
relation Instrtype_sub: `%|-%<:%`(context, instrtype, instrtype)
  ;; 6-typing.watsup:381.1-386.30
  rule _ {C : context, t* : valtype*, t_11* : valtype*, t_12* : valtype*, t_21* : valtype*, t_22* : valtype*, x* : idx*, x_1* : idx*, x_2* : idx*}:
    `%|-%<:%`(C, `%->%*%`(t_11*{t_11}, x_1*{x_1}, t_12*{t_12}), `%->%*%`(t_21*{t_21}, x_2*{x_2}, t_22*{t_22}))
    -- Resulttype_sub: `%|-%*<:%*`(C, t_21*{t_21}, t_11*{t_11})
    -- Resulttype_sub: `%|-%*<:%*`(C, t_12*{t_12}, t_22*{t_22})
    -- if (x*{x} = $setminus(x_2*{x_2}, x_1*{x_1}))
    -- (if (C.LOCAL_context[x] = `%%`(SET_init, t)))*{t x}

;; 6-typing.watsup:446.1-446.83
relation Limits_sub: `%|-%<:%`(context, limits, limits)
  ;; 6-typing.watsup:453.1-456.21
  rule _ {C : context, n_11 : n, n_12 : n, n_21 : n, n_22 : n}:
    `%|-%<:%`(C, `[%..%]`(n_11, n_12), `[%..%]`(n_21, n_22))
    -- if (n_11 >= n_21)
    -- if (n_12 <= n_22)

;; 6-typing.watsup:447.1-447.83
relation Globaltype_sub: `%|-%<:%`(context, globaltype, globaltype)
  ;; 6-typing.watsup:461.1-463.34
  rule const {C : context, t_1 : valtype, t_2 : valtype}:
    `%|-%<:%`(C, `%%`(`MUT%?`(?()), t_1), `%%`(`MUT%?`(?()), t_2))
    -- Valtype_sub: `%|-%<:%`(C, t_1, t_2)

  ;; 6-typing.watsup:465.1-468.34
  rule var {C : context, t_1 : valtype, t_2 : valtype}:
    `%|-%<:%`(C, `%%`(`MUT%?`(?(())), t_1), `%%`(`MUT%?`(?(())), t_2))
    -- Valtype_sub: `%|-%<:%`(C, t_1, t_2)
    -- Valtype_sub: `%|-%<:%`(C, t_2, t_1)

;; 6-typing.watsup:448.1-448.82
relation Tabletype_sub: `%|-%<:%`(context, tabletype, tabletype)
  ;; 6-typing.watsup:470.1-474.36
  rule _ {C : context, lim_1 : limits, lim_2 : limits, rt_1 : reftype, rt_2 : reftype}:
    `%|-%<:%`(C, `%%`(lim_1, rt_1), `%%`(lim_2, rt_2))
    -- Limits_sub: `%|-%<:%`(C, lim_1, lim_2)
    -- Reftype_sub: `%|-%<:%`(C, rt_1, rt_2)
    -- Reftype_sub: `%|-%<:%`(C, rt_2, rt_1)

;; 6-typing.watsup:449.1-449.80
relation Memtype_sub: `%|-%<:%`(context, memtype, memtype)
  ;; 6-typing.watsup:476.1-478.37
  rule _ {C : context, lim_1 : limits, lim_2 : limits}:
    `%|-%<:%`(C, `%I8`(lim_1), `%I8`(lim_2))
    -- Limits_sub: `%|-%<:%`(C, lim_1, lim_2)

;; 6-typing.watsup:450.1-450.83
relation Externtype_sub: `%|-%<:%`(context, externtype, externtype)
  ;; 6-typing.watsup:481.1-483.36
  rule func {C : context, dt_1 : deftype, dt_2 : deftype}:
    `%|-%<:%`(C, FUNC_externtype(dt_1), FUNC_externtype(dt_2))
    -- Deftype_sub: `%|-%<:%`(C, dt_1, dt_2)

  ;; 6-typing.watsup:485.1-487.39
  rule global {C : context, gt_1 : globaltype, gt_2 : globaltype}:
    `%|-%<:%`(C, GLOBAL_externtype(gt_1), GLOBAL_externtype(gt_2))
    -- Globaltype_sub: `%|-%<:%`(C, gt_1, gt_2)

  ;; 6-typing.watsup:489.1-491.38
  rule table {C : context, tt_1 : tabletype, tt_2 : tabletype}:
    `%|-%<:%`(C, TABLE_externtype(tt_1), TABLE_externtype(tt_2))
    -- Tabletype_sub: `%|-%<:%`(C, tt_1, tt_2)

  ;; 6-typing.watsup:493.1-495.36
  rule mem {C : context, mt_1 : memtype, mt_2 : memtype}:
    `%|-%<:%`(C, MEM_externtype(mt_1), MEM_externtype(mt_2))
    -- Memtype_sub: `%|-%<:%`(C, mt_1, mt_2)

;; 6-typing.watsup:565.1-565.76
relation Blocktype_ok: `%|-%:%`(context, blocktype, functype)
  ;; 6-typing.watsup:567.1-568.44
  rule void {C : context}:
    `%|-%:%`(C, _RESULT_blocktype(?()), `%->%`([], []))

  ;; 6-typing.watsup:570.1-571.32
  rule result {C : context, t : valtype}:
    `%|-%:%`(C, _RESULT_blocktype(?(t)), `%->%`([], [t]))

  ;; 6-typing.watsup:573.1-575.34
  rule typeidx {C : context, ft : functype, x : idx}:
    `%|-%:%`(C, _IDX_blocktype(x), ft)
    -- Expand: `%~~%`(C.TYPE_context[x], FUNC_comptype(ft))

;; 6-typing.watsup:503.1-505.74
rec {

;; 6-typing.watsup:503.1-503.67
relation Instr_ok: `%|-%:%`(context, instr, functype)
  ;; 6-typing.watsup:544.1-545.34
  rule unreachable {C : context, t_1* : valtype*, t_2* : valtype*}:
    `%|-%:%`(C, UNREACHABLE_instr, `%->%`(t_1*{t_1}, t_2*{t_2}))

  ;; 6-typing.watsup:547.1-548.32
  rule nop {C : context}:
    `%|-%:%`(C, NOP_instr, `%->%`([], []))

  ;; 6-typing.watsup:550.1-551.27
  rule drop {C : context, t : valtype}:
    `%|-%:%`(C, DROP_instr, `%->%`([t], []))

  ;; 6-typing.watsup:554.1-555.31
  rule select-expl {C : context, t : valtype}:
    `%|-%:%`(C, SELECT_instr(?([t])), `%->%`([t t I32_valtype], [t]))

  ;; 6-typing.watsup:557.1-560.37
  rule select-impl {C : context, numtype : numtype, t : valtype, t' : valtype, vectype : vectype}:
    `%|-%:%`(C, SELECT_instr(?()), `%->%`([t t I32_valtype], [t]))
    -- Valtype_sub: `%|-%<:%`(C, t, t')
    -- if ((t' = (numtype <: valtype)) \/ (t' = (vectype <: valtype)))

  ;; 6-typing.watsup:578.1-581.61
  rule block {C : context, bt : blocktype, instr* : instr*, t_1* : valtype*, t_2* : valtype*, x* : idx*}:
    `%|-%:%`(C, BLOCK_instr(bt, instr*{instr}), `%->%`(t_1*{t_1}, t_2*{t_2}))
    -- Blocktype_ok: `%|-%:%`(C, bt, `%->%`(t_1*{t_1}, t_2*{t_2}))
    -- Instrs_ok: `%|-%*:%`(C ++ {TYPE [], REC [], FUNC [], GLOBAL [], TABLE [], MEM [], ELEM [], DATA [], LOCAL [], LABEL [t_2*{t_2}], RETURN ?()}, instr*{instr}, `%->%*%`(t_1*{t_1}, x*{x}, t_2*{t_2}))

  ;; 6-typing.watsup:583.1-586.61
  rule loop {C : context, bt : blocktype, instr* : instr*, t_1* : valtype*, t_2* : valtype*, x* : idx*}:
    `%|-%:%`(C, LOOP_instr(bt, instr*{instr}), `%->%`(t_1*{t_1}, t_2*{t_2}))
    -- Blocktype_ok: `%|-%:%`(C, bt, `%->%`(t_1*{t_1}, t_2*{t_2}))
    -- Instrs_ok: `%|-%*:%`(C ++ {TYPE [], REC [], FUNC [], GLOBAL [], TABLE [], MEM [], ELEM [], DATA [], LOCAL [], LABEL [t_1*{t_1}], RETURN ?()}, instr*{instr}, `%->%*%`(t_1*{t_1}, x*{x}, t_2*{t_2}))

  ;; 6-typing.watsup:588.1-592.65
  rule if {C : context, bt : blocktype, instr_1* : instr*, instr_2* : instr*, t_1* : valtype*, t_2* : valtype*, x_1* : idx*, x_2* : idx*}:
    `%|-%:%`(C, IF_instr(bt, instr_1*{instr_1}, instr_2*{instr_2}), `%->%`(t_1*{t_1} :: [I32_valtype], t_2*{t_2}))
    -- Blocktype_ok: `%|-%:%`(C, bt, `%->%`(t_1*{t_1}, t_2*{t_2}))
    -- Instrs_ok: `%|-%*:%`(C ++ {TYPE [], REC [], FUNC [], GLOBAL [], TABLE [], MEM [], ELEM [], DATA [], LOCAL [], LABEL [t_2*{t_2}], RETURN ?()}, instr_1*{instr_1}, `%->%*%`(t_1*{t_1}, x_1*{x_1}, t_2*{t_2}))
    -- Instrs_ok: `%|-%*:%`(C ++ {TYPE [], REC [], FUNC [], GLOBAL [], TABLE [], MEM [], ELEM [], DATA [], LOCAL [], LABEL [t_2*{t_2}], RETURN ?()}, instr_2*{instr_2}, `%->%*%`(t_1*{t_1}, x_2*{x_2}, t_2*{t_2}))

  ;; 6-typing.watsup:597.1-599.24
  rule br {C : context, l : labelidx, t* : valtype*, t_1* : valtype*, t_2* : valtype*}:
    `%|-%:%`(C, BR_instr(l), `%->%`(t_1*{t_1} :: t*{t}, t_2*{t_2}))
    -- if (C.LABEL_context[l] = t*{t})

  ;; 6-typing.watsup:601.1-603.24
  rule br_if {C : context, l : labelidx, t* : valtype*}:
    `%|-%:%`(C, BR_IF_instr(l), `%->%`(t*{t} :: [I32_valtype], t*{t}))
    -- if (C.LABEL_context[l] = t*{t})

  ;; 6-typing.watsup:605.1-608.44
  rule br_table {C : context, l* : labelidx*, l' : labelidx, t* : valtype*, t_1* : valtype*, t_2* : valtype*}:
    `%|-%:%`(C, BR_TABLE_instr(l*{l}, l'), `%->%`(t_1*{t_1} :: t*{t}, t_2*{t_2}))
    -- (Resulttype_sub: `%|-%*<:%*`(C, t*{t}, C.LABEL_context[l]))*{l}
    -- Resulttype_sub: `%|-%*<:%*`(C, t*{t}, C.LABEL_context[l'])

  ;; 6-typing.watsup:610.1-613.31
  rule br_on_null {C : context, ht : heaptype, l : labelidx, t* : valtype*}:
    `%|-%:%`(C, BR_ON_NULL_instr(l), `%->%`(t*{t} :: [REF_valtype(`NULL%?`(?(())), ht)], t*{t} :: [REF_valtype(`NULL%?`(?()), ht)]))
    -- if (C.LABEL_context[l] = t*{t})
    -- Heaptype_ok: `%|-%:OK`(C, ht)

  ;; 6-typing.watsup:615.1-618.31
  rule br_on_non_null {C : context, ht : heaptype, l : labelidx, t* : valtype*}:
    `%|-%:%`(C, BR_ON_NON_NULL_instr(l), `%->%`(t*{t} :: [REF_valtype(`NULL%?`(?(())), ht)], t*{t}))
    -- if (C.LABEL_context[l] = t*{t} :: [REF_valtype(`NULL%?`(?()), ht)])
    -- Heaptype_ok: `%|-%:OK`(C, ht)

  ;; 6-typing.watsup:620.1-626.34
  rule br_on_cast {C : context, l : labelidx, rt : reftype, rt_1 : reftype, rt_2 : reftype, t* : valtype*}:
    `%|-%:%`(C, BR_ON_CAST_instr(l, rt_1, rt_2), `%->%`(t*{t} :: [(rt_1 <: valtype)], t*{t} :: [($diffrt(rt_1, rt_2) <: valtype)]))
    -- if (C.LABEL_context[l] = t*{t} :: [(rt <: valtype)])
    -- Reftype_ok: `%|-%:OK`(C, rt_1)
    -- Reftype_ok: `%|-%:OK`(C, rt_2)
    -- Reftype_sub: `%|-%<:%`(C, rt_2, rt_1)
    -- Reftype_sub: `%|-%<:%`(C, rt_2, rt)

  ;; 6-typing.watsup:628.1-634.49
  rule br_on_cast_fail {C : context, l : labelidx, rt : reftype, rt_1 : reftype, rt_2 : reftype, t* : valtype*}:
    `%|-%:%`(C, BR_ON_CAST_FAIL_instr(l, rt_1, rt_2), `%->%`(t*{t} :: [(rt_1 <: valtype)], t*{t} :: [(rt_2 <: valtype)]))
    -- if (C.LABEL_context[l] = t*{t} :: [(rt <: valtype)])
    -- Reftype_ok: `%|-%:OK`(C, rt_1)
    -- Reftype_ok: `%|-%:OK`(C, rt_2)
    -- Reftype_sub: `%|-%<:%`(C, rt_2, rt_1)
    -- Reftype_sub: `%|-%<:%`(C, $diffrt(rt_1, rt_2), rt)

  ;; 6-typing.watsup:639.1-641.24
  rule return {C : context, t* : valtype*, t_1* : valtype*, t_2* : valtype*}:
    `%|-%:%`(C, RETURN_instr, `%->%`(t_1*{t_1} :: t*{t}, t_2*{t_2}))
    -- if (C.RETURN_context = ?(t*{t}))

  ;; 6-typing.watsup:643.1-645.46
  rule call {C : context, t_1* : valtype*, t_2* : valtype*, x : idx}:
    `%|-%:%`(C, CALL_instr(x), `%->%`(t_1*{t_1}, t_2*{t_2}))
    -- Expand: `%~~%`(C.FUNC_context[x], FUNC_comptype(`%->%`(t_1*{t_1}, t_2*{t_2})))

  ;; 6-typing.watsup:647.1-649.46
  rule call_ref {C : context, t_1* : valtype*, t_2* : valtype*, x : idx}:
    `%|-%:%`(C, CALL_REF_instr(?(x)), `%->%`(t_1*{t_1} :: [REF_valtype(`NULL%?`(?(())), ($idx(x) <: heaptype))], t_2*{t_2}))
    -- Expand: `%~~%`(C.TYPE_context[x], FUNC_comptype(`%->%`(t_1*{t_1}, t_2*{t_2})))

  ;; 6-typing.watsup:651.1-655.46
  rule call_indirect {C : context, lim : limits, rt : reftype, t_1* : valtype*, t_2* : valtype*, x : idx, y : idx}:
    `%|-%:%`(C, CALL_INDIRECT_instr(x, y), `%->%`(t_1*{t_1} :: [I32_valtype], t_2*{t_2}))
    -- if (C.TABLE_context[x] = `%%`(lim, rt))
    -- Reftype_sub: `%|-%<:%`(C, rt, REF_reftype(`NULL%?`(?(())), FUNC_heaptype))
    -- Expand: `%~~%`(C.TYPE_context[y], FUNC_comptype(`%->%`(t_1*{t_1}, t_2*{t_2})))

  ;; 6-typing.watsup:657.1-661.40
  rule return_call {C : context, t'_2* : valtype*, t_1* : valtype*, t_2* : valtype*, t_3* : valtype*, t_4* : valtype*, x : idx}:
    `%|-%:%`(C, RETURN_CALL_instr(x), `%->%`(t_3*{t_3} :: t_1*{t_1}, t_4*{t_4}))
    -- Expand: `%~~%`(C.FUNC_context[x], FUNC_comptype(`%->%`(t_1*{t_1}, t_2*{t_2})))
    -- if (C.RETURN_context = ?(t'_2*{t'_2}))
    -- Resulttype_sub: `%|-%*<:%*`(C, t_2*{t_2}, t'_2*{t'_2})

  ;; 6-typing.watsup:663.1-667.40
  rule return_call_ref {C : context, t'_2* : valtype*, t_1* : valtype*, t_2* : valtype*, t_3* : valtype*, t_4* : valtype*, x : idx}:
    `%|-%:%`(C, RETURN_CALL_REF_instr(?(x)), `%->%`(t_3*{t_3} :: t_1*{t_1} :: [REF_valtype(`NULL%?`(?(())), ($idx(x) <: heaptype))], t_4*{t_4}))
    -- Expand: `%~~%`(C.TYPE_context[x], FUNC_comptype(`%->%`(t_1*{t_1}, t_2*{t_2})))
    -- if (C.RETURN_context = ?(t'_2*{t'_2}))
    -- Resulttype_sub: `%|-%*<:%*`(C, t_2*{t_2}, t'_2*{t'_2})

  ;; 6-typing.watsup:669.1-675.40
  rule return_call_indirect {C : context, lim : limits, rt : reftype, t'_2* : valtype*, t_1* : valtype*, t_2* : valtype*, t_3* : valtype*, t_4* : valtype*, x : idx, y : idx}:
    `%|-%:%`(C, RETURN_CALL_INDIRECT_instr(x, y), `%->%`(t_3*{t_3} :: t_1*{t_1} :: [I32_valtype], t_4*{t_4}))
    -- if (C.TABLE_context[x] = `%%`(lim, rt))
    -- Reftype_sub: `%|-%<:%`(C, rt, REF_reftype(`NULL%?`(?(())), FUNC_heaptype))
    -- Expand: `%~~%`(C.TYPE_context[y], FUNC_comptype(`%->%`(t_1*{t_1}, t_2*{t_2})))
    -- if (C.RETURN_context = ?(t'_2*{t'_2}))
    -- Resulttype_sub: `%|-%*<:%*`(C, t_2*{t_2}, t'_2*{t'_2})

  ;; 6-typing.watsup:680.1-681.37
  rule const {C : context, c_nt : c, nt : numtype}:
    `%|-%:%`(C, CONST_instr(nt, c_nt), `%->%`([], [(nt <: valtype)]))

  ;; 6-typing.watsup:683.1-684.31
  rule unop {C : context, nt : numtype, unop : unop_numtype}:
    `%|-%:%`(C, UNOP_instr(nt, unop), `%->%`([(nt <: valtype)], [(nt <: valtype)]))

  ;; 6-typing.watsup:686.1-687.36
  rule binop {C : context, binop : binop_numtype, nt : numtype}:
    `%|-%:%`(C, BINOP_instr(nt, binop), `%->%`([(nt <: valtype) (nt <: valtype)], [(nt <: valtype)]))

  ;; 6-typing.watsup:689.1-690.36
  rule testop {C : context, nt : numtype, testop : testop_numtype}:
    `%|-%:%`(C, TESTOP_instr(nt, testop), `%->%`([(nt <: valtype)], [I32_valtype]))

  ;; 6-typing.watsup:692.1-693.37
  rule relop {C : context, nt : numtype, relop : relop_numtype}:
    `%|-%:%`(C, RELOP_instr(nt, relop), `%->%`([(nt <: valtype) (nt <: valtype)], [I32_valtype]))

  ;; 6-typing.watsup:696.1-698.23
  rule extend {C : context, n : n, nt : numtype}:
    `%|-%:%`(C, EXTEND_instr(nt, n), `%->%`([(nt <: valtype)], [(nt <: valtype)]))
    -- if (n <= $size(nt <: valtype))

  ;; 6-typing.watsup:700.1-703.34
  rule reinterpret {C : context, nt_1 : numtype, nt_2 : numtype}:
    `%|-%:%`(C, CVTOP_instr(nt_1, REINTERPRET_cvtop, nt_2, ?()), `%->%`([(nt_2 <: valtype)], [(nt_1 <: valtype)]))
    -- if (nt_1 =/= nt_2)
    -- if ($size(nt_1 <: valtype) = $size(nt_2 <: valtype))

  ;; 6-typing.watsup:705.1-708.54
  rule convert-i {C : context, inn_1 : inn, inn_2 : inn, sx? : sx?}:
    `%|-%:%`(C, CVTOP_instr((inn_1 <: numtype), CONVERT_cvtop, (inn_2 <: numtype), sx?{sx}), `%->%`([(inn_2 <: valtype)], [(inn_1 <: valtype)]))
    -- if (inn_1 =/= inn_2)
    -- if ((sx?{sx} = ?()) <=> ($size(inn_1 <: valtype) > $size(inn_2 <: valtype)))

  ;; 6-typing.watsup:710.1-712.24
  rule convert-f {C : context, fnn_1 : fnn, fnn_2 : fnn}:
    `%|-%:%`(C, CVTOP_instr((fnn_1 <: numtype), CONVERT_cvtop, (fnn_2 <: numtype), ?()), `%->%`([(fnn_2 <: valtype)], [(fnn_1 <: valtype)]))
    -- if (fnn_1 =/= fnn_2)

  ;; 6-typing.watsup:717.1-719.31
  rule ref.null {C : context, ht : heaptype}:
    `%|-%:%`(C, REF.NULL_instr(ht), `%->%`([], [REF_valtype(`NULL%?`(?(())), ht)]))
    -- Heaptype_ok: `%|-%:OK`(C, ht)

  ;; 6-typing.watsup:722.1-724.23
  rule ref.func {C : context, dt : deftype, x : idx}:
    `%|-%:%`(C, REF.FUNC_instr(x), `%->%`([], [REF_valtype(`NULL%?`(?()), (dt <: heaptype))]))
    -- if (C.FUNC_context[x] = dt)

  ;; 6-typing.watsup:726.1-727.42
  rule ref.i31 {C : context}:
    `%|-%:%`(C, REF.I31_instr, `%->%`([I32_valtype], [REF_valtype(`NULL%?`(?()), I31_heaptype)]))

  ;; 6-typing.watsup:729.1-730.31
  rule ref.is_null {C : context, rt : reftype}:
    `%|-%:%`(C, REF.IS_NULL_instr, `%->%`([(rt <: valtype)], [I32_valtype]))

  ;; 6-typing.watsup:732.1-734.31
  rule ref.as_non_null {C : context, ht : heaptype}:
    `%|-%:%`(C, REF.AS_NON_NULL_instr, `%->%`([REF_valtype(`NULL%?`(?(())), ht)], [REF_valtype(`NULL%?`(?()), ht)]))
    -- Heaptype_ok: `%|-%:OK`(C, ht)

  ;; 6-typing.watsup:736.1-737.51
  rule ref.eq {C : context}:
    `%|-%:%`(C, REF.EQ_instr, `%->%`([REF_valtype(`NULL%?`(?(())), EQ_heaptype) REF_valtype(`NULL%?`(?(())), EQ_heaptype)], [I32_valtype]))

  ;; 6-typing.watsup:739.1-743.33
  rule ref.test {C : context, rt : reftype, rt' : reftype}:
    `%|-%:%`(C, REF.TEST_instr(rt), `%->%`([(rt' <: valtype)], [I32_valtype]))
    -- Reftype_ok: `%|-%:OK`(C, rt)
    -- Reftype_ok: `%|-%:OK`(C, rt')
    -- Reftype_sub: `%|-%<:%`(C, rt, rt')

  ;; 6-typing.watsup:745.1-749.33
  rule ref.cast {C : context, rt : reftype, rt' : reftype}:
    `%|-%:%`(C, REF.CAST_instr(rt), `%->%`([(rt' <: valtype)], [(rt <: valtype)]))
    -- Reftype_ok: `%|-%:OK`(C, rt)
    -- Reftype_ok: `%|-%:OK`(C, rt')
    -- Reftype_sub: `%|-%<:%`(C, rt, rt')

  ;; 6-typing.watsup:754.1-755.42
  rule i31.get {C : context, sx : sx}:
    `%|-%:%`(C, I31.GET_instr(sx), `%->%`([REF_valtype(`NULL%?`(?(())), I31_heaptype)], [I32_valtype]))

  ;; 6-typing.watsup:760.1-762.43
  rule struct.new {C : context, mut* : mut*, x : idx, zt* : storagetype*}:
    `%|-%:%`(C, STRUCT.NEW_instr(x), `%->%`($unpacktype(zt)*{zt}, [REF_valtype(`NULL%?`(?()), ($idx(x) <: heaptype))]))
    -- Expand: `%~~%`(C.TYPE_context[x], STRUCT_comptype(`%%`(mut, zt)*{mut zt}))

  ;; 6-typing.watsup:764.1-767.43
  rule struct.new_default {C : context, mut* : mut*, val* : val*, x : idx, zt* : storagetype*}:
    `%|-%:%`(C, STRUCT.NEW_DEFAULT_instr(x), `%->%`($unpacktype(zt)*{zt}, [REF_valtype(`NULL%?`(?()), ($idx(x) <: heaptype))]))
    -- Expand: `%~~%`(C.TYPE_context[x], STRUCT_comptype(`%%`(mut, zt)*{mut zt}))
    -- (if ($default($unpacktype(zt)) = ?(val)))*{val zt}

  ;; 6-typing.watsup:769.1-773.47
  rule struct.get {C : context, i : nat, mut : mut, sx? : sx?, x : idx, yt* : fieldtype*, zt : storagetype}:
    `%|-%:%`(C, STRUCT.GET_instr(sx?{sx}, x, i), `%->%`([REF_valtype(`NULL%?`(?(())), ($idx(x) <: heaptype))], [$unpacktype(zt)]))
    -- Expand: `%~~%`(C.TYPE_context[x], STRUCT_comptype(yt*{yt}))
    -- if (yt*{yt}[i] = `%%`(mut, zt))
    -- if ((sx?{sx} = ?()) <=> (zt = ($unpacktype(zt) <: storagetype)))

  ;; 6-typing.watsup:775.1-778.24
  rule struct.set {C : context, i : nat, x : idx, yt* : fieldtype*, zt : storagetype}:
    `%|-%:%`(C, STRUCT.SET_instr(x, i), `%->%`([REF_valtype(`NULL%?`(?(())), ($idx(x) <: heaptype)) $unpacktype(zt)], []))
    -- Expand: `%~~%`(C.TYPE_context[x], STRUCT_comptype(yt*{yt}))
    -- if (yt*{yt}[i] = `%%`(`MUT%?`(?(())), zt))

  ;; 6-typing.watsup:783.1-785.41
  rule array.new {C : context, mut : mut, x : idx, zt : storagetype}:
    `%|-%:%`(C, ARRAY.NEW_instr(x), `%->%`([$unpacktype(zt) I32_valtype], [REF_valtype(`NULL%?`(?()), ($idx(x) <: heaptype))]))
    -- Expand: `%~~%`(C.TYPE_context[x], ARRAY_comptype(`%%`(mut, zt)))

  ;; 6-typing.watsup:787.1-790.40
  rule array.new_default {C : context, mut : mut, val : val, x : idx, zt : storagetype}:
    `%|-%:%`(C, ARRAY.NEW_DEFAULT_instr(x), `%->%`([I32_valtype], [REF_valtype(`NULL%?`(?()), ($idx(x) <: heaptype))]))
    -- Expand: `%~~%`(C.TYPE_context[x], ARRAY_comptype(`%%`(mut, zt)))
    -- if ($default($unpacktype(zt)) = ?(val))

  ;; 6-typing.watsup:792.1-794.41
  rule array.new_fixed {C : context, mut : mut, n : n, x : idx, zt : storagetype}:
    `%|-%:%`(C, ARRAY.NEW_FIXED_instr(x, n), `%->%`([$unpacktype(zt)], [REF_valtype(`NULL%?`(?()), ($idx(x) <: heaptype))]))
    -- Expand: `%~~%`(C.TYPE_context[x], ARRAY_comptype(`%%`(mut, zt)))

  ;; 6-typing.watsup:796.1-799.39
  rule array.new_elem {C : context, mut : mut, rt : reftype, x : idx, y : idx}:
    `%|-%:%`(C, ARRAY.NEW_ELEM_instr(x, y), `%->%`([I32_valtype I32_valtype], [REF_valtype(`NULL%?`(?()), ($idx(x) <: heaptype))]))
    -- Expand: `%~~%`(C.TYPE_context[x], ARRAY_comptype(`%%`(mut, (rt <: storagetype))))
    -- Reftype_sub: `%|-%<:%`(C, C.ELEM_context[y], rt)

  ;; 6-typing.watsup:801.1-805.23
  rule array.new_data {C : context, mut : mut, numtype : numtype, t : valtype, vectype : vectype, x : idx, y : idx}:
    `%|-%:%`(C, ARRAY.NEW_DATA_instr(x, y), `%->%`([I32_valtype I32_valtype], [REF_valtype(`NULL%?`(?()), ($idx(x) <: heaptype))]))
    -- Expand: `%~~%`(C.TYPE_context[x], ARRAY_comptype(`%%`(mut, (t <: storagetype))))
    -- if ((t = (numtype <: valtype)) \/ (t = (vectype <: valtype)))
    -- if (C.DATA_context[y] = OK)

  ;; 6-typing.watsup:807.1-810.47
  rule array.get {C : context, mut : mut, sx? : sx?, x : idx, zt : storagetype}:
    `%|-%:%`(C, ARRAY.GET_instr(sx?{sx}, x), `%->%`([REF_valtype(`NULL%?`(?(())), ($idx(x) <: heaptype)) I32_valtype], [$unpacktype(zt)]))
    -- Expand: `%~~%`(C.TYPE_context[x], ARRAY_comptype(`%%`(mut, zt)))
    -- if ((sx?{sx} = ?()) <=> (zt = ($unpacktype(zt) <: storagetype)))

  ;; 6-typing.watsup:812.1-814.41
  rule array.set {C : context, x : idx, zt : storagetype}:
    `%|-%:%`(C, ARRAY.SET_instr(x), `%->%`([REF_valtype(`NULL%?`(?(())), ($idx(x) <: heaptype)) I32_valtype $unpacktype(zt)], []))
    -- Expand: `%~~%`(C.TYPE_context[x], ARRAY_comptype(`%%`(`MUT%?`(?(())), zt)))

  ;; 6-typing.watsup:816.1-818.41
  rule array.len {C : context, x : idx, zt : storagetype}:
    `%|-%:%`(C, ARRAY.LEN_instr, `%->%`([REF_valtype(`NULL%?`(?(())), ARRAY_heaptype)], [I32_valtype]))
    -- Expand: `%~~%`(C.TYPE_context[x], ARRAY_comptype(`%%`(`MUT%?`(?(())), zt)))

  ;; 6-typing.watsup:820.1-822.41
  rule array.fill {C : context, x : idx, zt : storagetype}:
    `%|-%:%`(C, ARRAY.FILL_instr(x), `%->%`([REF_valtype(`NULL%?`(?(())), ($idx(x) <: heaptype)) I32_valtype $unpacktype(zt) I32_valtype], []))
    -- Expand: `%~~%`(C.TYPE_context[x], ARRAY_comptype(`%%`(`MUT%?`(?(())), zt)))

  ;; 6-typing.watsup:824.1-828.40
  rule array.copy {C : context, mut : mut, x_1 : idx, x_2 : idx, zt_1 : storagetype, zt_2 : storagetype}:
    `%|-%:%`(C, ARRAY.COPY_instr(x_1, x_2), `%->%`([REF_valtype(`NULL%?`(?(())), ($idx(x_1) <: heaptype)) I32_valtype REF_valtype(`NULL%?`(?(())), ($idx(x_2) <: heaptype)) I32_valtype I32_valtype], []))
    -- Expand: `%~~%`(C.TYPE_context[x_1], ARRAY_comptype(`%%`(`MUT%?`(?(())), zt_1)))
    -- Expand: `%~~%`(C.TYPE_context[x_2], ARRAY_comptype(`%%`(mut, zt_2)))
    -- Storagetype_sub: `%|-%<:%`(C, zt_2, zt_1)

  ;; 6-typing.watsup:830.1-833.43
  rule array.init_elem {C : context, x : idx, y : idx, zt : storagetype}:
    `%|-%:%`(C, ARRAY.INIT_ELEM_instr(x, y), `%->%`([REF_valtype(`NULL%?`(?(())), ($idx(x) <: heaptype)) I32_valtype I32_valtype I32_valtype], []))
    -- Expand: `%~~%`(C.TYPE_context[x], ARRAY_comptype(`%%`(`MUT%?`(?(())), zt)))
    -- Storagetype_sub: `%|-%<:%`(C, (C.ELEM_context[y] <: storagetype), zt)

  ;; 6-typing.watsup:835.1-839.23
  rule array.init_data {C : context, numtype : numtype, t : valtype, vectype : vectype, x : idx, y : idx, zt : storagetype}:
    `%|-%:%`(C, ARRAY.INIT_DATA_instr(x, y), `%->%`([REF_valtype(`NULL%?`(?(())), ($idx(x) <: heaptype)) I32_valtype I32_valtype I32_valtype], []))
    -- Expand: `%~~%`(C.TYPE_context[x], ARRAY_comptype(`%%`(`MUT%?`(?(())), zt)))
    -- if ((t = (numtype <: valtype)) \/ (t = (vectype <: valtype)))
    -- if (C.DATA_context[y] = OK)

  ;; 6-typing.watsup:844.1-845.62
  rule extern.convert_any {C : context, nul : nul}:
    `%|-%:%`(C, EXTERN.CONVERT_ANY_instr, `%->%`([REF_valtype(nul, ANY_heaptype)], [REF_valtype(nul, EXTERN_heaptype)]))

  ;; 6-typing.watsup:847.1-848.62
  rule any.convert_extern {C : context, nul : nul}:
    `%|-%:%`(C, ANY.CONVERT_EXTERN_instr, `%->%`([REF_valtype(nul, EXTERN_heaptype)], [REF_valtype(nul, ANY_heaptype)]))

  ;; 6-typing.watsup:853.1-855.28
  rule local.get {C : context, init : init, t : valtype, x : idx}:
    `%|-%:%`(C, LOCAL.GET_instr(x), `%->%`([], [t]))
    -- if (C.LOCAL_context[x] = `%%`(init, t))

  ;; 6-typing.watsup:868.1-870.28
  rule global.get {C : context, mut : mut, t : valtype, x : idx}:
    `%|-%:%`(C, GLOBAL.GET_instr(x), `%->%`([], [t]))
    -- if (C.GLOBAL_context[x] = `%%`(mut, t))

  ;; 6-typing.watsup:872.1-874.28
  rule global.set {C : context, t : valtype, x : idx}:
    `%|-%:%`(C, GLOBAL.SET_instr(x), `%->%`([t], []))
    -- if (C.GLOBAL_context[x] = `%%`(`MUT%?`(?(())), t))

  ;; 6-typing.watsup:879.1-881.28
  rule table.get {C : context, lim : limits, rt : reftype, x : idx}:
    `%|-%:%`(C, TABLE.GET_instr(x), `%->%`([I32_valtype], [(rt <: valtype)]))
    -- if (C.TABLE_context[x] = `%%`(lim, rt))

  ;; 6-typing.watsup:883.1-885.28
  rule table.set {C : context, lim : limits, rt : reftype, x : idx}:
    `%|-%:%`(C, TABLE.SET_instr(x), `%->%`([I32_valtype (rt <: valtype)], []))
    -- if (C.TABLE_context[x] = `%%`(lim, rt))

  ;; 6-typing.watsup:887.1-889.24
  rule table.size {C : context, tt : tabletype, x : idx}:
    `%|-%:%`(C, TABLE.SIZE_instr(x), `%->%`([], [I32_valtype]))
    -- if (C.TABLE_context[x] = tt)

  ;; 6-typing.watsup:891.1-893.28
  rule table.grow {C : context, lim : limits, rt : reftype, x : idx}:
    `%|-%:%`(C, TABLE.GROW_instr(x), `%->%`([(rt <: valtype) I32_valtype], [I32_valtype]))
    -- if (C.TABLE_context[x] = `%%`(lim, rt))

  ;; 6-typing.watsup:895.1-897.28
  rule table.fill {C : context, lim : limits, rt : reftype, x : idx}:
    `%|-%:%`(C, TABLE.FILL_instr(x), `%->%`([I32_valtype (rt <: valtype) I32_valtype], []))
    -- if (C.TABLE_context[x] = `%%`(lim, rt))

  ;; 6-typing.watsup:899.1-903.36
  rule table.copy {C : context, lim_1 : limits, lim_2 : limits, rt_1 : reftype, rt_2 : reftype, x_1 : idx, x_2 : idx}:
    `%|-%:%`(C, TABLE.COPY_instr(x_1, x_2), `%->%`([I32_valtype I32_valtype I32_valtype], []))
    -- if (C.TABLE_context[x_1] = `%%`(lim_1, rt_1))
    -- if (C.TABLE_context[x_2] = `%%`(lim_2, rt_2))
    -- Reftype_sub: `%|-%<:%`(C, rt_2, rt_1)

  ;; 6-typing.watsup:905.1-909.36
  rule table.init {C : context, lim : limits, rt_1 : reftype, rt_2 : reftype, x : idx, y : idx}:
    `%|-%:%`(C, TABLE.INIT_instr(x, y), `%->%`([I32_valtype I32_valtype I32_valtype], []))
    -- if (C.TABLE_context[x] = `%%`(lim, rt_1))
    -- if (C.ELEM_context[y] = rt_2)
    -- Reftype_sub: `%|-%<:%`(C, rt_2, rt_1)

  ;; 6-typing.watsup:911.1-913.23
  rule elem.drop {C : context, rt : reftype, x : idx}:
    `%|-%:%`(C, ELEM.DROP_instr(x), `%->%`([], []))
    -- if (C.ELEM_context[x] = rt)

  ;; 6-typing.watsup:918.1-920.22
  rule memory.size {C : context, mt : memtype, x : idx}:
    `%|-%:%`(C, MEMORY.SIZE_instr(x), `%->%`([], [I32_valtype]))
    -- if (C.MEM_context[x] = mt)

  ;; 6-typing.watsup:922.1-924.22
  rule memory.grow {C : context, mt : memtype, x : idx}:
    `%|-%:%`(C, MEMORY.GROW_instr(x), `%->%`([I32_valtype], [I32_valtype]))
    -- if (C.MEM_context[x] = mt)

  ;; 6-typing.watsup:926.1-928.22
  rule memory.fill {C : context, mt : memtype, x : idx}:
    `%|-%:%`(C, MEMORY.FILL_instr(x), `%->%`([I32_valtype I32_valtype I32_valtype], []))
    -- if (C.MEM_context[x] = mt)

  ;; 6-typing.watsup:930.1-933.26
  rule memory.copy {C : context, mt_1 : memtype, mt_2 : memtype, x_1 : idx, x_2 : idx}:
    `%|-%:%`(C, MEMORY.COPY_instr(x_1, x_2), `%->%`([I32_valtype I32_valtype I32_valtype], []))
    -- if (C.MEM_context[x_1] = mt_1)
    -- if (C.MEM_context[x_2] = mt_2)

  ;; 6-typing.watsup:935.1-938.23
  rule memory.init {C : context, mt : memtype, x : idx, y : idx}:
    `%|-%:%`(C, MEMORY.INIT_instr(x, y), `%->%`([I32_valtype I32_valtype I32_valtype], []))
    -- if (C.MEM_context[x] = mt)
    -- if (C.DATA_context[y] = OK)

  ;; 6-typing.watsup:940.1-942.23
  rule data.drop {C : context, x : idx}:
    `%|-%:%`(C, DATA.DROP_instr(x), `%->%`([], []))
    -- if (C.DATA_context[x] = OK)

  ;; 6-typing.watsup:944.1-949.33
  rule load {C : context, inn : inn, mt : memtype, n? : n?, n_A : n, n_O : n, nt : numtype, sx? : sx?, x : idx}:
    `%|-%:%`(C, LOAD_instr(nt, (n, sx)?{n sx}, x, {ALIGN n_A, OFFSET n_O}), `%->%`([I32_valtype], [(nt <: valtype)]))
    -- if (C.MEM_context[x] = mt)
    -- if ((2 ^ n_A) <= ($size(nt <: valtype) / 8))
    -- (if (((2 ^ n_A) <= (n / 8)) /\ ((n / 8) < ($size(nt <: valtype) / 8))))?{n}
    -- if ((n?{n} = ?()) \/ (nt = (inn <: numtype)))

  ;; 6-typing.watsup:951.1-956.33
  rule store {C : context, inn : inn, mt : memtype, n? : n?, n_A : n, n_O : n, nt : numtype, x : idx}:
    `%|-%:%`(C, STORE_instr(nt, n?{n}, x, {ALIGN n_A, OFFSET n_O}), `%->%`([I32_valtype (nt <: valtype)], []))
    -- if (C.MEM_context[x] = mt)
    -- if ((2 ^ n_A) <= ($size(nt <: valtype) / 8))
    -- (if (((2 ^ n_A) <= (n / 8)) /\ ((n / 8) < ($size(nt <: valtype) / 8))))?{n}
    -- if ((n?{n} = ?()) \/ (nt = (inn <: numtype)))

;; 6-typing.watsup:504.1-504.67
relation Instrf_ok: `%|-%:%`(context, instr, instrtype)
  ;; 6-typing.watsup:518.1-520.41
  rule instr {C : context, instr : instr, t_1* : valtype*, t_2* : valtype*}:
    `%|-%:%`(C, instr, `%->%*%`(t_1*{t_1}, [], t_2*{t_2}))
    -- Instr_ok: `%|-%:%`(C, instr, `%->%`(t_1*{t_1}, t_2*{t_2}))

  ;; 6-typing.watsup:857.1-859.28
  rule local.set {C : context, init : init, t : valtype, x : idx}:
    `%|-%:%`(C, LOCAL.SET_instr(x), `%->%*%`([t], [x], []))
    -- if (C.LOCAL_context[x] = `%%`(init, t))

  ;; 6-typing.watsup:861.1-863.28
  rule local.tee {C : context, init : init, t : valtype, x : idx}:
    `%|-%:%`(C, LOCAL.TEE_instr(x), `%->%*%`([t], [x], [t]))
    -- if (C.LOCAL_context[x] = `%%`(init, t))

;; 6-typing.watsup:505.1-505.74
relation Instrs_ok: `%|-%*:%`(context, instr*, instrtype)
  ;; 6-typing.watsup:522.1-523.45
  rule empty {C : context}:
    `%|-%*:%`(C, [], `%->%*%`([], [], []))

  ;; 6-typing.watsup:525.1-530.52
  rule seq {C : context, C' : context, init* : init*, instr_1 : instr, instr_2* : instr*, t* : valtype*, t_1* : valtype*, t_2* : valtype*, t_3* : valtype*, x_1* : idx*, x_2* : idx*}:
    `%|-%*:%`(C, [instr_1] :: instr_2*{instr_2}, `%->%*%`(t_1*{t_1}, x_1*{x_1} :: x_2*{x_2}, t_3*{t_3}))
    -- (if (C.LOCAL_context[x_1] = `%%`(init, t)))*{init t x_1}
    -- if (C' = $with_locals(C, x_1*{x_1}, `%%`(SET_init, t)*{t}))
    -- Instrf_ok: `%|-%:%`(C, instr_1, `%->%*%`(t_1*{t_1}, x_1*{x_1}, t_2*{t_2}))
    -- Instrs_ok: `%|-%*:%`(C', instr_2*{instr_2}, `%->%*%`(t_2*{t_2}, x_2*{x_2}, t_3*{t_3}))

  ;; 6-typing.watsup:532.1-535.35
  rule sub {C : context, instr* : instr*, it : instrtype, it' : instrtype}:
    `%|-%*:%`(C, instr*{instr}, it')
    -- Instrs_ok: `%|-%*:%`(C, instr*{instr}, it)
    -- Instrtype_sub: `%|-%<:%`(C, it, it')

  ;; 6-typing.watsup:537.1-539.47
  rule frame {C : context, instr* : instr*, t* : valtype*, t_1* : valtype*, t_2* : valtype*, x* : idx*}:
    `%|-%*:%`(C, instr*{instr}, `%->%*%`(t*{t} :: t_1*{t_1}, x*{x}, t*{t} :: t_2*{t_2}))
    -- Instrs_ok: `%|-%*:%`(C, instr*{instr}, `%->%*%`(t_1*{t_1}, x*{x}, t_2*{t_2}))
}

;; 6-typing.watsup:506.1-506.72
relation Expr_ok: `%|-%:%`(context, expr, resulttype)
  ;; 6-typing.watsup:511.1-513.53
  rule _ {C : context, instr* : instr*, t* : valtype*}:
    `%|-%:%`(C, instr*{instr}, t*{t})
    -- Instrs_ok: `%|-%*:%`(C, instr*{instr}, `%->%*%`([], [], t*{t}))

;; 6-typing.watsup:985.1-985.64
rec {

;; 6-typing.watsup:985.1-985.64
def in_binop : (binop_numtype, ibinop*) -> bool
  ;; 6-typing.watsup:986.1-986.38
  def {binop : binop_numtype} in_binop(binop, []) = false
  ;; 6-typing.watsup:987.1-987.92
  def {binop : binop_numtype, ibinop'* : ibinop*, ibinop_1 : ibinop} in_binop(binop, [ibinop_1] :: ibinop'*{ibinop'}) = ((binop = _I_binop_numtype(ibinop_1)) \/ $in_binop(binop, ibinop'*{ibinop'}))
}

;; 6-typing.watsup:981.1-981.63
rec {

;; 6-typing.watsup:981.1-981.63
def in_numtype : (numtype, numtype*) -> bool
  ;; 6-typing.watsup:982.1-982.37
  def {nt : numtype} in_numtype(nt, []) = false
  ;; 6-typing.watsup:983.1-983.68
  def {nt : numtype, nt'* : numtype*, nt_1 : numtype} in_numtype(nt, [nt_1] :: nt'*{nt'}) = ((nt = nt_1) \/ $in_numtype(nt, nt'*{nt'}))
}

;; 6-typing.watsup:963.1-963.78
relation Instr_const: `%|-%CONST`(context, instr)
  ;; 6-typing.watsup:967.1-968.26
  rule const {C : context, c : c, nt : numtype}:
    `%|-%CONST`(C, CONST_instr(nt, c))

  ;; 6-typing.watsup:970.1-971.27
  rule ref.null {C : context, ht : heaptype}:
    `%|-%CONST`(C, REF.NULL_instr(ht))

  ;; 6-typing.watsup:973.1-974.26
  rule ref.func {C : context, x : idx}:
    `%|-%CONST`(C, REF.FUNC_instr(x))

  ;; 6-typing.watsup:976.1-978.32
  rule global.get {C : context, t : valtype, x : idx}:
    `%|-%CONST`(C, GLOBAL.GET_instr(x))
    -- if (C.GLOBAL_context[x] = `%%`(`MUT%?`(?()), t))

  ;; 6-typing.watsup:989.1-992.38
  rule binop {C : context, binop : binop_numtype, nt : numtype}:
    `%|-%CONST`(C, BINOP_instr(nt, binop))
    -- if $in_numtype(nt, [I32_numtype I64_numtype])
    -- if $in_binop(binop, [ADD_ibinop SUB_ibinop MUL_ibinop])

;; 6-typing.watsup:964.1-964.77
relation Expr_const: `%|-%CONST`(context, expr)
  ;; 6-typing.watsup:995.1-996.38
  rule _ {C : context, instr* : instr*}:
    `%|-%CONST`(C, instr*{instr})
    -- (Instr_const: `%|-%CONST`(C, instr))*{instr}

;; 6-typing.watsup:965.1-965.78
relation Expr_ok_const: `%|-%:%CONST`(context, expr, valtype)
  ;; 6-typing.watsup:999.1-1002.33
  rule _ {C : context, expr : expr, t : valtype}:
    `%|-%:%CONST`(C, expr, t)
    -- Expr_ok: `%|-%:%`(C, expr, [t])
    -- Expr_const: `%|-%CONST`(C, expr)

;; 6-typing.watsup:1011.1-1011.73
relation Type_ok: `%|-%:%*`(context, type, deftype*)
  ;; 6-typing.watsup:1023.1-1027.53
  rule _ {C : context, dt* : deftype*, rectype : rectype, x : idx}:
    `%|-%:%*`(C, TYPE(rectype), dt*{dt})
    -- if (x = |C.TYPE_context|)
    -- if (dt*{dt} = $rolldt(x, rectype))
    -- Rectype_ok: `%|-%:%`(C[TYPE_context =.. dt*{dt}], rectype, OK_oktypeidx(x))

;; 6-typing.watsup:1013.1-1013.74
relation Local_ok: `%|-%:%`(context, local, localtype)
  ;; 6-typing.watsup:1029.1-1031.32
  rule set {C : context, t : valtype}:
    `%|-%:%`(C, LOCAL(t), `%%`(SET_init, t))
    -- if ($default(t) =/= ?())

  ;; 6-typing.watsup:1033.1-1035.30
  rule unset {C : context, t : valtype}:
    `%|-%:%`(C, LOCAL(t), `%%`(UNSET_init, t))
    -- if ($default(t) = ?())

;; 6-typing.watsup:1012.1-1012.73
relation Func_ok: `%|-%:%`(context, func, deftype)
  ;; 6-typing.watsup:1037.1-1041.82
  rule _ {C : context, expr : expr, local* : local*, lt* : localtype*, t_1* : valtype*, t_2* : valtype*, x : idx}:
    `%|-%:%`(C, `FUNC%%*%`(x, local*{local}, expr), C.TYPE_context[x])
    -- Expand: `%~~%`(C.TYPE_context[x], FUNC_comptype(`%->%`(t_1*{t_1}, t_2*{t_2})))
    -- (Local_ok: `%|-%:%`(C, local, lt))*{local lt}
    -- Expr_ok: `%|-%:%`(C ++ {TYPE [], REC [], FUNC [], GLOBAL [], TABLE [], MEM [], ELEM [], DATA [], LOCAL `%%`(SET_init, t_1)*{t_1} :: lt*{lt}, LABEL [], RETURN ?()} ++ {TYPE [], REC [], FUNC [], GLOBAL [], TABLE [], MEM [], ELEM [], DATA [], LOCAL [], LABEL [t_2*{t_2}], RETURN ?()} ++ {TYPE [], REC [], FUNC [], GLOBAL [], TABLE [], MEM [], ELEM [], DATA [], LOCAL [], LABEL [], RETURN ?(t_2*{t_2})}, expr, t_2*{t_2})

;; 6-typing.watsup:1014.1-1014.75
relation Global_ok: `%|-%:%`(context, global, globaltype)
  ;; 6-typing.watsup:1043.1-1047.40
  rule _ {C : context, expr : expr, gt : globaltype, mut : mut, t : valtype}:
    `%|-%:%`(C, GLOBAL(gt, expr), gt)
    -- Globaltype_ok: `%|-%:OK`(C, gt)
    -- if (gt = `%%`(mut, t))
    -- Expr_ok_const: `%|-%:%CONST`(C, expr, t)

;; 6-typing.watsup:1015.1-1015.74
relation Table_ok: `%|-%:%`(context, table, tabletype)
  ;; 6-typing.watsup:1049.1-1053.41
  rule _ {C : context, expr : expr, limits : limits, rt : reftype, tt : tabletype}:
    `%|-%:%`(C, TABLE(tt, expr), tt)
    -- Tabletype_ok: `%|-%:OK`(C, tt)
    -- if (tt = `%%`(limits, rt))
    -- Expr_ok_const: `%|-%:%CONST`(C, expr, (rt <: valtype))

;; 6-typing.watsup:1016.1-1016.72
relation Mem_ok: `%|-%:%`(context, mem, memtype)
  ;; 6-typing.watsup:1055.1-1057.30
  rule _ {C : context, mt : memtype}:
    `%|-%:%`(C, MEMORY(mt), mt)
    -- Memtype_ok: `%|-%:OK`(C, mt)

;; 6-typing.watsup:1019.1-1019.77
relation Elemmode_ok: `%|-%:%`(context, elemmode, reftype)
  ;; 6-typing.watsup:1068.1-1071.45
  rule active {C : context, expr : expr, lim : limits, rt : reftype, x : idx}:
    `%|-%:%`(C, ACTIVE_elemmode(x, expr), rt)
    -- if (C.TABLE_context[x] = `%%`(lim, rt))
    -- (Expr_ok_const: `%|-%:%CONST`(C, expr, I32_valtype))*{}

  ;; 6-typing.watsup:1073.1-1074.20
  rule passive {C : context, rt : reftype}:
    `%|-%:%`(C, PASSIVE_elemmode, rt)

  ;; 6-typing.watsup:1076.1-1077.20
  rule declare {C : context, rt : reftype}:
    `%|-%:%`(C, DECLARE_elemmode, rt)

;; 6-typing.watsup:1017.1-1017.73
relation Elem_ok: `%|-%:%`(context, elem, reftype)
  ;; 6-typing.watsup:1059.1-1062.37
  rule _ {C : context, elemmode : elemmode, expr* : expr*, rt : reftype}:
    `%|-%:%`(C, `ELEM%%*%`(rt, expr*{expr}, elemmode), rt)
    -- (Expr_ok_const: `%|-%:%CONST`(C, expr, (rt <: valtype)))*{expr}
    -- Elemmode_ok: `%|-%:%`(C, elemmode, rt)

;; 6-typing.watsup:1020.1-1020.77
relation Datamode_ok: `%|-%:OK`(context, datamode)
  ;; 6-typing.watsup:1079.1-1082.45
  rule active {C : context, expr : expr, mt : memtype, x : idx}:
    `%|-%:OK`(C, ACTIVE_datamode(x, expr))
    -- if (C.MEM_context[x] = mt)
    -- (Expr_ok_const: `%|-%:%CONST`(C, expr, I32_valtype))*{}

  ;; 6-typing.watsup:1084.1-1085.20
  rule passive {C : context}:
    `%|-%:OK`(C, PASSIVE_datamode)

;; 6-typing.watsup:1018.1-1018.73
relation Data_ok: `%|-%:OK`(context, data)
  ;; 6-typing.watsup:1064.1-1066.37
  rule _ {C : context, b* : byte*, datamode : datamode}:
    `%|-%:OK`(C, `DATA%*%`(b*{b}, datamode))
    -- Datamode_ok: `%|-%:OK`(C, datamode)

;; 6-typing.watsup:1021.1-1021.74
relation Start_ok: `%|-%:OK`(context, start)
  ;; 6-typing.watsup:1087.1-1089.52
  rule _ {C : context, x : idx}:
    `%|-%:OK`(C, START(x))
    -- Expand: `%~~%`(C.FUNC_context[x], FUNC_comptype(`%->%`([], [])))

;; 6-typing.watsup:1094.1-1094.80
relation Import_ok: `%|-%:%`(context, import, externtype)
  ;; 6-typing.watsup:1098.1-1100.33
  rule _ {C : context, name_1 : name, name_2 : name, xt : externtype}:
    `%|-%:%`(C, IMPORT(name_1, name_2, xt), xt)
    -- Externtype_ok: `%|-%:OK`(C, xt)

;; 6-typing.watsup:1096.1-1096.83
relation Externidx_ok: `%|-%:%`(context, externidx, externtype)
  ;; 6-typing.watsup:1107.1-1109.23
  rule func {C : context, dt : deftype, x : idx}:
    `%|-%:%`(C, FUNC_externidx(x), FUNC_externtype(dt))
    -- if (C.FUNC_context[x] = dt)

  ;; 6-typing.watsup:1111.1-1113.25
  rule global {C : context, gt : globaltype, x : idx}:
    `%|-%:%`(C, GLOBAL_externidx(x), GLOBAL_externtype(gt))
    -- if (C.GLOBAL_context[x] = gt)

  ;; 6-typing.watsup:1115.1-1117.24
  rule table {C : context, tt : tabletype, x : idx}:
    `%|-%:%`(C, TABLE_externidx(x), TABLE_externtype(tt))
    -- if (C.TABLE_context[x] = tt)

  ;; 6-typing.watsup:1119.1-1121.22
  rule mem {C : context, mt : memtype, x : idx}:
    `%|-%:%`(C, MEM_externidx(x), MEM_externtype(mt))
    -- if (C.MEM_context[x] = mt)

;; 6-typing.watsup:1095.1-1095.80
relation Export_ok: `%|-%:%`(context, export, externtype)
  ;; 6-typing.watsup:1102.1-1104.39
  rule _ {C : context, externidx : externidx, name : name, xt : externtype}:
    `%|-%:%`(C, EXPORT(name, externidx), xt)
    -- Externidx_ok: `%|-%:%`(C, externidx, xt)

;; 6-typing.watsup:1128.1-1128.77
rec {

;; 6-typing.watsup:1128.1-1128.77
relation Globals_ok: `%|-%*:%*`(context, global*, globaltype*)
  ;; 6-typing.watsup:1171.1-1172.25
  rule empty {C : context}:
    `%|-%*:%*`(C, [], [])

  ;; 6-typing.watsup:1174.1-1177.54
  rule cons {C : context, global : global, global_1 : global, gt* : globaltype*, gt_1 : globaltype}:
    `%|-%*:%*`(C, [global_1] :: global*{}, [gt_1] :: gt*{gt})
    -- Global_ok: `%|-%:%`(C, global, gt_1)
    -- Globals_ok: `%|-%*:%*`(C[GLOBAL_context =.. [gt_1]], global*{}, gt*{gt})
}

;; 6-typing.watsup:1127.1-1127.75
rec {

;; 6-typing.watsup:1127.1-1127.75
relation Types_ok: `%|-%*:%*`(context, type*, deftype*)
  ;; 6-typing.watsup:1163.1-1164.25
  rule empty {C : context}:
    `%|-%*:%*`(C, [], [])

  ;; 6-typing.watsup:1166.1-1169.49
  rule cons {C : context, dt* : deftype*, dt_1 : deftype, type* : type*, type_1 : type}:
    `%|-%*:%*`(C, [type_1] :: type*{type}, dt_1*{} :: dt*{dt})
    -- Type_ok: `%|-%:%*`(C, type_1, [dt_1])
    -- Types_ok: `%|-%*:%*`(C[TYPE_context =.. dt_1*{}], type*{type}, dt*{dt})
}

;; 6-typing.watsup:1126.1-1126.76
relation Module_ok: `|-%:OK`(module)
  ;; 6-typing.watsup:1137.1-1160.29
  rule _ {C : context, C' : context, data^n : data^n, dt* : deftype*, dt'* : deftype*, elem* : elem*, et* : externtype*, export* : export*, func* : func*, global* : global*, gt* : globaltype*, idt* : deftype*, igt* : globaltype*, import* : import*, imt* : memtype*, itt* : tabletype*, ixt* : externtype*, mem* : mem*, mt* : memtype*, n : n, rt* : reftype*, start? : start?, table* : table*, tt* : tabletype*, type* : type*}:
    `|-%:OK`(`MODULE%*%*%*%*%*%*%*%*%*%*`(type*{type}, import*{import}, func*{func}, global*{global}, table*{table}, mem*{mem}, elem*{elem}, data^n{data}, start?{start}, export*{export}))
    -- Types_ok: `%|-%*:%*`({TYPE [], REC [], FUNC [], GLOBAL [], TABLE [], MEM [], ELEM [], DATA [], LOCAL [], LABEL [], RETURN ?()}, type*{type}, dt'*{dt'})
    -- (Import_ok: `%|-%:%`({TYPE dt'*{dt'}, REC [], FUNC [], GLOBAL [], TABLE [], MEM [], ELEM [], DATA [], LOCAL [], LABEL [], RETURN ?()}, import, ixt))*{import ixt}
    -- Globals_ok: `%|-%*:%*`(C', global*{global}, gt*{gt})
    -- (Table_ok: `%|-%:%`(C', table, tt))*{table tt}
    -- (Mem_ok: `%|-%:%`(C', mem, mt))*{mem mt}
    -- (Func_ok: `%|-%:%`(C, func, dt))*{dt func}
    -- (Elem_ok: `%|-%:%`(C, elem, rt))*{elem rt}
    -- (Data_ok: `%|-%:OK`(C, data))^n{data}
    -- (Start_ok: `%|-%:OK`(C, start))?{start}
    -- (Export_ok: `%|-%:%`(C, export, et))*{et export}
    -- if (C = {TYPE dt'*{dt'}, REC [], FUNC idt*{idt} :: dt*{dt}, GLOBAL igt*{igt} :: gt*{gt}, TABLE itt*{itt} :: tt*{tt}, MEM imt*{imt} :: mt*{mt}, ELEM rt*{rt}, DATA OK^n{}, LOCAL [], LABEL [], RETURN ?()})
    -- if (C' = {TYPE dt'*{dt'}, REC [], FUNC idt*{idt} :: dt*{dt}, GLOBAL igt*{igt}, TABLE [], MEM [], ELEM [], DATA [], LOCAL [], LABEL [], RETURN ?()})
    -- if (idt*{idt} = $funcsxt(ixt*{ixt}))
    -- if (igt*{igt} = $globalsxt(ixt*{ixt}))
    -- if (itt*{itt} = $tablesxt(ixt*{ixt}))
    -- if (imt*{imt} = $memsxt(ixt*{ixt}))

;; 7-runtime-typing.watsup:5.1-5.40
relation Ref_ok: `%|-%:%`(store, ref, reftype)
  ;; 7-runtime-typing.watsup:7.1-8.35
  rule null {ht : heaptype, s : store}:
    `%|-%:%`(s, REF.NULL_ref(ht), REF_reftype(`NULL%?`(?(())), ht))

  ;; 7-runtime-typing.watsup:10.1-11.41
  rule i31 {i : nat, s : store}:
    `%|-%:%`(s, REF.I31_NUM_ref(i), REF_reftype(`NULL%?`(?()), I31_heaptype))

  ;; 7-runtime-typing.watsup:13.1-15.30
  rule struct {a : addr, dt : deftype, s : store}:
    `%|-%:%`(s, REF.STRUCT_ADDR_ref(a), REF_reftype(`NULL%?`(?()), (dt <: heaptype)))
    -- if (s.STRUCT_store[a].TYPE_structinst = dt)

  ;; 7-runtime-typing.watsup:17.1-19.29
  rule array {a : addr, dt : deftype, s : store}:
    `%|-%:%`(s, REF.ARRAY_ADDR_ref(a), REF_reftype(`NULL%?`(?()), (dt <: heaptype)))
    -- if (s.ARRAY_store[a].TYPE_arrayinst = dt)

  ;; 7-runtime-typing.watsup:21.1-23.28
  rule func {a : addr, dt : deftype, s : store}:
    `%|-%:%`(s, REF.FUNC_ADDR_ref(a), REF_reftype(`NULL%?`(?()), (dt <: heaptype)))
    -- if (s.FUNC_store[a].TYPE_funcinst = dt)

  ;; 7-runtime-typing.watsup:25.1-26.43
  rule host {a : addr, s : store}:
    `%|-%:%`(s, REF.HOST_ADDR_ref(a), REF_reftype(`NULL%?`(?()), ANY_heaptype))

  ;; 7-runtime-typing.watsup:28.1-29.49
  rule extern {addrref : addrref, s : store}:
    `%|-%:%`(s, REF.EXTERN_ref(addrref), REF_reftype(`NULL%?`(?()), EXTERN_heaptype))

;; 8-reduction.watsup:6.1-6.63
relation Step_pure: `%*~>%*`(admininstr*, admininstr*)
  ;; 8-reduction.watsup:42.1-43.24
  rule unreachable:
    `%*~>%*`([UNREACHABLE_admininstr], [TRAP_admininstr])

  ;; 8-reduction.watsup:45.1-46.19
  rule nop:
    `%*~>%*`([NOP_admininstr], [])

  ;; 8-reduction.watsup:48.1-49.24
  rule drop {val : val}:
    `%*~>%*`([(val <: admininstr) DROP_admininstr], [])

  ;; 8-reduction.watsup:52.1-54.16
  rule select-true {c : c, t*? : valtype*?, val_1 : val, val_2 : val}:
    `%*~>%*`([(val_1 <: admininstr) (val_2 <: admininstr) CONST_admininstr(I32_numtype, c) SELECT_admininstr(t*{t}?{t})], [(val_1 <: admininstr)])
    -- if (c =/= 0)

  ;; 8-reduction.watsup:56.1-58.14
  rule select-false {c : c, t*? : valtype*?, val_1 : val, val_2 : val}:
    `%*~>%*`([(val_1 <: admininstr) (val_2 <: admininstr) CONST_admininstr(I32_numtype, c) SELECT_admininstr(t*{t}?{t})], [(val_2 <: admininstr)])
    -- if (c = 0)

  ;; 8-reduction.watsup:76.1-78.16
  rule if-true {bt : blocktype, c : c, instr_1* : instr*, instr_2* : instr*}:
    `%*~>%*`([CONST_admininstr(I32_numtype, c) IF_admininstr(bt, instr_1*{instr_1}, instr_2*{instr_2})], [BLOCK_admininstr(bt, instr_1*{instr_1})])
    -- if (c =/= 0)

  ;; 8-reduction.watsup:80.1-82.14
  rule if-false {bt : blocktype, c : c, instr_1* : instr*, instr_2* : instr*}:
    `%*~>%*`([CONST_admininstr(I32_numtype, c) IF_admininstr(bt, instr_1*{instr_1}, instr_2*{instr_2})], [BLOCK_admininstr(bt, instr_2*{instr_2})])
    -- if (c = 0)

  ;; 8-reduction.watsup:85.1-86.38
  rule label-vals {instr* : instr*, n : n, val* : val*}:
    `%*~>%*`([LABEL__admininstr(n, instr*{instr}, (val <: admininstr)*{val})], (val <: admininstr)*{val})

  ;; 8-reduction.watsup:92.1-93.69
  rule br-zero {instr* : instr*, instr'* : instr*, n : n, val^n : val^n, val'* : val*}:
    `%*~>%*`([LABEL__admininstr(n, instr'*{instr'}, (val' <: admininstr)*{val'} :: (val <: admininstr)^n{val} :: [BR_admininstr(0)] :: (instr <: admininstr)*{instr})], (val <: admininstr)^n{val} :: (instr' <: admininstr)*{instr'})

  ;; 8-reduction.watsup:95.1-96.65
  rule br-succ {instr* : instr*, instr'* : instr*, l : labelidx, n : n, val* : val*}:
    `%*~>%*`([LABEL__admininstr(n, instr'*{instr'}, (val <: admininstr)*{val} :: [BR_admininstr(l + 1)] :: (instr <: admininstr)*{instr})], (val <: admininstr)*{val} :: [BR_admininstr(l)])

  ;; 8-reduction.watsup:99.1-101.16
  rule br_if-true {c : c, l : labelidx}:
    `%*~>%*`([CONST_admininstr(I32_numtype, c) BR_IF_admininstr(l)], [BR_admininstr(l)])
    -- if (c =/= 0)

  ;; 8-reduction.watsup:103.1-105.14
  rule br_if-false {c : c, l : labelidx}:
    `%*~>%*`([CONST_admininstr(I32_numtype, c) BR_IF_admininstr(l)], [])
    -- if (c = 0)

  ;; 8-reduction.watsup:108.1-110.17
  rule br_table-lt {i : nat, l* : labelidx*, l' : labelidx}:
    `%*~>%*`([CONST_admininstr(I32_numtype, i) BR_TABLE_admininstr(l*{l}, l')], [BR_admininstr(l*{l}[i])])
    -- if (i < |l*{l}|)

  ;; 8-reduction.watsup:112.1-114.18
  rule br_table-ge {i : nat, l* : labelidx*, l' : labelidx}:
    `%*~>%*`([CONST_admininstr(I32_numtype, i) BR_TABLE_admininstr(l*{l}, l')], [BR_admininstr(l')])
    -- if (i >= |l*{l}|)

  ;; 8-reduction.watsup:117.1-119.26
  rule br_on_null-null {ht : heaptype, l : labelidx, val : val}:
    `%*~>%*`([(val <: admininstr) BR_ON_NULL_admininstr(l)], [BR_admininstr(l)])
    -- if (val = REF.NULL_val(ht))

  ;; 8-reduction.watsup:121.1-123.15
  rule br_on_null-addr {l : labelidx, val : val}:
    `%*~>%*`([(val <: admininstr) BR_ON_NULL_admininstr(l)], [(val <: admininstr)])
    -- otherwise

  ;; 8-reduction.watsup:126.1-128.26
  rule br_on_non_null-null {ht : heaptype, l : labelidx, val : val}:
    `%*~>%*`([(val <: admininstr) BR_ON_NON_NULL_admininstr(l)], [])
    -- if (val = REF.NULL_val(ht))

  ;; 8-reduction.watsup:130.1-132.15
  rule br_on_non_null-addr {l : labelidx, val : val}:
    `%*~>%*`([(val <: admininstr) BR_ON_NON_NULL_admininstr(l)], [(val <: admininstr) BR_admininstr(l)])
    -- otherwise

  ;; 8-reduction.watsup:186.1-187.84
  rule call_indirect-call {x : idx, y : idx}:
    `%*~>%*`([CALL_INDIRECT_admininstr(x, y)], [TABLE.GET_admininstr(x) REF.CAST_admininstr(REF_reftype(`NULL%?`(?(())), ($idx(y) <: heaptype))) CALL_REF_admininstr(?(y))])

  ;; 8-reduction.watsup:189.1-190.98
  rule return_call_indirect {x : idx, y : idx}:
    `%*~>%*`([RETURN_CALL_INDIRECT_admininstr(x, y)], [TABLE.GET_admininstr(x) REF.CAST_admininstr(REF_reftype(`NULL%?`(?(())), ($idx(y) <: heaptype))) RETURN_CALL_REF_admininstr(?(y))])

  ;; 8-reduction.watsup:193.1-194.35
  rule frame-vals {f : frame, n : n, val^n : val^n}:
    `%*~>%*`([FRAME__admininstr(n, f, (val <: admininstr)^n{val})], (val <: admininstr)^n{val})

  ;; 8-reduction.watsup:196.1-197.55
  rule return-frame {f : frame, instr* : instr*, n : n, val^n : val^n, val'* : val*}:
    `%*~>%*`([FRAME__admininstr(n, f, (val' <: admininstr)*{val'} :: (val <: admininstr)^n{val} :: [RETURN_admininstr] :: (instr <: admininstr)*{instr})], (val <: admininstr)^n{val})

  ;; 8-reduction.watsup:199.1-200.60
  rule return-label {instr* : instr*, instr'* : instr*, k : nat, val* : val*}:
    `%*~>%*`([LABEL__admininstr(k, instr'*{instr'}, (val <: admininstr)*{val} :: [RETURN_admininstr] :: (instr <: admininstr)*{instr})], (val <: admininstr)*{val} :: [RETURN_admininstr])

  ;; 8-reduction.watsup:205.1-207.33
  rule unop-val {c : c, c_1 : c, nt : numtype, unop : unop_numtype}:
    `%*~>%*`([CONST_admininstr(nt, c_1) UNOP_admininstr(nt, unop)], [CONST_admininstr(nt, c)])
    -- if ($unop(unop, nt, c_1) = [c])

  ;; 8-reduction.watsup:209.1-211.39
  rule unop-trap {c_1 : c, nt : numtype, unop : unop_numtype}:
    `%*~>%*`([CONST_admininstr(nt, c_1) UNOP_admininstr(nt, unop)], [TRAP_admininstr])
    -- if ($unop(unop, nt, c_1) = [])

  ;; 8-reduction.watsup:214.1-216.40
  rule binop-val {binop : binop_numtype, c : c, c_1 : c, c_2 : c, nt : numtype}:
    `%*~>%*`([CONST_admininstr(nt, c_1) CONST_admininstr(nt, c_2) BINOP_admininstr(nt, binop)], [CONST_admininstr(nt, c)])
    -- if ($binop(binop, nt, c_1, c_2) = [c])

  ;; 8-reduction.watsup:218.1-220.46
  rule binop-trap {binop : binop_numtype, c_1 : c, c_2 : c, nt : numtype}:
    `%*~>%*`([CONST_admininstr(nt, c_1) CONST_admininstr(nt, c_2) BINOP_admininstr(nt, binop)], [TRAP_admininstr])
    -- if ($binop(binop, nt, c_1, c_2) = [])

  ;; 8-reduction.watsup:223.1-225.37
  rule testop {c : c, c_1 : c, nt : numtype, testop : testop_numtype}:
    `%*~>%*`([CONST_admininstr(nt, c_1) TESTOP_admininstr(nt, testop)], [CONST_admininstr(I32_numtype, c)])
    -- if (c = $testop(testop, nt, c_1))

  ;; 8-reduction.watsup:227.1-229.40
  rule relop {c : c, c_1 : c, c_2 : c, nt : numtype, relop : relop_numtype}:
    `%*~>%*`([CONST_admininstr(nt, c_1) CONST_admininstr(nt, c_2) RELOP_admininstr(nt, relop)], [CONST_admininstr(I32_numtype, c)])
    -- if (c = $relop(relop, nt, c_1, c_2))

  ;; 8-reduction.watsup:232.1-233.70
  rule extend {c : c, n : n, nt : numtype}:
    `%*~>%*`([CONST_admininstr(nt, c) EXTEND_admininstr(nt, n)], [CONST_admininstr(nt, $ext(n, $size(nt <: valtype), S_sx, c))])

  ;; 8-reduction.watsup:236.1-238.48
  rule cvtop-val {c : c, c_1 : c, cvtop : cvtop, nt_1 : numtype, nt_2 : numtype, sx? : sx?}:
    `%*~>%*`([CONST_admininstr(nt_1, c_1) CVTOP_admininstr(nt_2, cvtop, nt_1, sx?{sx})], [CONST_admininstr(nt_2, c)])
    -- if ($cvtop(cvtop, nt_1, nt_2, sx?{sx}, c_1) = [c])

  ;; 8-reduction.watsup:240.1-242.54
  rule cvtop-trap {c_1 : c, cvtop : cvtop, nt_1 : numtype, nt_2 : numtype, sx? : sx?}:
    `%*~>%*`([CONST_admininstr(nt_1, c_1) CVTOP_admininstr(nt_2, cvtop, nt_1, sx?{sx})], [TRAP_admininstr])
    -- if ($cvtop(cvtop, nt_1, nt_2, sx?{sx}, c_1) = [])

  ;; 8-reduction.watsup:250.1-251.60
  rule ref.i31 {i : nat}:
    `%*~>%*`([CONST_admininstr(I32_numtype, i) REF.I31_admininstr], [REF.I31_NUM_admininstr($wrap(32, 31, i))])

  ;; 8-reduction.watsup:254.1-256.28
  rule ref.is_null-true {ht : heaptype, val : val}:
    `%*~>%*`([(val <: admininstr) REF.IS_NULL_admininstr], [CONST_admininstr(I32_numtype, 1)])
    -- if (val = REF.NULL_val(ht))

  ;; 8-reduction.watsup:258.1-260.15
  rule ref.is_null-false {val : val}:
    `%*~>%*`([(val <: admininstr) REF.IS_NULL_admininstr], [CONST_admininstr(I32_numtype, 0)])
    -- otherwise

  ;; 8-reduction.watsup:263.1-265.28
  rule ref.as_non_null-null {ht : heaptype, ref : ref}:
    `%*~>%*`([(ref <: admininstr) REF.AS_NON_NULL_admininstr], [TRAP_admininstr])
    -- if (ref = REF.NULL_ref(ht))

  ;; 8-reduction.watsup:267.1-269.15
  rule ref.as_non_null-addr {ref : ref}:
    `%*~>%*`([(ref <: admininstr) REF.AS_NON_NULL_admininstr], [(ref <: admininstr)])
    -- otherwise

  ;; 8-reduction.watsup:272.1-274.55
  rule ref.eq-null {ht_1 : heaptype, ht_2 : heaptype, ref_1 : ref, ref_2 : ref}:
    `%*~>%*`([(ref_1 <: admininstr) (ref_2 <: admininstr) REF.EQ_admininstr], [CONST_admininstr(I32_numtype, 1)])
    -- if ((ref_1 = REF.NULL_ref(ht_1)) /\ (ref_2 = REF.NULL_ref(ht_2)))

  ;; 8-reduction.watsup:276.1-279.22
  rule ref.eq-true {ref_1 : ref, ref_2 : ref}:
    `%*~>%*`([(ref_1 <: admininstr) (ref_2 <: admininstr) REF.EQ_admininstr], [CONST_admininstr(I32_numtype, 1)])
    -- otherwise
    -- if (ref_1 = ref_2)

  ;; 8-reduction.watsup:281.1-283.15
  rule ref.eq-false {ref_1 : ref, ref_2 : ref}:
    `%*~>%*`([(ref_1 <: admininstr) (ref_2 <: admininstr) REF.EQ_admininstr], [CONST_admininstr(I32_numtype, 0)])
    -- otherwise

  ;; 8-reduction.watsup:308.1-309.39
  rule i31.get-null {ht : heaptype, sx : sx}:
    `%*~>%*`([REF.NULL_admininstr(ht) I31.GET_admininstr(sx)], [TRAP_admininstr])

  ;; 8-reduction.watsup:311.1-312.68
  rule i31.get-num {i : nat, sx : sx}:
    `%*~>%*`([REF.I31_NUM_admininstr(i) I31.GET_admininstr(sx)], [CONST_admininstr(I32_numtype, $ext(31, 32, sx, i))])

  ;; 8-reduction.watsup:529.1-530.58
  rule extern.convert_any-null {ht : heaptype}:
    `%*~>%*`([REF.NULL_admininstr(ht) EXTERN.CONVERT_ANY_admininstr], [REF.NULL_admininstr(EXTERN_heaptype)])

  ;; 8-reduction.watsup:532.1-533.55
  rule extern.convert_any-addr {addrref : addrref}:
    `%*~>%*`([(addrref <: admininstr) EXTERN.CONVERT_ANY_admininstr], [REF.EXTERN_admininstr(addrref)])

  ;; 8-reduction.watsup:536.1-537.55
  rule any.convert_extern-null {ht : heaptype}:
    `%*~>%*`([REF.NULL_admininstr(ht) ANY.CONVERT_EXTERN_admininstr], [REF.NULL_admininstr(ANY_heaptype)])

  ;; 8-reduction.watsup:539.1-540.55
  rule any.convert_extern-addr {addrref : addrref}:
    `%*~>%*`([REF.EXTERN_admininstr(addrref) ANY.CONVERT_EXTERN_admininstr], [(addrref <: admininstr)])

  ;; 8-reduction.watsup:552.1-553.47
  rule local.tee {val : val, x : idx}:
    `%*~>%*`([(val <: admininstr) LOCAL.TEE_admininstr(x)], [(val <: admininstr) (val <: admininstr) LOCAL.SET_admininstr(x)])

;; 8-reduction.watsup:63.1-63.73
def blocktype : (state, blocktype) -> functype
  ;; 8-reduction.watsup:64.1-64.56
  def {z : state} blocktype(z, _RESULT_blocktype(?())) = `%->%`([], [])
  ;; 8-reduction.watsup:65.1-65.44
  def {t : valtype, z : state} blocktype(z, _RESULT_blocktype(?(t))) = `%->%`([], [t])
  ;; 8-reduction.watsup:66.1-66.66
  def {ft : functype, x : idx, z : state} blocktype(z, _IDX_blocktype(x)) = ft
    -- Expand: `%~~%`($type(z, x), FUNC_comptype(ft))

;; 8-reduction.watsup:7.1-7.63
relation Step_read: `%~>%*`(config, admininstr*)
  ;; 8-reduction.watsup:68.1-70.43
  rule block {bt : blocktype, instr* : instr*, k : nat, n : n, t_1^k : valtype^k, t_2^n : valtype^n, val^k : val^k, z : state}:
    `%~>%*`(`%;%*`(z, (val <: admininstr)^k{val} :: [BLOCK_admininstr(bt, instr*{instr})]), [LABEL__admininstr(n, [], (val <: admininstr)^k{val} :: (instr <: admininstr)*{instr})])
    -- if ($blocktype(z, bt) = `%->%`(t_1^k{t_1}, t_2^n{t_2}))

  ;; 8-reduction.watsup:72.1-74.43
  rule loop {bt : blocktype, instr* : instr*, k : nat, n : n, t_1^k : valtype^k, t_2^n : valtype^n, val^k : val^k, z : state}:
    `%~>%*`(`%;%*`(z, (val <: admininstr)^k{val} :: [LOOP_admininstr(bt, instr*{instr})]), [LABEL__admininstr(k, [LOOP_instr(bt, instr*{instr})], (val <: admininstr)^k{val} :: (instr <: admininstr)*{instr})])
    -- if ($blocktype(z, bt) = `%->%`(t_1^k{t_1}, t_2^n{t_2}))

  ;; 8-reduction.watsup:135.1-138.66
  rule br_on_cast-succeed {l : labelidx, ref : ref, rt : reftype, rt_1 : reftype, rt_2 : reftype, z : state}:
    `%~>%*`(`%;%*`(z, [(ref <: admininstr) BR_ON_CAST_admininstr(l, rt_1, rt_2)]), [(ref <: admininstr) BR_admininstr(l)])
    -- Ref_ok: `%|-%:%`($store(z), ref, rt)
    -- Reftype_sub: `%|-%<:%`({TYPE [], REC [], FUNC [], GLOBAL [], TABLE [], MEM [], ELEM [], DATA [], LOCAL [], LABEL [], RETURN ?()}, rt, $inst_reftype($moduleinst(z), rt_2))

  ;; 8-reduction.watsup:140.1-142.15
  rule br_on_cast-fail {l : labelidx, ref : ref, rt_1 : reftype, rt_2 : reftype, z : state}:
    `%~>%*`(`%;%*`(z, [(ref <: admininstr) BR_ON_CAST_admininstr(l, rt_1, rt_2)]), [(ref <: admininstr)])
    -- otherwise

  ;; 8-reduction.watsup:145.1-148.66
  rule br_on_cast_fail-succeed {l : labelidx, ref : ref, rt : reftype, rt_1 : reftype, rt_2 : reftype, z : state}:
    `%~>%*`(`%;%*`(z, [(ref <: admininstr) BR_ON_CAST_FAIL_admininstr(l, rt_1, rt_2)]), [(ref <: admininstr)])
    -- Ref_ok: `%|-%:%`($store(z), ref, rt)
    -- Reftype_sub: `%|-%<:%`({TYPE [], REC [], FUNC [], GLOBAL [], TABLE [], MEM [], ELEM [], DATA [], LOCAL [], LABEL [], RETURN ?()}, rt, $inst_reftype($moduleinst(z), rt_2))

  ;; 8-reduction.watsup:150.1-152.15
  rule br_on_cast_fail-fail {l : labelidx, ref : ref, rt_1 : reftype, rt_2 : reftype, z : state}:
    `%~>%*`(`%;%*`(z, [(ref <: admininstr) BR_ON_CAST_FAIL_admininstr(l, rt_1, rt_2)]), [(ref <: admininstr) BR_admininstr(l)])
    -- otherwise

  ;; 8-reduction.watsup:157.1-158.62
  rule call {x : idx, z : state}:
    `%~>%*`(`%;%*`(z, [CALL_admininstr(x)]), [REF.FUNC_ADDR_admininstr($funcaddr(z)[x]) CALL_REF_admininstr(?())])

  ;; 8-reduction.watsup:160.1-161.43
  rule call_ref-null {ht : heaptype, x? : idx?, z : state}:
    `%~>%*`(`%;%*`(z, [REF.NULL_admininstr(ht) CALL_REF_admininstr(x?{x})]), [TRAP_admininstr])

  ;; 8-reduction.watsup:163.1-168.59
  rule call_ref-func {a : addr, f : frame, fi : funcinst, instr* : instr*, m : m, n : n, t* : valtype*, t_1^n : valtype^n, t_2^m : valtype^m, val^n : val^n, x? : idx?, y : idx, z : state}:
    `%~>%*`(`%;%*`(z, (val <: admininstr)^n{val} :: [REF.FUNC_ADDR_admininstr(a) CALL_REF_admininstr(x?{x})]), [FRAME__admininstr(m, f, [LABEL__admininstr(m, [], (instr <: admininstr)*{instr})])])
    -- if ($funcinst(z)[a] = fi)
    -- Expand: `%~~%`(fi.TYPE_funcinst, FUNC_comptype(`%->%`(t_1^n{t_1}, t_2^m{t_2})))
    -- if (fi.CODE_funcinst = `FUNC%%*%`(y, LOCAL(t)*{t}, instr*{instr}))
    -- if (f = {LOCAL ?(val)^n{val} :: $default(t)*{t}, MODULE fi.MODULE_funcinst})

  ;; 8-reduction.watsup:171.1-172.76
  rule return_call {x : idx, z : state}:
    `%~>%*`(`%;%*`(z, [RETURN_CALL_admininstr(x)]), [REF.FUNC_ADDR_admininstr($funcaddr(z)[x]) RETURN_CALL_REF_admininstr(?())])

  ;; 8-reduction.watsup:175.1-176.78
  rule return_call_ref-frame-null {f : frame, ht : heaptype, instr* : instr*, k : nat, val* : val*, x? : idx?, z : state}:
    `%~>%*`(`%;%*`(z, [FRAME__admininstr(k, f, (val <: admininstr)*{val} :: [REF.NULL_admininstr(ht)] :: [RETURN_CALL_REF_admininstr(x?{x})] :: (instr <: admininstr)*{instr})]), [TRAP_admininstr])

  ;; 8-reduction.watsup:178.1-180.59
  rule return_call_ref-frame-addr {a : addr, f : frame, instr* : instr*, k : nat, m : m, n : n, t_1^n : valtype^n, t_2^m : valtype^m, val^n : val^n, val'* : val*, x? : idx?, z : state}:
    `%~>%*`(`%;%*`(z, [FRAME__admininstr(k, f, (val' <: admininstr)*{val'} :: (val <: admininstr)^n{val} :: [REF.FUNC_ADDR_admininstr(a)] :: [RETURN_CALL_REF_admininstr(x?{x})] :: (instr <: admininstr)*{instr})]), (val <: admininstr)^n{val} :: [REF.FUNC_ADDR_admininstr(a) CALL_REF_admininstr(x?{x})])
    -- Expand: `%~~%`($funcinst(z)[a].TYPE_funcinst, FUNC_comptype(`%->%`(t_1^n{t_1}, t_2^m{t_2})))

  ;; 8-reduction.watsup:182.1-183.91
  rule return_call_ref-label {instr* : instr*, instr'* : instr*, k : nat, val* : val*, x? : idx?, z : state}:
    `%~>%*`(`%;%*`(z, [LABEL__admininstr(k, instr'*{instr'}, (val <: admininstr)*{val} :: [RETURN_CALL_REF_admininstr(x?{x})] :: (instr <: admininstr)*{instr})]), (val <: admininstr)*{val} :: [RETURN_CALL_REF_admininstr(x?{x})])

  ;; 8-reduction.watsup:247.1-248.55
  rule ref.func {x : idx, z : state}:
    `%~>%*`(`%;%*`(z, [REF.FUNC_admininstr(x)]), [REF.FUNC_ADDR_admininstr($funcaddr(z)[x])])

  ;; 8-reduction.watsup:286.1-289.65
  rule ref.test-true {ref : ref, rt : reftype, rt' : reftype, z : state}:
    `%~>%*`(`%;%*`(z, [(ref <: admininstr) REF.TEST_admininstr(rt)]), [CONST_admininstr(I32_numtype, 1)])
    -- Ref_ok: `%|-%:%`($store(z), ref, rt')
    -- Reftype_sub: `%|-%<:%`({TYPE [], REC [], FUNC [], GLOBAL [], TABLE [], MEM [], ELEM [], DATA [], LOCAL [], LABEL [], RETURN ?()}, rt', $inst_reftype($moduleinst(z), rt))

  ;; 8-reduction.watsup:291.1-293.15
  rule ref.test-false {ref : ref, rt : reftype, z : state}:
    `%~>%*`(`%;%*`(z, [(ref <: admininstr) REF.TEST_admininstr(rt)]), [CONST_admininstr(I32_numtype, 0)])
    -- otherwise

  ;; 8-reduction.watsup:296.1-299.65
  rule ref.cast-succeed {ref : ref, rt : reftype, rt' : reftype, z : state}:
    `%~>%*`(`%;%*`(z, [(ref <: admininstr) REF.CAST_admininstr(rt)]), [(ref <: admininstr)])
    -- Ref_ok: `%|-%:%`($store(z), ref, rt')
    -- Reftype_sub: `%|-%<:%`({TYPE [], REC [], FUNC [], GLOBAL [], TABLE [], MEM [], ELEM [], DATA [], LOCAL [], LABEL [], RETURN ?()}, rt', $inst_reftype($moduleinst(z), rt))

  ;; 8-reduction.watsup:301.1-303.15
  rule ref.cast-fail {ref : ref, rt : reftype, z : state}:
    `%~>%*`(`%;%*`(z, [(ref <: admininstr) REF.CAST_admininstr(rt)]), [TRAP_admininstr])
    -- otherwise

  ;; 8-reduction.watsup:322.1-325.43
  rule struct.new_default {mut* : mut*, val* : val*, x : idx, z : state, zt* : storagetype*}:
    `%~>%*`(`%;%*`(z, [STRUCT.NEW_DEFAULT_admininstr(x)]), (val <: admininstr)*{val} :: [STRUCT.NEW_admininstr(x)])
    -- Expand: `%~~%`($type(z, x), STRUCT_comptype(`%%`(mut, zt)*{mut zt}))
    -- (if ($default($unpacktype(zt)) = ?(val)))*{val zt}

  ;; 8-reduction.watsup:328.1-329.50
  rule struct.get-null {ht : heaptype, i : nat, sx? : sx?, x : idx, z : state}:
    `%~>%*`(`%;%*`(z, [REF.NULL_admininstr(ht) STRUCT.GET_admininstr(sx?{sx}, x, i)]), [TRAP_admininstr])

  ;; 8-reduction.watsup:331.1-334.41
  rule struct.get-struct {a : addr, i : nat, mut* : mut*, si : structinst, sx? : sx?, x : idx, z : state, zt* : storagetype*}:
    `%~>%*`(`%;%*`(z, [REF.STRUCT_ADDR_admininstr(a) STRUCT.GET_admininstr(sx?{sx}, x, i)]), [($unpackval(zt*{zt}[i], sx?{sx}, si.FIELD_structinst[i]) <: admininstr)])
    -- if ($structinst(z)[a] = si)
    -- Expand: `%~~%`(si.TYPE_structinst, STRUCT_comptype(`%%`(mut, zt)*{mut zt}))

  ;; 8-reduction.watsup:348.1-349.70
  rule array.new {n : n, val : val, x : idx, z : state}:
    `%~>%*`(`%;%*`(z, [(val <: admininstr) CONST_admininstr(I32_numtype, n) ARRAY.NEW_admininstr(x)]), (val <: admininstr)^n{} :: [ARRAY.NEW_FIXED_admininstr(x, n)])

  ;; 8-reduction.watsup:351.1-354.40
  rule array.new_default {mut : mut, n : n, val : val, x : idx, z : state, zt : storagetype}:
    `%~>%*`(`%;%*`(z, [CONST_admininstr(I32_numtype, n) ARRAY.NEW_DEFAULT_admininstr(x)]), (val <: admininstr)^n{} :: [ARRAY.NEW_FIXED_admininstr(x, n)])
    -- Expand: `%~~%`($type(z, x), ARRAY_comptype(`%%`(mut, zt)))
    -- if ($default($unpacktype(zt)) = ?(val))

  ;; 8-reduction.watsup:362.1-364.38
  rule array.new_elem-oob {i : nat, n : n, x : idx, y : idx, z : state}:
    `%~>%*`(`%;%*`(z, [CONST_admininstr(I32_numtype, i) CONST_admininstr(I32_numtype, n) ARRAY.NEW_ELEM_admininstr(x, y)]), [TRAP_admininstr])
    -- if ((i + n) > |$elem(z, y).ELEM_eleminst|)

  ;; 8-reduction.watsup:366.1-368.40
  rule array.new_elem-alloc {i : nat, n : n, ref^n : ref^n, x : idx, y : idx, z : state}:
    `%~>%*`(`%;%*`(z, [CONST_admininstr(I32_numtype, i) CONST_admininstr(I32_numtype, n) ARRAY.NEW_ELEM_admininstr(x, y)]), (ref <: admininstr)^n{ref} :: [ARRAY.NEW_FIXED_admininstr(x, n)])
    -- if (ref^n{ref} = $elem(z, y).ELEM_eleminst[i : n])

  ;; 8-reduction.watsup:371.1-374.59
  rule array.new_data-oob {i : nat, mut : mut, n : n, x : idx, y : idx, z : state, zt : storagetype}:
    `%~>%*`(`%;%*`(z, [CONST_admininstr(I32_numtype, i) CONST_admininstr(I32_numtype, n) ARRAY.NEW_DATA_admininstr(x, y)]), [TRAP_admininstr])
    -- Expand: `%~~%`($type(z, x), ARRAY_comptype(`%%`(mut, zt)))
    -- if ((i + ((n * $storagesize(zt)) / 8)) > |$data(z, y).DATA_datainst|)

  ;; 8-reduction.watsup:376.1-380.88
  rule array.new_data-alloc {c^n : c^n, i : nat, mut : mut, n : n, nt : numtype, x : idx, y : idx, z : state, zt : storagetype}:
    `%~>%*`(`%;%*`(z, [CONST_admininstr(I32_numtype, i) CONST_admininstr(I32_numtype, n) ARRAY.NEW_DATA_admininstr(x, y)]), CONST_admininstr(nt, c)^n{c} :: [ARRAY.NEW_FIXED_admininstr(x, n)])
    -- Expand: `%~~%`($type(z, x), ARRAY_comptype(`%%`(mut, zt)))
    -- if (nt = $unpacknumtype(zt))
    -- if ($concat_bytes($ztbytes(zt, c)^n{c}) = $data(z, y).DATA_datainst[i : ((n * $storagesize(zt)) / 8)])

  ;; 8-reduction.watsup:383.1-384.61
  rule array.get-null {ht : heaptype, i : nat, sx? : sx?, x : idx, z : state}:
    `%~>%*`(`%;%*`(z, [REF.NULL_admininstr(ht) CONST_admininstr(I32_numtype, i) ARRAY.GET_admininstr(sx?{sx}, x)]), [TRAP_admininstr])

  ;; 8-reduction.watsup:386.1-388.38
  rule array.get-oob {a : addr, i : nat, sx? : sx?, x : idx, z : state}:
    `%~>%*`(`%;%*`(z, [REF.ARRAY_ADDR_admininstr(a) CONST_admininstr(I32_numtype, i) ARRAY.GET_admininstr(sx?{sx}, x)]), [TRAP_admininstr])
    -- if (i >= |$arrayinst(z)[a].FIELD_arrayinst|)

  ;; 8-reduction.watsup:390.1-393.53
  rule array.get-array {a : addr, fv : fieldval, i : nat, mut : mut, sx? : sx?, x : idx, z : state, zt : storagetype}:
    `%~>%*`(`%;%*`(z, [REF.ARRAY_ADDR_admininstr(a) CONST_admininstr(I32_numtype, i) ARRAY.GET_admininstr(sx?{sx}, x)]), [($unpackval(zt, sx?{sx}, fv) <: admininstr)])
    -- if (fv = $arrayinst(z)[a].FIELD_arrayinst[i])
    -- Expand: `%~~%`($arrayinst(z)[a].TYPE_arrayinst, ARRAY_comptype(`%%`(mut, zt)))

  ;; 8-reduction.watsup:409.1-410.39
  rule array.len-null {ht : heaptype, z : state}:
    `%~>%*`(`%;%*`(z, [REF.NULL_admininstr(ht) ARRAY.LEN_admininstr]), [TRAP_admininstr])

  ;; 8-reduction.watsup:412.1-414.37
  rule array.len-array {a : addr, n : n, z : state}:
    `%~>%*`(`%;%*`(z, [REF.ARRAY_ADDR_admininstr(a) ARRAY.LEN_admininstr]), [CONST_admininstr(I32_numtype, n)])
    -- if (n = |$arrayinst(z)[a].FIELD_arrayinst|)

  ;; 8-reduction.watsup:417.1-418.76
  rule array.fill-null {ht : heaptype, i : nat, n : n, val : val, x : idx, z : state}:
    `%~>%*`(`%;%*`(z, [REF.NULL_admininstr(ht) CONST_admininstr(I32_numtype, i) (val <: admininstr) CONST_admininstr(I32_numtype, n) ARRAY.FILL_admininstr(x)]), [TRAP_admininstr])

  ;; 8-reduction.watsup:420.1-422.44
  rule array.fill-oob {a : addr, i : nat, n : n, val : val, x : idx, z : state}:
    `%~>%*`(`%;%*`(z, [REF.ARRAY_ADDR_admininstr(a) CONST_admininstr(I32_numtype, i) (val <: admininstr) CONST_admininstr(I32_numtype, n) ARRAY.FILL_admininstr(x)]), [TRAP_admininstr])
    -- if ((i + n) > |$arrayinst(z)[a].FIELD_arrayinst|)

  ;; 8-reduction.watsup:424.1-427.14
  rule array.fill-zero {a : addr, i : nat, n : n, val : val, x : idx, z : state}:
    `%~>%*`(`%;%*`(z, [REF.ARRAY_ADDR_admininstr(a) CONST_admininstr(I32_numtype, i) (val <: admininstr) CONST_admininstr(I32_numtype, n) ARRAY.FILL_admininstr(x)]), [])
    -- otherwise
    -- if (n = 0)

  ;; 8-reduction.watsup:429.1-433.15
  rule array.fill-succ {a : addr, i : nat, n : n, val : val, x : idx, z : state}:
    `%~>%*`(`%;%*`(z, [REF.ARRAY_ADDR_admininstr(a) CONST_admininstr(I32_numtype, i) (val <: admininstr) CONST_admininstr(I32_numtype, n) ARRAY.FILL_admininstr(x)]), [REF.ARRAY_ADDR_admininstr(a) CONST_admininstr(I32_numtype, i) (val <: admininstr) ARRAY.SET_admininstr(x) REF.ARRAY_ADDR_admininstr(a) CONST_admininstr(I32_numtype, (i + 1)) (val <: admininstr) CONST_admininstr(I32_numtype, (n - 1)) ARRAY.FILL_admininstr(x)])
    -- otherwise

  ;; 8-reduction.watsup:435.1-436.102
  rule array.copy-null1 {ht_1 : heaptype, i_1 : nat, i_2 : nat, n : n, ref : ref, x_1 : idx, x_2 : idx, z : state}:
    `%~>%*`(`%;%*`(z, [REF.NULL_admininstr(ht_1) CONST_admininstr(I32_numtype, i_1) (ref <: admininstr) CONST_admininstr(I32_numtype, i_2) CONST_admininstr(I32_numtype, n) ARRAY.COPY_admininstr(x_1, x_2)]), [TRAP_admininstr])

  ;; 8-reduction.watsup:438.1-439.102
  rule array.copy-null2 {ht_2 : heaptype, i_1 : nat, i_2 : nat, n : n, ref : ref, x_1 : idx, x_2 : idx, z : state}:
    `%~>%*`(`%;%*`(z, [(ref <: admininstr) CONST_admininstr(I32_numtype, i_1) REF.NULL_admininstr(ht_2) CONST_admininstr(I32_numtype, i_2) CONST_admininstr(I32_numtype, n) ARRAY.COPY_admininstr(x_1, x_2)]), [TRAP_admininstr])

  ;; 8-reduction.watsup:441.1-443.48
  rule array.copy-oob1 {a_1 : addr, a_2 : addr, i_1 : nat, i_2 : nat, n : n, x_1 : idx, x_2 : idx, z : state}:
    `%~>%*`(`%;%*`(z, [REF.ARRAY_ADDR_admininstr(a_1) CONST_admininstr(I32_numtype, i_1) REF.ARRAY_ADDR_admininstr(a_2) CONST_admininstr(I32_numtype, i_2) CONST_admininstr(I32_numtype, n) ARRAY.COPY_admininstr(x_1, x_2)]), [TRAP_admininstr])
    -- if ((i_1 + n) > |$arrayinst(z)[a_1].FIELD_arrayinst|)

  ;; 8-reduction.watsup:445.1-447.48
  rule array.copy-oob2 {a_1 : addr, a_2 : addr, i_1 : nat, i_2 : nat, n : n, x_1 : idx, x_2 : idx, z : state}:
    `%~>%*`(`%;%*`(z, [REF.ARRAY_ADDR_admininstr(a_1) CONST_admininstr(I32_numtype, i_1) REF.ARRAY_ADDR_admininstr(a_2) CONST_admininstr(I32_numtype, i_2) CONST_admininstr(I32_numtype, n) ARRAY.COPY_admininstr(x_1, x_2)]), [TRAP_admininstr])
    -- if ((i_2 + n) > |$arrayinst(z)[a_2].FIELD_arrayinst|)

  ;; 8-reduction.watsup:449.1-452.14
  rule array.copy-zero {a_1 : addr, a_2 : addr, i_1 : nat, i_2 : nat, n : n, x_1 : idx, x_2 : idx, z : state}:
    `%~>%*`(`%;%*`(z, [REF.ARRAY_ADDR_admininstr(a_1) CONST_admininstr(I32_numtype, i_1) REF.ARRAY_ADDR_admininstr(a_2) CONST_admininstr(I32_numtype, i_2) CONST_admininstr(I32_numtype, n) ARRAY.COPY_admininstr(x_1, x_2)]), [])
    -- otherwise
    -- if (n = 0)

  ;; 8-reduction.watsup:454.1-463.19
  rule array.copy-le {a_1 : addr, a_2 : addr, i_1 : nat, i_2 : nat, mut : mut, n : n, sx? : sx?, x_1 : idx, x_2 : idx, z : state, zt_2 : storagetype}:
    `%~>%*`(`%;%*`(z, [REF.ARRAY_ADDR_admininstr(a_1) CONST_admininstr(I32_numtype, i_1) REF.ARRAY_ADDR_admininstr(a_2) CONST_admininstr(I32_numtype, i_2) CONST_admininstr(I32_numtype, n) ARRAY.COPY_admininstr(x_1, x_2)]), [REF.ARRAY_ADDR_admininstr(a_1) CONST_admininstr(I32_numtype, i_1) REF.ARRAY_ADDR_admininstr(a_2) CONST_admininstr(I32_numtype, i_2) ARRAY.GET_admininstr(sx?{sx}, x_2) ARRAY.SET_admininstr(x_1) REF.ARRAY_ADDR_admininstr(a_1) CONST_admininstr(I32_numtype, (i_1 + 1)) REF.ARRAY_ADDR_admininstr(a_2) CONST_admininstr(I32_numtype, (i_2 + 1)) CONST_admininstr(I32_numtype, (n - 1)) ARRAY.COPY_admininstr(x_1, x_2)])
    -- otherwise
    -- Expand: `%~~%`($type(z, x_2), ARRAY_comptype(`%%`(mut, zt_2)))
    -- if (sx?{sx} = $sxfield(zt_2))
    -- if (i_1 <= i_2)

  ;; 8-reduction.watsup:465.1-473.29
  rule array.copy-gt {a_1 : addr, a_2 : addr, i_1 : nat, i_2 : nat, mut : mut, n : n, sx? : sx?, x_1 : idx, x_2 : idx, z : state, zt_2 : storagetype}:
    `%~>%*`(`%;%*`(z, [REF.ARRAY_ADDR_admininstr(a_1) CONST_admininstr(I32_numtype, i_1) REF.ARRAY_ADDR_admininstr(a_2) CONST_admininstr(I32_numtype, i_2) CONST_admininstr(I32_numtype, n) ARRAY.COPY_admininstr(x_1, x_2)]), [REF.ARRAY_ADDR_admininstr(a_1) CONST_admininstr(I32_numtype, ((i_1 + n) - 1)) REF.ARRAY_ADDR_admininstr(a_2) CONST_admininstr(I32_numtype, ((i_2 + n) - 1)) ARRAY.GET_admininstr(sx?{sx}, x_2) ARRAY.SET_admininstr(x_1) REF.ARRAY_ADDR_admininstr(a_1) CONST_admininstr(I32_numtype, i_1) REF.ARRAY_ADDR_admininstr(a_2) CONST_admininstr(I32_numtype, i_2) CONST_admininstr(I32_numtype, (n - 1)) ARRAY.COPY_admininstr(x_1, x_2)])
    -- otherwise
    -- Expand: `%~~%`($type(z, x_2), ARRAY_comptype(`%%`(mut, zt_2)))
    -- if (sx?{sx} = $sxfield(zt_2))

  ;; 8-reduction.watsup:476.1-477.93
  rule array.init_elem-null {ht : heaptype, i : nat, j : nat, n : n, x : idx, y : idx, z : state}:
    `%~>%*`(`%;%*`(z, [REF.NULL_admininstr(ht) CONST_admininstr(I32_numtype, i) CONST_admininstr(I32_numtype, j) CONST_admininstr(I32_numtype, n) ARRAY.INIT_ELEM_admininstr(x, y)]), [TRAP_admininstr])

  ;; 8-reduction.watsup:479.1-481.44
  rule array.init_elem-oob1 {a : addr, i : nat, j : nat, n : n, x : idx, y : idx, z : state}:
    `%~>%*`(`%;%*`(z, [REF.ARRAY_ADDR_admininstr(a) CONST_admininstr(I32_numtype, i) CONST_admininstr(I32_numtype, j) CONST_admininstr(I32_numtype, n) ARRAY.INIT_ELEM_admininstr(x, y)]), [TRAP_admininstr])
    -- if ((i + n) > |$arrayinst(z)[a].FIELD_arrayinst|)

  ;; 8-reduction.watsup:483.1-485.38
  rule array.init_elem-oob2 {a : addr, i : nat, j : nat, n : n, x : idx, y : idx, z : state}:
    `%~>%*`(`%;%*`(z, [REF.ARRAY_ADDR_admininstr(a) CONST_admininstr(I32_numtype, i) CONST_admininstr(I32_numtype, j) CONST_admininstr(I32_numtype, n) ARRAY.INIT_ELEM_admininstr(x, y)]), [TRAP_admininstr])
    -- if ((j + n) > |$elem(z, y).ELEM_eleminst|)

  ;; 8-reduction.watsup:487.1-490.14
  rule array.init_elem-zero {a : addr, i : nat, j : nat, n : n, x : idx, y : idx, z : state}:
    `%~>%*`(`%;%*`(z, [REF.ARRAY_ADDR_admininstr(a) CONST_admininstr(I32_numtype, i) CONST_admininstr(I32_numtype, j) CONST_admininstr(I32_numtype, n) ARRAY.INIT_ELEM_admininstr(x, y)]), [])
    -- otherwise
    -- if (n = 0)

  ;; 8-reduction.watsup:492.1-497.34
  rule array.init_elem-succ {a : addr, i : nat, j : nat, n : n, ref : ref, x : idx, y : idx, z : state}:
    `%~>%*`(`%;%*`(z, [REF.ARRAY_ADDR_admininstr(a) CONST_admininstr(I32_numtype, i) CONST_admininstr(I32_numtype, j) CONST_admininstr(I32_numtype, n) ARRAY.INIT_ELEM_admininstr(x, y)]), [REF.ARRAY_ADDR_admininstr(a) CONST_admininstr(I32_numtype, i) (ref <: admininstr) ARRAY.SET_admininstr(x) REF.ARRAY_ADDR_admininstr(a) CONST_admininstr(I32_numtype, (i + 1)) CONST_admininstr(I32_numtype, (j + 1)) CONST_admininstr(I32_numtype, (n - 1)) ARRAY.INIT_ELEM_admininstr(x, y)])
    -- otherwise
    -- if (ref = $elem(z, y).ELEM_eleminst[j])

  ;; 8-reduction.watsup:500.1-501.93
  rule array.init_data-null {ht : heaptype, i : nat, j : nat, n : n, x : idx, y : idx, z : state}:
    `%~>%*`(`%;%*`(z, [REF.NULL_admininstr(ht) CONST_admininstr(I32_numtype, i) CONST_admininstr(I32_numtype, j) CONST_admininstr(I32_numtype, n) ARRAY.INIT_DATA_admininstr(x, y)]), [TRAP_admininstr])

  ;; 8-reduction.watsup:503.1-505.44
  rule array.init_data-oob1 {a : addr, i : nat, j : nat, n : n, x : idx, y : idx, z : state}:
    `%~>%*`(`%;%*`(z, [REF.ARRAY_ADDR_admininstr(a) CONST_admininstr(I32_numtype, i) CONST_admininstr(I32_numtype, j) CONST_admininstr(I32_numtype, n) ARRAY.INIT_DATA_admininstr(x, y)]), [TRAP_admininstr])
    -- if ((i + n) > |$arrayinst(z)[a].FIELD_arrayinst|)

  ;; 8-reduction.watsup:507.1-510.59
  rule array.init_data-oob2 {a : addr, i : nat, j : nat, mut : mut, n : n, x : idx, y : idx, z : state, zt : storagetype}:
    `%~>%*`(`%;%*`(z, [REF.ARRAY_ADDR_admininstr(a) CONST_admininstr(I32_numtype, i) CONST_admininstr(I32_numtype, j) CONST_admininstr(I32_numtype, n) ARRAY.INIT_DATA_admininstr(x, y)]), [TRAP_admininstr])
    -- Expand: `%~~%`($type(z, x), ARRAY_comptype(`%%`(mut, zt)))
    -- if ((j + ((n * $storagesize(zt)) / 8)) > |$data(z, y).DATA_datainst|)

  ;; 8-reduction.watsup:512.1-515.14
  rule array.init_data-zero {a : addr, i : nat, j : nat, n : n, x : idx, y : idx, z : state}:
    `%~>%*`(`%;%*`(z, [REF.ARRAY_ADDR_admininstr(a) CONST_admininstr(I32_numtype, i) CONST_admininstr(I32_numtype, j) CONST_admininstr(I32_numtype, n) ARRAY.INIT_DATA_admininstr(x, y)]), [])
    -- otherwise
    -- if (n = 0)

  ;; 8-reduction.watsup:517.1-524.67
  rule array.init_data-succ {a : addr, c : c, i : nat, j : nat, mut : mut, n : n, nt : numtype, x : idx, y : idx, z : state, zt : storagetype}:
    `%~>%*`(`%;%*`(z, [REF.ARRAY_ADDR_admininstr(a) CONST_admininstr(I32_numtype, i) CONST_admininstr(I32_numtype, j) CONST_admininstr(I32_numtype, n) ARRAY.INIT_DATA_admininstr(x, y)]), [REF.ARRAY_ADDR_admininstr(a) CONST_admininstr(I32_numtype, i) CONST_admininstr(nt, c) ARRAY.SET_admininstr(x) REF.ARRAY_ADDR_admininstr(a) CONST_admininstr(I32_numtype, (i + 1)) CONST_admininstr(I32_numtype, (j + ($storagesize(zt) / 8))) CONST_admininstr(I32_numtype, (n - 1)) ARRAY.INIT_DATA_admininstr(x, y)])
    -- otherwise
    -- Expand: `%~~%`($type(z, x), ARRAY_comptype(`%%`(mut, zt)))
    -- if (nt = $unpacknumtype(zt))
    -- if ($ztbytes(zt, c) = $data(z, y).DATA_datainst[j : ($storagesize(zt) / 8)])

  ;; 8-reduction.watsup:545.1-547.27
  rule local.get {val : val, x : idx, z : state}:
    `%~>%*`(`%;%*`(z, [LOCAL.GET_admininstr(x)]), [(val <: admininstr)])
    -- if ($local(z, x) = ?(val))

  ;; 8-reduction.watsup:558.1-559.45
  rule global.get {x : idx, z : state}:
    `%~>%*`(`%;%*`(z, [GLOBAL.GET_admininstr(x)]), [($global(z, x).VALUE_globalinst <: admininstr)])

  ;; 8-reduction.watsup:567.1-569.33
  rule table.get-oob {i : nat, x : idx, z : state}:
    `%~>%*`(`%;%*`(z, [CONST_admininstr(I32_numtype, i) TABLE.GET_admininstr(x)]), [TRAP_admininstr])
    -- if (i >= |$table(z, x).ELEM_tableinst|)

  ;; 8-reduction.watsup:571.1-573.32
  rule table.get-val {i : nat, x : idx, z : state}:
    `%~>%*`(`%;%*`(z, [CONST_admininstr(I32_numtype, i) TABLE.GET_admininstr(x)]), [($table(z, x).ELEM_tableinst[i] <: admininstr)])
    -- if (i < |$table(z, x).ELEM_tableinst|)

  ;; 8-reduction.watsup:584.1-586.32
  rule table.size {n : n, x : idx, z : state}:
    `%~>%*`(`%;%*`(z, [TABLE.SIZE_admininstr(x)]), [CONST_admininstr(I32_numtype, n)])
    -- if (|$table(z, x).ELEM_tableinst| = n)

  ;; 8-reduction.watsup:597.1-599.39
  rule table.fill-oob {i : nat, n : n, val : val, x : idx, z : state}:
    `%~>%*`(`%;%*`(z, [CONST_admininstr(I32_numtype, i) (val <: admininstr) CONST_admininstr(I32_numtype, n) TABLE.FILL_admininstr(x)]), [TRAP_admininstr])
    -- if ((i + n) > |$table(z, x).ELEM_tableinst|)

  ;; 8-reduction.watsup:601.1-604.14
  rule table.fill-zero {i : nat, n : n, val : val, x : idx, z : state}:
    `%~>%*`(`%;%*`(z, [CONST_admininstr(I32_numtype, i) (val <: admininstr) CONST_admininstr(I32_numtype, n) TABLE.FILL_admininstr(x)]), [])
    -- otherwise
    -- if (n = 0)

  ;; 8-reduction.watsup:606.1-610.15
  rule table.fill-succ {i : nat, n : n, val : val, x : idx, z : state}:
    `%~>%*`(`%;%*`(z, [CONST_admininstr(I32_numtype, i) (val <: admininstr) CONST_admininstr(I32_numtype, n) TABLE.FILL_admininstr(x)]), [CONST_admininstr(I32_numtype, i) (val <: admininstr) TABLE.SET_admininstr(x) CONST_admininstr(I32_numtype, (i + 1)) (val <: admininstr) CONST_admininstr(I32_numtype, (n - 1)) TABLE.FILL_admininstr(x)])
    -- otherwise

  ;; 8-reduction.watsup:613.1-615.73
  rule table.copy-oob {i : nat, j : nat, n : n, x : idx, y : idx, z : state}:
    `%~>%*`(`%;%*`(z, [CONST_admininstr(I32_numtype, j) CONST_admininstr(I32_numtype, i) CONST_admininstr(I32_numtype, n) TABLE.COPY_admininstr(x, y)]), [TRAP_admininstr])
    -- if (((i + n) > |$table(z, y).ELEM_tableinst|) \/ ((j + n) > |$table(z, x).ELEM_tableinst|))

  ;; 8-reduction.watsup:617.1-620.14
  rule table.copy-zero {i : nat, j : nat, n : n, x : idx, y : idx, z : state}:
    `%~>%*`(`%;%*`(z, [CONST_admininstr(I32_numtype, j) CONST_admininstr(I32_numtype, i) CONST_admininstr(I32_numtype, n) TABLE.COPY_admininstr(x, y)]), [])
    -- otherwise
    -- if (n = 0)

  ;; 8-reduction.watsup:622.1-627.15
  rule table.copy-le {i : nat, j : nat, n : n, x : idx, y : idx, z : state}:
    `%~>%*`(`%;%*`(z, [CONST_admininstr(I32_numtype, j) CONST_admininstr(I32_numtype, i) CONST_admininstr(I32_numtype, n) TABLE.COPY_admininstr(x, y)]), [CONST_admininstr(I32_numtype, j) CONST_admininstr(I32_numtype, i) TABLE.GET_admininstr(y) TABLE.SET_admininstr(x) CONST_admininstr(I32_numtype, (j + 1)) CONST_admininstr(I32_numtype, (i + 1)) CONST_admininstr(I32_numtype, (n - 1)) TABLE.COPY_admininstr(x, y)])
    -- otherwise
    -- if (j <= i)

  ;; 8-reduction.watsup:629.1-633.15
  rule table.copy-gt {i : nat, j : nat, n : n, x : idx, y : idx, z : state}:
    `%~>%*`(`%;%*`(z, [CONST_admininstr(I32_numtype, j) CONST_admininstr(I32_numtype, i) CONST_admininstr(I32_numtype, n) TABLE.COPY_admininstr(x, y)]), [CONST_admininstr(I32_numtype, ((j + n) - 1)) CONST_admininstr(I32_numtype, ((i + n) - 1)) TABLE.GET_admininstr(y) TABLE.SET_admininstr(x) CONST_admininstr(I32_numtype, j) CONST_admininstr(I32_numtype, i) CONST_admininstr(I32_numtype, (n - 1)) TABLE.COPY_admininstr(x, y)])
    -- otherwise

  ;; 8-reduction.watsup:636.1-638.72
  rule table.init-oob {i : nat, j : nat, n : n, x : idx, y : idx, z : state}:
    `%~>%*`(`%;%*`(z, [CONST_admininstr(I32_numtype, j) CONST_admininstr(I32_numtype, i) CONST_admininstr(I32_numtype, n) TABLE.INIT_admininstr(x, y)]), [TRAP_admininstr])
    -- if (((i + n) > |$elem(z, y).ELEM_eleminst|) \/ ((j + n) > |$table(z, x).ELEM_tableinst|))

  ;; 8-reduction.watsup:640.1-643.14
  rule table.init-zero {i : nat, j : nat, n : n, x : idx, y : idx, z : state}:
    `%~>%*`(`%;%*`(z, [CONST_admininstr(I32_numtype, j) CONST_admininstr(I32_numtype, i) CONST_admininstr(I32_numtype, n) TABLE.INIT_admininstr(x, y)]), [])
    -- otherwise
    -- if (n = 0)

  ;; 8-reduction.watsup:645.1-649.15
  rule table.init-succ {i : nat, j : nat, n : n, x : idx, y : idx, z : state}:
    `%~>%*`(`%;%*`(z, [CONST_admininstr(I32_numtype, j) CONST_admininstr(I32_numtype, i) CONST_admininstr(I32_numtype, n) TABLE.INIT_admininstr(x, y)]), [CONST_admininstr(I32_numtype, j) ($elem(z, y).ELEM_eleminst[i] <: admininstr) TABLE.SET_admininstr(x) CONST_admininstr(I32_numtype, (j + 1)) CONST_admininstr(I32_numtype, (i + 1)) CONST_admininstr(I32_numtype, (n - 1)) TABLE.INIT_admininstr(x, y)])
    -- otherwise

  ;; 8-reduction.watsup:658.1-660.59
  rule load-num-oob {i : nat, mo : memop, nt : numtype, x : idx, z : state}:
    `%~>%*`(`%;%*`(z, [CONST_admininstr(I32_numtype, i) LOAD_admininstr(nt, ?(), x, mo)]), [TRAP_admininstr])
    -- if (((i + mo.OFFSET_memop) + ($size(nt <: valtype) / 8)) > |$mem(z, x).DATA_meminst|)

  ;; 8-reduction.watsup:662.1-664.71
  rule load-num-val {c : c, i : nat, mo : memop, nt : numtype, x : idx, z : state}:
    `%~>%*`(`%;%*`(z, [CONST_admininstr(I32_numtype, i) LOAD_admininstr(nt, ?(), x, mo)]), [CONST_admininstr(nt, c)])
    -- if ($ntbytes(nt, c) = $mem(z, x).DATA_meminst[(i + mo.OFFSET_memop) : ($size(nt <: valtype) / 8)])

  ;; 8-reduction.watsup:666.1-668.51
  rule load-pack-oob {i : nat, mo : memop, n : n, nt : numtype, sx : sx, x : idx, z : state}:
    `%~>%*`(`%;%*`(z, [CONST_admininstr(I32_numtype, i) LOAD_admininstr(nt, ?((n, sx)), x, mo)]), [TRAP_admininstr])
    -- if (((i + mo.OFFSET_memop) + (n / 8)) > |$mem(z, x).DATA_meminst|)

  ;; 8-reduction.watsup:670.1-672.61
  rule load-pack-val {c : c, i : nat, mo : memop, n : n, nt : numtype, sx : sx, x : idx, z : state}:
    `%~>%*`(`%;%*`(z, [CONST_admininstr(I32_numtype, i) LOAD_admininstr(nt, ?((n, sx)), x, mo)]), [CONST_admininstr(nt, $ext(n, $size(nt <: valtype), sx, c))])
    -- if ($ibytes(n, c) = $mem(z, x).DATA_meminst[(i + mo.OFFSET_memop) : (n / 8)])

  ;; 8-reduction.watsup:692.1-694.44
  rule memory.size {n : n, x : idx, z : state}:
    `%~>%*`(`%;%*`(z, [MEMORY.SIZE_admininstr(x)]), [CONST_admininstr(I32_numtype, n)])
    -- if (((n * 64) * $Ki) = |$mem(z, x).DATA_meminst|)

  ;; 8-reduction.watsup:705.1-707.37
  rule memory.fill-oob {i : nat, n : n, val : val, x : idx, z : state}:
    `%~>%*`(`%;%*`(z, [CONST_admininstr(I32_numtype, i) (val <: admininstr) CONST_admininstr(I32_numtype, n) MEMORY.FILL_admininstr(x)]), [TRAP_admininstr])
    -- if ((i + n) > |$mem(z, x).DATA_meminst|)

  ;; 8-reduction.watsup:709.1-712.14
  rule memory.fill-zero {i : nat, n : n, val : val, x : idx, z : state}:
    `%~>%*`(`%;%*`(z, [CONST_admininstr(I32_numtype, i) (val <: admininstr) CONST_admininstr(I32_numtype, n) MEMORY.FILL_admininstr(x)]), [])
    -- otherwise
    -- if (n = 0)

  ;; 8-reduction.watsup:714.1-718.15
  rule memory.fill-succ {i : nat, n : n, val : val, x : idx, z : state}:
    `%~>%*`(`%;%*`(z, [CONST_admininstr(I32_numtype, i) (val <: admininstr) CONST_admininstr(I32_numtype, n) MEMORY.FILL_admininstr(x)]), [CONST_admininstr(I32_numtype, i) (val <: admininstr) STORE_admininstr(I32_numtype, ?(8), x, $memop0) CONST_admininstr(I32_numtype, (i + 1)) (val <: admininstr) CONST_admininstr(I32_numtype, (n - 1)) MEMORY.FILL_admininstr(x)])
    -- otherwise

  ;; 8-reduction.watsup:721.1-723.77
  rule memory.copy-oob {i_1 : nat, i_2 : nat, n : n, x_1 : idx, x_2 : idx, z : state}:
    `%~>%*`(`%;%*`(z, [CONST_admininstr(I32_numtype, i_1) CONST_admininstr(I32_numtype, i_2) CONST_admininstr(I32_numtype, n) MEMORY.COPY_admininstr(x_1, x_2)]), [TRAP_admininstr])
    -- if (((i_1 + n) > |$mem(z, x_1).DATA_meminst|) \/ ((i_2 + n) > |$mem(z, x_2).DATA_meminst|))

  ;; 8-reduction.watsup:725.1-728.14
  rule memory.copy-zero {i_1 : nat, i_2 : nat, n : n, x_1 : idx, x_2 : idx, z : state}:
    `%~>%*`(`%;%*`(z, [CONST_admininstr(I32_numtype, i_1) CONST_admininstr(I32_numtype, i_2) CONST_admininstr(I32_numtype, n) MEMORY.COPY_admininstr(x_1, x_2)]), [])
    -- otherwise
    -- if (n = 0)

  ;; 8-reduction.watsup:730.1-735.19
  rule memory.copy-le {i_1 : nat, i_2 : nat, n : n, x_1 : idx, x_2 : idx, z : state}:
    `%~>%*`(`%;%*`(z, [CONST_admininstr(I32_numtype, i_1) CONST_admininstr(I32_numtype, i_2) CONST_admininstr(I32_numtype, n) MEMORY.COPY_admininstr(x_1, x_2)]), [CONST_admininstr(I32_numtype, i_1) CONST_admininstr(I32_numtype, i_2) LOAD_admininstr(I32_numtype, ?((8, U_sx)), x_2, $memop0) STORE_admininstr(I32_numtype, ?(8), x_1, $memop0) CONST_admininstr(I32_numtype, (i_1 + 1)) CONST_admininstr(I32_numtype, (i_2 + 1)) CONST_admininstr(I32_numtype, (n - 1)) MEMORY.COPY_admininstr(x_1, x_2)])
    -- otherwise
    -- if (i_1 <= i_2)

  ;; 8-reduction.watsup:737.1-741.15
  rule memory.copy-gt {i_1 : nat, i_2 : nat, n : n, x_1 : idx, x_2 : idx, z : state}:
    `%~>%*`(`%;%*`(z, [CONST_admininstr(I32_numtype, i_1) CONST_admininstr(I32_numtype, i_2) CONST_admininstr(I32_numtype, n) MEMORY.COPY_admininstr(x_1, x_2)]), [CONST_admininstr(I32_numtype, ((i_1 + n) - 1)) CONST_admininstr(I32_numtype, ((i_2 + n) - 1)) LOAD_admininstr(I32_numtype, ?((8, U_sx)), x_2, $memop0) STORE_admininstr(I32_numtype, ?(8), x_1, $memop0) CONST_admininstr(I32_numtype, i_1) CONST_admininstr(I32_numtype, i_2) CONST_admininstr(I32_numtype, (n - 1)) MEMORY.COPY_admininstr(x_1, x_2)])
    -- otherwise

  ;; 8-reduction.watsup:744.1-746.70
  rule memory.init-oob {i : nat, j : nat, n : n, x : idx, y : idx, z : state}:
    `%~>%*`(`%;%*`(z, [CONST_admininstr(I32_numtype, j) CONST_admininstr(I32_numtype, i) CONST_admininstr(I32_numtype, n) MEMORY.INIT_admininstr(x, y)]), [TRAP_admininstr])
    -- if (((i + n) > |$data(z, y).DATA_datainst|) \/ ((j + n) > |$mem(z, x).DATA_meminst|))

  ;; 8-reduction.watsup:748.1-751.14
  rule memory.init-zero {i : nat, j : nat, n : n, x : idx, y : idx, z : state}:
    `%~>%*`(`%;%*`(z, [CONST_admininstr(I32_numtype, j) CONST_admininstr(I32_numtype, i) CONST_admininstr(I32_numtype, n) MEMORY.INIT_admininstr(x, y)]), [])
    -- otherwise
    -- if (n = 0)

  ;; 8-reduction.watsup:753.1-757.15
  rule memory.init-succ {i : nat, j : nat, n : n, x : idx, y : idx, z : state}:
    `%~>%*`(`%;%*`(z, [CONST_admininstr(I32_numtype, j) CONST_admininstr(I32_numtype, i) CONST_admininstr(I32_numtype, n) MEMORY.INIT_admininstr(x, y)]), [CONST_admininstr(I32_numtype, j) CONST_admininstr(I32_numtype, $data(z, y).DATA_datainst[i]) STORE_admininstr(I32_numtype, ?(8), x, $memop0) CONST_admininstr(I32_numtype, (j + 1)) CONST_admininstr(I32_numtype, (i + 1)) CONST_admininstr(I32_numtype, (n - 1)) MEMORY.INIT_admininstr(x, y)])
    -- otherwise

;; 8-reduction.watsup:5.1-5.63
relation Step: `%~>%`(config, config)
  ;; 8-reduction.watsup:10.1-12.34
  rule pure {instr* : instr*, instr'* : instr*, z : state}:
    `%~>%`(`%;%*`(z, (instr <: admininstr)*{instr}), `%;%*`(z, (instr' <: admininstr)*{instr'}))
    -- Step_pure: `%*~>%*`((instr <: admininstr)*{instr}, (instr' <: admininstr)*{instr'})

  ;; 8-reduction.watsup:14.1-16.37
  rule read {instr* : instr*, instr'* : instr*, z : state}:
    `%~>%`(`%;%*`(z, (instr <: admininstr)*{instr}), `%;%*`(z, (instr' <: admininstr)*{instr'}))
    -- Step_read: `%~>%*`(`%;%*`(z, (instr <: admininstr)*{instr}), (instr' <: admininstr)*{instr'})

  ;; 8-reduction.watsup:317.1-320.61
  rule struct.new {mut^n : mut^n, n : n, si : structinst, val^n : val^n, x : idx, z : state, zt^n : storagetype^n}:
    `%~>%`(`%;%*`(z, (val <: admininstr)^n{val} :: [STRUCT.NEW_admininstr(x)]), `%;%*`($ext_structinst(z, [si]), [REF.STRUCT_ADDR_admininstr(|$structinst(z)|)]))
    -- Expand: `%~~%`($type(z, x), STRUCT_comptype(`%%`(mut, zt)^n{mut zt}))
    -- if (si = {TYPE $type(z, x), FIELD $packval(zt, val)^n{val zt}})

  ;; 8-reduction.watsup:337.1-338.53
  rule struct.set-null {ht : heaptype, i : nat, val : val, x : idx, z : state}:
    `%~>%`(`%;%*`(z, [REF.NULL_admininstr(ht) (val <: admininstr) STRUCT.SET_admininstr(x, i)]), `%;%*`(z, [TRAP_admininstr]))

  ;; 8-reduction.watsup:340.1-343.35
  rule struct.set-struct {a : addr, fv : fieldval, i : nat, mut* : mut*, val : val, x : idx, z : state, zt* : storagetype*}:
    `%~>%`(`%;%*`(z, [REF.STRUCT_ADDR_admininstr(a) (val <: admininstr) STRUCT.SET_admininstr(x, i)]), `%;%*`($with_struct(z, a, i, fv), []))
    -- Expand: `%~~%`($structinst(z)[a].TYPE_structinst, STRUCT_comptype(`%%`(mut, zt)*{mut zt}))
    -- if (fv = $packval(zt*{zt}[i], val))

  ;; 8-reduction.watsup:356.1-359.61
  rule array.new_fixed {ai : arrayinst, mut : mut, n : n, val^n : val^n, x : idx, z : state, zt : storagetype}:
    `%~>%`(`%;%*`(z, (val <: admininstr)^n{val} :: [ARRAY.NEW_FIXED_admininstr(x, n)]), `%;%*`($ext_arrayinst(z, [ai]), [REF.ARRAY_ADDR_admininstr(|$arrayinst(z)|)]))
    -- Expand: `%~~%`($type(z, x), ARRAY_comptype(`%%`(mut, zt)))
    -- if (ai = {TYPE $type(z, x), FIELD $packval(zt, val)^n{val}})

  ;; 8-reduction.watsup:396.1-397.64
  rule array.set-null {ht : heaptype, i : nat, val : val, x : idx, z : state}:
    `%~>%`(`%;%*`(z, [REF.NULL_admininstr(ht) CONST_admininstr(I32_numtype, i) (val <: admininstr) ARRAY.SET_admininstr(x)]), `%;%*`(z, [TRAP_admininstr]))

  ;; 8-reduction.watsup:399.1-401.38
  rule array.set-oob {a : addr, i : nat, val : val, x : idx, z : state}:
    `%~>%`(`%;%*`(z, [REF.ARRAY_ADDR_admininstr(a) CONST_admininstr(I32_numtype, i) (val <: admininstr) ARRAY.SET_admininstr(x)]), `%;%*`(z, [TRAP_admininstr]))
    -- if (i >= |$arrayinst(z)[a].FIELD_arrayinst|)

  ;; 8-reduction.watsup:403.1-406.31
  rule array.set-array {a : addr, fv : fieldval, i : nat, mut : mut, val : val, x : idx, z : state, zt : storagetype}:
    `%~>%`(`%;%*`(z, [REF.ARRAY_ADDR_admininstr(a) CONST_admininstr(I32_numtype, i) (val <: admininstr) ARRAY.SET_admininstr(x)]), `%;%*`($with_array(z, a, i, fv), []))
    -- Expand: `%~~%`($arrayinst(z)[a].TYPE_arrayinst, ARRAY_comptype(`%%`(mut, zt)))
    -- if (fv = $packval(zt, val))

  ;; 8-reduction.watsup:549.1-550.60
  rule local.set {val : val, x : idx, z : state}:
    `%~>%`(`%;%*`(z, [(val <: admininstr) LOCAL.SET_admininstr(x)]), `%;%*`($with_local(z, x, val), []))

  ;; 8-reduction.watsup:561.1-562.62
  rule global.set {val : val, x : idx, z : state}:
    `%~>%`(`%;%*`(z, [(val <: admininstr) GLOBAL.SET_admininstr(x)]), `%;%*`($with_global(z, x, val), []))

  ;; 8-reduction.watsup:575.1-577.33
  rule table.set-oob {i : nat, ref : ref, x : idx, z : state}:
    `%~>%`(`%;%*`(z, [CONST_admininstr(I32_numtype, i) (ref <: admininstr) TABLE.SET_admininstr(x)]), `%;%*`(z, [TRAP_admininstr]))
    -- if (i >= |$table(z, x).ELEM_tableinst|)

  ;; 8-reduction.watsup:579.1-581.32
  rule table.set-val {i : nat, ref : ref, x : idx, z : state}:
    `%~>%`(`%;%*`(z, [CONST_admininstr(I32_numtype, i) (ref <: admininstr) TABLE.SET_admininstr(x)]), `%;%*`($with_table(z, x, i, ref), []))
    -- if (i < |$table(z, x).ELEM_tableinst|)

  ;; 8-reduction.watsup:589.1-591.46
  rule table.grow-succeed {n : n, ref : ref, ti : tableinst, x : idx, z : state}:
    `%~>%`(`%;%*`(z, [(ref <: admininstr) CONST_admininstr(I32_numtype, n) TABLE.GROW_admininstr(x)]), `%;%*`($with_tableinst(z, x, ti), [CONST_admininstr(I32_numtype, |$table(z, x).ELEM_tableinst|)]))
    -- if (ti = $growtable($table(z, x), n, ref))

  ;; 8-reduction.watsup:593.1-594.80
  rule table.grow-fail {n : n, ref : ref, x : idx, z : state}:
    `%~>%`(`%;%*`(z, [(ref <: admininstr) CONST_admininstr(I32_numtype, n) TABLE.GROW_admininstr(x)]), `%;%*`(z, [CONST_admininstr(I32_numtype, $invsigned(32, - (1 <: int)))]))

  ;; 8-reduction.watsup:652.1-653.59
  rule elem.drop {x : idx, z : state}:
    `%~>%`(`%;%*`(z, [ELEM.DROP_admininstr(x)]), `%;%*`($with_elem(z, x, []), []))

  ;; 8-reduction.watsup:675.1-677.59
  rule store-num-oob {c : c, i : nat, mo : memop, nt : numtype, x : idx, z : state}:
    `%~>%`(`%;%*`(z, [CONST_admininstr(I32_numtype, i) CONST_admininstr(nt, c) STORE_admininstr(nt, ?(), x, mo)]), `%;%*`(z, [TRAP_admininstr]))
    -- if (((i + mo.OFFSET_memop) + ($size(nt <: valtype) / 8)) > |$mem(z, x).DATA_meminst|)

  ;; 8-reduction.watsup:679.1-681.29
  rule store-num-val {b* : byte*, c : c, i : nat, mo : memop, nt : numtype, x : idx, z : state}:
    `%~>%`(`%;%*`(z, [CONST_admininstr(I32_numtype, i) CONST_admininstr(nt, c) STORE_admininstr(nt, ?(), x, mo)]), `%;%*`($with_mem(z, x, (i + mo.OFFSET_memop), ($size(nt <: valtype) / 8), b*{b}), []))
    -- if (b*{b} = $ntbytes(nt, c))

  ;; 8-reduction.watsup:683.1-685.51
  rule store-pack-oob {c : c, i : nat, mo : memop, n : n, nt : numtype, x : idx, z : state}:
    `%~>%`(`%;%*`(z, [CONST_admininstr(I32_numtype, i) CONST_admininstr(nt, c) STORE_admininstr(nt, ?(n), x, mo)]), `%;%*`(z, [TRAP_admininstr]))
    -- if (((i + mo.OFFSET_memop) + (n / 8)) > |$mem(z, x).DATA_meminst|)

  ;; 8-reduction.watsup:687.1-689.48
  rule store-pack-val {b* : byte*, c : c, i : nat, mo : memop, n : n, nt : numtype, x : idx, z : state}:
    `%~>%`(`%;%*`(z, [CONST_admininstr(I32_numtype, i) CONST_admininstr(nt, c) STORE_admininstr(nt, ?(n), x, mo)]), `%;%*`($with_mem(z, x, (i + mo.OFFSET_memop), (n / 8), b*{b}), []))
    -- if (b*{b} = $ibytes(n, $wrap($size(nt <: valtype), n, c)))

  ;; 8-reduction.watsup:697.1-699.40
  rule memory.grow-succeed {mi : meminst, n : n, x : idx, z : state}:
    `%~>%`(`%;%*`(z, [CONST_admininstr(I32_numtype, n) MEMORY.GROW_admininstr(x)]), `%;%*`($with_meminst(z, x, mi), [CONST_admininstr(I32_numtype, (|$mem(z, x).DATA_meminst| / (64 * $Ki)))]))
    -- if (mi = $growmemory($mem(z, x), n))

  ;; 8-reduction.watsup:701.1-702.77
  rule memory.grow-fail {n : n, x : idx, z : state}:
    `%~>%`(`%;%*`(z, [CONST_admininstr(I32_numtype, n) MEMORY.GROW_admininstr(x)]), `%;%*`(z, [CONST_admininstr(I32_numtype, $invsigned(32, - (1 <: int)))]))

  ;; 8-reduction.watsup:760.1-761.59
  rule data.drop {x : idx, z : state}:
    `%~>%`(`%;%*`(z, [DATA.DROP_admininstr(x)]), `%;%*`($with_data(z, x, []), []))

;; 8-reduction.watsup:8.1-8.63
rec {

;; 8-reduction.watsup:8.1-8.63
relation Steps: `%~>*%`(config, config)
  ;; 8-reduction.watsup:18.1-19.36
  rule refl {admininstr* : admininstr*, z : state}:
    `%~>*%`(`%;%*`(z, admininstr*{admininstr}), `%;%*`(z, admininstr*{admininstr}))

  ;; 8-reduction.watsup:21.1-24.53
  rule trans {admininstr* : admininstr*, admininstr' : admininstr, admininstr''* : admininstr*, z : state, z' : state, z'' : state}:
    `%~>*%`(`%;%*`(z, admininstr*{admininstr}), `%;%*`(z'', admininstr''*{admininstr''}))
    -- Step: `%~>%`(`%;%*`(z, admininstr*{admininstr}), `%;%*`(z', admininstr'*{}))
    -- Steps: `%~>*%`(`%;%*`(z', [admininstr']), `%;%*`(z'', admininstr''*{admininstr''}))
}

;; 8-reduction.watsup:29.1-29.69
relation Eval_expr: `%;%~>*%;%*`(state, expr, state, val*)
  ;; 8-reduction.watsup:31.1-33.37
  rule _ {instr* : instr*, val* : val*, z : state, z' : state}:
    `%;%~>*%;%*`(z, instr*{instr}, z', val*{val})
    -- Steps: `%~>*%`(`%;%*`(z, (instr <: admininstr)*{instr}), `%;%*`(z', (val <: admininstr)*{val}))

;; 9-module.watsup:7.1-7.34
rec {

;; 9-module.watsup:7.1-7.34
def alloctypes : type* -> deftype*
  ;; 9-module.watsup:8.1-8.35
  def alloctypes([]) = []
  ;; 9-module.watsup:9.1-13.24
  def {deftype* : deftype*, deftype'* : deftype*, rectype : rectype, type : type, type'* : type*, x : idx} alloctypes(type'*{type'} :: [type]) = deftype'*{deftype'} :: deftype*{deftype}
    -- if (deftype'*{deftype'} = $alloctypes(type'*{type'}))
    -- if (type = TYPE(rectype))
    -- if (deftype*{deftype} = $subst_all_deftypes($rolldt(x, rectype), (deftype' <: heaptype)*{deftype'}))
    -- if (x = |deftype'*{deftype'}|)
}

;; 9-module.watsup:15.1-15.60
def allocfunc : (store, moduleinst, func) -> (store, funcaddr)
  ;; 9-module.watsup:16.1-18.55
  def {expr : expr, fi : funcinst, func : func, local* : local*, mm : moduleinst, s : store, x : idx} allocfunc(s, mm, func) = (s[FUNC_store =.. [fi]], |s.FUNC_store|)
    -- if (func = `FUNC%%*%`(x, local*{local}, expr))
    -- if (fi = {TYPE mm.TYPE_moduleinst[x], MODULE mm, CODE func})

;; 9-module.watsup:20.1-20.63
rec {

;; 9-module.watsup:20.1-20.63
def allocfuncs : (store, moduleinst, func*) -> (store, funcaddr*)
  ;; 9-module.watsup:21.1-21.47
  def {mm : moduleinst, s : store} allocfuncs(s, mm, []) = (s, [])
  ;; 9-module.watsup:22.1-24.51
  def {fa : funcaddr, fa'* : funcaddr*, func : func, func'* : func*, mm : moduleinst, s : store, s_1 : store, s_2 : store} allocfuncs(s, mm, [func] :: func'*{func'}) = (s_2, [fa] :: fa'*{fa'})
    -- if ((s_1, fa) = $allocfunc(s, mm, func))
    -- if ((s_2, fa'*{fa'}) = $allocfuncs(s_1, mm, func'*{func'}))
}

;; 9-module.watsup:26.1-26.63
def allocglobal : (store, globaltype, val) -> (store, globaladdr)
  ;; 9-module.watsup:27.1-28.44
  def {gi : globalinst, globaltype : globaltype, s : store, val : val} allocglobal(s, globaltype, val) = (s[GLOBAL_store =.. [gi]], |s.GLOBAL_store|)
    -- if (gi = {TYPE globaltype, VALUE val})

;; 9-module.watsup:30.1-30.67
rec {

;; 9-module.watsup:30.1-30.67
def allocglobals : (store, globaltype*, val*) -> (store, globaladdr*)
  ;; 9-module.watsup:31.1-31.54
  def {s : store} allocglobals(s, [], []) = (s, [])
  ;; 9-module.watsup:32.1-34.62
  def {ga : globaladdr, ga'* : globaladdr*, globaltype : globaltype, globaltype'* : globaltype*, s : store, s_1 : store, s_2 : store, val : val, val'* : val*} allocglobals(s, [globaltype] :: globaltype'*{globaltype'}, [val] :: val'*{val'}) = (s_2, [ga] :: ga'*{ga'})
    -- if ((s_1, ga) = $allocglobal(s, globaltype, val))
    -- if ((s_2, ga'*{ga'}) = $allocglobals(s_1, globaltype'*{globaltype'}, val'*{val'}))
}

;; 9-module.watsup:36.1-36.60
def alloctable : (store, tabletype, ref) -> (store, tableaddr)
  ;; 9-module.watsup:37.1-38.49
  def {i : nat, j : nat, ref : ref, rt : reftype, s : store, ti : tableinst} alloctable(s, `%%`(`[%..%]`(i, j), rt), ref) = (s[TABLE_store =.. [ti]], |s.TABLE_store|)
    -- if (ti = {TYPE `%%`(`[%..%]`(i, j), rt), ELEM ref^i{}})

;; 9-module.watsup:40.1-40.64
rec {

;; 9-module.watsup:40.1-40.64
def alloctables : (store, tabletype*, ref*) -> (store, tableaddr*)
  ;; 9-module.watsup:41.1-41.53
  def {s : store} alloctables(s, [], []) = (s, [])
  ;; 9-module.watsup:42.1-44.60
  def {ref : ref, ref'* : ref*, s : store, s_1 : store, s_2 : store, ta : tableaddr, ta'* : tableaddr*, tabletype : tabletype, tabletype'* : tabletype*} alloctables(s, [tabletype] :: tabletype'*{tabletype'}, [ref] :: ref'*{ref'}) = (s_2, [ta] :: ta'*{ta'})
    -- if ((s_1, ta) = $alloctable(s, tabletype, ref))
    -- if ((s_2, ta'*{ta'}) = $alloctables(s_1, tabletype'*{tabletype'}, ref'*{ref'}))
}

;; 9-module.watsup:46.1-46.49
def allocmem : (store, memtype) -> (store, memaddr)
  ;; 9-module.watsup:47.1-48.62
  def {i : nat, j : nat, mi : meminst, s : store} allocmem(s, `%I8`(`[%..%]`(i, j))) = (s[MEM_store =.. [mi]], |s.MEM_store|)
    -- if (mi = {TYPE `%I8`(`[%..%]`(i, j)), DATA 0^((i * 64) * $Ki){}})

;; 9-module.watsup:50.1-50.52
rec {

;; 9-module.watsup:50.1-50.52
def allocmems : (store, memtype*) -> (store, memaddr*)
  ;; 9-module.watsup:51.1-51.42
  def {s : store} allocmems(s, []) = (s, [])
  ;; 9-module.watsup:52.1-54.49
  def {ma : memaddr, ma'* : memaddr*, memtype : memtype, memtype'* : memtype*, s : store, s_1 : store, s_2 : store} allocmems(s, [memtype] :: memtype'*{memtype'}) = (s_2, [ma] :: ma'*{ma'})
    -- if ((s_1, ma) = $allocmem(s, memtype))
    -- if ((s_2, ma'*{ma'}) = $allocmems(s_1, memtype'*{memtype'}))
}

;; 9-module.watsup:56.1-56.57
def allocelem : (store, reftype, ref*) -> (store, elemaddr)
  ;; 9-module.watsup:57.1-58.36
  def {ei : eleminst, ref* : ref*, rt : reftype, s : store} allocelem(s, rt, ref*{ref}) = (s[ELEM_store =.. [ei]], |s.ELEM_store|)
    -- if (ei = {TYPE rt, ELEM ref*{ref}})

;; 9-module.watsup:60.1-60.63
rec {

;; 9-module.watsup:60.1-60.63
def allocelems : (store, reftype*, ref**) -> (store, elemaddr*)
  ;; 9-module.watsup:61.1-61.52
  def {s : store} allocelems(s, [], []) = (s, [])
  ;; 9-module.watsup:62.1-64.55
  def {ea : elemaddr, ea'* : elemaddr*, ref* : ref*, ref'** : ref**, rt : reftype, rt'* : reftype*, s : store, s_1 : store, s_2 : store} allocelems(s, [rt] :: rt'*{rt'}, [ref*{ref}] :: ref'*{ref'}*{ref'}) = (s_2, [ea] :: ea'*{ea'})
    -- if ((s_1, ea) = $allocelem(s, rt, ref*{ref}))
    -- if ((s_2, ea'*{ea'}) = $allocelems(s_2, rt'*{rt'}, ref'*{ref'}*{ref'}))
}

;; 9-module.watsup:66.1-66.49
def allocdata : (store, byte*) -> (store, dataaddr)
  ;; 9-module.watsup:67.1-68.28
  def {byte* : byte*, di : datainst, s : store} allocdata(s, byte*{byte}) = (s[DATA_store =.. [di]], |s.DATA_store|)
    -- if (di = {DATA byte*{byte}})

;; 9-module.watsup:70.1-70.54
rec {

;; 9-module.watsup:70.1-70.54
def allocdatas : (store, byte**) -> (store, dataaddr*)
  ;; 9-module.watsup:71.1-71.43
  def {s : store} allocdatas(s, []) = (s, [])
  ;; 9-module.watsup:72.1-74.50
  def {byte* : byte*, byte'** : byte**, da : dataaddr, da'* : dataaddr*, s : store, s_1 : store, s_2 : store} allocdatas(s, [byte*{byte}] :: byte'*{byte'}*{byte'}) = (s_2, [da] :: da'*{da'})
    -- if ((s_1, da) = $allocdata(s, byte*{byte}))
    -- if ((s_2, da'*{da'}) = $allocdatas(s_1, byte'*{byte'}*{byte'}))
}

;; 9-module.watsup:79.1-79.83
def instexport : (funcaddr*, globaladdr*, tableaddr*, memaddr*, export) -> exportinst
  ;; 9-module.watsup:80.1-80.95
  def {fa* : funcaddr*, ga* : globaladdr*, ma* : memaddr*, name : name, ta* : tableaddr*, x : idx} instexport(fa*{fa}, ga*{ga}, ta*{ta}, ma*{ma}, EXPORT(name, FUNC_externidx(x))) = {NAME name, VALUE FUNC_externval(fa*{fa}[x])}
  ;; 9-module.watsup:81.1-81.99
  def {fa* : funcaddr*, ga* : globaladdr*, ma* : memaddr*, name : name, ta* : tableaddr*, x : idx} instexport(fa*{fa}, ga*{ga}, ta*{ta}, ma*{ma}, EXPORT(name, GLOBAL_externidx(x))) = {NAME name, VALUE GLOBAL_externval(ga*{ga}[x])}
  ;; 9-module.watsup:82.1-82.97
  def {fa* : funcaddr*, ga* : globaladdr*, ma* : memaddr*, name : name, ta* : tableaddr*, x : idx} instexport(fa*{fa}, ga*{ga}, ta*{ta}, ma*{ma}, EXPORT(name, TABLE_externidx(x))) = {NAME name, VALUE TABLE_externval(ta*{ta}[x])}
  ;; 9-module.watsup:83.1-83.93
  def {fa* : funcaddr*, ga* : globaladdr*, ma* : memaddr*, name : name, ta* : tableaddr*, x : idx} instexport(fa*{fa}, ga*{ga}, ta*{ta}, ma*{ma}, EXPORT(name, MEM_externidx(x))) = {NAME name, VALUE MEM_externval(ma*{ma}[x])}

;; 9-module.watsup:86.1-86.87
def allocmodule : (store, module, externval*, val*, ref*, ref**) -> (store, moduleinst)
  ;; 9-module.watsup:87.1-127.51
  def {byte*^n_d : byte*^n_d, da* : dataaddr*, datamode^n_d : datamode^n_d, dt* : deftype*, ea* : elemaddr*, elemmode^n_e : elemmode^n_e, export* : export*, expr_e*^n_e : expr*^n_e, expr_g^n_g : expr^n_g, expr_t^n_t : expr^n_t, externval* : externval*, fa* : funcaddr*, fa_ex* : funcaddr*, func^n_f : func^n_f, ga* : globaladdr*, ga_ex* : globaladdr*, globaltype^n_g : globaltype^n_g, i_d^n_d : nat^n_d, i_e^n_e : nat^n_e, i_f^n_f : nat^n_f, i_g^n_g : nat^n_g, i_m^n_m : nat^n_m, i_t^n_t : nat^n_t, import* : import*, ma* : memaddr*, ma_ex* : memaddr*, memtype^n_m : memtype^n_m, mm : moduleinst, module : module, n_d : n, n_e : n, n_f : n, n_g : n, n_m : n, n_t : n, ref_e** : ref**, ref_t* : ref*, reftype^n_e : reftype^n_e, s : store, s_1 : store, s_2 : store, s_3 : store, s_4 : store, s_5 : store, s_6 : store, start? : start?, ta* : tableaddr*, ta_ex* : tableaddr*, tabletype^n_t : tabletype^n_t, type* : type*, val_g* : val*, xi* : exportinst*} allocmodule(s, module, externval*{externval}, val_g*{val_g}, ref_t*{ref_t}, ref_e*{ref_e}*{ref_e}) = (s_6, mm)
    -- if (module = `MODULE%*%*%*%*%*%*%*%*%*%*`(type*{type}, import*{import}, func^n_f{func}, GLOBAL(globaltype, expr_g)^n_g{expr_g globaltype}, TABLE(tabletype, expr_t)^n_t{expr_t tabletype}, MEMORY(memtype)^n_m{memtype}, `ELEM%%*%`(reftype, expr_e*{expr_e}, elemmode)^n_e{elemmode expr_e reftype}, `DATA%*%`(byte*{byte}, datamode)^n_d{byte datamode}, start?{start}, export*{export}))
    -- if (fa_ex*{fa_ex} = $funcsxv(externval*{externval}))
    -- if (ga_ex*{ga_ex} = $globalsxv(externval*{externval}))
    -- if (ta_ex*{ta_ex} = $tablesxv(externval*{externval}))
    -- if (ma_ex*{ma_ex} = $memsxv(externval*{externval}))
    -- if (fa*{fa} = (|s.FUNC_store| + i_f)^(i_f<n_f){i_f})
    -- if (ga*{ga} = (|s.GLOBAL_store| + i_g)^(i_g<n_g){i_g})
    -- if (ta*{ta} = (|s.TABLE_store| + i_t)^(i_t<n_t){i_t})
    -- if (ma*{ma} = (|s.MEM_store| + i_m)^(i_m<n_m){i_m})
    -- if (ea*{ea} = (|s.ELEM_store| + i_e)^(i_e<n_e){i_e})
    -- if (da*{da} = (|s.DATA_store| + i_d)^(i_d<n_d){i_d})
    -- if (xi*{xi} = $instexport(fa_ex*{fa_ex} :: fa*{fa}, ga_ex*{ga_ex} :: ga*{ga}, ta_ex*{ta_ex} :: ta*{ta}, ma_ex*{ma_ex} :: ma*{ma}, export)*{export})
    -- if (mm = {TYPE dt*{dt}, FUNC fa_ex*{fa_ex} :: fa*{fa}, GLOBAL ga_ex*{ga_ex} :: ga*{ga}, TABLE ta_ex*{ta_ex} :: ta*{ta}, MEM ma_ex*{ma_ex} :: ma*{ma}, ELEM ea*{ea}, DATA da*{da}, EXPORT xi*{xi}})
    -- if (dt*{dt} = $alloctypes(type*{type}))
    -- if ((s_1, fa*{fa}) = $allocfuncs(s, mm, func^n_f{func}))
    -- if ((s_2, ga*{ga}) = $allocglobals(s_1, globaltype^n_g{globaltype}, val_g*{val_g}))
    -- if ((s_3, ta*{ta}) = $alloctables(s_2, tabletype^n_t{tabletype}, ref_t*{ref_t}))
    -- if ((s_4, ma*{ma}) = $allocmems(s_3, memtype^n_m{memtype}))
    -- if ((s_5, ea*{ea}) = $allocelems(s_4, reftype^n_e{reftype}, ref_e*{ref_e}*{ref_e}))
    -- if ((s_6, da*{da}) = $allocdatas(s_5, byte*{byte}^n_d{byte}))

;; 9-module.watsup:134.1-134.38
rec {

;; 9-module.watsup:134.1-134.38
def concat_instr : instr** -> instr*
  ;; 9-module.watsup:135.1-135.37
  def concat_instr([]) = []
  ;; 9-module.watsup:136.1-136.74
  def {instr* : instr*, instr'** : instr**} concat_instr([instr*{instr}] :: instr'*{instr'}*{instr'}) = instr*{instr} :: $concat_instr(instr'*{instr'}*{instr'})
}

;; 9-module.watsup:138.1-138.33
def runelem : (elem, idx) -> instr*
  ;; 9-module.watsup:139.1-139.56
  def {expr* : expr*, reftype : reftype, y : idx} runelem(`ELEM%%*%`(reftype, expr*{expr}, PASSIVE_elemmode), y) = []
  ;; 9-module.watsup:140.1-140.62
  def {expr* : expr*, reftype : reftype, y : idx} runelem(`ELEM%%*%`(reftype, expr*{expr}, DECLARE_elemmode), y) = [ELEM.DROP_instr(y)]
  ;; 9-module.watsup:141.1-142.77
  def {expr* : expr*, instr* : instr*, reftype : reftype, x : idx, y : idx} runelem(`ELEM%%*%`(reftype, expr*{expr}, ACTIVE_elemmode(x, instr*{instr})), y) = instr*{instr} :: [CONST_instr(I32_numtype, 0) CONST_instr(I32_numtype, |expr*{expr}|) TABLE.INIT_instr(x, y) ELEM.DROP_instr(y)]

;; 9-module.watsup:144.1-144.33
def rundata : (data, idx) -> instr*
  ;; 9-module.watsup:145.1-145.48
  def {byte* : byte*, y : idx} rundata(`DATA%*%`(byte*{byte}, PASSIVE_datamode), y) = []
  ;; 9-module.watsup:146.1-147.78
  def {byte* : byte*, instr* : instr*, x : idx, y : idx} rundata(`DATA%*%`(byte*{byte}, ACTIVE_datamode(x, instr*{instr})), y) = instr*{instr} :: [CONST_instr(I32_numtype, 0) CONST_instr(I32_numtype, |byte*{byte}|) MEMORY.INIT_instr(x, y) DATA.DROP_instr(y)]

;; 9-module.watsup:149.1-149.53
def instantiate : (store, module, externval*) -> config
  ;; 9-module.watsup:150.1-171.64
  def {data* : data*, elem* : elem*, elemmode* : elemmode*, export* : export*, expr_E** : expr**, expr_G* : expr*, expr_T* : expr*, externval* : externval*, f : frame, func* : func*, global* : global*, globaltype* : globaltype*, i^n_E : nat^n_E, i_F^n_F : nat^n_F, import* : import*, instr_D* : instr*, instr_E* : instr*, j^n_D : nat^n_D, mem* : mem*, mm : moduleinst, mm_init : moduleinst, module : module, n_D : n, n_E : n, n_F : n, ref_E** : ref**, ref_T* : ref*, reftype* : reftype*, s : store, s' : store, start? : start?, table* : table*, tabletype* : tabletype*, type* : type*, val_G* : val*, x? : idx?, z : state} instantiate(s, module, externval*{externval}) = `%;%*`(`%;%`(s', f), (instr_E <: admininstr)*{instr_E} :: (instr_D <: admininstr)*{instr_D} :: CALL_admininstr(x)?{x})
    -- if (module = `MODULE%*%*%*%*%*%*%*%*%*%*`(type*{type}, import*{import}, func*{func}, global*{global}, table*{table}, mem*{mem}, elem*{elem}, data*{data}, start?{start}, export*{export}))
    -- if (global*{global} = GLOBAL(globaltype, expr_G)*{expr_G globaltype})
    -- if (table*{table} = TABLE(tabletype, expr_T)*{expr_T tabletype})
    -- if (elem*{elem} = `ELEM%%*%`(reftype, expr_E*{expr_E}, elemmode)*{elemmode expr_E reftype})
    -- if (start?{start} = START(x)?{x})
    -- if (n_F = |func*{func}|)
    -- if (n_E = |elem*{elem}|)
    -- if (n_D = |data*{data}|)
    -- if (mm_init = {TYPE $alloctypes(type*{type}), FUNC $funcsxv(externval*{externval}) :: (|s.FUNC_store| + i_F)^(i_F<n_F){i_F}, GLOBAL $globalsxv(externval*{externval}), TABLE [], MEM [], ELEM [], DATA [], EXPORT []})
    -- if (z = `%;%`(s, {LOCAL [], MODULE mm_init}))
    -- (Eval_expr: `%;%~>*%;%*`(z, expr_G, z, [val_G]))*{expr_G val_G}
    -- (Eval_expr: `%;%~>*%;%*`(z, expr_T, z, [(ref_T <: val)]))*{expr_T ref_T}
    -- (Eval_expr: `%;%~>*%;%*`(z, expr_E, z, [(ref_E <: val)]))*{expr_E ref_E}*{expr_E ref_E}
    -- if ((s', mm) = $allocmodule(s, module, externval*{externval}, val_G*{val_G}, ref_T*{ref_T}, ref_E*{ref_E}*{ref_E}))
    -- if (f = {LOCAL [], MODULE mm})
    -- if (instr_E*{instr_E} = $concat_instr($runelem(elem*{elem}[i], i)^(i<n_E){i}))
    -- if (instr_D*{instr_D} = $concat_instr($rundata(data*{data}[j], j)^(j<n_D){j}))

;; 9-module.watsup:178.1-178.44
def invoke : (store, funcaddr, val*) -> config
  ;; 9-module.watsup:179.1-182.53
  def {expr : expr, f : frame, fa : funcaddr, local* : local*, n : n, s : store, t_1^n : valtype^n, t_2* : valtype*, val^n : val^n, x : idx} invoke(s, fa, val^n{val}) = `%;%*`(`%;%`(s, f), (val <: admininstr)^n{val} :: [REF.FUNC_ADDR_admininstr(fa) CALL_REF_admininstr(?(0))])
    -- if (f = {LOCAL [], MODULE {TYPE [], FUNC [], GLOBAL [], TABLE [], MEM [], ELEM [], DATA [], EXPORT []}})
    -- if ($funcinst(`%;%`(s, f))[fa].CODE_funcinst = `FUNC%%*%`(x, local*{local}, expr))
    -- Expand: `%~~%`(s.FUNC_store[fa].TYPE_funcinst, FUNC_comptype(`%->%`(t_1^n{t_1}, t_2*{t_2})))

;; A-binary.watsup:47.1-47.24
rec {

;; A-binary.watsup:47.1-47.24
def utf8 : name -> byte*
  ;; A-binary.watsup:48.1-48.44
  def {b : byte, c : c} utf8([c]) = [b]
    -- if ((c < 128) /\ (c = b))
  ;; A-binary.watsup:49.1-49.93
  def {b_1 : byte, b_2 : byte, c : c} utf8([c]) = [b_1 b_2]
    -- if (((128 <= c) /\ (c < 2048)) /\ (c = (((2 ^ 6) * (b_1 - 192)) + (b_2 - 128))))
  ;; A-binary.watsup:50.1-50.144
  def {b_1 : byte, b_2 : byte, b_3 : byte, c : c} utf8([c]) = [b_1 b_2 b_3]
    -- if ((((2048 <= c) /\ (c < 55296)) \/ ((57344 <= c) /\ (c < 65536))) /\ (c = ((((2 ^ 12) * (b_1 - 224)) + ((2 ^ 6) * (b_2 - 128))) + (b_3 - 128))))
  ;; A-binary.watsup:51.1-51.145
  def {b_1 : byte, b_2 : byte, b_3 : byte, b_4 : byte, c : c} utf8([c]) = [b_1 b_2 b_3 b_4]
    -- if (((65536 <= c) /\ (c < 69632)) /\ (c = (((((2 ^ 18) * (b_1 - 240)) + ((2 ^ 12) * (b_2 - 128))) + ((2 ^ 6) * (b_3 - 128))) + (b_4 - 128))))
  ;; A-binary.watsup:52.1-52.41
  def {c* : c*} utf8(c*{c}) = $concat_bytes($utf8([c])*{c})
}

;; A-binary.watsup:210.1-210.27
syntax castop = (nul, nul)

;; A-binary.watsup:303.1-303.34
syntax memidxop = (memidx, memop)

;; A-binary.watsup:665.1-665.62
rec {

;; A-binary.watsup:665.1-665.62
def concat_locals : local** -> local*
  ;; A-binary.watsup:666.1-666.38
  def concat_locals([]) = []
  ;; A-binary.watsup:667.1-667.68
  def {loc* : local*, loc'** : local**} concat_locals([loc*{loc}] :: loc'*{loc'}*{loc'}) = loc*{loc} :: $concat_locals(loc'*{loc'}*{loc'})
}

;; A-binary.watsup:670.1-670.29
syntax code = (local*, expr)

== IL Validation...
== Latex Generation...
\vspace{1ex}

$$
\begin{array}{@{}lrrl@{}l@{}}
& {\mathit{N}} &::=& {\mathit{nat}} \\
& {\mathit{M}} &::=& {\mathit{nat}} \\
& {\mathit{n}} &::=& {\mathit{nat}} \\
& {\mathit{m}} &::=& {\mathit{nat}} \\
\end{array}
$$

\vspace{1ex}

$$
\begin{array}{@{}lcl@{}l@{}}
{\mathrm{Ki}} &=& 1024 &  \\
\end{array}
$$

\vspace{1ex}

$$
\begin{array}{@{}lcl@{}l@{}}
{\mathrm{min}}(0, {\mathit{j}}) &=& 0 &  \\
{\mathrm{min}}({\mathit{i}}, 0) &=& 0 &  \\
{\mathrm{min}}({\mathit{i}} + 1, {\mathit{j}} + 1) &=& {\mathrm{min}}({\mathit{i}}, {\mathit{j}}) &  \\
\end{array}
$$

$$
\begin{array}{@{}lcl@{}l@{}}
{\mathrm{sum}}(\epsilon) &=& 0 &  \\
{\mathrm{sum}}({\mathit{n}}~{{\mathit{n}'}^\ast}) &=& {\mathit{n}} + {\mathrm{sum}}({{\mathit{n}'}^\ast}) &  \\
\end{array}
$$

$$
\begin{array}{@{}lrrl@{}l@{}}
\mbox{(character)} & {\mathit{char}} &::=& \mathrm{U{+}00} ~|~ \dots ~|~ \mathrm{U{+}D7FF} ~|~ \mathrm{U{+}E000} ~|~ \dots ~|~ \mathrm{U{+}10FFFF} \\
\mbox{(name)} & {\mathit{name}} &::=& {{\mathit{char}}^\ast} \\
\end{array}
$$

\vspace{1ex}

\vspace{1ex}

$$
\begin{array}{@{}lrrl@{}l@{}}
\mbox{(byte)} & {\mathit{byte}} &::=& \mathtt{0x00} ~|~ \dots ~|~ \mathtt{0xFF} \\
\mbox{(unsigned integer)} & {\mathit{uN}}({\mathit{N}}) &::=& 0 ~|~ \dots ~|~ {2^{{\mathit{N}}}} - 1 \\
\mbox{(signed integer)} & {\mathit{sN}}({\mathit{N}}) &::=& {-{2^{{\mathit{N}} - 1}}} ~|~ \dots ~|~ {-1} ~|~ 0 ~|~ {+1} ~|~ \dots ~|~ {2^{{\mathit{N}} - 1}} - 1 \\
\mbox{(integer)} & {\mathit{iN}}({\mathit{N}}) &::=& {\mathit{uN}}({\mathit{N}}) \\
& {\mathit{u{\scriptstyle31}}} &::=& {\mathit{uN}}(31) \\
& {\mathit{u{\scriptstyle32}}} &::=& {\mathit{uN}}(32) \\
& {\mathit{u{\scriptstyle64}}} &::=& {\mathit{uN}}(64) \\
& {\mathit{u{\scriptstyle128}}} &::=& {\mathit{uN}}(128) \\
& {\mathit{s{\scriptstyle33}}} &::=& {\mathit{sN}}(33) \\
\end{array}
$$

\vspace{1ex}

$$
\begin{array}{@{}lcl@{}l@{}}
{\mathrm{signif}}(32) &=& 23 &  \\
{\mathrm{signif}}(64) &=& 52 &  \\
\end{array}
$$

$$
\begin{array}{@{}lcl@{}l@{}}
{\mathrm{expon}}(32) &=& 8 &  \\
{\mathrm{expon}}(64) &=& 11 &  \\
\end{array}
$$

$$
\begin{array}{@{}lcl@{}l@{}}
{{\mathrm{M}}}_{{\mathit{N}}} &=& {\mathrm{signif}}({\mathit{N}}) &  \\
\end{array}
$$

$$
\begin{array}{@{}lcl@{}l@{}}
{{\mathrm{E}}}_{{\mathit{N}}} &=& {\mathrm{expon}}({\mathit{N}}) &  \\
\end{array}
$$

$$
\begin{array}{@{}lrrl@{}l@{}}
\mbox{(floating-point number)} & {\mathit{fN}}({\mathit{N}}) &::=& {+{\mathit{fmag}}({\mathit{N}})} \\ &&|&
{-{\mathit{fmag}}({\mathit{N}})} \\
\mbox{(floating-point magnitude)} & {\mathit{fmag}}({\mathit{N}}) &::=& (1 + {\mathit{m}} \cdot {2^{{-{{\mathrm{M}}}_{{\mathit{N}}}}}}) \cdot {2^{{\mathit{n}}}} &\quad
  \mbox{if}~2 - {2^{{{\mathrm{E}}}_{{\mathit{N}}} - 1}} \leq {\mathit{n}} \leq {2^{{{\mathrm{E}}}_{{\mathit{N}}} - 1}} - 1 \\ &&|&
(0 + {\mathit{m}} \cdot {2^{{-{{\mathrm{M}}}_{{\mathit{N}}}}}}) \cdot {2^{{\mathit{n}}}} &\quad
  \mbox{if}~2 - {2^{{{\mathrm{E}}}_{{\mathit{N}}} - 1}} = {\mathit{n}} \\ &&|&
\infty \\ &&|&
{\mathsf{nan}}{({\mathit{n}})} &\quad
  \mbox{if}~1 \leq {\mathit{n}} < {{\mathrm{M}}}_{{\mathit{N}}} \\
\end{array}
$$

$$
\begin{array}{@{}lcl@{}l@{}}
{\mathrm{fzero}}({\mathit{N}}) &=& {+((1 + 0 \cdot {2^{{-{{\mathrm{M}}}_{{\mathit{N}}}}}}) \cdot {2^{0}})} &  \\
\end{array}
$$

$$
\begin{array}{@{}lrrl@{}l@{}}
& {\mathit{f{\scriptstyle32}}} &::=& {\mathit{fN}}(32) \\
& {\mathit{f{\scriptstyle64}}} &::=& {\mathit{fN}}(64) \\
\end{array}
$$

\vspace{1ex}

$$
\begin{array}{@{}lrrl@{}l@{}}
\mbox{(index)} & {\mathit{idx}} &::=& {\mathit{u{\scriptstyle32}}} \\
\mbox{(type index)} & {\mathit{typeidx}} &::=& {\mathit{idx}} \\
\mbox{(function index)} & {\mathit{funcidx}} &::=& {\mathit{idx}} \\
\mbox{(global index)} & {\mathit{globalidx}} &::=& {\mathit{idx}} \\
\mbox{(table index)} & {\mathit{tableidx}} &::=& {\mathit{idx}} \\
\mbox{(memory index)} & {\mathit{memidx}} &::=& {\mathit{idx}} \\
\mbox{(elem index)} & {\mathit{elemidx}} &::=& {\mathit{idx}} \\
\mbox{(data index)} & {\mathit{dataidx}} &::=& {\mathit{idx}} \\
\mbox{(label index)} & {\mathit{labelidx}} &::=& {\mathit{idx}} \\
\mbox{(local index)} & {\mathit{localidx}} &::=& {\mathit{idx}} \\
\end{array}
$$

\vspace{1ex}

\vspace{1ex}

$$
\begin{array}{@{}lrrl@{}l@{}}
& {\mathit{nul}} &::=& {\mathsf{null}^?} \\
\mbox{(number type)} & {\mathit{numtype}} &::=& \mathsf{i{\scriptstyle32}} ~|~ \mathsf{i{\scriptstyle64}} ~|~ \mathsf{f{\scriptstyle32}} ~|~ \mathsf{f{\scriptstyle64}} \\
\mbox{(vector type)} & {\mathit{vectype}} &::=& \mathsf{v{\scriptstyle128}} \\
\mbox{(abstract heap type)} & {\mathit{absheaptype}} &::=& \mathsf{any} ~|~ \mathsf{eq} ~|~ \mathsf{i{\scriptstyle31}} ~|~ \mathsf{struct} ~|~ \mathsf{array} ~|~ \mathsf{none} \\ &&|&
\mathsf{func} ~|~ \mathsf{nofunc} \\ &&|&
\mathsf{extern} ~|~ \mathsf{noextern} \\ &&|&
\mathsf{bot} \\
\mbox{(heap type)} & {\mathit{heaptype}} &::=& {\mathit{absheaptype}} \\ &&|&
{\mathit{typeidx}} \\ &&|&
... \\
\mbox{(reference type)} & {\mathit{reftype}} &::=& \mathsf{ref}~{\mathit{nul}}~{\mathit{heaptype}} \\
\mbox{(value type)} & {\mathit{valtype}} &::=& {\mathit{numtype}} ~|~ {\mathit{vectype}} ~|~ {\mathit{reftype}} ~|~ \mathsf{bot} \\
& {{\mathsf{i}}{{\mathit{n}}}} &::=& \mathsf{i{\scriptstyle32}} ~|~ \mathsf{i{\scriptstyle64}} \\
& {{\mathsf{f}}{{\mathit{n}}}} &::=& \mathsf{f{\scriptstyle32}} ~|~ \mathsf{f{\scriptstyle64}} \\
\end{array}
$$

\vspace{1ex}

$$
\begin{array}{@{}lrrl@{}l@{}}
\mbox{(result type)} & {\mathit{resulttype}} &::=& {{\mathit{valtype}}^\ast} \\
\end{array}
$$

\vspace{1ex}

$$
\begin{array}{@{}lrrl@{}l@{}}
& {\mathit{mut}} &::=& {\mathsf{mut}^?} \\
& {\mathit{fin}} &::=& {\mathsf{final}^?} \\
\mbox{(packed type)} & {\mathit{packedtype}} &::=& \mathsf{i{\scriptstyle8}} ~|~ \mathsf{i{\scriptstyle16}} \\
\mbox{(storage type)} & {\mathit{storagetype}} &::=& {\mathit{valtype}} ~|~ {\mathit{packedtype}} \\
\mbox{(field type)} & {\mathit{fieldtype}} &::=& {\mathit{mut}}~{\mathit{storagetype}} \\
\mbox{(function type)} & {\mathit{functype}} &::=& {\mathit{resulttype}} \rightarrow {\mathit{resulttype}} \\
\mbox{(composite type)} & {\mathit{comptype}} &::=& \mathsf{struct}~{{\mathit{fieldtype}}^\ast} \\ &&|&
\mathsf{array}~{\mathit{fieldtype}} \\ &&|&
\mathsf{func}~{\mathit{functype}} \\
\mbox{(sub type)} & {\mathit{subtype}} &::=& \mathsf{sub}~{\mathit{fin}}~{{\mathit{typeidx}}^\ast}~{\mathit{comptype}} \\ &&|&
... \\
\mbox{(recursive type)} & {\mathit{rectype}} &::=& \mathsf{rec}~{{\mathit{subtype}}^\ast} \\
\mbox{(defined type)} & {\mathit{deftype}} &::=& {\mathit{rectype}} . {\mathit{nat}} \\
\mbox{(heap type)} & {\mathit{heaptype}} &::=& ... \\ &&|&
{\mathit{deftype}} \\ &&|&
\mathsf{rec}~{\mathit{nat}} \\
\mbox{(sub type)} & {\mathit{subtype}} &::=& ... \\ &&|&
\mathsf{sub}~{\mathit{fin}}~{{\mathit{heaptype}}^\ast}~{\mathit{comptype}} \\
\end{array}
$$

\vspace{1ex}

$$
\begin{array}{@{}lrrl@{}l@{}}
\mbox{(limits)} & {\mathit{limits}} &::=& [{\mathit{u{\scriptstyle32}}} .. {\mathit{u{\scriptstyle32}}}] \\
\mbox{(global type)} & {\mathit{globaltype}} &::=& {\mathit{mut}}~{\mathit{valtype}} \\
\mbox{(table type)} & {\mathit{tabletype}} &::=& {\mathit{limits}}~{\mathit{reftype}} \\
\mbox{(memory type)} & {\mathit{memtype}} &::=& {\mathit{limits}}~\mathsf{i{\scriptstyle8}} \\
\mbox{(element type)} & {\mathit{elemtype}} &::=& {\mathit{reftype}} \\
\mbox{(data type)} & {\mathit{datatype}} &::=& \mathsf{ok} \\
\mbox{(external type)} & {\mathit{externtype}} &::=& \mathsf{func}~{\mathit{deftype}} ~|~ \mathsf{global}~{\mathit{globaltype}} ~|~ \mathsf{table}~{\mathit{tabletype}} ~|~ \mathsf{mem}~{\mathit{memtype}} \\
\end{array}
$$

\vspace{1ex}

\vspace{1ex}

$$
\begin{array}{@{}lrrl@{}l@{}}
\mbox{(signedness)} & {\mathit{sx}} &::=& \mathsf{u} ~|~ \mathsf{s} \\
& {\mathit{iunop}} &::=& \mathsf{clz} ~|~ \mathsf{ctz} ~|~ \mathsf{popcnt} \\
& {\mathit{funop}} &::=& \mathsf{abs} ~|~ \mathsf{neg} ~|~ \mathsf{sqrt} ~|~ \mathsf{ceil} ~|~ \mathsf{floor} ~|~ \mathsf{trunc} ~|~ \mathsf{nearest} \\
& {\mathit{ibinop}} &::=& \mathsf{add} ~|~ \mathsf{sub} ~|~ \mathsf{mul} ~|~ {\mathsf{div\_}}{{\mathit{sx}}} ~|~ {\mathsf{rem\_}}{{\mathit{sx}}} \\ &&|&
\mathsf{and} ~|~ \mathsf{or} ~|~ \mathsf{xor} ~|~ \mathsf{shl} ~|~ {\mathsf{shr\_}}{{\mathit{sx}}} ~|~ \mathsf{rotl} ~|~ \mathsf{rotr} \\
& {\mathit{fbinop}} &::=& \mathsf{add} ~|~ \mathsf{sub} ~|~ \mathsf{mul} ~|~ \mathsf{div} ~|~ \mathsf{min} ~|~ \mathsf{max} ~|~ \mathsf{copysign} \\
& {\mathit{itestop}} &::=& \mathsf{eqz} \\
& {\mathit{ftestop}} &::=&  \\
& {\mathit{irelop}} &::=& \mathsf{eq} ~|~ \mathsf{ne} ~|~ {\mathsf{lt\_}}{{\mathit{sx}}} ~|~ {\mathsf{gt\_}}{{\mathit{sx}}} ~|~ {\mathsf{le\_}}{{\mathit{sx}}} ~|~ {\mathsf{ge\_}}{{\mathit{sx}}} \\
& {\mathit{frelop}} &::=& \mathsf{eq} ~|~ \mathsf{ne} ~|~ \mathsf{lt} ~|~ \mathsf{gt} ~|~ \mathsf{le} ~|~ \mathsf{ge} \\
& {\mathit{unop}}_{{\mathit{numtype}}} &::=& {\mathit{iunop}} ~|~ {\mathit{funop}} \\
& {\mathit{binop}}_{{\mathit{numtype}}} &::=& {\mathit{ibinop}} ~|~ {\mathit{fbinop}} \\
& {\mathit{testop}}_{{\mathit{numtype}}} &::=& {\mathit{itestop}} ~|~ {\mathit{ftestop}} \\
& {\mathit{relop}}_{{\mathit{numtype}}} &::=& {\mathit{irelop}} ~|~ {\mathit{frelop}} \\
& {\mathit{cvtop}} &::=& \mathsf{convert} ~|~ \mathsf{reinterpret} ~|~ \mathsf{convert\_sat} \\
\end{array}
$$

\vspace{1ex}

$$
\begin{array}{@{}lrrl@{}l@{}}
\mbox{(memory operator)} & {\mathit{memop}} &::=& \{\; \begin{array}[t]{@{}l@{}l@{}}
\mathsf{align}~{\mathit{u{\scriptstyle32}}},\; \mathsf{offset}~{\mathit{u{\scriptstyle32}}} \;\}\end{array} \\
\end{array}
$$

\vspace{1ex}

$$
\begin{array}{@{}lrrl@{}l@{}}
& {\mathit{c}} &::=& {\mathit{nat}} \\
& {\mathit{c}}_{{\mathit{numtype}}} &::=& {\mathit{nat}} \\
& {\mathit{c}}_{{\mathit{vectype}}} &::=& {\mathit{nat}} \\
\mbox{(block type)} & {\mathit{blocktype}} &::=& {{\mathit{valtype}}^?} \\ &&|&
{\mathit{funcidx}} \\
\end{array}
$$

$$
\begin{array}{@{}lrrl@{}l@{}}
\mbox{(instruction)} & {\mathit{instr}} &::=& \mathsf{unreachable} \\ &&|&
\mathsf{nop} \\ &&|&
\mathsf{drop} \\ &&|&
\mathsf{select}~{({{\mathit{valtype}}^\ast})^?} \\ &&|&
\mathsf{block}~{\mathit{blocktype}}~{{\mathit{instr}}^\ast} \\ &&|&
\mathsf{loop}~{\mathit{blocktype}}~{{\mathit{instr}}^\ast} \\ &&|&
\mathsf{if}~{\mathit{blocktype}}~{{\mathit{instr}}^\ast}~\mathsf{else}~{{\mathit{instr}}^\ast} \\ &&|&
\mathsf{br}~{\mathit{labelidx}} \\ &&|&
\mathsf{br\_if}~{\mathit{labelidx}} \\ &&|&
\mathsf{br\_table}~{{\mathit{labelidx}}^\ast}~{\mathit{labelidx}} \\ &&|&
\mathsf{br\_on\_null}~{\mathit{labelidx}} \\ &&|&
\mathsf{br\_on\_non\_null}~{\mathit{labelidx}} \\ &&|&
\mathsf{br\_on\_cast}~{\mathit{labelidx}}~{\mathit{reftype}}~{\mathit{reftype}} \\ &&|&
\mathsf{br\_on\_cast\_fail}~{\mathit{labelidx}}~{\mathit{reftype}}~{\mathit{reftype}} \\ &&|&
\mathsf{call}~{\mathit{funcidx}} \\ &&|&
\mathsf{call\_ref}~{{\mathit{typeidx}}^?} \\ &&|&
\mathsf{call\_indirect}~{\mathit{tableidx}}~{\mathit{typeidx}} \\ &&|&
\mathsf{return} \\ &&|&
\mathsf{return\_call}~{\mathit{funcidx}} \\ &&|&
\mathsf{return\_call\_ref}~{{\mathit{typeidx}}^?} \\ &&|&
\mathsf{return\_call\_indirect}~{\mathit{tableidx}}~{\mathit{typeidx}} \\ &&|&
{\mathit{numtype}}.\mathsf{const}~{\mathit{c}}_{{\mathit{numtype}}} \\ &&|&
{\mathit{numtype}} . {\mathit{unop}}_{{\mathit{numtype}}} \\ &&|&
{\mathit{numtype}} . {\mathit{binop}}_{{\mathit{numtype}}} \\ &&|&
{\mathit{numtype}} . {\mathit{testop}}_{{\mathit{numtype}}} \\ &&|&
{\mathit{numtype}} . {\mathit{relop}}_{{\mathit{numtype}}} \\ &&|&
{{\mathit{numtype}}.\mathsf{extend}}{{\mathit{n}}} \\ &&|&
{\mathit{numtype}} . {{{{{\mathit{cvtop}}}{\mathsf{\_}}}{{\mathit{numtype}}}}{\mathsf{\_}}}{{{\mathit{sx}}^?}} \\ &&|&
\mathsf{ref.null}~{\mathit{heaptype}} \\ &&|&
\mathsf{ref.i{\scriptstyle31}} \\ &&|&
\mathsf{ref.func}~{\mathit{funcidx}} \\ &&|&
\mathsf{ref.is\_null} \\ &&|&
\mathsf{ref.as\_non\_null} \\ &&|&
\mathsf{ref.eq} \\ &&|&
\mathsf{ref.test}~{\mathit{reftype}} \\ &&|&
\mathsf{ref.cast}~{\mathit{reftype}} \\ &&|&
{{\mathsf{i{\scriptstyle31}.get}}{\mathsf{\_}}}{{\mathit{sx}}} \\ &&|&
\mathsf{struct.new}~{\mathit{typeidx}} \\ &&|&
\mathsf{struct.new\_default}~{\mathit{typeidx}} \\ &&|&
{{\mathsf{struct.get}}{\mathsf{\_}}}{{{\mathit{sx}}^?}}~{\mathit{typeidx}}~{\mathit{u{\scriptstyle32}}} \\ &&|&
\mathsf{struct.set}~{\mathit{typeidx}}~{\mathit{u{\scriptstyle32}}} \\ &&|&
\mathsf{array.new}~{\mathit{typeidx}} \\ &&|&
\mathsf{array.new\_default}~{\mathit{typeidx}} \\ &&|&
\mathsf{array.new\_fixed}~{\mathit{typeidx}}~{\mathit{nat}} \\ &&|&
\mathsf{array.new\_data}~{\mathit{typeidx}}~{\mathit{dataidx}} \\ &&|&
\mathsf{array.new\_elem}~{\mathit{typeidx}}~{\mathit{elemidx}} \\ &&|&
{{\mathsf{array.get}}{\mathsf{\_}}}{{{\mathit{sx}}^?}}~{\mathit{typeidx}} \\ &&|&
\mathsf{array.set}~{\mathit{typeidx}} \\ &&|&
\mathsf{array.len} \\ &&|&
\mathsf{array.fill}~{\mathit{typeidx}} \\ &&|&
\mathsf{array.copy}~{\mathit{typeidx}}~{\mathit{typeidx}} \\ &&|&
\mathsf{array.init\_data}~{\mathit{typeidx}}~{\mathit{dataidx}} \\ &&|&
\mathsf{array.init\_elem}~{\mathit{typeidx}}~{\mathit{elemidx}} \\ &&|&
\mathsf{extern.convert\_any} \\ &&|&
\mathsf{any.convert\_extern} \\ &&|&
\mathsf{local.get}~{\mathit{localidx}} \\ &&|&
\mathsf{local.set}~{\mathit{localidx}} \\ &&|&
\mathsf{local.tee}~{\mathit{localidx}} \\ &&|&
\mathsf{global.get}~{\mathit{globalidx}} \\ &&|&
\mathsf{global.set}~{\mathit{globalidx}} \\ &&|&
\mathsf{table.get}~{\mathit{tableidx}} \\ &&|&
\mathsf{table.set}~{\mathit{tableidx}} \\ &&|&
\mathsf{table.size}~{\mathit{tableidx}} \\ &&|&
\mathsf{table.grow}~{\mathit{tableidx}} \\ &&|&
\mathsf{table.fill}~{\mathit{tableidx}} \\ &&|&
\mathsf{table.copy}~{\mathit{tableidx}}~{\mathit{tableidx}} \\ &&|&
\mathsf{table.init}~{\mathit{tableidx}}~{\mathit{elemidx}} \\ &&|&
\mathsf{elem.drop}~{\mathit{elemidx}} \\ &&|&
\mathsf{memory.size}~{\mathit{memidx}} \\ &&|&
\mathsf{memory.grow}~{\mathit{memidx}} \\ &&|&
\mathsf{memory.fill}~{\mathit{memidx}} \\ &&|&
\mathsf{memory.copy}~{\mathit{memidx}}~{\mathit{memidx}} \\ &&|&
\mathsf{memory.init}~{\mathit{memidx}}~{\mathit{dataidx}} \\ &&|&
\mathsf{data.drop}~{\mathit{dataidx}} \\ &&|&
{{\mathit{numtype}}.\mathsf{load}}{{({\mathit{n}}~\mathsf{\_}~{\mathit{sx}})^?}}~{\mathit{memidx}}~{\mathit{memop}} \\ &&|&
{{\mathit{numtype}}.\mathsf{store}}{{{\mathit{n}}^?}}~{\mathit{memidx}}~{\mathit{memop}} \\
\mbox{(expression)} & {\mathit{expr}} &::=& {{\mathit{instr}}^\ast} \\
\end{array}
$$

\vspace{1ex}

$$
\begin{array}{@{}lrrl@{}l@{}}
& {\mathit{elemmode}} &::=& \mathsf{active}~{\mathit{tableidx}}~{\mathit{expr}} ~|~ \mathsf{passive} ~|~ \mathsf{declare} \\
& {\mathit{datamode}} &::=& \mathsf{active}~{\mathit{memidx}}~{\mathit{expr}} ~|~ \mathsf{passive} \\
\mbox{(type definition)} & {\mathit{type}} &::=& \mathsf{type}~{\mathit{rectype}} \\
\mbox{(local)} & {\mathit{local}} &::=& \mathsf{local}~{\mathit{valtype}} \\
\mbox{(function)} & {\mathit{func}} &::=& \mathsf{func}~{\mathit{typeidx}}~{{\mathit{local}}^\ast}~{\mathit{expr}} \\
\mbox{(global)} & {\mathit{global}} &::=& \mathsf{global}~{\mathit{globaltype}}~{\mathit{expr}} \\
\mbox{(table)} & {\mathit{table}} &::=& \mathsf{table}~{\mathit{tabletype}}~{\mathit{expr}} \\
\mbox{(memory)} & {\mathit{mem}} &::=& \mathsf{memory}~{\mathit{memtype}} \\
\mbox{(table segment)} & {\mathit{elem}} &::=& \mathsf{elem}~{\mathit{reftype}}~{{\mathit{expr}}^\ast}~{\mathit{elemmode}} \\
\mbox{(memory segment)} & {\mathit{data}} &::=& \mathsf{data}~{{\mathit{byte}}^\ast}~{\mathit{datamode}} \\
\mbox{(start function)} & {\mathit{start}} &::=& \mathsf{start}~{\mathit{funcidx}} \\
\mbox{(external index)} & {\mathit{externidx}} &::=& \mathsf{func}~{\mathit{funcidx}} ~|~ \mathsf{global}~{\mathit{globalidx}} ~|~ \mathsf{table}~{\mathit{tableidx}} ~|~ \mathsf{mem}~{\mathit{memidx}} \\
\mbox{(export)} & {\mathit{export}} &::=& \mathsf{export}~{\mathit{name}}~{\mathit{externidx}} \\
\mbox{(import)} & {\mathit{import}} &::=& \mathsf{import}~{\mathit{name}}~{\mathit{name}}~{\mathit{externtype}} \\
\mbox{(module)} & {\mathit{module}} &::=& \mathsf{module}~{{\mathit{type}}^\ast}~{{\mathit{import}}^\ast}~{{\mathit{func}}^\ast}~{{\mathit{global}}^\ast}~{{\mathit{table}}^\ast}~{{\mathit{mem}}^\ast}~{{\mathit{elem}}^\ast}~{{\mathit{data}}^\ast}~{{\mathit{start}}^\ast}~{{\mathit{export}}^\ast} \\
\end{array}
$$

\vspace{1ex}

\vspace{1ex}

$$
\begin{array}{@{}lcl@{}l@{}}
\epsilon \setminus {{\mathit{y}}^\ast} &=& \epsilon &  \\
{\mathit{x}}_{{1}}~{{\mathit{x}}^\ast} \setminus {{\mathit{y}}^\ast} &=& {\mathrm{setminus{\scriptstyle1}}}({\mathit{x}}_{{1}}, {{\mathit{y}}^\ast})~{{\mathit{x}}^\ast} \setminus {{\mathit{y}}^\ast} &  \\
\end{array}
$$

$$
\begin{array}{@{}lcl@{}l@{}}
{\mathrm{setminus{\scriptstyle1}}}({\mathit{x}}, \epsilon) &=& {\mathit{x}} &  \\
{\mathrm{setminus{\scriptstyle1}}}({\mathit{x}}, {\mathit{y}}_{{1}}~{{\mathit{y}}^\ast}) &=& \epsilon &\quad
  \mbox{if}~{\mathit{x}} = {\mathit{y}}_{{1}} \\
{\mathrm{setminus{\scriptstyle1}}}({\mathit{x}}, {\mathit{y}}_{{1}}~{{\mathit{y}}^\ast}) &=& {\mathrm{setminus{\scriptstyle1}}}({\mathit{x}}, {{\mathit{y}}^\ast}) &\quad
  \mbox{otherwise} \\
\end{array}
$$

\vspace{1ex}

$$
\begin{array}{@{}lcl@{}l@{}}
{\mathrm{free}}_{{\mathit{dataidx}}_{{\mathit{instr}}}}(\mathsf{memory.init}~{\mathit{x}}~{\mathit{y}}) &=& {\mathit{y}} &  \\
{\mathrm{free}}_{{\mathit{dataidx}}_{{\mathit{instr}}}}(\mathsf{data.drop}~{\mathit{x}}) &=& {\mathit{x}} &  \\
{\mathrm{free}}_{{\mathit{dataidx}}_{{\mathit{instr}}}}({\mathit{in}}) &=& \epsilon &  \\
\end{array}
$$

$$
\begin{array}{@{}lcl@{}l@{}}
{\mathrm{free}}_{{\mathit{dataidx}}_{{\mathit{instrs}}}}(\epsilon) &=& \epsilon &  \\
{\mathrm{free}}_{{\mathit{dataidx}}_{{\mathit{instrs}}}}({\mathit{instr}}~{{\mathit{instr}'}^\ast}) &=& {\mathrm{free}}_{{\mathit{dataidx}}_{{\mathit{instr}}}}({\mathit{instr}})~{\mathrm{free}}_{{\mathit{dataidx}}_{{\mathit{instrs}}}}({{\mathit{instr}'}^\ast}) &  \\
\end{array}
$$

$$
\begin{array}{@{}lcl@{}l@{}}
{\mathrm{free}}_{{\mathit{dataidx}}_{{\mathit{expr}}}}({{\mathit{in}}^\ast}) &=& {\mathrm{free}}_{{\mathit{dataidx}}_{{\mathit{instrs}}}}({{\mathit{in}}^\ast}) &  \\
\end{array}
$$

$$
\begin{array}{@{}lcl@{}l@{}}
{\mathrm{free}}_{{\mathit{dataidx}}_{{\mathit{func}}}}(\mathsf{func}~{\mathit{x}}~{{\mathit{loc}}^\ast}~{\mathit{e}}) &=& {\mathrm{free}}_{{\mathit{dataidx}}_{{\mathit{expr}}}}({\mathit{e}}) &  \\
\end{array}
$$

$$
\begin{array}{@{}lcl@{}l@{}}
{\mathrm{free}}_{{\mathit{dataidx}}_{{\mathit{funcs}}}}(\epsilon) &=& \epsilon &  \\
{\mathrm{free}}_{{\mathit{dataidx}}_{{\mathit{funcs}}}}({\mathit{func}}~{{\mathit{func}'}^\ast}) &=& {\mathrm{free}}_{{\mathit{dataidx}}_{{\mathit{func}}}}({\mathit{func}})~{\mathrm{free}}_{{\mathit{dataidx}}_{{\mathit{funcs}}}}({{\mathit{func}'}^\ast}) &  \\
\end{array}
$$

\vspace{1ex}

\vspace{1ex}

$$
\begin{array}{@{}lcl@{}l@{}}
{\mathrm{concat}}(\epsilon) &=& \epsilon &  \\
{\mathrm{concat}}(({{\mathit{b}}^\ast})~{({{\mathit{b}'}^\ast})^\ast}) &=& {{\mathit{b}}^\ast}~{\mathrm{concat}}({({{\mathit{b}'}^\ast})^\ast}) &  \\
\end{array}
$$

\vspace{1ex}

\vspace{1ex}

$$
\begin{array}{@{}lcl@{}l@{}}
{|\mathsf{i{\scriptstyle32}}|} &=& 32 &  \\
{|\mathsf{i{\scriptstyle64}}|} &=& 64 &  \\
{|\mathsf{f{\scriptstyle32}}|} &=& 32 &  \\
{|\mathsf{f{\scriptstyle64}}|} &=& 64 &  \\
{|\mathsf{v{\scriptstyle128}}|} &=& 128 &  \\
\end{array}
$$

$$
\begin{array}{@{}lcl@{}l@{}}
{|\mathsf{i{\scriptstyle8}}|} &=& 8 &  \\
{|\mathsf{i{\scriptstyle16}}|} &=& 16 &  \\
\end{array}
$$

$$
\begin{array}{@{}lcl@{}l@{}}
{|{\mathit{valtype}}|} &=& {|{\mathit{valtype}}|} &  \\
{|{\mathit{packedtype}}|} &=& {|{\mathit{packedtype}}|} &  \\
\end{array}
$$

\vspace{1ex}

$$
\begin{array}{@{}lcl@{}l@{}}
{\mathrm{unpack}}({\mathit{valtype}}) &=& {\mathit{valtype}} &  \\
{\mathrm{unpack}}({\mathit{packedtype}}) &=& \mathsf{i{\scriptstyle32}} &  \\
\end{array}
$$

$$
\begin{array}{@{}lcl@{}l@{}}
{\mathrm{unpack}}({\mathit{numtype}}) &=& {\mathit{numtype}} &  \\
{\mathrm{unpack}}({\mathit{packedtype}}) &=& \mathsf{i{\scriptstyle32}} &  \\
\end{array}
$$

$$
\begin{array}{@{}lcl@{}l@{}}
{\mathrm{sx}}({\mathit{valtype}}) &=& \epsilon &  \\
{\mathrm{sx}}({\mathit{packedtype}}) &=& \mathsf{s} &  \\
\end{array}
$$

\vspace{1ex}

$$
\begin{array}{@{}lcl@{}l@{}}
(\mathsf{ref}~{\mathit{nul}}_{{1}}~{\mathit{ht}}_{{1}}) - (\mathsf{ref}~\mathsf{null}~{\mathit{ht}}_{{2}}) &=& (\mathsf{ref}~\epsilon~{\mathit{ht}}_{{1}}) &  \\
(\mathsf{ref}~{\mathit{nul}}_{{1}}~{\mathit{ht}}_{{1}}) - (\mathsf{ref}~\epsilon~{\mathit{ht}}_{{2}}) &=& (\mathsf{ref}~{\mathit{nul}}_{{1}}~{\mathit{ht}}_{{1}}) &  \\
\end{array}
$$

\vspace{1ex}

$$
\begin{array}{@{}lrrl@{}l@{}}
& {\mathit{typevar}} &::=& {\mathit{typeidx}} ~|~ \mathsf{rec}~{\mathit{nat}} \\
\end{array}
$$

$$
\begin{array}{@{}lcl@{}l@{}}
{\mathit{x}} &=& {\mathit{x}} &  \\
\end{array}
$$

\vspace{1ex}

\vspace{1ex}

$$
\begin{array}{@{}lcl@{}l@{}}
{{\mathit{xx}}}{[\epsilon := \epsilon]} &=& {\mathit{xx}} &  \\
{{\mathit{xx}}}{[{\mathit{xx}}_{{1}}~{{\mathit{xx}'}^\ast} := {\mathit{ht}}_{{1}}~{{\mathit{ht}'}^\ast}]} &=& {\mathit{ht}}_{{1}} &\quad
  \mbox{if}~{\mathit{xx}} = {\mathit{xx}}_{{1}} \\
{{\mathit{xx}}}{[{\mathit{xx}}_{{1}}~{{\mathit{xx}'}^\ast} := {\mathit{ht}}_{{1}}~{{\mathit{ht}'}^\ast}]} &=& {{\mathit{xx}}}{[{{\mathit{xx}'}^\ast} := {{\mathit{ht}'}^\ast}]} &\quad
  \mbox{otherwise} \\
\end{array}
$$

$$
\begin{array}{@{}lcl@{}l@{}}
{{\mathit{nt}}}{[{{\mathit{xx}}^\ast} := {{\mathit{ht}}^\ast}]} &=& {\mathit{nt}} &  \\
\end{array}
$$

$$
\begin{array}{@{}lcl@{}l@{}}
{{\mathit{vt}}}{[{{\mathit{xx}}^\ast} := {{\mathit{ht}}^\ast}]} &=& {\mathit{vt}} &  \\
\end{array}
$$

$$
\begin{array}{@{}lcl@{}l@{}}
{{\mathit{xx}'}}{[{{\mathit{xx}}^\ast} := {{\mathit{ht}}^\ast}]} &=& {{\mathit{xx}'}}{[{{\mathit{xx}}^\ast} := {{\mathit{ht}}^\ast}]} &  \\
{{\mathit{dt}}}{[{{\mathit{xx}}^\ast} := {{\mathit{ht}}^\ast}]} &=& {{\mathit{dt}}}{[{{\mathit{xx}}^\ast} := {{\mathit{ht}}^\ast}]} &  \\
{{\mathit{ht}'}}{[{{\mathit{xx}}^\ast} := {{\mathit{ht}}^\ast}]} &=& {\mathit{ht}'} &\quad
  \mbox{otherwise} \\
\end{array}
$$

$$
\begin{array}{@{}lcl@{}l@{}}
{(\mathsf{ref}~{\mathit{nul}}~{\mathit{ht}'})}{[{{\mathit{xx}}^\ast} := {{\mathit{ht}}^\ast}]} &=& \mathsf{ref}~{\mathit{nul}}~{{\mathit{ht}'}}{[{{\mathit{xx}}^\ast} := {{\mathit{ht}}^\ast}]} &  \\
\end{array}
$$

$$
\begin{array}{@{}lcl@{}l@{}}
{{\mathit{nt}}}{[{{\mathit{xx}}^\ast} := {{\mathit{ht}}^\ast}]} &=& {{\mathit{nt}}}{[{{\mathit{xx}}^\ast} := {{\mathit{ht}}^\ast}]} &  \\
{{\mathit{vt}}}{[{{\mathit{xx}}^\ast} := {{\mathit{ht}}^\ast}]} &=& {{\mathit{vt}}}{[{{\mathit{xx}}^\ast} := {{\mathit{ht}}^\ast}]} &  \\
{{\mathit{rt}}}{[{{\mathit{xx}}^\ast} := {{\mathit{ht}}^\ast}]} &=& {{\mathit{rt}}}{[{{\mathit{xx}}^\ast} := {{\mathit{ht}}^\ast}]} &  \\
{\mathsf{bot}}{[{{\mathit{xx}}^\ast} := {{\mathit{ht}}^\ast}]} &=& \mathsf{bot} &  \\
\end{array}
$$

$$
\begin{array}{@{}lcl@{}l@{}}
{{\mathit{pt}}}{[{{\mathit{xx}}^\ast} := {{\mathit{ht}}^\ast}]} &=& {\mathit{pt}} &  \\
\end{array}
$$

$$
\begin{array}{@{}lcl@{}l@{}}
{{\mathit{t}}}{[{{\mathit{xx}}^\ast} := {{\mathit{ht}}^\ast}]} &=& {{\mathit{t}}}{[{{\mathit{xx}}^\ast} := {{\mathit{ht}}^\ast}]} &  \\
{{\mathit{pt}}}{[{{\mathit{xx}}^\ast} := {{\mathit{ht}}^\ast}]} &=& {{\mathit{pt}}}{[{{\mathit{xx}}^\ast} := {{\mathit{ht}}^\ast}]} &  \\
\end{array}
$$

$$
\begin{array}{@{}lcl@{}l@{}}
{({\mathit{mut}}~{\mathit{zt}})}{[{{\mathit{xx}}^\ast} := {{\mathit{ht}}^\ast}]} &=& {\mathit{mut}}~{{\mathit{zt}}}{[{{\mathit{xx}}^\ast} := {{\mathit{ht}}^\ast}]} &  \\
\end{array}
$$

$$
\begin{array}{@{}lcl@{}l@{}}
{(\mathsf{struct}~{{\mathit{yt}}^\ast})}{[{{\mathit{xx}}^\ast} := {{\mathit{ht}}^\ast}]} &=& \mathsf{struct}~{{{\mathit{yt}}}{[{{\mathit{xx}}^\ast} := {{\mathit{ht}}^\ast}]}^\ast} &  \\
{(\mathsf{array}~{\mathit{yt}})}{[{{\mathit{xx}}^\ast} := {{\mathit{ht}}^\ast}]} &=& \mathsf{array}~{{\mathit{yt}}}{[{{\mathit{xx}}^\ast} := {{\mathit{ht}}^\ast}]} &  \\
{(\mathsf{func}~{\mathit{ft}})}{[{{\mathit{xx}}^\ast} := {{\mathit{ht}}^\ast}]} &=& \mathsf{func}~{{\mathit{ft}}}{[{{\mathit{xx}}^\ast} := {{\mathit{ht}}^\ast}]} &  \\
\end{array}
$$

$$
\begin{array}{@{}lcl@{}l@{}}
{(\mathsf{sub}~{\mathit{fin}}~{{\mathit{y}}^\ast}~{\mathit{ct}})}{[{{\mathit{xx}}^\ast} := {{\mathit{ht}}^\ast}]} &=& \mathsf{sub}~{\mathit{fin}}~{{{\mathit{y}}}{[{{\mathit{xx}}^\ast} := {{\mathit{ht}}^\ast}]}^\ast}~{{\mathit{ct}}}{[{{\mathit{xx}}^\ast} := {{\mathit{ht}}^\ast}]} &  \\
{(\mathsf{sub}~{\mathit{fin}}~{{\mathit{ht}'}^\ast}~{\mathit{ct}})}{[{{\mathit{xx}}^\ast} := {{\mathit{ht}}^\ast}]} &=& \mathsf{sub}~{\mathit{fin}}~{{{\mathit{ht}'}}{[{{\mathit{xx}}^\ast} := {{\mathit{ht}}^\ast}]}^\ast}~{{\mathit{ct}}}{[{{\mathit{xx}}^\ast} := {{\mathit{ht}}^\ast}]} &  \\
\end{array}
$$

$$
\begin{array}{@{}lcl@{}l@{}}
{(\mathsf{rec}~{{\mathit{st}}^\ast})}{[{{\mathit{xx}}^\ast} := {{\mathit{ht}}^\ast}]} &=& \mathsf{rec}~{{{\mathit{st}}}{[{{\mathit{xx}}^\ast} := {{\mathit{ht}}^\ast}]}^\ast} &  \\
\end{array}
$$

$$
\begin{array}{@{}lcl@{}l@{}}
{({\mathit{qt}} . {\mathit{i}})}{[{{\mathit{xx}}^\ast} := {{\mathit{ht}}^\ast}]} &=& {{\mathit{qt}}}{[{{\mathit{xx}}^\ast} := {{\mathit{ht}}^\ast}]} . {\mathit{i}} &  \\
\end{array}
$$

$$
\begin{array}{@{}lcl@{}l@{}}
{({\mathit{mut}}~{\mathit{t}})}{[{{\mathit{xx}}^\ast} := {{\mathit{ht}}^\ast}]} &=& {\mathit{mut}}~{{\mathit{t}}}{[{{\mathit{xx}}^\ast} := {{\mathit{ht}}^\ast}]} &  \\
\end{array}
$$

$$
\begin{array}{@{}lcl@{}l@{}}
{({{\mathit{t}}_{{1}}^\ast} \rightarrow {{\mathit{t}}_{{2}}^\ast})}{[{{\mathit{xx}}^\ast} := {{\mathit{ht}}^\ast}]} &=& {{{\mathit{t}}_{{1}}}{[{{\mathit{xx}}^\ast} := {{\mathit{ht}}^\ast}]}^\ast} \rightarrow {{{\mathit{t}}_{{2}}}{[{{\mathit{xx}}^\ast} := {{\mathit{ht}}^\ast}]}^\ast} &  \\
\end{array}
$$

$$
\begin{array}{@{}lcl@{}l@{}}
{({\mathit{lim}}~\mathsf{i{\scriptstyle8}})}{[{{\mathit{xx}}^\ast} := {{\mathit{ht}}^\ast}]} &=& {\mathit{lim}}~\mathsf{i{\scriptstyle8}} &  \\
\end{array}
$$

$$
\begin{array}{@{}lcl@{}l@{}}
{({\mathit{lim}}~{\mathit{rt}})}{[{{\mathit{xx}}^\ast} := {{\mathit{ht}}^\ast}]} &=& {\mathit{lim}}~{{\mathit{rt}}}{[{{\mathit{xx}}^\ast} := {{\mathit{ht}}^\ast}]} &  \\
\end{array}
$$

$$
\begin{array}{@{}lcl@{}l@{}}
{(\mathsf{func}~{\mathit{dt}})}{[{{\mathit{xx}}^\ast} := {{\mathit{ht}}^\ast}]} &=& \mathsf{func}~{{\mathit{dt}}}{[{{\mathit{xx}}^\ast} := {{\mathit{ht}}^\ast}]} &  \\
{(\mathsf{global}~{\mathit{gt}})}{[{{\mathit{xx}}^\ast} := {{\mathit{ht}}^\ast}]} &=& \mathsf{global}~{{\mathit{gt}}}{[{{\mathit{xx}}^\ast} := {{\mathit{ht}}^\ast}]} &  \\
{(\mathsf{table}~{\mathit{tt}})}{[{{\mathit{xx}}^\ast} := {{\mathit{ht}}^\ast}]} &=& \mathsf{table}~{{\mathit{tt}}}{[{{\mathit{xx}}^\ast} := {{\mathit{ht}}^\ast}]} &  \\
{(\mathsf{mem}~{\mathit{mt}})}{[{{\mathit{xx}}^\ast} := {{\mathit{ht}}^\ast}]} &=& \mathsf{mem}~{{\mathit{mt}}}{[{{\mathit{xx}}^\ast} := {{\mathit{ht}}^\ast}]} &  \\
\end{array}
$$

\vspace{1ex}

$$
\begin{array}{@{}lcl@{}l@{}}
{{\mathit{rt}}}{[{ := }\;{{\mathit{ht}}^{{\mathit{n}}}}]} &=& {{\mathit{rt}}}{[{{\mathit{x}}^{{\mathit{x}}<{\mathit{n}}}} := {{\mathit{ht}}^{{\mathit{n}}}}]} &  \\
\end{array}
$$

$$
\begin{array}{@{}lcl@{}l@{}}
{{\mathit{dt}}}{[{ := }\;{{\mathit{ht}}^{{\mathit{n}}}}]} &=& {{\mathit{dt}}}{[{{\mathit{x}}^{{\mathit{x}}<{\mathit{n}}}} := {{\mathit{ht}}^{{\mathit{n}}}}]} &  \\
\end{array}
$$

$$
\begin{array}{@{}lcl@{}l@{}}
{\epsilon}{[{ := }\;{{\mathit{ht}}^\ast}]} &=& \epsilon &  \\
{{\mathit{dt}}_{{1}}~{{\mathit{dt}}^\ast}}{[{ := }\;{{\mathit{ht}}^\ast}]} &=& {{\mathit{dt}}_{{1}}}{[{ := }\;{{\mathit{ht}}^\ast}]}~{{{\mathit{dt}}^\ast}}{[{ := }\;{{\mathit{ht}}^\ast}]} &  \\
\end{array}
$$

\vspace{1ex}

$$
\begin{array}{@{}lcl@{}l@{}}
{{\mathrm{roll}}}_{{\mathit{x}}}(\mathsf{rec}~{{\mathit{st}}^{{\mathit{n}}}}) &=& \mathsf{rec}~{({{\mathit{st}}}{[{({\mathit{x}} + {\mathit{i}})^{{\mathit{i}}<{\mathit{n}}}} := {(\mathsf{rec}~{\mathit{i}})^{{\mathit{i}}<{\mathit{n}}}}]})^{{\mathit{n}}}} &  \\
\end{array}
$$

$$
\begin{array}{@{}lcl@{}l@{}}
{\mathrm{unroll}}(\mathsf{rec}~{{\mathit{st}}^{{\mathit{n}}}}) &=& \mathsf{rec}~{({{\mathit{st}}}{[{(\mathsf{rec}~{\mathit{i}})^{{\mathit{i}}<{\mathit{n}}}} := {({\mathit{qt}} . {\mathit{i}})^{{\mathit{i}}<{\mathit{n}}}}]})^{{\mathit{n}}}} &\quad
  \mbox{if}~{\mathit{qt}} = \mathsf{rec}~{{\mathit{st}}^{{\mathit{n}}}} \\
\end{array}
$$

$$
\begin{array}{@{}lcl@{}l@{}}
{{\mathrm{roll}}}_{{\mathit{x}}}({\mathit{qt}}) &=& {((\mathsf{rec}~{{\mathit{st}}^{{\mathit{n}}}}) . {\mathit{i}})^{{\mathit{i}}<{\mathit{n}}}} &\quad
  \mbox{if}~{{\mathrm{roll}}}_{{\mathit{x}}}({\mathit{qt}}) = \mathsf{rec}~{{\mathit{st}}^{{\mathit{n}}}} \\
\end{array}
$$

$$
\begin{array}{@{}lcl@{}l@{}}
{\mathrm{unroll}}({\mathit{qt}} . {\mathit{i}}) &=& {{\mathit{st}}^\ast}[{\mathit{i}}] &\quad
  \mbox{if}~{\mathrm{unroll}}({\mathit{qt}}) = \mathsf{rec}~{{\mathit{st}}^\ast} \\
\end{array}
$$

$$
\begin{array}{@{}lcl@{}l@{}}
{\mathrm{expand}}({\mathit{dt}}) &=& {\mathit{ct}} &\quad
  \mbox{if}~{\mathrm{unroll}}({\mathit{dt}}) = \mathsf{sub}~{\mathit{fin}}~{{\mathit{ht}}^\ast}~{\mathit{ct}} \\
\end{array}
$$

$\boxed{{\mathit{deftype}} \approx {\mathit{comptype}}}$

$$
\begin{array}{@{}l@{}lcl@{}l@{}}
{[\textsc{\scriptsize Expand}]} \quad & {\mathit{dt}} &\approx& {\mathit{ct}} &\quad
  \mbox{if}~{\mathrm{expand}}({\mathit{dt}}) = {\mathit{ct}} \\
\end{array}
$$

\vspace{1ex}

$$
\begin{array}{@{}lcl@{}l@{}}
{\mathrm{funcs}}(\epsilon) &=& \epsilon &  \\
{\mathrm{funcs}}((\mathsf{func}~{\mathit{dt}})~{{\mathit{et}}^\ast}) &=& {\mathit{dt}}~{\mathrm{funcs}}({{\mathit{et}}^\ast}) &  \\
{\mathrm{funcs}}({\mathit{externtype}}~{{\mathit{et}}^\ast}) &=& {\mathrm{funcs}}({{\mathit{et}}^\ast}) &\quad
  \mbox{otherwise} \\
\end{array}
$$

$$
\begin{array}{@{}lcl@{}l@{}}
{\mathrm{globals}}(\epsilon) &=& \epsilon &  \\
{\mathrm{globals}}((\mathsf{global}~{\mathit{gt}})~{{\mathit{et}}^\ast}) &=& {\mathit{gt}}~{\mathrm{globals}}({{\mathit{et}}^\ast}) &  \\
{\mathrm{globals}}({\mathit{externtype}}~{{\mathit{et}}^\ast}) &=& {\mathrm{globals}}({{\mathit{et}}^\ast}) &\quad
  \mbox{otherwise} \\
\end{array}
$$

$$
\begin{array}{@{}lcl@{}l@{}}
{\mathrm{tables}}(\epsilon) &=& \epsilon &  \\
{\mathrm{tables}}((\mathsf{table}~{\mathit{tt}})~{{\mathit{et}}^\ast}) &=& {\mathit{tt}}~{\mathrm{tables}}({{\mathit{et}}^\ast}) &  \\
{\mathrm{tables}}({\mathit{externtype}}~{{\mathit{et}}^\ast}) &=& {\mathrm{tables}}({{\mathit{et}}^\ast}) &\quad
  \mbox{otherwise} \\
\end{array}
$$

$$
\begin{array}{@{}lcl@{}l@{}}
{\mathrm{mems}}(\epsilon) &=& \epsilon &  \\
{\mathrm{mems}}((\mathsf{mem}~{\mathit{mt}})~{{\mathit{et}}^\ast}) &=& {\mathit{mt}}~{\mathrm{mems}}({{\mathit{et}}^\ast}) &  \\
{\mathrm{mems}}({\mathit{externtype}}~{{\mathit{et}}^\ast}) &=& {\mathrm{mems}}({{\mathit{et}}^\ast}) &\quad
  \mbox{otherwise} \\
\end{array}
$$

\vspace{1ex}

\vspace{1ex}

$$
\begin{array}{@{}lcl@{}l@{}}
 &=& \{ \begin{array}[t]{@{}l@{}}
\mathsf{align}~0,\; \mathsf{offset}~0 \}\end{array} &  \\
\end{array}
$$

\vspace{1ex}

\vspace{1ex}

$$
\begin{array}{@{}lcl@{}l@{}}
{{\mathrm{signed}}}_{{\mathit{N}}}({\mathit{i}}) &=& {\mathit{i}} &\quad
  \mbox{if}~0 \leq {2^{{\mathit{N}} - 1}} \\
{{\mathrm{signed}}}_{{\mathit{N}}}({\mathit{i}}) &=& {\mathit{i}} - {2^{{\mathit{N}}}} &\quad
  \mbox{if}~{2^{{\mathit{N}} - 1}} \leq {\mathit{i}} < {2^{{\mathit{N}}}} \\
\end{array}
$$

$$
\begin{array}{@{}lcl@{}l@{}}
{{{{{\mathrm{signed}}^{{-1}}}}{}}_{{\mathit{N}}}}{{\mathit{i}}} &=& {\mathit{j}} &\quad
  \mbox{if}~{{\mathrm{signed}}}_{{\mathit{N}}}({\mathit{j}}) = {\mathit{i}} \\
\end{array}
$$

\vspace{1ex}

$$
\begin{array}{@{}lcl@{}l@{}}
{\mathrm{invibytes}}({\mathit{N}}, {{\mathit{b}}^\ast}) &=& {\mathit{n}} &\quad
  \mbox{if}~{{\mathrm{bytes}}}_{{{\mathit{i}}}{{\mathit{N}}}}({\mathit{n}}) = {{\mathit{b}}^\ast} \\
\end{array}
$$

$$
\begin{array}{@{}lcl@{}l@{}}
{\mathrm{invfbytes}}({\mathit{N}}, {{\mathit{b}}^\ast}) &=& {\mathit{p}} &\quad
  \mbox{if}~{{\mathrm{bytes}}}_{{{\mathit{f}}}{{\mathit{N}}}}({\mathit{p}}) = {{\mathit{b}}^\ast} \\
\end{array}
$$

$$
\begin{array}{@{}lrrl@{}l@{}}
\mbox{(address)} & {\mathit{addr}} &::=& {\mathit{nat}} \\
\mbox{(function address)} & {\mathit{funcaddr}} &::=& {\mathit{addr}} \\
\mbox{(global address)} & {\mathit{globaladdr}} &::=& {\mathit{addr}} \\
\mbox{(table address)} & {\mathit{tableaddr}} &::=& {\mathit{addr}} \\
\mbox{(memory address)} & {\mathit{memaddr}} &::=& {\mathit{addr}} \\
\mbox{(elem address)} & {\mathit{elemaddr}} &::=& {\mathit{addr}} \\
\mbox{(data address)} & {\mathit{dataaddr}} &::=& {\mathit{addr}} \\
\mbox{(host address)} & {\mathit{hostaddr}} &::=& {\mathit{addr}} \\
\mbox{(structure address)} & {\mathit{structaddr}} &::=& {\mathit{addr}} \\
\mbox{(array address)} & {\mathit{arrayaddr}} &::=& {\mathit{addr}} \\
\end{array}
$$

\vspace{1ex}

\vspace{1ex}

$$
\begin{array}{@{}lrrl@{}l@{}}
\mbox{(number)} & {\mathit{num}} &::=& {\mathit{numtype}}.\mathsf{const}~{\mathit{c}}_{{\mathit{numtype}}} \\
\mbox{(address reference)} & {\mathit{addrref}} &::=& \mathsf{ref.i{\scriptstyle31}}~{\mathit{u{\scriptstyle31}}} \\ &&|&
\mathsf{ref.struct}~{\mathit{structaddr}} \\ &&|&
\mathsf{ref.array}~{\mathit{arrayaddr}} \\ &&|&
\mathsf{ref.func}~{\mathit{funcaddr}} \\ &&|&
\mathsf{ref.host}~{\mathit{hostaddr}} \\ &&|&
\mathsf{ref.extern}~{\mathit{addrref}} \\
\mbox{(reference)} & {\mathit{ref}} &::=& {\mathit{addrref}} \\ &&|&
\mathsf{ref.null}~{\mathit{heaptype}} \\
\mbox{(value)} & {\mathit{val}} &::=& {\mathit{num}} ~|~ {\mathit{ref}} \\
\mbox{(result)} & {\mathit{result}} &::=& {{\mathit{val}}^\ast} ~|~ \mathsf{trap} \\
\end{array}
$$

\vspace{1ex}

$$
\begin{array}{@{}lrrl@{}l@{}}
\mbox{(external value)} & {\mathit{externval}} &::=& \mathsf{func}~{\mathit{funcaddr}} ~|~ \mathsf{global}~{\mathit{globaladdr}} ~|~ \mathsf{table}~{\mathit{tableaddr}} ~|~ \mathsf{mem}~{\mathit{memaddr}} \\
\end{array}
$$

\vspace{1ex}

\vspace{1ex}

$$
\begin{array}{@{}lrrl@{}l@{}}
& {\mathit{c}}_{{\mathit{packedtype}}} &::=& {\mathit{nat}} \\
\mbox{(function instance)} & {\mathit{funcinst}} &::=& \{\; \begin{array}[t]{@{}l@{}l@{}}
\mathsf{type}~{\mathit{deftype}},\; \\
  \mathsf{module}~{\mathit{moduleinst}},\; \\
  \mathsf{code}~{\mathit{func}} \;\}\end{array} \\
\mbox{(global instance)} & {\mathit{globalinst}} &::=& \{\; \begin{array}[t]{@{}l@{}l@{}}
\mathsf{type}~{\mathit{globaltype}},\; \\
  \mathsf{value}~{\mathit{val}} \;\}\end{array} \\
\mbox{(table instance)} & {\mathit{tableinst}} &::=& \{\; \begin{array}[t]{@{}l@{}l@{}}
\mathsf{type}~{\mathit{tabletype}},\; \\
  \mathsf{elem}~{{\mathit{ref}}^\ast} \;\}\end{array} \\
\mbox{(memory instance)} & {\mathit{meminst}} &::=& \{\; \begin{array}[t]{@{}l@{}l@{}}
\mathsf{type}~{\mathit{memtype}},\; \\
  \mathsf{data}~{{\mathit{byte}}^\ast} \;\}\end{array} \\
\mbox{(element instance)} & {\mathit{eleminst}} &::=& \{\; \begin{array}[t]{@{}l@{}l@{}}
\mathsf{type}~{\mathit{elemtype}},\; \\
  \mathsf{elem}~{{\mathit{ref}}^\ast} \;\}\end{array} \\
\mbox{(data instance)} & {\mathit{datainst}} &::=& \{\; \begin{array}[t]{@{}l@{}l@{}}
\mathsf{data}~{{\mathit{byte}}^\ast} \;\}\end{array} \\
\mbox{(export instance)} & {\mathit{exportinst}} &::=& \{\; \begin{array}[t]{@{}l@{}l@{}}
\mathsf{name}~{\mathit{name}},\; \\
  \mathsf{value}~{\mathit{externval}} \;\}\end{array} \\
\mbox{(packed value)} & {\mathit{packedval}} &::=& {\mathit{packedtype}}.\mathsf{pack}~{\mathit{c}}_{{\mathit{packedtype}}} \\
\mbox{(field value)} & {\mathit{fieldval}} &::=& {\mathit{val}} ~|~ {\mathit{packedval}} \\
\mbox{(structure instance)} & {\mathit{structinst}} &::=& \{\; \begin{array}[t]{@{}l@{}l@{}}
\mathsf{type}~{\mathit{deftype}},\; \\
  \mathsf{field}~{{\mathit{fieldval}}^\ast} \;\}\end{array} \\
\mbox{(array instance)} & {\mathit{arrayinst}} &::=& \{\; \begin{array}[t]{@{}l@{}l@{}}
\mathsf{type}~{\mathit{deftype}},\; \\
  \mathsf{field}~{{\mathit{fieldval}}^\ast} \;\}\end{array} \\
\mbox{(module instance)} & {\mathit{moduleinst}} &::=& \{\; \begin{array}[t]{@{}l@{}l@{}}
\mathsf{type}~{{\mathit{deftype}}^\ast},\; \\
  \mathsf{func}~{{\mathit{funcaddr}}^\ast},\; \\
  \mathsf{global}~{{\mathit{globaladdr}}^\ast},\; \\
  \mathsf{table}~{{\mathit{tableaddr}}^\ast},\; \\
  \mathsf{mem}~{{\mathit{memaddr}}^\ast},\; \\
  \mathsf{elem}~{{\mathit{elemaddr}}^\ast},\; \\
  \mathsf{data}~{{\mathit{dataaddr}}^\ast},\; \\
  \mathsf{export}~{{\mathit{exportinst}}^\ast} \;\}\end{array} \\
\end{array}
$$

\vspace{1ex}

$$
\begin{array}{@{}lrrl@{}l@{}}
\mbox{(store)} & {\mathit{store}} &::=& \{\; \begin{array}[t]{@{}l@{}l@{}}
\mathsf{func}~{{\mathit{funcinst}}^\ast},\; \\
  \mathsf{global}~{{\mathit{globalinst}}^\ast},\; \\
  \mathsf{table}~{{\mathit{tableinst}}^\ast},\; \\
  \mathsf{mem}~{{\mathit{meminst}}^\ast},\; \\
  \mathsf{elem}~{{\mathit{eleminst}}^\ast},\; \\
  \mathsf{data}~{{\mathit{datainst}}^\ast},\; \\
  \mathsf{struct}~{{\mathit{structinst}}^\ast},\; \\
  \mathsf{array}~{{\mathit{arrayinst}}^\ast} \;\}\end{array} \\
\mbox{(frame)} & {\mathit{frame}} &::=& \{\; \begin{array}[t]{@{}l@{}l@{}}
\mathsf{local}~{({{\mathit{val}}^?})^\ast},\; \\
  \mathsf{module}~{\mathit{moduleinst}} \;\}\end{array} \\
\mbox{(state)} & {\mathit{state}} &::=& {\mathit{store}} ; {\mathit{frame}} \\
\mbox{(configuration)} & {\mathit{config}} &::=& {\mathit{state}} ; {{\mathit{instr}}^\ast} \\
\end{array}
$$

\vspace{1ex}

$$
\begin{array}{@{}lrrl@{}l@{}}
\mbox{(administrative instruction)} & {{\mathit{instr}}} &::=& {\mathit{instr}} \\ &&|&
{\mathit{addrref}} \\ &&|&
{{\mathsf{label}}_{{\mathit{n}}}}{\{{{\mathit{instr}}^\ast}\}}~{{\mathit{instr}}^\ast} \\ &&|&
{{\mathsf{frame}}_{{\mathit{n}}}}{\{{\mathit{frame}}\}}~{{\mathit{instr}}^\ast} \\ &&|&
\mathsf{trap} \\
\mbox{(evaluation context)} & {\mathit{E}} &::=& [\mathsf{\_}] \\ &&|&
{{\mathit{val}}^\ast}~{\mathit{E}}~{{\mathit{instr}}^\ast} \\ &&|&
{{\mathsf{label}}_{{\mathit{n}}}}{\{{{\mathit{instr}}^\ast}\}}~{\mathit{E}} \\
\end{array}
$$

\vspace{1ex}

$$
\begin{array}{@{}lcl@{}l@{}}
{{\mathrm{inst}}}_{{\mathit{mm}}}({\mathit{rt}}) &=& {{\mathit{rt}}}{[{ := }\;{{\mathit{dt}}^\ast}]} &\quad
  \mbox{if}~{{\mathit{dt}}^\ast} = {\mathit{mm}}.\mathsf{type} \\
\end{array}
$$

\vspace{1ex}

\vspace{1ex}

$$
\begin{array}{@{}lcl@{}l@{}}
{\mathrm{default}}~\mathsf{i{\scriptstyle32}} &=& (\mathsf{i{\scriptstyle32}}.\mathsf{const}~0) &  \\
{\mathrm{default}}~\mathsf{i{\scriptstyle64}} &=& (\mathsf{i{\scriptstyle64}}.\mathsf{const}~0) &  \\
{\mathrm{default}}~\mathsf{f{\scriptstyle32}} &=& (\mathsf{f{\scriptstyle32}}.\mathsf{const}~0) &  \\
{\mathrm{default}}~\mathsf{f{\scriptstyle64}} &=& (\mathsf{f{\scriptstyle64}}.\mathsf{const}~0) &  \\
{\mathrm{default}}~\mathsf{ref}~\mathsf{null}~{\mathit{ht}} &=& (\mathsf{ref.null}~{\mathit{ht}}) &  \\
{\mathrm{default}}~\mathsf{ref}~\epsilon~{\mathit{ht}} &=& \epsilon &  \\
\end{array}
$$

\vspace{1ex}

$$
\begin{array}{@{}lcl@{}l@{}}
{{\mathrm{pack}}}_{{\mathit{t}}}({\mathit{val}}) &=& {\mathit{val}} &  \\
{{\mathrm{pack}}}_{{\mathit{pt}}}(\mathsf{i{\scriptstyle32}}.\mathsf{const}~{\mathit{i}}) &=& {\mathit{pt}}.\mathsf{pack}~{{{\mathrm{wrap}}}_{(32,\, {|{\mathit{pt}}|})}}{({\mathit{i}})} &  \\
\end{array}
$$

$$
\begin{array}{@{}lcl@{}l@{}}
{{{{\mathrm{unpack}}}_{{\mathit{t}}}^{\epsilon}}}{({\mathit{val}})} &=& {\mathit{val}} &  \\
{{{{\mathrm{unpack}}}_{{\mathit{pt}}}^{{\mathit{sx}}}}}{({\mathit{pt}}.\mathsf{pack}~{\mathit{i}})} &=& \mathsf{i{\scriptstyle32}}.\mathsf{const}~{{{{\mathrm{ext}}}_{({|{\mathit{pt}}|},\, 32)}^{{\mathit{sx}}}}}{({\mathit{i}})} &  \\
\end{array}
$$

\vspace{1ex}

$$
\begin{array}{@{}lcl@{}l@{}}
{\mathrm{funcs}}(\epsilon) &=& \epsilon &  \\
{\mathrm{funcs}}((\mathsf{func}~{\mathit{fa}})~{{\mathit{xv}}^\ast}) &=& {\mathit{fa}}~{\mathrm{funcs}}({{\mathit{xv}}^\ast}) &  \\
{\mathrm{funcs}}({\mathit{externval}}~{{\mathit{xv}}^\ast}) &=& {\mathrm{funcs}}({{\mathit{xv}}^\ast}) &\quad
  \mbox{otherwise} \\
\end{array}
$$

$$
\begin{array}{@{}lcl@{}l@{}}
{\mathrm{globals}}(\epsilon) &=& \epsilon &  \\
{\mathrm{globals}}((\mathsf{global}~{\mathit{ga}})~{{\mathit{xv}}^\ast}) &=& {\mathit{ga}}~{\mathrm{globals}}({{\mathit{xv}}^\ast}) &  \\
{\mathrm{globals}}({\mathit{externval}}~{{\mathit{xv}}^\ast}) &=& {\mathrm{globals}}({{\mathit{xv}}^\ast}) &\quad
  \mbox{otherwise} \\
\end{array}
$$

$$
\begin{array}{@{}lcl@{}l@{}}
{\mathrm{tables}}(\epsilon) &=& \epsilon &  \\
{\mathrm{tables}}((\mathsf{table}~{\mathit{ta}})~{{\mathit{xv}}^\ast}) &=& {\mathit{ta}}~{\mathrm{tables}}({{\mathit{xv}}^\ast}) &  \\
{\mathrm{tables}}({\mathit{externval}}~{{\mathit{xv}}^\ast}) &=& {\mathrm{tables}}({{\mathit{xv}}^\ast}) &\quad
  \mbox{otherwise} \\
\end{array}
$$

$$
\begin{array}{@{}lcl@{}l@{}}
{\mathrm{mems}}(\epsilon) &=& \epsilon &  \\
{\mathrm{mems}}((\mathsf{mem}~{\mathit{ma}})~{{\mathit{xv}}^\ast}) &=& {\mathit{ma}}~{\mathrm{mems}}({{\mathit{xv}}^\ast}) &  \\
{\mathrm{mems}}({\mathit{externval}}~{{\mathit{xv}}^\ast}) &=& {\mathrm{mems}}({{\mathit{xv}}^\ast}) &\quad
  \mbox{otherwise} \\
\end{array}
$$

\vspace{1ex}

\vspace{1ex}

$$
\begin{array}{@{}lcl@{}l@{}}
({\mathit{s}} ; {\mathit{f}}).\mathsf{store} &=& {\mathit{s}} &  \\
\end{array}
$$

$$
\begin{array}{@{}lcl@{}l@{}}
({\mathit{s}} ; {\mathit{f}}).\mathsf{frame} &=& {\mathit{f}} &  \\
\end{array}
$$

\vspace{1ex}

$$
\begin{array}{@{}lcl@{}l@{}}
({\mathit{s}} ; {\mathit{f}}).\mathsf{module}.\mathsf{func} &=& {\mathit{f}}.\mathsf{module}.\mathsf{func} &  \\
\end{array}
$$

$$
\begin{array}{@{}lcl@{}l@{}}
({\mathit{s}} ; {\mathit{f}}).\mathsf{func} &=& {\mathit{s}}.\mathsf{func} &  \\
\end{array}
$$

$$
\begin{array}{@{}lcl@{}l@{}}
({\mathit{s}} ; {\mathit{f}}).\mathsf{global} &=& {\mathit{s}}.\mathsf{global} &  \\
\end{array}
$$

$$
\begin{array}{@{}lcl@{}l@{}}
({\mathit{s}} ; {\mathit{f}}).\mathsf{table} &=& {\mathit{s}}.\mathsf{table} &  \\
\end{array}
$$

$$
\begin{array}{@{}lcl@{}l@{}}
({\mathit{s}} ; {\mathit{f}}).\mathsf{mem} &=& {\mathit{s}}.\mathsf{mem} &  \\
\end{array}
$$

$$
\begin{array}{@{}lcl@{}l@{}}
({\mathit{s}} ; {\mathit{f}}).\mathsf{elem} &=& {\mathit{s}}.\mathsf{elem} &  \\
\end{array}
$$

$$
\begin{array}{@{}lcl@{}l@{}}
({\mathit{s}} ; {\mathit{f}}).\mathsf{data} &=& {\mathit{s}}.\mathsf{data} &  \\
\end{array}
$$

$$
\begin{array}{@{}lcl@{}l@{}}
({\mathit{s}} ; {\mathit{f}}).\mathsf{struct} &=& {\mathit{s}}.\mathsf{struct} &  \\
\end{array}
$$

$$
\begin{array}{@{}lcl@{}l@{}}
({\mathit{s}} ; {\mathit{f}}).\mathsf{array} &=& {\mathit{s}}.\mathsf{array} &  \\
\end{array}
$$

$$
\begin{array}{@{}lcl@{}l@{}}
({\mathit{s}} ; {\mathit{f}}).\mathsf{module} &=& {\mathit{f}}.\mathsf{module} &  \\
\end{array}
$$

$$
\begin{array}{@{}lcl@{}l@{}}
({\mathit{s}} ; {\mathit{f}}).\mathsf{type}~[{\mathit{x}}] &=& {\mathit{f}}.\mathsf{module}.\mathsf{type}[{\mathit{x}}] &  \\
\end{array}
$$

$$
\begin{array}{@{}lcl@{}l@{}}
{({\mathit{s}} ; {\mathit{f}}).\mathsf{func}}{[{\mathit{x}}]} &=& {\mathit{s}}.\mathsf{func}[{\mathit{f}}.\mathsf{module}.\mathsf{func}[{\mathit{x}}]] &  \\
\end{array}
$$

$$
\begin{array}{@{}lcl@{}l@{}}
{({\mathit{s}} ; {\mathit{f}}).\mathsf{global}}{[{\mathit{x}}]} &=& {\mathit{s}}.\mathsf{global}[{\mathit{f}}.\mathsf{module}.\mathsf{global}[{\mathit{x}}]] &  \\
\end{array}
$$

$$
\begin{array}{@{}lcl@{}l@{}}
{({\mathit{s}} ; {\mathit{f}}).\mathsf{table}}{[{\mathit{x}}]} &=& {\mathit{s}}.\mathsf{table}[{\mathit{f}}.\mathsf{module}.\mathsf{table}[{\mathit{x}}]] &  \\
\end{array}
$$

$$
\begin{array}{@{}lcl@{}l@{}}
{({\mathit{s}} ; {\mathit{f}}).\mathsf{mem}}{[{\mathit{x}}]} &=& {\mathit{s}}.\mathsf{mem}[{\mathit{f}}.\mathsf{module}.\mathsf{mem}[{\mathit{x}}]] &  \\
\end{array}
$$

$$
\begin{array}{@{}lcl@{}l@{}}
{({\mathit{s}} ; {\mathit{f}}).\mathsf{elem}}{[{\mathit{x}}]} &=& {\mathit{s}}.\mathsf{elem}[{\mathit{f}}.\mathsf{module}.\mathsf{elem}[{\mathit{x}}]] &  \\
\end{array}
$$

$$
\begin{array}{@{}lcl@{}l@{}}
{({\mathit{s}} ; {\mathit{f}}).\mathsf{data}}{[{\mathit{x}}]} &=& {\mathit{s}}.\mathsf{data}[{\mathit{f}}.\mathsf{module}.\mathsf{data}[{\mathit{x}}]] &  \\
\end{array}
$$

$$
\begin{array}{@{}lcl@{}l@{}}
{({\mathit{s}} ; {\mathit{f}}).\mathsf{local}}{[{\mathit{x}}]} &=& {\mathit{f}}.\mathsf{local}[{\mathit{x}}] &  \\
\end{array}
$$

\vspace{1ex}

$$
\begin{array}{@{}lcl@{}l@{}}
({\mathit{s}} ; {\mathit{f}})[\mathsf{local}[{\mathit{x}}] = {\mathit{v}}] &=& {\mathit{s}} ; {\mathit{f}}[\mathsf{local}[{\mathit{x}}] = {\mathit{v}}] &  \\
\end{array}
$$

$$
\begin{array}{@{}lcl@{}l@{}}
({\mathit{s}} ; {\mathit{f}})[\mathsf{global}[{\mathit{x}}].\mathsf{value} = {\mathit{v}}] &=& {\mathit{s}}[\mathsf{global}[{\mathit{f}}.\mathsf{module}.\mathsf{global}[{\mathit{x}}]].\mathsf{value} = {\mathit{v}}] ; {\mathit{f}} &  \\
\end{array}
$$

$$
\begin{array}{@{}lcl@{}l@{}}
({\mathit{s}} ; {\mathit{f}})[\mathsf{table}[{\mathit{x}}].\mathsf{elem}[{\mathit{i}}] = {\mathit{r}}] &=& {\mathit{s}}[\mathsf{table}[{\mathit{f}}.\mathsf{module}.\mathsf{table}[{\mathit{x}}]].\mathsf{elem}[{\mathit{i}}] = {\mathit{r}}] ; {\mathit{f}} &  \\
\end{array}
$$

$$
\begin{array}{@{}lcl@{}l@{}}
({\mathit{s}} ; {\mathit{f}})[\mathsf{table}[{\mathit{x}}] = {\mathit{ti}}] &=& {\mathit{s}}[\mathsf{table}[{\mathit{f}}.\mathsf{module}.\mathsf{table}[{\mathit{x}}]] = {\mathit{ti}}] ; {\mathit{f}} &  \\
\end{array}
$$

$$
\begin{array}{@{}lcl@{}l@{}}
({\mathit{s}} ; {\mathit{f}})[\mathsf{mem}[{\mathit{x}}].\mathsf{data}[{\mathit{i}} : {\mathit{j}}] = {{\mathit{b}}^\ast}] &=& {\mathit{s}}[\mathsf{mem}[{\mathit{f}}.\mathsf{module}.\mathsf{mem}[{\mathit{x}}]].\mathsf{data}[{\mathit{i}} : {\mathit{j}}] = {{\mathit{b}}^\ast}] ; {\mathit{f}} &  \\
\end{array}
$$

$$
\begin{array}{@{}lcl@{}l@{}}
({\mathit{s}} ; {\mathit{f}})[\mathsf{mem}[{\mathit{x}}] = {\mathit{mi}}] &=& {\mathit{s}}[\mathsf{mem}[{\mathit{f}}.\mathsf{module}.\mathsf{mem}[{\mathit{x}}]] = {\mathit{mi}}] ; {\mathit{f}} &  \\
\end{array}
$$

$$
\begin{array}{@{}lcl@{}l@{}}
({\mathit{s}} ; {\mathit{f}})[\mathsf{elem}[{\mathit{x}}].\mathsf{elem} = {{\mathit{r}}^\ast}] &=& {\mathit{s}}[\mathsf{elem}[{\mathit{f}}.\mathsf{module}.\mathsf{elem}[{\mathit{x}}]].\mathsf{elem} = {{\mathit{r}}^\ast}] ; {\mathit{f}} &  \\
\end{array}
$$

$$
\begin{array}{@{}lcl@{}l@{}}
({\mathit{s}} ; {\mathit{f}})[\mathsf{data}[{\mathit{x}}].\mathsf{data} = {{\mathit{b}}^\ast}] &=& {\mathit{s}}[\mathsf{data}[{\mathit{f}}.\mathsf{module}.\mathsf{data}[{\mathit{x}}]].\mathsf{data} = {{\mathit{b}}^\ast}] ; {\mathit{f}} &  \\
\end{array}
$$

$$
\begin{array}{@{}lcl@{}l@{}}
{\mathrm{with}}_{{\mathit{struct}}}(({\mathit{s}} ; {\mathit{f}}), {\mathit{a}}, {\mathit{i}}, {\mathit{fv}}) &=& {\mathit{s}}[\mathsf{struct}[{\mathit{a}}].\mathsf{field}[{\mathit{i}}] = {\mathit{fv}}] ; {\mathit{f}} &  \\
\end{array}
$$

$$
\begin{array}{@{}lcl@{}l@{}}
{\mathrm{with}}_{{\mathit{array}}}(({\mathit{s}} ; {\mathit{f}}), {\mathit{a}}, {\mathit{i}}, {\mathit{fv}}) &=& {\mathit{s}}[\mathsf{array}[{\mathit{a}}].\mathsf{field}[{\mathit{i}}] = {\mathit{fv}}] ; {\mathit{f}} &  \\
\end{array}
$$

$$
\begin{array}{@{}lcl@{}l@{}}
({\mathit{s}} ; {\mathit{f}})[\mathsf{struct} = ..{{\mathit{si}}^\ast}] &=& {\mathit{s}}[\mathsf{struct} = ..{{\mathit{si}}^\ast}] ; {\mathit{f}} &  \\
\end{array}
$$

$$
\begin{array}{@{}lcl@{}l@{}}
({\mathit{s}} ; {\mathit{f}})[\mathsf{array} = ..{{\mathit{ai}}^\ast}] &=& {\mathit{s}}[\mathsf{array} = ..{{\mathit{ai}}^\ast}] ; {\mathit{f}} &  \\
\end{array}
$$

\vspace{1ex}

$$
\begin{array}{@{}lcl@{}l@{}}
{\mathrm{growtable}}({\mathit{ti}}, {\mathit{n}}, {\mathit{r}}) &=& {\mathit{ti}'} &\quad
  \mbox{if}~{\mathit{ti}} = \{ \begin{array}[t]{@{}l@{}}
\mathsf{type}~([{\mathit{i}} .. {\mathit{j}}]~{\mathit{rt}}),\; \mathsf{elem}~{{\mathit{r}'}^\ast} \}\end{array} \\
 &&&\quad {\land}~{\mathit{i}'} = {|{{\mathit{r}'}^\ast}|} + {\mathit{n}} \\
 &&&\quad {\land}~{\mathit{ti}'} = \{ \begin{array}[t]{@{}l@{}}
\mathsf{type}~([{\mathit{i}'} .. {\mathit{j}}]~{\mathit{rt}}),\; \mathsf{elem}~{{\mathit{r}'}^\ast}~{{\mathit{r}}^{{\mathit{n}}}} \}\end{array} \\
 &&&\quad {\land}~{\mathit{i}'} \leq {\mathit{j}} \\
\end{array}
$$

$$
\begin{array}{@{}lcl@{}l@{}}
{\mathrm{growmemory}}({\mathit{mi}}, {\mathit{n}}) &=& {\mathit{mi}'} &\quad
  \mbox{if}~{\mathit{mi}} = \{ \begin{array}[t]{@{}l@{}}
\mathsf{type}~([{\mathit{i}} .. {\mathit{j}}]~\mathsf{i{\scriptstyle8}}),\; \mathsf{data}~{{\mathit{b}}^\ast} \}\end{array} \\
 &&&\quad {\land}~{\mathit{i}'} = {|{{\mathit{b}}^\ast}|} / (64 \cdot {\mathrm{Ki}}) + {\mathit{n}} \\
 &&&\quad {\land}~{\mathit{mi}'} = \{ \begin{array}[t]{@{}l@{}}
\mathsf{type}~([{\mathit{i}'} .. {\mathit{j}}]~\mathsf{i{\scriptstyle8}}),\; \mathsf{data}~{{\mathit{b}}^\ast}~{0^{{\mathit{n}} \cdot 64 \cdot {\mathrm{Ki}}}} \}\end{array} \\
 &&&\quad {\land}~{\mathit{i}'} \leq {\mathit{j}} \\
\end{array}
$$

$$
\begin{array}{@{}lrrl@{}l@{}}
\mbox{(initialization status)} & {\mathit{init}} &::=& \mathsf{set} ~|~ \mathsf{unset} \\
\mbox{(local type)} & {\mathit{localtype}} &::=& {\mathit{init}}~{\mathit{valtype}} \\
\mbox{(instruction type)} & {\mathit{instrtype}} &::=& {\mathit{resulttype}} \rightarrow {{\mathit{localidx}}^\ast}~{\mathit{resulttype}} \\
\end{array}
$$

\vspace{1ex}

$$
\begin{array}{@{}lrrl@{}l@{}}
\mbox{(context)} & {\mathit{context}} &::=& \{\; \begin{array}[t]{@{}l@{}l@{}}
\mathsf{type}~{{\mathit{deftype}}^\ast},\; \mathsf{rec}~{{\mathit{subtype}}^\ast},\; \\
  \mathsf{func}~{{\mathit{deftype}}^\ast},\; \mathsf{global}~{{\mathit{globaltype}}^\ast},\; \mathsf{table}~{{\mathit{tabletype}}^\ast},\; \mathsf{mem}~{{\mathit{memtype}}^\ast},\; \\
  \mathsf{elem}~{{\mathit{elemtype}}^\ast},\; \mathsf{data}~{{\mathit{datatype}}^\ast},\; \\
  \mathsf{local}~{{\mathit{localtype}}^\ast},\; \mathsf{label}~{{\mathit{resulttype}}^\ast},\; \mathsf{return}~{{\mathit{resulttype}}^?} \;\}\end{array} \\
\end{array}
$$

\vspace{1ex}

$$
\begin{array}{@{}lcl@{}l@{}}
{\mathit{C}}[\mathsf{local}[\epsilon] = \epsilon] &=& {\mathit{C}} &  \\
{\mathit{C}}[\mathsf{local}[{\mathit{x}}_{{1}}~{{\mathit{x}}^\ast}] = {\mathit{lt}}_{{1}}~{{\mathit{lt}}^\ast}] &=& {\mathit{C}}[\mathsf{local}[{\mathit{x}}_{{1}}] = {\mathit{lt}}_{{1}}][\mathsf{local}[{{\mathit{x}}^\ast}] = {{\mathit{lt}}^\ast}] &  \\
\end{array}
$$

\vspace{1ex}

$$
\begin{array}{@{}lcl@{}l@{}}
{\mathrm{clos}}~{\mathit{C}}~({\mathit{dt}}) &=& {{\mathit{dt}}}{[{ := }\;{{\mathit{dt}'}^\ast}]} &\quad
  \mbox{if}~{{\mathit{dt}'}^\ast} = {\mathrm{clos}}~{}^\ast~({\mathit{C}}.\mathsf{type}) \\
\end{array}
$$

$$
\begin{array}{@{}lcl@{}l@{}}
{\mathrm{clos}}~{}^\ast~(\epsilon) &=& \epsilon &  \\
{\mathrm{clos}}~{}^\ast~({{\mathit{dt}}^\ast}~{\mathit{dt}}_{{\mathit{N}}}) &=& {{\mathit{dt}'}^\ast}~{{\mathit{dt}}_{{\mathit{N}}}}{[{ := }\;{{\mathit{dt}'}^\ast}]} &\quad
  \mbox{if}~{{\mathit{dt}'}^\ast} = {\mathrm{clos}}~{}^\ast~({{\mathit{dt}}^\ast}) \\
\end{array}
$$

\vspace{1ex}

\vspace{1ex}

$\boxed{{\mathit{context}} \vdash {\mathit{numtype}} : \mathsf{ok}}$

$\boxed{{\mathit{context}} \vdash {\mathit{vectype}} : \mathsf{ok}}$

$\boxed{{\mathit{context}} \vdash {\mathit{heaptype}} : \mathsf{ok}}$

$\boxed{{\mathit{context}} \vdash {\mathit{reftype}} : \mathsf{ok}}$

$\boxed{{\mathit{context}} \vdash {\mathit{valtype}} : \mathsf{ok}}$

\vspace{1ex}

$$
\begin{array}{@{}c@{}}\displaystyle
\frac{
}{
{\mathit{C}} \vdash {\mathit{numtype}} : \mathsf{ok}
} \, {[\textsc{\scriptsize K{-}num}]}
\qquad
\end{array}
$$

$$
\begin{array}{@{}c@{}}\displaystyle
\frac{
}{
{\mathit{C}} \vdash {\mathit{vectype}} : \mathsf{ok}
} \, {[\textsc{\scriptsize K{-}vec}]}
\qquad
\end{array}
$$

$$
\begin{array}{@{}c@{}}\displaystyle
\frac{
}{
{\mathit{C}} \vdash {\mathit{absheaptype}} : \mathsf{ok}
} \, {[\textsc{\scriptsize K{-}heap{-}abs}]}
\qquad
\end{array}
$$

$$
\begin{array}{@{}c@{}}\displaystyle
\frac{
{\mathit{C}}.\mathsf{type}[{\mathit{x}}] = {\mathit{dt}}
}{
{\mathit{C}} \vdash {\mathit{x}} : \mathsf{ok}
} \, {[\textsc{\scriptsize K{-}heap{-}typeidx}]}
\qquad
\end{array}
$$

$$
\begin{array}{@{}c@{}}\displaystyle
\frac{
{\mathit{C}}.\mathsf{rec}[{\mathit{i}}] = {\mathit{st}}
}{
{\mathit{C}} \vdash \mathsf{rec}~{\mathit{i}} : \mathsf{ok}
} \, {[\textsc{\scriptsize K{-}heap{-}rec}]}
\qquad
\end{array}
$$

$$
\begin{array}{@{}c@{}}\displaystyle
\frac{
{\mathit{C}} \vdash {\mathit{ht}} : \mathsf{ok}
}{
{\mathit{C}} \vdash \mathsf{ref}~{\mathit{nul}}~{\mathit{ht}} : \mathsf{ok}
} \, {[\textsc{\scriptsize K{-}ref}]}
\qquad
\end{array}
$$

$$
\begin{array}{@{}c@{}}\displaystyle
\frac{
{\mathit{C}} \vdash {\mathit{numtype}} : \mathsf{ok}
}{
{\mathit{C}} \vdash {\mathit{numtype}} : \mathsf{ok}
} \, {[\textsc{\scriptsize K{-}val{-}num}]}
\qquad
\end{array}
$$

$$
\begin{array}{@{}c@{}}\displaystyle
\frac{
{\mathit{C}} \vdash {\mathit{vectype}} : \mathsf{ok}
}{
{\mathit{C}} \vdash {\mathit{vectype}} : \mathsf{ok}
} \, {[\textsc{\scriptsize K{-}val{-}vec}]}
\qquad
\end{array}
$$

$$
\begin{array}{@{}c@{}}\displaystyle
\frac{
{\mathit{C}} \vdash {\mathit{reftype}} : \mathsf{ok}
}{
{\mathit{C}} \vdash {\mathit{reftype}} : \mathsf{ok}
} \, {[\textsc{\scriptsize K{-}val{-}ref}]}
\qquad
\end{array}
$$

$$
\begin{array}{@{}c@{}}\displaystyle
\frac{
}{
{\mathit{C}} \vdash \mathsf{bot} : \mathsf{ok}
} \, {[\textsc{\scriptsize K{-}val{-}bot}]}
\qquad
\end{array}
$$

\vspace{1ex}

$\boxed{{\mathit{context}} \vdash {\mathit{resulttype}} : \mathsf{ok}}$

$\boxed{{\mathit{context}} \vdash {\mathit{instrtype}} : \mathsf{ok}}$

$$
\begin{array}{@{}c@{}}\displaystyle
\frac{
({\mathit{C}} \vdash {\mathit{t}} : \mathsf{ok})^\ast
}{
{\mathit{C}} \vdash {{\mathit{t}}^\ast} : \mathsf{ok}
} \, {[\textsc{\scriptsize K{-}result}]}
\qquad
\end{array}
$$

$$
\begin{array}{@{}c@{}}\displaystyle
\frac{
{\mathit{C}} \vdash {{\mathit{t}}_{{1}}^\ast} : \mathsf{ok}
 \qquad
{\mathit{C}} \vdash {{\mathit{t}}_{{2}}^\ast} : \mathsf{ok}
 \qquad
(({\mathit{C}}.\mathsf{local}[{\mathit{x}}] = {\mathit{lt}}))^\ast
}{
{\mathit{C}} \vdash {{\mathit{t}}_{{1}}^\ast} \rightarrow {{\mathit{x}}^\ast}~{{\mathit{t}}_{{2}}^\ast} : \mathsf{ok}
} \, {[\textsc{\scriptsize K{-}instr}]}
\qquad
\end{array}
$$

\vspace{1ex}

$$
\begin{array}{@{}lrrl@{}l@{}}
& {{\mathsf{ok}}{({\mathit{typeidx}})}} &::=& {\mathsf{ok}}{{\mathit{typeidx}}} \\
& {{\mathsf{ok}}{({\mathit{typeidx}},\, {\mathit{n}})}} &::=& {\mathsf{ok}}{({\mathit{typeidx}},\, {\mathit{nat}})} \\
\end{array}
$$

$\boxed{{\mathit{context}} \vdash {\mathit{packedtype}} : \mathsf{ok}}$

$\boxed{{\mathit{context}} \vdash {\mathit{fieldtype}} : \mathsf{ok}}$

$\boxed{{\mathit{context}} \vdash {\mathit{storagetype}} : \mathsf{ok}}$

$\boxed{{\mathit{context}} \vdash {\mathit{comptype}} : \mathsf{ok}}$

$\boxed{{\mathit{context}} \vdash {\mathit{functype}} : \mathsf{ok}}$

$\boxed{{\mathit{context}} \vdash {\mathit{subtype}} : {\mathsf{ok}}{({\mathit{typeidx}})}}$

$\boxed{{\mathit{context}} \vdash {\mathit{rectype}} : {\mathsf{ok}}{({\mathit{typeidx}})}}$

$\boxed{{\mathit{context}} \vdash {\mathit{subtype}} : {\mathsf{ok}}{({\mathit{typeidx}},\, {\mathit{n}})}}$

$\boxed{{\mathit{context}} \vdash {\mathit{rectype}} : {\mathsf{ok}}{({\mathit{typeidx}},\, {\mathit{n}})}}$

$\boxed{{\mathit{context}} \vdash {\mathit{deftype}} : \mathsf{ok}}$

$\boxed{{\mathit{context}} \vdash {\mathit{comptype}} \leq {\mathit{comptype}}}$

$\boxed{{\mathit{context}} \vdash {\mathit{deftype}} \leq {\mathit{deftype}}}$

\vspace{1ex}

$$
\begin{array}{@{}c@{}}\displaystyle
\frac{
}{
{\mathit{C}} \vdash {\mathit{packedtype}} : \mathsf{ok}
} \, {[\textsc{\scriptsize K{-}packed}]}
\qquad
\end{array}
$$

$$
\begin{array}{@{}c@{}}\displaystyle
\frac{
{\mathit{C}} \vdash {\mathit{valtype}} : \mathsf{ok}
}{
{\mathit{C}} \vdash {\mathit{valtype}} : \mathsf{ok}
} \, {[\textsc{\scriptsize K{-}storage{-}val}]}
\qquad
\end{array}
$$

$$
\begin{array}{@{}c@{}}\displaystyle
\frac{
{\mathit{C}} \vdash {\mathit{packedtype}} : \mathsf{ok}
}{
{\mathit{C}} \vdash {\mathit{packedtype}} : \mathsf{ok}
} \, {[\textsc{\scriptsize K{-}storage{-}packed}]}
\qquad
\end{array}
$$

$$
\begin{array}{@{}c@{}}\displaystyle
\frac{
{\mathit{C}} \vdash {\mathit{zt}} : \mathsf{ok}
}{
{\mathit{C}} \vdash {\mathit{mut}}~{\mathit{zt}} : \mathsf{ok}
} \, {[\textsc{\scriptsize K{-}field}]}
\qquad
\end{array}
$$

\vspace{1ex}

$$
\begin{array}{@{}c@{}}\displaystyle
\frac{
({\mathit{C}} \vdash {\mathit{yt}} : \mathsf{ok})^\ast
}{
{\mathit{C}} \vdash \mathsf{struct}~{{\mathit{yt}}^\ast} : \mathsf{ok}
} \, {[\textsc{\scriptsize K{-}comp{-}struct}]}
\qquad
\end{array}
$$

$$
\begin{array}{@{}c@{}}\displaystyle
\frac{
{\mathit{C}} \vdash {\mathit{yt}} : \mathsf{ok}
}{
{\mathit{C}} \vdash \mathsf{array}~{\mathit{yt}} : \mathsf{ok}
} \, {[\textsc{\scriptsize K{-}comp{-}array}]}
\qquad
\end{array}
$$

$$
\begin{array}{@{}c@{}}\displaystyle
\frac{
{\mathit{C}} \vdash {\mathit{ft}} : \mathsf{ok}
}{
{\mathit{C}} \vdash \mathsf{func}~{\mathit{ft}} : \mathsf{ok}
} \, {[\textsc{\scriptsize K{-}comp{-}func}]}
\qquad
\end{array}
$$

\vspace{1ex}

$$
\begin{array}{@{}c@{}}\displaystyle
\frac{
{|{{\mathit{y}}^\ast}|} \leq 1
 \qquad
(({\mathit{y}} < {\mathit{x}}))^\ast
 \qquad
(({\mathrm{unroll}}({\mathit{C}}.\mathsf{type}[{\mathit{y}}]) = \mathsf{sub}~\epsilon~{{\mathit{y}'}^\ast}~{\mathit{ct}'}))^\ast
 \qquad
{\mathit{C}} \vdash {\mathit{ct}} : \mathsf{ok}
 \qquad
({\mathit{C}} \vdash {\mathit{ct}} \leq {\mathit{ct}'})^\ast
}{
{\mathit{C}} \vdash \mathsf{sub}~{\mathit{fin}}~{{\mathit{y}}^\ast}~{\mathit{ct}} : {\mathsf{ok}}{({\mathit{x}})}
} \, {[\textsc{\scriptsize K{-}sub}]}
\qquad
\end{array}
$$

$$
\begin{array}{@{}lcl@{}l@{}}
{\mathit{deftype}} \prec {\mathit{x}}, {\mathit{i}} &=& \mathsf{true} &  \\
{\mathit{typeidx}} \prec {\mathit{x}}, {\mathit{i}} &=& {\mathit{typeidx}} < {\mathit{x}} &  \\
\mathsf{rec}~{\mathit{j}} \prec {\mathit{x}}, {\mathit{i}} &=& {\mathit{j}} < {\mathit{i}} &  \\
\end{array}
$$

$$
\begin{array}{@{}lcl@{}l@{}}
{{\mathrm{unroll}}}_{{\mathit{C}}}({\mathit{deftype}}) &=& {\mathrm{unroll}}({\mathit{deftype}}) &  \\
{{\mathrm{unroll}}}_{{\mathit{C}}}({\mathit{typeidx}}) &=& {\mathrm{unroll}}({\mathit{C}}.\mathsf{type}[{\mathit{typeidx}}]) &  \\
{{\mathrm{unroll}}}_{{\mathit{C}}}(\mathsf{rec}~{\mathit{i}}) &=& {\mathit{C}}.\mathsf{rec}[{\mathit{i}}] &  \\
\end{array}
$$

$$
\begin{array}{@{}c@{}}\displaystyle
\frac{
{|{{\mathit{ht}}^\ast}|} \leq 1
 \qquad
(({\mathit{ht}} \prec {\mathit{x}}, {\mathit{i}}))^\ast
 \qquad
(({{\mathrm{unroll}}}_{{\mathit{C}}}({\mathit{ht}}) = \mathsf{sub}~\epsilon~{{\mathit{ht}'}^\ast}~{\mathit{ct}'}))^\ast
 \qquad
{\mathit{C}} \vdash {\mathit{ct}} : \mathsf{ok}
 \qquad
({\mathit{C}} \vdash {\mathit{ct}} \leq {\mathit{ct}'})^\ast
}{
{\mathit{C}} \vdash \mathsf{sub}~{\mathit{fin}}~{{\mathit{ht}}^\ast}~{\mathit{ct}} : {\mathsf{ok}}{({\mathit{x}},\, {\mathit{i}})}
} \, {[\textsc{\scriptsize K{-}sub2}]}
\qquad
\end{array}
$$

\vspace{1ex}

$$
\begin{array}{@{}c@{}}\displaystyle
\frac{
}{
{\mathit{C}} \vdash \mathsf{rec}~\epsilon : {\mathsf{ok}}{({\mathit{x}})}
} \, {[\textsc{\scriptsize K{-}rect{-}empty}]}
\qquad
\end{array}
$$

$$
\begin{array}{@{}c@{}}\displaystyle
\frac{
{\mathit{C}} \vdash {\mathit{st}}_{{1}} : {\mathsf{ok}}{({\mathit{x}})}
 \qquad
{\mathit{C}} \vdash \mathsf{rec}~{{\mathit{st}}^\ast} : {\mathsf{ok}}{({\mathit{x}} + 1)}
}{
{\mathit{C}} \vdash \mathsf{rec}~{\mathit{st}}_{{1}}~{{\mathit{st}}^\ast} : {\mathsf{ok}}{({\mathit{x}})}
} \, {[\textsc{\scriptsize K{-}rect{-}cons}]}
\qquad
\end{array}
$$

$$
\begin{array}{@{}c@{}}\displaystyle
\frac{
{\mathit{C}}, \mathsf{rec}~{{\mathit{st}}^\ast} \vdash \mathsf{rec}~{{\mathit{st}}^\ast} : {\mathsf{ok}}{({\mathit{x}},\, 0)}
}{
{\mathit{C}} \vdash \mathsf{rec}~{{\mathit{st}}^\ast} : {\mathsf{ok}}{({\mathit{x}})}
} \, {[\textsc{\scriptsize K{-}rect{-}rec2}]}
\qquad
\end{array}
$$

$$
\begin{array}{@{}c@{}}\displaystyle
\frac{
}{
{\mathit{C}} \vdash \mathsf{rec}~\epsilon : {\mathsf{ok}}{({\mathit{x}},\, {\mathit{i}})}
} \, {[\textsc{\scriptsize K{-}rec2{-}empty}]}
\qquad
\end{array}
$$

$$
\begin{array}{@{}c@{}}\displaystyle
\frac{
{\mathit{C}} \vdash {\mathit{st}}_{{1}} : {\mathsf{ok}}{({\mathit{x}},\, {\mathit{i}})}
 \qquad
{\mathit{C}} \vdash \mathsf{rec}~{{\mathit{st}}^\ast} : {\mathsf{ok}}{({\mathit{x}} + 1,\, {\mathit{i}} + 1)}
}{
{\mathit{C}} \vdash \mathsf{rec}~{\mathit{st}}_{{1}}~{{\mathit{st}}^\ast} : {\mathsf{ok}}{({\mathit{x}},\, {\mathit{i}})}
} \, {[\textsc{\scriptsize K{-}rec2{-}cons}]}
\qquad
\end{array}
$$

\vspace{1ex}

$$
\begin{array}{@{}c@{}}\displaystyle
\frac{
{\mathit{C}} \vdash {\mathit{qt}} : {\mathsf{ok}}{({\mathit{x}})}
 \qquad
{\mathit{qt}} = \mathsf{rec}~{{\mathit{st}}^{{\mathit{n}}}}
 \qquad
{\mathit{i}} < {\mathit{n}}
}{
{\mathit{C}} \vdash {\mathit{qt}} . {\mathit{i}} : \mathsf{ok}
} \, {[\textsc{\scriptsize K{-}def}]}
\qquad
\end{array}
$$

\vspace{1ex}

$\boxed{{\mathit{context}} \vdash {\mathit{limits}} : {\mathit{nat}}}$

$\boxed{{\mathit{context}} \vdash {\mathit{globaltype}} : \mathsf{ok}}$

$\boxed{{\mathit{context}} \vdash {\mathit{tabletype}} : \mathsf{ok}}$

$\boxed{{\mathit{context}} \vdash {\mathit{memtype}} : \mathsf{ok}}$

$\boxed{{\mathit{context}} \vdash {\mathit{externtype}} : \mathsf{ok}}$

\vspace{1ex}

$$
\begin{array}{@{}c@{}}\displaystyle
\frac{
{\mathit{n}}_{{1}} \leq {\mathit{n}}_{{2}} \leq {\mathit{k}}
}{
{\mathit{C}} \vdash [{\mathit{n}}_{{1}} .. {\mathit{n}}_{{2}}] : {\mathit{k}}
} \, {[\textsc{\scriptsize K{-}limits}]}
\qquad
\end{array}
$$

$$
\begin{array}{@{}c@{}}\displaystyle
\frac{
{\mathit{C}} \vdash {{\mathit{t}}_{{1}}^\ast} : \mathsf{ok}
 \qquad
{\mathit{C}} \vdash {{\mathit{t}}_{{2}}^\ast} : \mathsf{ok}
}{
{\mathit{C}} \vdash {{\mathit{t}}_{{1}}^\ast} \rightarrow {{\mathit{t}}_{{2}}^\ast} : \mathsf{ok}
} \, {[\textsc{\scriptsize K{-}func}]}
\qquad
\end{array}
$$

$$
\begin{array}{@{}c@{}}\displaystyle
\frac{
{\mathit{C}} \vdash {\mathit{t}} : \mathsf{ok}
}{
{\mathit{C}} \vdash {\mathit{mut}}~{\mathit{t}} : \mathsf{ok}
} \, {[\textsc{\scriptsize K{-}global}]}
\qquad
\end{array}
$$

$$
\begin{array}{@{}c@{}}\displaystyle
\frac{
{\mathit{C}} \vdash {\mathit{lim}} : {2^{32}} - 1
 \qquad
{\mathit{C}} \vdash {\mathit{rt}} : \mathsf{ok}
}{
{\mathit{C}} \vdash {\mathit{lim}}~{\mathit{rt}} : \mathsf{ok}
} \, {[\textsc{\scriptsize K{-}table}]}
\qquad
\end{array}
$$

$$
\begin{array}{@{}c@{}}\displaystyle
\frac{
{\mathit{C}} \vdash {\mathit{lim}} : {2^{16}}
}{
{\mathit{C}} \vdash {\mathit{lim}}~\mathsf{i{\scriptstyle8}} : \mathsf{ok}
} \, {[\textsc{\scriptsize K{-}mem}]}
\qquad
\end{array}
$$

\vspace{1ex}

$$
\begin{array}{@{}c@{}}\displaystyle
\frac{
{\mathit{C}} \vdash {\mathit{dt}} : \mathsf{ok}
 \qquad
{\mathit{dt}} \approx \mathsf{func}~{\mathit{ft}}
}{
{\mathit{C}} \vdash \mathsf{func}~{\mathit{dt}} : \mathsf{ok}
} \, {[\textsc{\scriptsize K{-}extern{-}func}]}
\qquad
\end{array}
$$

$$
\begin{array}{@{}c@{}}\displaystyle
\frac{
{\mathit{C}} \vdash {\mathit{gt}} : \mathsf{ok}
}{
{\mathit{C}} \vdash \mathsf{global}~{\mathit{gt}} : \mathsf{ok}
} \, {[\textsc{\scriptsize K{-}extern{-}global}]}
\qquad
\end{array}
$$

$$
\begin{array}{@{}c@{}}\displaystyle
\frac{
{\mathit{C}} \vdash {\mathit{tt}} : \mathsf{ok}
}{
{\mathit{C}} \vdash \mathsf{table}~{\mathit{tt}} : \mathsf{ok}
} \, {[\textsc{\scriptsize K{-}extern{-}table}]}
\qquad
\end{array}
$$

$$
\begin{array}{@{}c@{}}\displaystyle
\frac{
{\mathit{C}} \vdash {\mathit{mt}} : \mathsf{ok}
}{
{\mathit{C}} \vdash \mathsf{mem}~{\mathit{mt}} : \mathsf{ok}
} \, {[\textsc{\scriptsize K{-}extern{-}mem}]}
\qquad
\end{array}
$$

\vspace{1ex}

\vspace{1ex}

$\boxed{{\mathit{context}} \vdash {\mathit{numtype}} \leq {\mathit{numtype}}}$

$\boxed{{\mathit{context}} \vdash {\mathit{vectype}} \leq {\mathit{vectype}}}$

$\boxed{{\mathit{context}} \vdash {\mathit{heaptype}} \leq {\mathit{heaptype}}}$

$\boxed{{\mathit{context}} \vdash {\mathit{reftype}} \leq {\mathit{reftype}}}$

$\boxed{{\mathit{context}} \vdash {\mathit{valtype}} \leq {\mathit{valtype}}}$

$$
\begin{array}{@{}c@{}}\displaystyle
\frac{
}{
{\mathit{C}} \vdash {\mathit{numtype}} \leq {\mathit{numtype}}
} \, {[\textsc{\scriptsize S{-}num}]}
\qquad
\end{array}
$$

$$
\begin{array}{@{}c@{}}\displaystyle
\frac{
}{
{\mathit{C}} \vdash {\mathit{vectype}} \leq {\mathit{vectype}}
} \, {[\textsc{\scriptsize S{-}vec}]}
\qquad
\end{array}
$$

\vspace{1ex}

$$
\begin{array}{@{}c@{}}\displaystyle
\frac{
}{
{\mathit{C}} \vdash {\mathit{heaptype}} \leq {\mathit{heaptype}}
} \, {[\textsc{\scriptsize S{-}heap{-}refl}]}
\qquad
\end{array}
$$

$$
\begin{array}{@{}c@{}}\displaystyle
\frac{
{\mathit{C}} \vdash {\mathit{heaptype}'} : \mathsf{ok}
 \qquad
{\mathit{C}} \vdash {\mathit{heaptype}}_{{1}} \leq {\mathit{heaptype}'}
 \qquad
{\mathit{C}} \vdash {\mathit{heaptype}'} \leq {\mathit{heaptype}}_{{2}}
}{
{\mathit{C}} \vdash {\mathit{heaptype}}_{{1}} \leq {\mathit{heaptype}}_{{2}}
} \, {[\textsc{\scriptsize S{-}heap{-}trans}]}
\qquad
\end{array}
$$

$$
\begin{array}{@{}c@{}}\displaystyle
\frac{
}{
{\mathit{C}} \vdash \mathsf{eq} \leq \mathsf{any}
} \, {[\textsc{\scriptsize S{-}heap{-}eq{-}any}]}
\qquad
\end{array}
$$

$$
\begin{array}{@{}c@{}}\displaystyle
\frac{
}{
{\mathit{C}} \vdash \mathsf{i{\scriptstyle31}} \leq \mathsf{eq}
} \, {[\textsc{\scriptsize S{-}heap{-}i31{-}eq}]}
\qquad
\end{array}
$$

$$
\begin{array}{@{}c@{}}\displaystyle
\frac{
}{
{\mathit{C}} \vdash \mathsf{struct} \leq \mathsf{eq}
} \, {[\textsc{\scriptsize S{-}heap{-}struct{-}eq}]}
\qquad
\end{array}
$$

$$
\begin{array}{@{}c@{}}\displaystyle
\frac{
}{
{\mathit{C}} \vdash \mathsf{array} \leq \mathsf{eq}
} \, {[\textsc{\scriptsize S{-}heap{-}array{-}eq}]}
\qquad
\end{array}
$$

$$
\begin{array}{@{}c@{}}\displaystyle
\frac{
{\mathit{deftype}} \approx \mathsf{struct}~{{\mathit{yt}}^\ast}
}{
{\mathit{C}} \vdash {\mathit{deftype}} \leq \mathsf{struct}
} \, {[\textsc{\scriptsize S{-}heap{-}struct}]}
\qquad
\end{array}
$$

$$
\begin{array}{@{}c@{}}\displaystyle
\frac{
{\mathit{deftype}} \approx \mathsf{array}~{\mathit{yt}}
}{
{\mathit{C}} \vdash {\mathit{deftype}} \leq \mathsf{array}
} \, {[\textsc{\scriptsize S{-}heap{-}array}]}
\qquad
\end{array}
$$

$$
\begin{array}{@{}c@{}}\displaystyle
\frac{
{\mathit{deftype}} \approx \mathsf{func}~{\mathit{ft}}
}{
{\mathit{C}} \vdash {\mathit{deftype}} \leq \mathsf{func}
} \, {[\textsc{\scriptsize S{-}heap{-}func}]}
\qquad
\end{array}
$$

$$
\begin{array}{@{}c@{}}\displaystyle
\frac{
{\mathit{C}} \vdash {\mathit{deftype}}_{{1}} \leq {\mathit{deftype}}_{{2}}
}{
{\mathit{C}} \vdash {\mathit{deftype}}_{{1}} \leq {\mathit{deftype}}_{{2}}
} \, {[\textsc{\scriptsize S{-}heap{-}def}]}
\qquad
\end{array}
$$

$$
\begin{array}{@{}c@{}}\displaystyle
\frac{
{\mathit{C}} \vdash {\mathit{C}}.\mathsf{type}[{\mathit{typeidx}}] \leq {\mathit{heaptype}}
}{
{\mathit{C}} \vdash {\mathit{typeidx}} \leq {\mathit{heaptype}}
} \, {[\textsc{\scriptsize S{-}heap{-}typeidx{-}l}]}
\qquad
\end{array}
$$

$$
\begin{array}{@{}c@{}}\displaystyle
\frac{
{\mathit{C}} \vdash {\mathit{heaptype}} \leq {\mathit{C}}.\mathsf{type}[{\mathit{typeidx}}]
}{
{\mathit{C}} \vdash {\mathit{heaptype}} \leq {\mathit{typeidx}}
} \, {[\textsc{\scriptsize S{-}heap{-}typeidx{-}r}]}
\qquad
\end{array}
$$

$$
\begin{array}{@{}c@{}}\displaystyle
\frac{
{\mathit{C}}.\mathsf{rec}[{\mathit{i}}] = \mathsf{sub}~{\mathit{fin}}~({{\mathit{ht}}_{{1}}^\ast}~{\mathit{ht}}~{{\mathit{ht}}_{{2}}^\ast})~{\mathit{ct}}
}{
{\mathit{C}} \vdash \mathsf{rec}~{\mathit{i}} \leq {\mathit{ht}}
} \, {[\textsc{\scriptsize S{-}heap{-}rec}]}
\qquad
\end{array}
$$

$$
\begin{array}{@{}c@{}}\displaystyle
\frac{
{\mathit{C}} \vdash {\mathit{heaptype}} \leq \mathsf{any}
}{
{\mathit{C}} \vdash \mathsf{none} \leq {\mathit{heaptype}}
} \, {[\textsc{\scriptsize S{-}heap{-}none}]}
\qquad
\end{array}
$$

$$
\begin{array}{@{}c@{}}\displaystyle
\frac{
{\mathit{C}} \vdash {\mathit{heaptype}} \leq \mathsf{func}
}{
{\mathit{C}} \vdash \mathsf{nofunc} \leq {\mathit{heaptype}}
} \, {[\textsc{\scriptsize S{-}heap{-}nofunc}]}
\qquad
\end{array}
$$

$$
\begin{array}{@{}c@{}}\displaystyle
\frac{
{\mathit{C}} \vdash {\mathit{heaptype}} \leq \mathsf{extern}
}{
{\mathit{C}} \vdash \mathsf{noextern} \leq {\mathit{heaptype}}
} \, {[\textsc{\scriptsize S{-}heap{-}noextern}]}
\qquad
\end{array}
$$

$$
\begin{array}{@{}c@{}}\displaystyle
\frac{
}{
{\mathit{C}} \vdash \mathsf{bot} \leq {\mathit{heaptype}}
} \, {[\textsc{\scriptsize S{-}heap{-}bot}]}
\qquad
\end{array}
$$

\vspace{1ex}

$$
\begin{array}{@{}c@{}}\displaystyle
\frac{
{\mathit{C}} \vdash {\mathit{ht}}_{{1}} \leq {\mathit{ht}}_{{2}}
}{
{\mathit{C}} \vdash \mathsf{ref}~\epsilon~{\mathit{ht}}_{{1}} \leq \mathsf{ref}~\epsilon~{\mathit{ht}}_{{2}}
} \, {[\textsc{\scriptsize S{-}ref{-}nonnull}]}
\qquad
\end{array}
$$

$$
\begin{array}{@{}c@{}}\displaystyle
\frac{
{\mathit{C}} \vdash {\mathit{ht}}_{{1}} \leq {\mathit{ht}}_{{2}}
}{
{\mathit{C}} \vdash \mathsf{ref}~{\mathit{nul}}~{\mathit{ht}}_{{1}} \leq \mathsf{ref}~\mathsf{null}~{\mathit{ht}}_{{2}}
} \, {[\textsc{\scriptsize S{-}ref{-}null}]}
\qquad
\end{array}
$$

\vspace{1ex}

$$
\begin{array}{@{}c@{}}\displaystyle
\frac{
{\mathit{C}} \vdash {\mathit{numtype}}_{{1}} \leq {\mathit{numtype}}_{{2}}
}{
{\mathit{C}} \vdash {\mathit{numtype}}_{{1}} \leq {\mathit{numtype}}_{{2}}
} \, {[\textsc{\scriptsize S{-}val{-}num}]}
\qquad
\end{array}
$$

$$
\begin{array}{@{}c@{}}\displaystyle
\frac{
{\mathit{C}} \vdash {\mathit{vectype}}_{{1}} \leq {\mathit{vectype}}_{{2}}
}{
{\mathit{C}} \vdash {\mathit{vectype}}_{{1}} \leq {\mathit{vectype}}_{{2}}
} \, {[\textsc{\scriptsize S{-}val{-}vec}]}
\qquad
\end{array}
$$

$$
\begin{array}{@{}c@{}}\displaystyle
\frac{
{\mathit{C}} \vdash {\mathit{reftype}}_{{1}} \leq {\mathit{reftype}}_{{2}}
}{
{\mathit{C}} \vdash {\mathit{reftype}}_{{1}} \leq {\mathit{reftype}}_{{2}}
} \, {[\textsc{\scriptsize S{-}val{-}ref}]}
\qquad
\end{array}
$$

$$
\begin{array}{@{}c@{}}\displaystyle
\frac{
}{
{\mathit{C}} \vdash \mathsf{bot} \leq {\mathit{valtype}}
} \, {[\textsc{\scriptsize S{-}val{-}bot}]}
\qquad
\end{array}
$$

\vspace{1ex}

$\boxed{{\mathit{context}} \vdash {{\mathit{valtype}}^\ast} \leq {{\mathit{valtype}}^\ast}}$

$\boxed{{\mathit{context}} \vdash {\mathit{instrtype}} \leq {\mathit{instrtype}}}$

$$
\begin{array}{@{}c@{}}\displaystyle
\frac{
({\mathit{C}} \vdash {\mathit{t}}_{{1}} \leq {\mathit{t}}_{{2}})^\ast
}{
{\mathit{C}} \vdash {{\mathit{t}}_{{1}}^\ast} \leq {{\mathit{t}}_{{2}}^\ast}
} \, {[\textsc{\scriptsize S{-}result}]}
\qquad
\end{array}
$$

$$
\begin{array}{@{}c@{}}\displaystyle
\frac{
{\mathit{C}} \vdash {{\mathit{t}}_{{21}}^\ast} \leq {{\mathit{t}}_{{11}}^\ast}
 \qquad
{\mathit{C}} \vdash {{\mathit{t}}_{{12}}^\ast} \leq {{\mathit{t}}_{{22}}^\ast}
 \qquad
{{\mathit{x}}^\ast} = {{\mathit{x}}_{{2}}^\ast} \setminus {{\mathit{x}}_{{1}}^\ast}
 \qquad
(({\mathit{C}}.\mathsf{local}[{\mathit{x}}] = \mathsf{set}~{\mathit{t}}))^\ast
}{
{\mathit{C}} \vdash {{\mathit{t}}_{{11}}^\ast} \rightarrow ({{\mathit{x}}_{{1}}^\ast})~{{\mathit{t}}_{{12}}^\ast} \leq {{\mathit{t}}_{{21}}^\ast} \rightarrow ({{\mathit{x}}_{{2}}^\ast})~{{\mathit{t}}_{{22}}^\ast}
} \, {[\textsc{\scriptsize S{-}instr}]}
\qquad
\end{array}
$$

\vspace{1ex}

$\boxed{{\mathit{context}} \vdash {\mathit{packedtype}} \leq {\mathit{packedtype}}}$

$\boxed{{\mathit{context}} \vdash {\mathit{storagetype}} \leq {\mathit{storagetype}}}$

$\boxed{{\mathit{context}} \vdash {\mathit{fieldtype}} \leq {\mathit{fieldtype}}}$

$\boxed{{\mathit{context}} \vdash {\mathit{functype}} \leq {\mathit{functype}}}$

$$
\begin{array}{@{}c@{}}\displaystyle
\frac{
}{
{\mathit{C}} \vdash {\mathit{packedtype}} \leq {\mathit{packedtype}}
} \, {[\textsc{\scriptsize S{-}packed}]}
\qquad
\end{array}
$$

\vspace{1ex}

$$
\begin{array}{@{}c@{}}\displaystyle
\frac{
{\mathit{C}} \vdash {\mathit{valtype}}_{{1}} \leq {\mathit{valtype}}_{{2}}
}{
{\mathit{C}} \vdash {\mathit{valtype}}_{{1}} \leq {\mathit{valtype}}_{{2}}
} \, {[\textsc{\scriptsize S{-}storage{-}val}]}
\qquad
\end{array}
$$

$$
\begin{array}{@{}c@{}}\displaystyle
\frac{
{\mathit{C}} \vdash {\mathit{packedtype}}_{{1}} \leq {\mathit{packedtype}}_{{2}}
}{
{\mathit{C}} \vdash {\mathit{packedtype}}_{{1}} \leq {\mathit{packedtype}}_{{2}}
} \, {[\textsc{\scriptsize S{-}storage{-}packed}]}
\qquad
\end{array}
$$

\vspace{1ex}

$$
\begin{array}{@{}c@{}}\displaystyle
\frac{
{\mathit{C}} \vdash {\mathit{zt}}_{{1}} \leq {\mathit{zt}}_{{2}}
}{
{\mathit{C}} \vdash \epsilon~{\mathit{zt}}_{{1}} \leq \epsilon~{\mathit{zt}}_{{2}}
} \, {[\textsc{\scriptsize S{-}field{-}const}]}
\qquad
\end{array}
$$

$$
\begin{array}{@{}c@{}}\displaystyle
\frac{
{\mathit{C}} \vdash {\mathit{zt}}_{{1}} \leq {\mathit{zt}}_{{2}}
 \qquad
{\mathit{C}} \vdash {\mathit{zt}}_{{2}} \leq {\mathit{zt}}_{{1}}
}{
{\mathit{C}} \vdash \mathsf{mut}~{\mathit{zt}}_{{1}} \leq \mathsf{mut}~{\mathit{zt}}_{{2}}
} \, {[\textsc{\scriptsize S{-}field{-}var}]}
\qquad
\end{array}
$$

\vspace{1ex}

$$
\begin{array}{@{}c@{}}\displaystyle
\frac{
({\mathit{C}} \vdash {\mathit{yt}}_{{1}} \leq {\mathit{yt}}_{{2}})^\ast
}{
{\mathit{C}} \vdash \mathsf{struct}~{{\mathit{yt}}_{{1}}^\ast}~{\mathit{yt}'}_{{1}} \leq \mathsf{struct}~{{\mathit{yt}}_{{2}}^\ast}
} \, {[\textsc{\scriptsize S{-}comp{-}struct}]}
\qquad
\end{array}
$$

$$
\begin{array}{@{}c@{}}\displaystyle
\frac{
{\mathit{C}} \vdash {\mathit{yt}}_{{1}} \leq {\mathit{yt}}_{{2}}
}{
{\mathit{C}} \vdash \mathsf{array}~{\mathit{yt}}_{{1}} \leq \mathsf{array}~{\mathit{yt}}_{{2}}
} \, {[\textsc{\scriptsize S{-}comp{-}array}]}
\qquad
\end{array}
$$

$$
\begin{array}{@{}c@{}}\displaystyle
\frac{
{\mathit{C}} \vdash {\mathit{ft}}_{{1}} \leq {\mathit{ft}}_{{2}}
}{
{\mathit{C}} \vdash \mathsf{func}~{\mathit{ft}}_{{1}} \leq \mathsf{func}~{\mathit{ft}}_{{2}}
} \, {[\textsc{\scriptsize S{-}comp{-}func}]}
\qquad
\end{array}
$$

\vspace{1ex}

$$
\begin{array}{@{}c@{}}\displaystyle
\frac{
{\mathrm{clos}}~{\mathit{C}}~({\mathit{deftype}}_{{1}}) = {\mathrm{clos}}~{\mathit{C}}~({\mathit{deftype}}_{{2}})
}{
{\mathit{C}} \vdash {\mathit{deftype}}_{{1}} \leq {\mathit{deftype}}_{{2}}
} \, {[\textsc{\scriptsize S{-}def{-}refl}]}
\qquad
\end{array}
$$

$$
\begin{array}{@{}c@{}}\displaystyle
\frac{
{\mathrm{unroll}}({\mathit{deftype}}_{{1}}) = \mathsf{sub}~{\mathit{fin}}~({{\mathit{ht}}_{{1}}^\ast}~{\mathit{ht}}~{{\mathit{ht}}_{{2}}^\ast})~{\mathit{ct}}
 \qquad
{\mathit{C}} \vdash {\mathit{ht}} \leq {\mathit{deftype}}_{{2}}
}{
{\mathit{C}} \vdash {\mathit{deftype}}_{{1}} \leq {\mathit{deftype}}_{{2}}
} \, {[\textsc{\scriptsize S{-}def{-}super}]}
\qquad
\end{array}
$$

\vspace{1ex}

$\boxed{{\mathit{context}} \vdash {\mathit{limits}} \leq {\mathit{limits}}}$

$\boxed{{\mathit{context}} \vdash {\mathit{globaltype}} \leq {\mathit{globaltype}}}$

$\boxed{{\mathit{context}} \vdash {\mathit{tabletype}} \leq {\mathit{tabletype}}}$

$\boxed{{\mathit{context}} \vdash {\mathit{memtype}} \leq {\mathit{memtype}}}$

$\boxed{{\mathit{context}} \vdash {\mathit{externtype}} \leq {\mathit{externtype}}}$

\vspace{1ex}

$$
\begin{array}{@{}c@{}}\displaystyle
\frac{
{\mathit{n}}_{{11}} \geq {\mathit{n}}_{{21}}
 \qquad
{\mathit{n}}_{{12}} \leq {\mathit{n}}_{{22}}
}{
{\mathit{C}} \vdash [{\mathit{n}}_{{11}} .. {\mathit{n}}_{{12}}] \leq [{\mathit{n}}_{{21}} .. {\mathit{n}}_{{22}}]
} \, {[\textsc{\scriptsize S{-}limits}]}
\qquad
\end{array}
$$

$$
\begin{array}{@{}c@{}}\displaystyle
\frac{
}{
{\mathit{C}} \vdash {\mathit{ft}} \leq {\mathit{ft}}
} \, {[\textsc{\scriptsize S{-}func}]}
\qquad
\end{array}
$$

$$
\begin{array}{@{}c@{}}\displaystyle
\frac{
{\mathit{C}} \vdash {\mathit{t}}_{{1}} \leq {\mathit{t}}_{{2}}
}{
{\mathit{C}} \vdash \epsilon~{\mathit{t}}_{{1}} \leq \epsilon~{\mathit{t}}_{{2}}
} \, {[\textsc{\scriptsize S{-}global{-}const}]}
\qquad
\end{array}
$$

$$
\begin{array}{@{}c@{}}\displaystyle
\frac{
{\mathit{C}} \vdash {\mathit{t}}_{{1}} \leq {\mathit{t}}_{{2}}
 \qquad
{\mathit{C}} \vdash {\mathit{t}}_{{2}} \leq {\mathit{t}}_{{1}}
}{
{\mathit{C}} \vdash \mathsf{mut}~{\mathit{t}}_{{1}} \leq \mathsf{mut}~{\mathit{t}}_{{2}}
} \, {[\textsc{\scriptsize S{-}global{-}var}]}
\qquad
\end{array}
$$

$$
\begin{array}{@{}c@{}}\displaystyle
\frac{
{\mathit{C}} \vdash {\mathit{lim}}_{{1}} \leq {\mathit{lim}}_{{2}}
 \qquad
{\mathit{C}} \vdash {\mathit{rt}}_{{1}} \leq {\mathit{rt}}_{{2}}
 \qquad
{\mathit{C}} \vdash {\mathit{rt}}_{{2}} \leq {\mathit{rt}}_{{1}}
}{
{\mathit{C}} \vdash {\mathit{lim}}_{{1}}~{\mathit{rt}}_{{1}} \leq {\mathit{lim}}_{{2}}~{\mathit{rt}}_{{2}}
} \, {[\textsc{\scriptsize S{-}table}]}
\qquad
\end{array}
$$

$$
\begin{array}{@{}c@{}}\displaystyle
\frac{
{\mathit{C}} \vdash {\mathit{lim}}_{{1}} \leq {\mathit{lim}}_{{2}}
}{
{\mathit{C}} \vdash {\mathit{lim}}_{{1}}~\mathsf{i{\scriptstyle8}} \leq {\mathit{lim}}_{{2}}~\mathsf{i{\scriptstyle8}}
} \, {[\textsc{\scriptsize S{-}mem}]}
\qquad
\end{array}
$$

\vspace{1ex}

$$
\begin{array}{@{}c@{}}\displaystyle
\frac{
{\mathit{C}} \vdash {\mathit{dt}}_{{1}} \leq {\mathit{dt}}_{{2}}
}{
{\mathit{C}} \vdash \mathsf{func}~{\mathit{dt}}_{{1}} \leq \mathsf{func}~{\mathit{dt}}_{{2}}
} \, {[\textsc{\scriptsize S{-}extern{-}func}]}
\qquad
\end{array}
$$

$$
\begin{array}{@{}c@{}}\displaystyle
\frac{
{\mathit{C}} \vdash {\mathit{gt}}_{{1}} \leq {\mathit{gt}}_{{2}}
}{
{\mathit{C}} \vdash \mathsf{global}~{\mathit{gt}}_{{1}} \leq \mathsf{global}~{\mathit{gt}}_{{2}}
} \, {[\textsc{\scriptsize S{-}extern{-}global}]}
\qquad
\end{array}
$$

$$
\begin{array}{@{}c@{}}\displaystyle
\frac{
{\mathit{C}} \vdash {\mathit{tt}}_{{1}} \leq {\mathit{tt}}_{{2}}
}{
{\mathit{C}} \vdash \mathsf{table}~{\mathit{tt}}_{{1}} \leq \mathsf{table}~{\mathit{tt}}_{{2}}
} \, {[\textsc{\scriptsize S{-}extern{-}table}]}
\qquad
\end{array}
$$

$$
\begin{array}{@{}c@{}}\displaystyle
\frac{
{\mathit{C}} \vdash {\mathit{mt}}_{{1}} \leq {\mathit{mt}}_{{2}}
}{
{\mathit{C}} \vdash \mathsf{mem}~{\mathit{mt}}_{{1}} \leq \mathsf{mem}~{\mathit{mt}}_{{2}}
} \, {[\textsc{\scriptsize S{-}extern{-}mem}]}
\qquad
\end{array}
$$

\vspace{1ex}

$\boxed{{\mathit{context}} \vdash {\mathit{instr}} : {\mathit{functype}}}$

$\boxed{{\mathit{context}} \vdash {\mathit{instr}} : {\mathit{instrtype}}}$

$\boxed{{\mathit{context}} \vdash {{\mathit{instr}}^\ast} : {\mathit{instrtype}}}$

$\boxed{{\mathit{context}} \vdash {\mathit{expr}} : {\mathit{resulttype}}}$

\vspace{1ex}

$$
\begin{array}{@{}c@{}}\displaystyle
\frac{
{\mathit{C}} \vdash {{\mathit{instr}}^\ast} : \epsilon \rightarrow (\epsilon)~{{\mathit{t}}^\ast}
}{
{\mathit{C}} \vdash {{\mathit{instr}}^\ast} : {{\mathit{t}}^\ast}
} \, {[\textsc{\scriptsize T{-}expr}]}
\qquad
\end{array}
$$

\vspace{1ex}

$$
\begin{array}{@{}c@{}}\displaystyle
\frac{
{\mathit{C}} \vdash {\mathit{instr}} : {{\mathit{t}}_{{1}}^\ast} \rightarrow {{\mathit{t}}_{{2}}^\ast}
}{
{\mathit{C}} \vdash {\mathit{instr}} : {{\mathit{t}}_{{1}}^\ast} \rightarrow (\epsilon)~{{\mathit{t}}_{{2}}^\ast}
} \, {[\textsc{\scriptsize T{-}instr}]}
\qquad
\end{array}
$$

$$
\begin{array}{@{}c@{}}\displaystyle
\frac{
}{
{\mathit{C}} \vdash \epsilon : \epsilon \rightarrow (\epsilon)~\epsilon
} \, {[\textsc{\scriptsize T{-}instr*{-}empty}]}
\qquad
\end{array}
$$

$$
\begin{array}{@{}c@{}}\displaystyle
\frac{
(({\mathit{C}}.\mathsf{local}[{\mathit{x}}_{{1}}] = {\mathit{init}}~{\mathit{t}}))^\ast
 \qquad
{\mathit{C}'} = {\mathit{C}}[\mathsf{local}[{{\mathit{x}}_{{1}}^\ast}] = {(\mathsf{set}~{\mathit{t}})^\ast}]
 \qquad
{\mathit{C}} \vdash {\mathit{instr}}_{{1}} : {{\mathit{t}}_{{1}}^\ast} \rightarrow ({{\mathit{x}}_{{1}}^\ast})~{{\mathit{t}}_{{2}}^\ast}
 \qquad
{\mathit{C}'} \vdash {{\mathit{instr}}_{{2}}^\ast} : {{\mathit{t}}_{{2}}^\ast} \rightarrow ({{\mathit{x}}_{{2}}^\ast})~{{\mathit{t}}_{{3}}^\ast}
}{
{\mathit{C}} \vdash {\mathit{instr}}_{{1}}~{{\mathit{instr}}_{{2}}^\ast} : {{\mathit{t}}_{{1}}^\ast} \rightarrow ({{\mathit{x}}_{{1}}^\ast}~{{\mathit{x}}_{{2}}^\ast})~{{\mathit{t}}_{{3}}^\ast}
} \, {[\textsc{\scriptsize T{-}instr*{-}seq}]}
\qquad
\end{array}
$$

$$
\begin{array}{@{}c@{}}\displaystyle
\frac{
{\mathit{C}} \vdash {{\mathit{instr}}^\ast} : {\mathit{it}}
 \qquad
{\mathit{C}} \vdash {\mathit{it}} \leq {\mathit{it}'}
}{
{\mathit{C}} \vdash {{\mathit{instr}}^\ast} : {\mathit{it}'}
} \, {[\textsc{\scriptsize T{-}instr*{-}sub}]}
\qquad
\end{array}
$$

$$
\begin{array}{@{}c@{}}\displaystyle
\frac{
{\mathit{C}} \vdash {{\mathit{instr}}^\ast} : {{\mathit{t}}_{{1}}^\ast} \rightarrow ({{\mathit{x}}^\ast})~{{\mathit{t}}_{{2}}^\ast}
}{
{\mathit{C}} \vdash {{\mathit{instr}}^\ast} : {{\mathit{t}}^\ast}~{{\mathit{t}}_{{1}}^\ast} \rightarrow ({{\mathit{x}}^\ast})~({{\mathit{t}}^\ast}~{{\mathit{t}}_{{2}}^\ast})
} \, {[\textsc{\scriptsize T{-}instr*{-}frame}]}
\qquad
\end{array}
$$

\vspace{1ex}

$$
\begin{array}{@{}c@{}}\displaystyle
\frac{
}{
{\mathit{C}} \vdash \mathsf{unreachable} : {{\mathit{t}}_{{1}}^\ast} \rightarrow {{\mathit{t}}_{{2}}^\ast}
} \, {[\textsc{\scriptsize T{-}unreachable}]}
\qquad
\end{array}
$$

$$
\begin{array}{@{}c@{}}\displaystyle
\frac{
}{
{\mathit{C}} \vdash \mathsf{nop} : \epsilon \rightarrow \epsilon
} \, {[\textsc{\scriptsize T{-}nop}]}
\qquad
\end{array}
$$

$$
\begin{array}{@{}c@{}}\displaystyle
\frac{
}{
{\mathit{C}} \vdash \mathsf{drop} : {\mathit{t}} \rightarrow \epsilon
} \, {[\textsc{\scriptsize T{-}drop}]}
\qquad
\end{array}
$$

\vspace{1ex}

$$
\begin{array}{@{}c@{}}\displaystyle
\frac{
}{
{\mathit{C}} \vdash \mathsf{select}~{\mathit{t}} : {\mathit{t}}~{\mathit{t}}~\mathsf{i{\scriptstyle32}} \rightarrow {\mathit{t}}
} \, {[\textsc{\scriptsize T{-}select{-}expl}]}
\qquad
\end{array}
$$

$$
\begin{array}{@{}c@{}}\displaystyle
\frac{
{\mathit{C}} \vdash {\mathit{t}} \leq {\mathit{t}'}
 \qquad
{\mathit{t}'} = {\mathit{numtype}} \lor {\mathit{t}'} = {\mathit{vectype}}
}{
{\mathit{C}} \vdash \mathsf{select} : {\mathit{t}}~{\mathit{t}}~\mathsf{i{\scriptstyle32}} \rightarrow {\mathit{t}}
} \, {[\textsc{\scriptsize T{-}select{-}impl}]}
\qquad
\end{array}
$$

\vspace{1ex}

$\boxed{{\mathit{context}} \vdash {\mathit{blocktype}} : {\mathit{functype}}}$

$$
\begin{array}{@{}c@{}}\displaystyle
\frac{
}{
{\mathit{C}} \vdash \epsilon : \epsilon \rightarrow \epsilon
} \, {[\textsc{\scriptsize K{-}block{-}void}]}
\qquad
\end{array}
$$

$$
\begin{array}{@{}c@{}}\displaystyle
\frac{
}{
{\mathit{C}} \vdash {\mathit{t}} : \epsilon \rightarrow {\mathit{t}}
} \, {[\textsc{\scriptsize K{-}block{-}result}]}
\qquad
\end{array}
$$

$$
\begin{array}{@{}c@{}}\displaystyle
\frac{
{\mathit{C}}.\mathsf{type}[{\mathit{x}}] \approx \mathsf{func}~{\mathit{ft}}
}{
{\mathit{C}} \vdash {\mathit{x}} : {\mathit{ft}}
} \, {[\textsc{\scriptsize K{-}block{-}typeidx}]}
\qquad
\end{array}
$$

\vspace{1ex}

$$
\begin{array}{@{}c@{}}\displaystyle
\frac{
{\mathit{C}} \vdash {\mathit{bt}} : {{\mathit{t}}_{{1}}^\ast} \rightarrow {{\mathit{t}}_{{2}}^\ast}
 \qquad
{\mathit{C}}, \mathsf{label}~({{\mathit{t}}_{{2}}^\ast}) \vdash {{\mathit{instr}}^\ast} : {{\mathit{t}}_{{1}}^\ast} \rightarrow ({{\mathit{x}}^\ast})~{{\mathit{t}}_{{2}}^\ast}
}{
{\mathit{C}} \vdash \mathsf{block}~{\mathit{bt}}~{{\mathit{instr}}^\ast} : {{\mathit{t}}_{{1}}^\ast} \rightarrow {{\mathit{t}}_{{2}}^\ast}
} \, {[\textsc{\scriptsize T{-}block}]}
\qquad
\end{array}
$$

$$
\begin{array}{@{}c@{}}\displaystyle
\frac{
{\mathit{C}} \vdash {\mathit{bt}} : {{\mathit{t}}_{{1}}^\ast} \rightarrow {{\mathit{t}}_{{2}}^\ast}
 \qquad
{\mathit{C}}, \mathsf{label}~({{\mathit{t}}_{{1}}^\ast}) \vdash {{\mathit{instr}}^\ast} : {{\mathit{t}}_{{1}}^\ast} \rightarrow ({{\mathit{x}}^\ast})~{{\mathit{t}}_{{2}}^\ast}
}{
{\mathit{C}} \vdash \mathsf{loop}~{\mathit{bt}}~{{\mathit{instr}}^\ast} : {{\mathit{t}}_{{1}}^\ast} \rightarrow {{\mathit{t}}_{{2}}^\ast}
} \, {[\textsc{\scriptsize T{-}loop}]}
\qquad
\end{array}
$$

$$
\begin{array}{@{}c@{}}\displaystyle
\frac{
{\mathit{C}} \vdash {\mathit{bt}} : {{\mathit{t}}_{{1}}^\ast} \rightarrow {{\mathit{t}}_{{2}}^\ast}
 \qquad
{\mathit{C}}, \mathsf{label}~({{\mathit{t}}_{{2}}^\ast}) \vdash {{\mathit{instr}}_{{1}}^\ast} : {{\mathit{t}}_{{1}}^\ast} \rightarrow ({{\mathit{x}}_{{1}}^\ast})~{{\mathit{t}}_{{2}}^\ast}
 \qquad
{\mathit{C}}, \mathsf{label}~({{\mathit{t}}_{{2}}^\ast}) \vdash {{\mathit{instr}}_{{2}}^\ast} : {{\mathit{t}}_{{1}}^\ast} \rightarrow ({{\mathit{x}}_{{2}}^\ast})~{{\mathit{t}}_{{2}}^\ast}
}{
{\mathit{C}} \vdash \mathsf{if}~{\mathit{bt}}~{{\mathit{instr}}_{{1}}^\ast}~\mathsf{else}~{{\mathit{instr}}_{{2}}^\ast} : {{\mathit{t}}_{{1}}^\ast}~\mathsf{i{\scriptstyle32}} \rightarrow {{\mathit{t}}_{{2}}^\ast}
} \, {[\textsc{\scriptsize T{-}if}]}
\qquad
\end{array}
$$

\vspace{1ex}

$$
\begin{array}{@{}c@{}}\displaystyle
\frac{
{\mathit{C}}.\mathsf{label}[{\mathit{l}}] = {{\mathit{t}}^\ast}
}{
{\mathit{C}} \vdash \mathsf{br}~{\mathit{l}} : {{\mathit{t}}_{{1}}^\ast}~{{\mathit{t}}^\ast} \rightarrow {{\mathit{t}}_{{2}}^\ast}
} \, {[\textsc{\scriptsize T{-}br}]}
\qquad
\end{array}
$$

$$
\begin{array}{@{}c@{}}\displaystyle
\frac{
{\mathit{C}}.\mathsf{label}[{\mathit{l}}] = {{\mathit{t}}^\ast}
}{
{\mathit{C}} \vdash \mathsf{br\_if}~{\mathit{l}} : {{\mathit{t}}^\ast}~\mathsf{i{\scriptstyle32}} \rightarrow {{\mathit{t}}^\ast}
} \, {[\textsc{\scriptsize T{-}br\_if}]}
\qquad
\end{array}
$$

$$
\begin{array}{@{}c@{}}\displaystyle
\frac{
({\mathit{C}} \vdash {{\mathit{t}}^\ast} \leq {\mathit{C}}.\mathsf{label}[{\mathit{l}}])^\ast
 \qquad
{\mathit{C}} \vdash {{\mathit{t}}^\ast} \leq {\mathit{C}}.\mathsf{label}[{\mathit{l}'}]
}{
{\mathit{C}} \vdash \mathsf{br\_table}~{{\mathit{l}}^\ast}~{\mathit{l}'} : {{\mathit{t}}_{{1}}^\ast}~{{\mathit{t}}^\ast} \rightarrow {{\mathit{t}}_{{2}}^\ast}
} \, {[\textsc{\scriptsize T{-}br\_table}]}
\qquad
\end{array}
$$

$$
\begin{array}{@{}c@{}}\displaystyle
\frac{
{\mathit{C}}.\mathsf{label}[{\mathit{l}}] = {{\mathit{t}}^\ast}
 \qquad
{\mathit{C}} \vdash {\mathit{ht}} : \mathsf{ok}
}{
{\mathit{C}} \vdash \mathsf{br\_on\_null}~{\mathit{l}} : {{\mathit{t}}^\ast}~(\mathsf{ref}~\mathsf{null}~{\mathit{ht}}) \rightarrow {{\mathit{t}}^\ast}~(\mathsf{ref}~\epsilon~{\mathit{ht}})
} \, {[\textsc{\scriptsize T{-}br\_on\_null}]}
\qquad
\end{array}
$$

$$
\begin{array}{@{}c@{}}\displaystyle
\frac{
{\mathit{C}}.\mathsf{label}[{\mathit{l}}] = {{\mathit{t}}^\ast}~(\mathsf{ref}~\epsilon~{\mathit{ht}})
 \qquad
{\mathit{C}} \vdash {\mathit{ht}} : \mathsf{ok}
}{
{\mathit{C}} \vdash \mathsf{br\_on\_non\_null}~{\mathit{l}} : {{\mathit{t}}^\ast}~(\mathsf{ref}~\mathsf{null}~{\mathit{ht}}) \rightarrow {{\mathit{t}}^\ast}
} \, {[\textsc{\scriptsize T{-}br\_on\_non\_null}]}
\qquad
\end{array}
$$

$$
\begin{array}{@{}c@{}}\displaystyle
\frac{
{\mathit{C}}.\mathsf{label}[{\mathit{l}}] = {{\mathit{t}}^\ast}~{\mathit{rt}}
 \qquad
{\mathit{C}} \vdash {\mathit{rt}}_{{1}} : \mathsf{ok}
 \qquad
{\mathit{C}} \vdash {\mathit{rt}}_{{2}} : \mathsf{ok}
 \qquad
{\mathit{C}} \vdash {\mathit{rt}}_{{2}} \leq {\mathit{rt}}_{{1}}
 \qquad
{\mathit{C}} \vdash {\mathit{rt}}_{{2}} \leq {\mathit{rt}}
}{
{\mathit{C}} \vdash \mathsf{br\_on\_cast}~{\mathit{l}}~{\mathit{rt}}_{{1}}~{\mathit{rt}}_{{2}} : {{\mathit{t}}^\ast}~{\mathit{rt}}_{{1}} \rightarrow {{\mathit{t}}^\ast}~({\mathit{rt}}_{{1}} - {\mathit{rt}}_{{2}})
} \, {[\textsc{\scriptsize T{-}br\_on\_cast}]}
\qquad
\end{array}
$$

$$
\begin{array}{@{}c@{}}\displaystyle
\frac{
{\mathit{C}}.\mathsf{label}[{\mathit{l}}] = {{\mathit{t}}^\ast}~{\mathit{rt}}
 \qquad
{\mathit{C}} \vdash {\mathit{rt}}_{{1}} : \mathsf{ok}
 \qquad
{\mathit{C}} \vdash {\mathit{rt}}_{{2}} : \mathsf{ok}
 \qquad
{\mathit{C}} \vdash {\mathit{rt}}_{{2}} \leq {\mathit{rt}}_{{1}}
 \qquad
{\mathit{C}} \vdash {\mathit{rt}}_{{1}} - {\mathit{rt}}_{{2}} \leq {\mathit{rt}}
}{
{\mathit{C}} \vdash \mathsf{br\_on\_cast\_fail}~{\mathit{l}}~{\mathit{rt}}_{{1}}~{\mathit{rt}}_{{2}} : {{\mathit{t}}^\ast}~{\mathit{rt}}_{{1}} \rightarrow {{\mathit{t}}^\ast}~{\mathit{rt}}_{{2}}
} \, {[\textsc{\scriptsize T{-}br\_on\_cast\_fail}]}
\qquad
\end{array}
$$

\vspace{1ex}

$$
\begin{array}{@{}c@{}}\displaystyle
\frac{
{\mathit{C}}.\mathsf{return} = ({{\mathit{t}}^\ast})
}{
{\mathit{C}} \vdash \mathsf{return} : {{\mathit{t}}_{{1}}^\ast}~{{\mathit{t}}^\ast} \rightarrow {{\mathit{t}}_{{2}}^\ast}
} \, {[\textsc{\scriptsize T{-}return}]}
\qquad
\end{array}
$$

$$
\begin{array}{@{}c@{}}\displaystyle
\frac{
{\mathit{C}}.\mathsf{func}[{\mathit{x}}] \approx \mathsf{func}~({{\mathit{t}}_{{1}}^\ast} \rightarrow {{\mathit{t}}_{{2}}^\ast})
}{
{\mathit{C}} \vdash \mathsf{call}~{\mathit{x}} : {{\mathit{t}}_{{1}}^\ast} \rightarrow {{\mathit{t}}_{{2}}^\ast}
} \, {[\textsc{\scriptsize T{-}call}]}
\qquad
\end{array}
$$

$$
\begin{array}{@{}c@{}}\displaystyle
\frac{
{\mathit{C}}.\mathsf{type}[{\mathit{x}}] \approx \mathsf{func}~({{\mathit{t}}_{{1}}^\ast} \rightarrow {{\mathit{t}}_{{2}}^\ast})
}{
{\mathit{C}} \vdash \mathsf{call\_ref}~{\mathit{x}} : {{\mathit{t}}_{{1}}^\ast}~(\mathsf{ref}~\mathsf{null}~{\mathit{x}}) \rightarrow {{\mathit{t}}_{{2}}^\ast}
} \, {[\textsc{\scriptsize T{-}call\_ref}]}
\qquad
\end{array}
$$

$$
\begin{array}{@{}c@{}}\displaystyle
\frac{
{\mathit{C}}.\mathsf{table}[{\mathit{x}}] = {\mathit{lim}}~{\mathit{rt}}
 \qquad
{\mathit{C}} \vdash {\mathit{rt}} \leq (\mathsf{ref}~\mathsf{null}~\mathsf{func})
 \qquad
{\mathit{C}}.\mathsf{type}[{\mathit{y}}] \approx \mathsf{func}~({{\mathit{t}}_{{1}}^\ast} \rightarrow {{\mathit{t}}_{{2}}^\ast})
}{
{\mathit{C}} \vdash \mathsf{call\_indirect}~{\mathit{x}}~{\mathit{y}} : {{\mathit{t}}_{{1}}^\ast}~\mathsf{i{\scriptstyle32}} \rightarrow {{\mathit{t}}_{{2}}^\ast}
} \, {[\textsc{\scriptsize T{-}call\_indirect}]}
\qquad
\end{array}
$$

$$
\begin{array}{@{}c@{}}\displaystyle
\frac{
{\mathit{C}}.\mathsf{func}[{\mathit{x}}] \approx \mathsf{func}~({{\mathit{t}}_{{1}}^\ast} \rightarrow {{\mathit{t}}_{{2}}^\ast})
 \qquad
{\mathit{C}}.\mathsf{return} = ({{\mathit{t}'}_{{2}}^\ast})
 \qquad
{\mathit{C}} \vdash {{\mathit{t}}_{{2}}^\ast} \leq {{\mathit{t}'}_{{2}}^\ast}
}{
{\mathit{C}} \vdash \mathsf{return\_call}~{\mathit{x}} : {{\mathit{t}}_{{3}}^\ast}~{{\mathit{t}}_{{1}}^\ast} \rightarrow {{\mathit{t}}_{{4}}^\ast}
} \, {[\textsc{\scriptsize T{-}return\_call}]}
\qquad
\end{array}
$$

$$
\begin{array}{@{}c@{}}\displaystyle
\frac{
{\mathit{C}}.\mathsf{type}[{\mathit{x}}] \approx \mathsf{func}~({{\mathit{t}}_{{1}}^\ast} \rightarrow {{\mathit{t}}_{{2}}^\ast})
 \qquad
{\mathit{C}}.\mathsf{return} = ({{\mathit{t}'}_{{2}}^\ast})
 \qquad
{\mathit{C}} \vdash {{\mathit{t}}_{{2}}^\ast} \leq {{\mathit{t}'}_{{2}}^\ast}
}{
{\mathit{C}} \vdash \mathsf{return\_call\_ref}~{\mathit{x}} : {{\mathit{t}}_{{3}}^\ast}~{{\mathit{t}}_{{1}}^\ast}~(\mathsf{ref}~\mathsf{null}~{\mathit{x}}) \rightarrow {{\mathit{t}}_{{4}}^\ast}
} \, {[\textsc{\scriptsize T{-}return\_call\_ref}]}
\qquad
\end{array}
$$

$$
\begin{array}{@{}c@{}}\displaystyle
\frac{
{\mathit{C}}.\mathsf{table}[{\mathit{x}}] = {\mathit{lim}}~{\mathit{rt}}
 \qquad
{\mathit{C}} \vdash {\mathit{rt}} \leq (\mathsf{ref}~\mathsf{null}~\mathsf{func})
 \qquad
{\mathit{C}}.\mathsf{type}[{\mathit{y}}] \approx \mathsf{func}~({{\mathit{t}}_{{1}}^\ast} \rightarrow {{\mathit{t}}_{{2}}^\ast})
 \qquad
{\mathit{C}}.\mathsf{return} = ({{\mathit{t}'}_{{2}}^\ast})
 \qquad
{\mathit{C}} \vdash {{\mathit{t}}_{{2}}^\ast} \leq {{\mathit{t}'}_{{2}}^\ast}
}{
{\mathit{C}} \vdash \mathsf{return\_call\_indirect}~{\mathit{x}}~{\mathit{y}} : {{\mathit{t}}_{{3}}^\ast}~{{\mathit{t}}_{{1}}^\ast}~\mathsf{i{\scriptstyle32}} \rightarrow {{\mathit{t}}_{{4}}^\ast}
} \, {[\textsc{\scriptsize T{-}return\_call\_indirect}]}
\qquad
\end{array}
$$

\vspace{1ex}

$$
\begin{array}{@{}c@{}}\displaystyle
\frac{
}{
{\mathit{C}} \vdash {\mathit{nt}}.\mathsf{const}~{\mathit{c}}_{{\mathit{nt}}} : \epsilon \rightarrow {\mathit{nt}}
} \, {[\textsc{\scriptsize T{-}const}]}
\qquad
\end{array}
$$

$$
\begin{array}{@{}c@{}}\displaystyle
\frac{
}{
{\mathit{C}} \vdash {\mathit{nt}} . {\mathit{unop}} : {\mathit{nt}} \rightarrow {\mathit{nt}}
} \, {[\textsc{\scriptsize T{-}unop}]}
\qquad
\end{array}
$$

$$
\begin{array}{@{}c@{}}\displaystyle
\frac{
}{
{\mathit{C}} \vdash {\mathit{nt}} . {\mathit{binop}} : {\mathit{nt}}~{\mathit{nt}} \rightarrow {\mathit{nt}}
} \, {[\textsc{\scriptsize T{-}binop}]}
\qquad
\end{array}
$$

$$
\begin{array}{@{}c@{}}\displaystyle
\frac{
}{
{\mathit{C}} \vdash {\mathit{nt}} . {\mathit{testop}} : {\mathit{nt}} \rightarrow \mathsf{i{\scriptstyle32}}
} \, {[\textsc{\scriptsize T{-}testop}]}
\qquad
\end{array}
$$

$$
\begin{array}{@{}c@{}}\displaystyle
\frac{
}{
{\mathit{C}} \vdash {\mathit{nt}} . {\mathit{relop}} : {\mathit{nt}}~{\mathit{nt}} \rightarrow \mathsf{i{\scriptstyle32}}
} \, {[\textsc{\scriptsize T{-}relop}]}
\qquad
\end{array}
$$

\vspace{1ex}

$$
\begin{array}{@{}c@{}}\displaystyle
\frac{
{\mathit{n}} \leq {|{\mathit{nt}}|}
}{
{\mathit{C}} \vdash {{\mathit{nt}}.\mathsf{extend}}{{\mathit{n}}} : {\mathit{nt}} \rightarrow {\mathit{nt}}
} \, {[\textsc{\scriptsize T{-}extend}]}
\qquad
\end{array}
$$

$$
\begin{array}{@{}c@{}}\displaystyle
\frac{
{\mathit{nt}}_{{1}} \neq {\mathit{nt}}_{{2}}
 \qquad
{|{\mathit{nt}}_{{1}}|} = {|{\mathit{nt}}_{{2}}|}
}{
{\mathit{C}} \vdash \mathsf{cvtop}~{\mathit{nt}}_{{1}}~\mathsf{reinterpret}~{\mathit{nt}}_{{2}} : {\mathit{nt}}_{{2}} \rightarrow {\mathit{nt}}_{{1}}
} \, {[\textsc{\scriptsize T{-}reinterpret}]}
\qquad
\end{array}
$$

$$
\begin{array}{@{}c@{}}\displaystyle
\frac{
{{\mathsf{i}}{{\mathit{n}}}}_{{1}} \neq {{\mathsf{i}}{{\mathit{n}}}}_{{2}}
 \qquad
{{\mathit{sx}}^?} = \epsilon \Leftrightarrow {|{{\mathsf{i}}{{\mathit{n}}}}_{{1}}|} > {|{{\mathsf{i}}{{\mathit{n}}}}_{{2}}|}
}{
{\mathit{C}} \vdash {{\mathsf{i}}{{\mathit{n}}}}_{{1}} . {{{{\mathsf{convert}}{\mathsf{\_}}}{{{\mathsf{i}}{{\mathit{n}}}}_{{2}}}}{\mathsf{\_}}}{{{\mathit{sx}}^?}} : {{\mathsf{i}}{{\mathit{n}}}}_{{2}} \rightarrow {{\mathsf{i}}{{\mathit{n}}}}_{{1}}
} \, {[\textsc{\scriptsize T{-}convert{-}i}]}
\qquad
\end{array}
$$

$$
\begin{array}{@{}c@{}}\displaystyle
\frac{
{{\mathsf{f}}{{\mathit{n}}}}_{{1}} \neq {{\mathsf{f}}{{\mathit{n}}}}_{{2}}
}{
{\mathit{C}} \vdash \mathsf{cvtop}~{{\mathsf{f}}{{\mathit{n}}}}_{{1}}~\mathsf{convert}~{{\mathsf{f}}{{\mathit{n}}}}_{{2}} : {{\mathsf{f}}{{\mathit{n}}}}_{{2}} \rightarrow {{\mathsf{f}}{{\mathit{n}}}}_{{1}}
} \, {[\textsc{\scriptsize T{-}convert{-}f}]}
\qquad
\end{array}
$$

\vspace{1ex}

$$
\begin{array}{@{}c@{}}\displaystyle
\frac{
{\mathit{C}} \vdash {\mathit{ht}} : \mathsf{ok}
}{
{\mathit{C}} \vdash \mathsf{ref.null}~{\mathit{ht}} : \epsilon \rightarrow (\mathsf{ref}~\mathsf{null}~{\mathit{ht}})
} \, {[\textsc{\scriptsize T{-}ref.null}]}
\qquad
\end{array}
$$

$$
\begin{array}{@{}c@{}}\displaystyle
\frac{
{\mathit{C}}.\mathsf{func}[{\mathit{x}}] = {\mathit{dt}}
}{
{\mathit{C}} \vdash \mathsf{ref.func}~{\mathit{x}} : \epsilon \rightarrow (\mathsf{ref}~\epsilon~{\mathit{dt}})
} \, {[\textsc{\scriptsize T{-}ref.func}]}
\qquad
\end{array}
$$

$$
\begin{array}{@{}c@{}}\displaystyle
\frac{
}{
{\mathit{C}} \vdash \mathsf{ref.i{\scriptstyle31}} : \mathsf{i{\scriptstyle32}} \rightarrow (\mathsf{ref}~\epsilon~\mathsf{i{\scriptstyle31}})
} \, {[\textsc{\scriptsize T{-}ref.i31}]}
\qquad
\end{array}
$$

$$
\begin{array}{@{}c@{}}\displaystyle
\frac{
}{
{\mathit{C}} \vdash \mathsf{ref.is\_null} : {\mathit{rt}} \rightarrow \mathsf{i{\scriptstyle32}}
} \, {[\textsc{\scriptsize T{-}ref.is\_null}]}
\qquad
\end{array}
$$

$$
\begin{array}{@{}c@{}}\displaystyle
\frac{
{\mathit{C}} \vdash {\mathit{ht}} : \mathsf{ok}
}{
{\mathit{C}} \vdash \mathsf{ref.as\_non\_null} : (\mathsf{ref}~\mathsf{null}~{\mathit{ht}}) \rightarrow (\mathsf{ref}~\epsilon~{\mathit{ht}})
} \, {[\textsc{\scriptsize T{-}ref.as\_non\_null}]}
\qquad
\end{array}
$$

$$
\begin{array}{@{}c@{}}\displaystyle
\frac{
}{
{\mathit{C}} \vdash \mathsf{ref.eq} : (\mathsf{ref}~\mathsf{null}~\mathsf{eq})~(\mathsf{ref}~\mathsf{null}~\mathsf{eq}) \rightarrow \mathsf{i{\scriptstyle32}}
} \, {[\textsc{\scriptsize T{-}ref.eq}]}
\qquad
\end{array}
$$

$$
\begin{array}{@{}c@{}}\displaystyle
\frac{
{\mathit{C}} \vdash {\mathit{rt}} : \mathsf{ok}
 \qquad
{\mathit{C}} \vdash {\mathit{rt}'} : \mathsf{ok}
 \qquad
{\mathit{C}} \vdash {\mathit{rt}} \leq {\mathit{rt}'}
}{
{\mathit{C}} \vdash \mathsf{ref.test}~{\mathit{rt}} : {\mathit{rt}'} \rightarrow \mathsf{i{\scriptstyle32}}
} \, {[\textsc{\scriptsize T{-}ref.test}]}
\qquad
\end{array}
$$

$$
\begin{array}{@{}c@{}}\displaystyle
\frac{
{\mathit{C}} \vdash {\mathit{rt}} : \mathsf{ok}
 \qquad
{\mathit{C}} \vdash {\mathit{rt}'} : \mathsf{ok}
 \qquad
{\mathit{C}} \vdash {\mathit{rt}} \leq {\mathit{rt}'}
}{
{\mathit{C}} \vdash \mathsf{ref.cast}~{\mathit{rt}} : {\mathit{rt}'} \rightarrow {\mathit{rt}}
} \, {[\textsc{\scriptsize T{-}ref.cast}]}
\qquad
\end{array}
$$

\vspace{1ex}

$$
\begin{array}{@{}c@{}}\displaystyle
\frac{
}{
{\mathit{C}} \vdash {{\mathsf{i{\scriptstyle31}.get}}{\mathsf{\_}}}{{\mathit{sx}}} : (\mathsf{ref}~\mathsf{null}~\mathsf{i{\scriptstyle31}}) \rightarrow \mathsf{i{\scriptstyle32}}
} \, {[\textsc{\scriptsize T{-}i31.get}]}
\qquad
\end{array}
$$

\vspace{1ex}

$$
\begin{array}{@{}c@{}}\displaystyle
\frac{
{\mathit{C}}.\mathsf{type}[{\mathit{x}}] \approx \mathsf{struct}~{({\mathit{mut}}~{\mathit{zt}})^\ast}
}{
{\mathit{C}} \vdash \mathsf{struct.new}~{\mathit{x}} : {{\mathrm{unpack}}({\mathit{zt}})^\ast} \rightarrow (\mathsf{ref}~\epsilon~{\mathit{x}})
} \, {[\textsc{\scriptsize T{-}struct.new}]}
\qquad
\end{array}
$$

$$
\begin{array}{@{}c@{}}\displaystyle
\frac{
{\mathit{C}}.\mathsf{type}[{\mathit{x}}] \approx \mathsf{struct}~{({\mathit{mut}}~{\mathit{zt}})^\ast}
 \qquad
(({\mathrm{default}}~{\mathrm{unpack}}({\mathit{zt}}) = {\mathit{val}}))^\ast
}{
{\mathit{C}} \vdash \mathsf{struct.new\_default}~{\mathit{x}} : {{\mathrm{unpack}}({\mathit{zt}})^\ast} \rightarrow (\mathsf{ref}~\epsilon~{\mathit{x}})
} \, {[\textsc{\scriptsize T{-}struct.new\_default}]}
\qquad
\end{array}
$$

$$
\begin{array}{@{}c@{}}\displaystyle
\frac{
{\mathit{C}}.\mathsf{type}[{\mathit{x}}] \approx \mathsf{struct}~{{\mathit{yt}}^\ast}
 \qquad
{{\mathit{yt}}^\ast}[{\mathit{i}}] = {\mathit{mut}}~{\mathit{zt}}
 \qquad
{{\mathit{sx}}^?} = \epsilon \Leftrightarrow {\mathit{zt}} = {\mathrm{unpack}}({\mathit{zt}})
}{
{\mathit{C}} \vdash {{\mathsf{struct.get}}{\mathsf{\_}}}{{{\mathit{sx}}^?}}~{\mathit{x}}~{\mathit{i}} : (\mathsf{ref}~\mathsf{null}~{\mathit{x}}) \rightarrow {\mathrm{unpack}}({\mathit{zt}})
} \, {[\textsc{\scriptsize T{-}struct.get}]}
\qquad
\end{array}
$$

$$
\begin{array}{@{}c@{}}\displaystyle
\frac{
{\mathit{C}}.\mathsf{type}[{\mathit{x}}] \approx \mathsf{struct}~{{\mathit{yt}}^\ast}
 \qquad
{{\mathit{yt}}^\ast}[{\mathit{i}}] = \mathsf{mut}~{\mathit{zt}}
}{
{\mathit{C}} \vdash \mathsf{struct.set}~{\mathit{x}}~{\mathit{i}} : (\mathsf{ref}~\mathsf{null}~{\mathit{x}})~{\mathrm{unpack}}({\mathit{zt}}) \rightarrow \epsilon
} \, {[\textsc{\scriptsize T{-}struct.set}]}
\qquad
\end{array}
$$

\vspace{1ex}

$$
\begin{array}{@{}c@{}}\displaystyle
\frac{
{\mathit{C}}.\mathsf{type}[{\mathit{x}}] \approx \mathsf{array}~({\mathit{mut}}~{\mathit{zt}})
}{
{\mathit{C}} \vdash \mathsf{array.new}~{\mathit{x}} : {\mathrm{unpack}}({\mathit{zt}})~\mathsf{i{\scriptstyle32}} \rightarrow (\mathsf{ref}~\epsilon~{\mathit{x}})
} \, {[\textsc{\scriptsize T{-}array.new}]}
\qquad
\end{array}
$$

$$
\begin{array}{@{}c@{}}\displaystyle
\frac{
{\mathit{C}}.\mathsf{type}[{\mathit{x}}] \approx \mathsf{array}~({\mathit{mut}}~{\mathit{zt}})
 \qquad
{\mathrm{default}}~{\mathrm{unpack}}({\mathit{zt}}) = {\mathit{val}}
}{
{\mathit{C}} \vdash \mathsf{array.new\_default}~{\mathit{x}} : \mathsf{i{\scriptstyle32}} \rightarrow (\mathsf{ref}~\epsilon~{\mathit{x}})
} \, {[\textsc{\scriptsize T{-}array.new\_default}]}
\qquad
\end{array}
$$

$$
\begin{array}{@{}c@{}}\displaystyle
\frac{
{\mathit{C}}.\mathsf{type}[{\mathit{x}}] \approx \mathsf{array}~({\mathit{mut}}~{\mathit{zt}})
}{
{\mathit{C}} \vdash \mathsf{array.new\_fixed}~{\mathit{x}}~{\mathit{n}} : {\mathrm{unpack}}({\mathit{zt}}) \rightarrow (\mathsf{ref}~\epsilon~{\mathit{x}})
} \, {[\textsc{\scriptsize T{-}array.new\_fixed}]}
\qquad
\end{array}
$$

$$
\begin{array}{@{}c@{}}\displaystyle
\frac{
{\mathit{C}}.\mathsf{type}[{\mathit{x}}] \approx \mathsf{array}~({\mathit{mut}}~{\mathit{rt}})
 \qquad
{\mathit{C}} \vdash {\mathit{C}}.\mathsf{elem}[{\mathit{y}}] \leq {\mathit{rt}}
}{
{\mathit{C}} \vdash \mathsf{array.new\_elem}~{\mathit{x}}~{\mathit{y}} : \mathsf{i{\scriptstyle32}}~\mathsf{i{\scriptstyle32}} \rightarrow (\mathsf{ref}~\epsilon~{\mathit{x}})
} \, {[\textsc{\scriptsize T{-}array.new\_elem}]}
\qquad
\end{array}
$$

$$
\begin{array}{@{}c@{}}\displaystyle
\frac{
{\mathit{C}}.\mathsf{type}[{\mathit{x}}] \approx \mathsf{array}~({\mathit{mut}}~{\mathit{t}})
 \qquad
{\mathit{t}} = {\mathit{numtype}} \lor {\mathit{t}} = {\mathit{vectype}}
 \qquad
{\mathit{C}}.\mathsf{data}[{\mathit{y}}] = \mathsf{ok}
}{
{\mathit{C}} \vdash \mathsf{array.new\_data}~{\mathit{x}}~{\mathit{y}} : \mathsf{i{\scriptstyle32}}~\mathsf{i{\scriptstyle32}} \rightarrow (\mathsf{ref}~\epsilon~{\mathit{x}})
} \, {[\textsc{\scriptsize T{-}array.new\_data}]}
\qquad
\end{array}
$$

$$
\begin{array}{@{}c@{}}\displaystyle
\frac{
{\mathit{C}}.\mathsf{type}[{\mathit{x}}] \approx \mathsf{array}~({\mathit{mut}}~{\mathit{zt}})
 \qquad
{{\mathit{sx}}^?} = \epsilon \Leftrightarrow {\mathit{zt}} = {\mathrm{unpack}}({\mathit{zt}})
}{
{\mathit{C}} \vdash {{\mathsf{array.get}}{\mathsf{\_}}}{{{\mathit{sx}}^?}}~{\mathit{x}} : (\mathsf{ref}~\mathsf{null}~{\mathit{x}})~\mathsf{i{\scriptstyle32}} \rightarrow {\mathrm{unpack}}({\mathit{zt}})
} \, {[\textsc{\scriptsize T{-}array.get}]}
\qquad
\end{array}
$$

$$
\begin{array}{@{}c@{}}\displaystyle
\frac{
{\mathit{C}}.\mathsf{type}[{\mathit{x}}] \approx \mathsf{array}~(\mathsf{mut}~{\mathit{zt}})
}{
{\mathit{C}} \vdash \mathsf{array.set}~{\mathit{x}} : (\mathsf{ref}~\mathsf{null}~{\mathit{x}})~\mathsf{i{\scriptstyle32}}~{\mathrm{unpack}}({\mathit{zt}}) \rightarrow \epsilon
} \, {[\textsc{\scriptsize T{-}array.set}]}
\qquad
\end{array}
$$

$$
\begin{array}{@{}c@{}}\displaystyle
\frac{
{\mathit{C}}.\mathsf{type}[{\mathit{x}}] \approx \mathsf{array}~(\mathsf{mut}~{\mathit{zt}})
}{
{\mathit{C}} \vdash \mathsf{array.len} : (\mathsf{ref}~\mathsf{null}~\mathsf{array}) \rightarrow \mathsf{i{\scriptstyle32}}
} \, {[\textsc{\scriptsize T{-}array.len}]}
\qquad
\end{array}
$$

$$
\begin{array}{@{}c@{}}\displaystyle
\frac{
{\mathit{C}}.\mathsf{type}[{\mathit{x}}] \approx \mathsf{array}~(\mathsf{mut}~{\mathit{zt}})
}{
{\mathit{C}} \vdash \mathsf{array.fill}~{\mathit{x}} : (\mathsf{ref}~\mathsf{null}~{\mathit{x}})~\mathsf{i{\scriptstyle32}}~{\mathrm{unpack}}({\mathit{zt}})~\mathsf{i{\scriptstyle32}} \rightarrow \epsilon
} \, {[\textsc{\scriptsize T{-}array.fill}]}
\qquad
\end{array}
$$

$$
\begin{array}{@{}c@{}}\displaystyle
\frac{
{\mathit{C}}.\mathsf{type}[{\mathit{x}}_{{1}}] \approx \mathsf{array}~(\mathsf{mut}~{\mathit{zt}}_{{1}})
 \qquad
{\mathit{C}}.\mathsf{type}[{\mathit{x}}_{{2}}] \approx \mathsf{array}~({\mathit{mut}}~{\mathit{zt}}_{{2}})
 \qquad
{\mathit{C}} \vdash {\mathit{zt}}_{{2}} \leq {\mathit{zt}}_{{1}}
}{
{\mathit{C}} \vdash \mathsf{array.copy}~{\mathit{x}}_{{1}}~{\mathit{x}}_{{2}} : (\mathsf{ref}~\mathsf{null}~{\mathit{x}}_{{1}})~\mathsf{i{\scriptstyle32}}~(\mathsf{ref}~\mathsf{null}~{\mathit{x}}_{{2}})~\mathsf{i{\scriptstyle32}}~\mathsf{i{\scriptstyle32}} \rightarrow \epsilon
} \, {[\textsc{\scriptsize T{-}array.copy}]}
\qquad
\end{array}
$$

$$
\begin{array}{@{}c@{}}\displaystyle
\frac{
{\mathit{C}}.\mathsf{type}[{\mathit{x}}] \approx \mathsf{array}~(\mathsf{mut}~{\mathit{zt}})
 \qquad
{\mathit{C}} \vdash {\mathit{C}}.\mathsf{elem}[{\mathit{y}}] \leq {\mathit{zt}}
}{
{\mathit{C}} \vdash \mathsf{array.init\_elem}~{\mathit{x}}~{\mathit{y}} : (\mathsf{ref}~\mathsf{null}~{\mathit{x}})~\mathsf{i{\scriptstyle32}}~\mathsf{i{\scriptstyle32}}~\mathsf{i{\scriptstyle32}} \rightarrow \epsilon
} \, {[\textsc{\scriptsize T{-}array.init\_elem}]}
\qquad
\end{array}
$$

$$
\begin{array}{@{}c@{}}\displaystyle
\frac{
{\mathit{C}}.\mathsf{type}[{\mathit{x}}] \approx \mathsf{array}~(\mathsf{mut}~{\mathit{zt}})
 \qquad
{\mathit{t}} = {\mathit{numtype}} \lor {\mathit{t}} = {\mathit{vectype}}
 \qquad
{\mathit{C}}.\mathsf{data}[{\mathit{y}}] = \mathsf{ok}
}{
{\mathit{C}} \vdash \mathsf{array.init\_data}~{\mathit{x}}~{\mathit{y}} : (\mathsf{ref}~\mathsf{null}~{\mathit{x}})~\mathsf{i{\scriptstyle32}}~\mathsf{i{\scriptstyle32}}~\mathsf{i{\scriptstyle32}} \rightarrow \epsilon
} \, {[\textsc{\scriptsize T{-}array.init\_data}]}
\qquad
\end{array}
$$

\vspace{1ex}

$$
\begin{array}{@{}c@{}}\displaystyle
\frac{
}{
{\mathit{C}} \vdash \mathsf{extern.convert\_any} : (\mathsf{ref}~{\mathit{nul}}~\mathsf{any}) \rightarrow (\mathsf{ref}~{\mathit{nul}}~\mathsf{extern})
} \, {[\textsc{\scriptsize T{-}extern.convert\_any}]}
\qquad
\end{array}
$$

$$
\begin{array}{@{}c@{}}\displaystyle
\frac{
}{
{\mathit{C}} \vdash \mathsf{any.convert\_extern} : (\mathsf{ref}~{\mathit{nul}}~\mathsf{extern}) \rightarrow (\mathsf{ref}~{\mathit{nul}}~\mathsf{any})
} \, {[\textsc{\scriptsize T{-}any.convert\_extern}]}
\qquad
\end{array}
$$

\vspace{1ex}

$$
\begin{array}{@{}c@{}}\displaystyle
\frac{
{\mathit{C}}.\mathsf{local}[{\mathit{x}}] = {\mathit{init}}~{\mathit{t}}
}{
{\mathit{C}} \vdash \mathsf{local.get}~{\mathit{x}} : \epsilon \rightarrow {\mathit{t}}
} \, {[\textsc{\scriptsize T{-}local.get}]}
\qquad
\end{array}
$$

$$
\begin{array}{@{}c@{}}\displaystyle
\frac{
{\mathit{C}}.\mathsf{local}[{\mathit{x}}] = {\mathit{init}}~{\mathit{t}}
}{
{\mathit{C}} \vdash \mathsf{local.set}~{\mathit{x}} : {\mathit{t}} \rightarrow ({\mathit{x}})~\epsilon
} \, {[\textsc{\scriptsize T{-}local.set}]}
\qquad
\end{array}
$$

$$
\begin{array}{@{}c@{}}\displaystyle
\frac{
{\mathit{C}}.\mathsf{local}[{\mathit{x}}] = {\mathit{init}}~{\mathit{t}}
}{
{\mathit{C}} \vdash \mathsf{local.tee}~{\mathit{x}} : {\mathit{t}} \rightarrow ({\mathit{x}})~{\mathit{t}}
} \, {[\textsc{\scriptsize T{-}local.tee}]}
\qquad
\end{array}
$$

\vspace{1ex}

$$
\begin{array}{@{}c@{}}\displaystyle
\frac{
{\mathit{C}}.\mathsf{global}[{\mathit{x}}] = {\mathit{mut}}~{\mathit{t}}
}{
{\mathit{C}} \vdash \mathsf{global.get}~{\mathit{x}} : \epsilon \rightarrow {\mathit{t}}
} \, {[\textsc{\scriptsize T{-}global.get}]}
\qquad
\end{array}
$$

$$
\begin{array}{@{}c@{}}\displaystyle
\frac{
{\mathit{C}}.\mathsf{global}[{\mathit{x}}] = \mathsf{mut}~{\mathit{t}}
}{
{\mathit{C}} \vdash \mathsf{global.set}~{\mathit{x}} : {\mathit{t}} \rightarrow \epsilon
} \, {[\textsc{\scriptsize T{-}global.set}]}
\qquad
\end{array}
$$

\vspace{1ex}

$$
\begin{array}{@{}c@{}}\displaystyle
\frac{
{\mathit{C}}.\mathsf{table}[{\mathit{x}}] = {\mathit{lim}}~{\mathit{rt}}
}{
{\mathit{C}} \vdash \mathsf{table.get}~{\mathit{x}} : \mathsf{i{\scriptstyle32}} \rightarrow {\mathit{rt}}
} \, {[\textsc{\scriptsize T{-}table.get}]}
\qquad
\end{array}
$$

$$
\begin{array}{@{}c@{}}\displaystyle
\frac{
{\mathit{C}}.\mathsf{table}[{\mathit{x}}] = {\mathit{lim}}~{\mathit{rt}}
}{
{\mathit{C}} \vdash \mathsf{table.set}~{\mathit{x}} : \mathsf{i{\scriptstyle32}}~{\mathit{rt}} \rightarrow \epsilon
} \, {[\textsc{\scriptsize T{-}table.set}]}
\qquad
\end{array}
$$

$$
\begin{array}{@{}c@{}}\displaystyle
\frac{
{\mathit{C}}.\mathsf{table}[{\mathit{x}}] = {\mathit{tt}}
}{
{\mathit{C}} \vdash \mathsf{table.size}~{\mathit{x}} : \epsilon \rightarrow \mathsf{i{\scriptstyle32}}
} \, {[\textsc{\scriptsize T{-}table.size}]}
\qquad
\end{array}
$$

$$
\begin{array}{@{}c@{}}\displaystyle
\frac{
{\mathit{C}}.\mathsf{table}[{\mathit{x}}] = {\mathit{lim}}~{\mathit{rt}}
}{
{\mathit{C}} \vdash \mathsf{table.grow}~{\mathit{x}} : {\mathit{rt}}~\mathsf{i{\scriptstyle32}} \rightarrow \mathsf{i{\scriptstyle32}}
} \, {[\textsc{\scriptsize T{-}table.grow}]}
\qquad
\end{array}
$$

$$
\begin{array}{@{}c@{}}\displaystyle
\frac{
{\mathit{C}}.\mathsf{table}[{\mathit{x}}] = {\mathit{lim}}~{\mathit{rt}}
}{
{\mathit{C}} \vdash \mathsf{table.fill}~{\mathit{x}} : \mathsf{i{\scriptstyle32}}~{\mathit{rt}}~\mathsf{i{\scriptstyle32}} \rightarrow \epsilon
} \, {[\textsc{\scriptsize T{-}table.fill}]}
\qquad
\end{array}
$$

$$
\begin{array}{@{}c@{}}\displaystyle
\frac{
{\mathit{C}}.\mathsf{table}[{\mathit{x}}_{{1}}] = {\mathit{lim}}_{{1}}~{\mathit{rt}}_{{1}}
 \qquad
{\mathit{C}}.\mathsf{table}[{\mathit{x}}_{{2}}] = {\mathit{lim}}_{{2}}~{\mathit{rt}}_{{2}}
 \qquad
{\mathit{C}} \vdash {\mathit{rt}}_{{2}} \leq {\mathit{rt}}_{{1}}
}{
{\mathit{C}} \vdash \mathsf{table.copy}~{\mathit{x}}_{{1}}~{\mathit{x}}_{{2}} : \mathsf{i{\scriptstyle32}}~\mathsf{i{\scriptstyle32}}~\mathsf{i{\scriptstyle32}} \rightarrow \epsilon
} \, {[\textsc{\scriptsize T{-}table.copy}]}
\qquad
\end{array}
$$

$$
\begin{array}{@{}c@{}}\displaystyle
\frac{
{\mathit{C}}.\mathsf{table}[{\mathit{x}}] = {\mathit{lim}}~{\mathit{rt}}_{{1}}
 \qquad
{\mathit{C}}.\mathsf{elem}[{\mathit{y}}] = {\mathit{rt}}_{{2}}
 \qquad
{\mathit{C}} \vdash {\mathit{rt}}_{{2}} \leq {\mathit{rt}}_{{1}}
}{
{\mathit{C}} \vdash \mathsf{table.init}~{\mathit{x}}~{\mathit{y}} : \mathsf{i{\scriptstyle32}}~\mathsf{i{\scriptstyle32}}~\mathsf{i{\scriptstyle32}} \rightarrow \epsilon
} \, {[\textsc{\scriptsize T{-}table.init}]}
\qquad
\end{array}
$$

$$
\begin{array}{@{}c@{}}\displaystyle
\frac{
{\mathit{C}}.\mathsf{elem}[{\mathit{x}}] = {\mathit{rt}}
}{
{\mathit{C}} \vdash \mathsf{elem.drop}~{\mathit{x}} : \epsilon \rightarrow \epsilon
} \, {[\textsc{\scriptsize T{-}elem.drop}]}
\qquad
\end{array}
$$

\vspace{1ex}

$$
\begin{array}{@{}c@{}}\displaystyle
\frac{
{\mathit{C}}.\mathsf{mem}[{\mathit{x}}] = {\mathit{mt}}
}{
{\mathit{C}} \vdash \mathsf{memory.size}~{\mathit{x}} : \epsilon \rightarrow \mathsf{i{\scriptstyle32}}
} \, {[\textsc{\scriptsize T{-}memory.size}]}
\qquad
\end{array}
$$

$$
\begin{array}{@{}c@{}}\displaystyle
\frac{
{\mathit{C}}.\mathsf{mem}[{\mathit{x}}] = {\mathit{mt}}
}{
{\mathit{C}} \vdash \mathsf{memory.grow}~{\mathit{x}} : \mathsf{i{\scriptstyle32}} \rightarrow \mathsf{i{\scriptstyle32}}
} \, {[\textsc{\scriptsize T{-}memory.grow}]}
\qquad
\end{array}
$$

$$
\begin{array}{@{}c@{}}\displaystyle
\frac{
{\mathit{C}}.\mathsf{mem}[{\mathit{x}}] = {\mathit{mt}}
}{
{\mathit{C}} \vdash \mathsf{memory.fill}~{\mathit{x}} : \mathsf{i{\scriptstyle32}}~\mathsf{i{\scriptstyle32}}~\mathsf{i{\scriptstyle32}} \rightarrow \epsilon
} \, {[\textsc{\scriptsize T{-}memory.fill}]}
\qquad
\end{array}
$$

$$
\begin{array}{@{}c@{}}\displaystyle
\frac{
{\mathit{C}}.\mathsf{mem}[{\mathit{x}}_{{1}}] = {\mathit{mt}}_{{1}}
 \qquad
{\mathit{C}}.\mathsf{mem}[{\mathit{x}}_{{2}}] = {\mathit{mt}}_{{2}}
}{
{\mathit{C}} \vdash \mathsf{memory.copy}~{\mathit{x}}_{{1}}~{\mathit{x}}_{{2}} : \mathsf{i{\scriptstyle32}}~\mathsf{i{\scriptstyle32}}~\mathsf{i{\scriptstyle32}} \rightarrow \epsilon
} \, {[\textsc{\scriptsize T{-}memory.copy}]}
\qquad
\end{array}
$$

$$
\begin{array}{@{}c@{}}\displaystyle
\frac{
{\mathit{C}}.\mathsf{mem}[{\mathit{x}}] = {\mathit{mt}}
 \qquad
{\mathit{C}}.\mathsf{data}[{\mathit{y}}] = \mathsf{ok}
}{
{\mathit{C}} \vdash \mathsf{memory.init}~{\mathit{x}}~{\mathit{y}} : \mathsf{i{\scriptstyle32}}~\mathsf{i{\scriptstyle32}}~\mathsf{i{\scriptstyle32}} \rightarrow \epsilon
} \, {[\textsc{\scriptsize T{-}memory.init}]}
\qquad
\end{array}
$$

$$
\begin{array}{@{}c@{}}\displaystyle
\frac{
{\mathit{C}}.\mathsf{data}[{\mathit{x}}] = \mathsf{ok}
}{
{\mathit{C}} \vdash \mathsf{data.drop}~{\mathit{x}} : \epsilon \rightarrow \epsilon
} \, {[\textsc{\scriptsize T{-}data.drop}]}
\qquad
\end{array}
$$

$$
\begin{array}{@{}c@{}}\displaystyle
\frac{
{\mathit{C}}.\mathsf{mem}[{\mathit{x}}] = {\mathit{mt}}
 \qquad
{2^{{\mathit{n}}_{{\mathsf{a}}}}} \leq {|{\mathit{nt}}|} / 8
 \qquad
({2^{{\mathit{n}}_{{\mathsf{a}}}}} \leq {\mathit{n}} / 8 < {|{\mathit{nt}}|} / 8)^?
 \qquad
{{\mathit{n}}^?} = \epsilon \lor {\mathit{nt}} = {\mathsf{i}}{{\mathit{n}}}
}{
{\mathit{C}} \vdash {{\mathit{nt}}.\mathsf{load}}{{({\mathit{n}}~\mathsf{\_}~{\mathit{sx}})^?}}~{\mathit{x}}~\{ \begin{array}[t]{@{}l@{}}
\mathsf{align}~{\mathit{n}}_{{\mathsf{a}}},\; \mathsf{offset}~{\mathit{n}}_{{\mathsf{o}}} \}\end{array} : \mathsf{i{\scriptstyle32}} \rightarrow {\mathit{nt}}
} \, {[\textsc{\scriptsize T{-}load}]}
\qquad
\end{array}
$$

$$
\begin{array}{@{}c@{}}\displaystyle
\frac{
{\mathit{C}}.\mathsf{mem}[{\mathit{x}}] = {\mathit{mt}}
 \qquad
{2^{{\mathit{n}}_{{\mathsf{a}}}}} \leq {|{\mathit{nt}}|} / 8
 \qquad
({2^{{\mathit{n}}_{{\mathsf{a}}}}} \leq {\mathit{n}} / 8 < {|{\mathit{nt}}|} / 8)^?
 \qquad
{{\mathit{n}}^?} = \epsilon \lor {\mathit{nt}} = {\mathsf{i}}{{\mathit{n}}}
}{
{\mathit{C}} \vdash {{\mathit{nt}}.\mathsf{store}}{{{\mathit{n}}^?}}~{\mathit{x}}~\{ \begin{array}[t]{@{}l@{}}
\mathsf{align}~{\mathit{n}}_{{\mathsf{a}}},\; \mathsf{offset}~{\mathit{n}}_{{\mathsf{o}}} \}\end{array} : \mathsf{i{\scriptstyle32}}~{\mathit{nt}} \rightarrow \epsilon
} \, {[\textsc{\scriptsize T{-}store}]}
\qquad
\end{array}
$$

\vspace{1ex}

$\boxed{{\mathit{context}} \vdash {\mathit{instr}}~\mathsf{const}}$

$\boxed{{\mathit{context}} \vdash {\mathit{expr}}~\mathsf{const}}$

$\boxed{{\mathit{context}} \vdash {\mathit{expr}} : {\mathit{valtype}}~\mathsf{const}}$

$$
\begin{array}{@{}c@{}}\displaystyle
\frac{
}{
{\mathit{C}} \vdash ({\mathit{nt}}.\mathsf{const}~{\mathit{c}})~\mathsf{const}
} \, {[\textsc{\scriptsize C{-}instr{-}const}]}
\qquad
\end{array}
$$

$$
\begin{array}{@{}c@{}}\displaystyle
\frac{
}{
{\mathit{C}} \vdash (\mathsf{ref.null}~{\mathit{ht}})~\mathsf{const}
} \, {[\textsc{\scriptsize C{-}instr{-}ref.null}]}
\qquad
\end{array}
$$

$$
\begin{array}{@{}c@{}}\displaystyle
\frac{
}{
{\mathit{C}} \vdash (\mathsf{ref.func}~{\mathit{x}})~\mathsf{const}
} \, {[\textsc{\scriptsize C{-}instr{-}ref.func}]}
\qquad
\end{array}
$$

$$
\begin{array}{@{}c@{}}\displaystyle
\frac{
{\mathit{C}}.\mathsf{global}[{\mathit{x}}] = \epsilon~{\mathit{t}}
}{
{\mathit{C}} \vdash (\mathsf{global.get}~{\mathit{x}})~\mathsf{const}
} \, {[\textsc{\scriptsize C{-}instr{-}global.get}]}
\qquad
\end{array}
$$

$$
\begin{array}{@{}lcl@{}l@{}}
{\mathit{nt}} \in \epsilon &=& \mathsf{false} &  \\
{\mathit{nt}} \in {\mathit{nt}}_{{1}}~{{\mathit{nt}'}^\ast} &=& {\mathit{nt}} = {\mathit{nt}}_{{1}} \lor {\mathit{nt}} \in {{\mathit{nt}'}^\ast} &  \\
\end{array}
$$

$$
\begin{array}{@{}lcl@{}l@{}}
{\mathit{binop}} \in \epsilon &=& \mathsf{false} &  \\
{\mathit{binop}} \in {\mathit{ibinop}}_{{1}}~{{\mathit{ibinop}'}^\ast} &=& {\mathit{binop}} = {\mathit{ibinop}}_{{1}} \lor {\mathit{binop}} \in {{\mathit{ibinop}'}^\ast} &  \\
\end{array}
$$

$$
\begin{array}{@{}c@{}}\displaystyle
\frac{
{\mathit{nt}} \in \mathsf{i{\scriptstyle32}}~\mathsf{i{\scriptstyle64}}
 \qquad
{\mathit{binop}} \in \mathsf{add}~\mathsf{sub}~\mathsf{mul}
}{
{\mathit{C}} \vdash ({\mathit{nt}} . {\mathit{binop}})~\mathsf{const}
} \, {[\textsc{\scriptsize C{-}instr{-}binop}]}
\qquad
\end{array}
$$

\vspace{1ex}

$$
\begin{array}{@{}c@{}}\displaystyle
\frac{
({\mathit{C}} \vdash {\mathit{instr}}~\mathsf{const})^\ast
}{
{\mathit{C}} \vdash {{\mathit{instr}}^\ast}~\mathsf{const}
} \, {[\textsc{\scriptsize C{-}expr}]}
\qquad
\end{array}
$$

\vspace{1ex}

$$
\begin{array}{@{}c@{}}\displaystyle
\frac{
{\mathit{C}} \vdash {\mathit{expr}} : {\mathit{t}}
 \qquad
{\mathit{C}} \vdash {\mathit{expr}}~\mathsf{const}
}{
{\mathit{C}} \vdash {\mathit{expr}} : {\mathit{t}}~\mathsf{const}
} \, {[\textsc{\scriptsize TC{-}expr}]}
\qquad
\end{array}
$$

\vspace{1ex}

\vspace{1ex}

$\boxed{{\mathit{context}} \vdash {\mathit{type}} : {{\mathit{deftype}}^\ast}}$

$\boxed{{\mathit{context}} \vdash {\mathit{func}} : {\mathit{deftype}}}$

$\boxed{{\mathit{context}} \vdash {\mathit{local}} : {\mathit{localtype}}}$

$\boxed{{\mathit{context}} \vdash {\mathit{global}} : {\mathit{globaltype}}}$

$\boxed{{\mathit{context}} \vdash {\mathit{table}} : {\mathit{tabletype}}}$

$\boxed{{\mathit{context}} \vdash {\mathit{mem}} : {\mathit{memtype}}}$

$\boxed{{\mathit{context}} \vdash {\mathit{elem}} : {\mathit{reftype}}}$

$\boxed{{\mathit{context}} \vdash {\mathit{data}} : \mathsf{ok}}$

$\boxed{{\mathit{context}} \vdash {\mathit{elemmode}} : {\mathit{reftype}}}$

$\boxed{{\mathit{context}} \vdash {\mathit{datamode}} : \mathsf{ok}}$

$\boxed{{\mathit{context}} \vdash {\mathit{start}} : \mathsf{ok}}$

$$
\begin{array}{@{}c@{}}\displaystyle
\frac{
{\mathit{x}} = {|{\mathit{C}}.\mathsf{type}|}
 \qquad
{{\mathit{dt}}^\ast} = {{\mathrm{roll}}}_{{\mathit{x}}}({\mathit{rectype}})
 \qquad
{\mathit{C}}[\mathsf{type} = ..{{\mathit{dt}}^\ast}] \vdash {\mathit{rectype}} : {\mathsf{ok}}{({\mathit{x}})}
}{
{\mathit{C}} \vdash \mathsf{type}~{\mathit{rectype}} : {{\mathit{dt}}^\ast}
} \, {[\textsc{\scriptsize T{-}type}]}
\qquad
\end{array}
$$

$$
\begin{array}{@{}c@{}}\displaystyle
\frac{
{\mathrm{default}}~{\mathit{t}} \neq \epsilon
}{
{\mathit{C}} \vdash \mathsf{local}~{\mathit{t}} : \mathsf{set}~{\mathit{t}}
} \, {[\textsc{\scriptsize T{-}local{-}set}]}
\qquad
\end{array}
$$

$$
\begin{array}{@{}c@{}}\displaystyle
\frac{
{\mathrm{default}}~{\mathit{t}} = \epsilon
}{
{\mathit{C}} \vdash \mathsf{local}~{\mathit{t}} : \mathsf{unset}~{\mathit{t}}
} \, {[\textsc{\scriptsize T{-}local{-}unset}]}
\qquad
\end{array}
$$

$$
\begin{array}{@{}c@{}}\displaystyle
\frac{
{\mathit{C}}.\mathsf{type}[{\mathit{x}}] \approx \mathsf{func}~({{\mathit{t}}_{{1}}^\ast} \rightarrow {{\mathit{t}}_{{2}}^\ast})
 \qquad
({\mathit{C}} \vdash {\mathit{local}} : {\mathit{lt}})^\ast
 \qquad
{\mathit{C}}, \mathsf{local}~{(\mathsf{set}~{\mathit{t}}_{{1}})^\ast}~{{\mathit{lt}}^\ast}, \mathsf{label}~({{\mathit{t}}_{{2}}^\ast}), \mathsf{return}~({{\mathit{t}}_{{2}}^\ast}) \vdash {\mathit{expr}} : {{\mathit{t}}_{{2}}^\ast}
}{
{\mathit{C}} \vdash \mathsf{func}~{\mathit{x}}~{{\mathit{local}}^\ast}~{\mathit{expr}} : {\mathit{C}}.\mathsf{type}[{\mathit{x}}]
} \, {[\textsc{\scriptsize T{-}func}]}
\qquad
\end{array}
$$

$$
\begin{array}{@{}c@{}}\displaystyle
\frac{
{\mathit{C}} \vdash {\mathit{gt}} : \mathsf{ok}
 \qquad
{\mathit{gt}} = {\mathit{mut}}~{\mathit{t}}
 \qquad
{\mathit{C}} \vdash {\mathit{expr}} : {\mathit{t}}~\mathsf{const}
}{
{\mathit{C}} \vdash \mathsf{global}~{\mathit{gt}}~{\mathit{expr}} : {\mathit{gt}}
} \, {[\textsc{\scriptsize T{-}global}]}
\qquad
\end{array}
$$

$$
\begin{array}{@{}c@{}}\displaystyle
\frac{
{\mathit{C}} \vdash {\mathit{tt}} : \mathsf{ok}
 \qquad
{\mathit{tt}} = {\mathit{limits}}~{\mathit{rt}}
 \qquad
{\mathit{C}} \vdash {\mathit{expr}} : {\mathit{rt}}~\mathsf{const}
}{
{\mathit{C}} \vdash \mathsf{table}~{\mathit{tt}}~{\mathit{expr}} : {\mathit{tt}}
} \, {[\textsc{\scriptsize T{-}table}]}
\qquad
\end{array}
$$

$$
\begin{array}{@{}c@{}}\displaystyle
\frac{
{\mathit{C}} \vdash {\mathit{mt}} : \mathsf{ok}
}{
{\mathit{C}} \vdash \mathsf{memory}~{\mathit{mt}} : {\mathit{mt}}
} \, {[\textsc{\scriptsize T{-}mem}]}
\qquad
\end{array}
$$

$$
\begin{array}{@{}c@{}}\displaystyle
\frac{
({\mathit{C}} \vdash {\mathit{expr}} : {\mathit{rt}}~\mathsf{const})^\ast
 \qquad
{\mathit{C}} \vdash {\mathit{elemmode}} : {\mathit{rt}}
}{
{\mathit{C}} \vdash \mathsf{elem}~{\mathit{rt}}~{{\mathit{expr}}^\ast}~{\mathit{elemmode}} : {\mathit{rt}}
} \, {[\textsc{\scriptsize T{-}elem}]}
\qquad
\end{array}
$$

$$
\begin{array}{@{}c@{}}\displaystyle
\frac{
{\mathit{C}} \vdash {\mathit{datamode}} : \mathsf{ok}
}{
{\mathit{C}} \vdash \mathsf{data}~{{\mathit{b}}^\ast}~{\mathit{datamode}} : \mathsf{ok}
} \, {[\textsc{\scriptsize T{-}data}]}
\qquad
\end{array}
$$

$$
\begin{array}{@{}c@{}}\displaystyle
\frac{
{\mathit{C}}.\mathsf{table}[{\mathit{x}}] = {\mathit{lim}}~{\mathit{rt}}
 \qquad
({\mathit{C}} \vdash {\mathit{expr}} : \mathsf{i{\scriptstyle32}}~\mathsf{const})^\ast
}{
{\mathit{C}} \vdash \mathsf{active}~{\mathit{x}}~{\mathit{expr}} : {\mathit{rt}}
} \, {[\textsc{\scriptsize T{-}elemmode{-}active}]}
\qquad
\end{array}
$$

$$
\begin{array}{@{}c@{}}\displaystyle
\frac{
}{
{\mathit{C}} \vdash \mathsf{passive} : {\mathit{rt}}
} \, {[\textsc{\scriptsize T{-}elemmode{-}passive}]}
\qquad
\end{array}
$$

$$
\begin{array}{@{}c@{}}\displaystyle
\frac{
}{
{\mathit{C}} \vdash \mathsf{declare} : {\mathit{rt}}
} \, {[\textsc{\scriptsize T{-}elemmode{-}declare}]}
\qquad
\end{array}
$$

$$
\begin{array}{@{}c@{}}\displaystyle
\frac{
{\mathit{C}}.\mathsf{mem}[{\mathit{x}}] = {\mathit{mt}}
 \qquad
({\mathit{C}} \vdash {\mathit{expr}} : \mathsf{i{\scriptstyle32}}~\mathsf{const})^\ast
}{
{\mathit{C}} \vdash \mathsf{active}~{\mathit{x}}~{\mathit{expr}} : \mathsf{ok}
} \, {[\textsc{\scriptsize T{-}datamode{-}active}]}
\qquad
\end{array}
$$

$$
\begin{array}{@{}c@{}}\displaystyle
\frac{
}{
{\mathit{C}} \vdash \mathsf{passive} : \mathsf{ok}
} \, {[\textsc{\scriptsize T{-}datamode{-}passive}]}
\qquad
\end{array}
$$

$$
\begin{array}{@{}c@{}}\displaystyle
\frac{
{\mathit{C}}.\mathsf{func}[{\mathit{x}}] \approx \mathsf{func}~(\epsilon \rightarrow \epsilon)
}{
{\mathit{C}} \vdash \mathsf{start}~{\mathit{x}} : \mathsf{ok}
} \, {[\textsc{\scriptsize T{-}start}]}
\qquad
\end{array}
$$

\vspace{1ex}

$\boxed{{\mathit{context}} \vdash {\mathit{import}} : {\mathit{externtype}}}$

$\boxed{{\mathit{context}} \vdash {\mathit{export}} : {\mathit{externtype}}}$

$\boxed{{\mathit{context}} \vdash {\mathit{externidx}} : {\mathit{externtype}}}$

$$
\begin{array}{@{}c@{}}\displaystyle
\frac{
{\mathit{C}} \vdash {\mathit{xt}} : \mathsf{ok}
}{
{\mathit{C}} \vdash \mathsf{import}~{\mathit{name}}_{{1}}~{\mathit{name}}_{{2}}~{\mathit{xt}} : {\mathit{xt}}
} \, {[\textsc{\scriptsize T{-}import}]}
\qquad
\end{array}
$$

$$
\begin{array}{@{}c@{}}\displaystyle
\frac{
{\mathit{C}} \vdash {\mathit{externidx}} : {\mathit{xt}}
}{
{\mathit{C}} \vdash \mathsf{export}~{\mathit{name}}~{\mathit{externidx}} : {\mathit{xt}}
} \, {[\textsc{\scriptsize T{-}export}]}
\qquad
\end{array}
$$

\vspace{1ex}

$$
\begin{array}{@{}c@{}}\displaystyle
\frac{
{\mathit{C}}.\mathsf{func}[{\mathit{x}}] = {\mathit{dt}}
}{
{\mathit{C}} \vdash \mathsf{func}~{\mathit{x}} : \mathsf{func}~{\mathit{dt}}
} \, {[\textsc{\scriptsize T{-}externidx{-}func}]}
\qquad
\end{array}
$$

$$
\begin{array}{@{}c@{}}\displaystyle
\frac{
{\mathit{C}}.\mathsf{global}[{\mathit{x}}] = {\mathit{gt}}
}{
{\mathit{C}} \vdash \mathsf{global}~{\mathit{x}} : \mathsf{global}~{\mathit{gt}}
} \, {[\textsc{\scriptsize T{-}externidx{-}global}]}
\qquad
\end{array}
$$

$$
\begin{array}{@{}c@{}}\displaystyle
\frac{
{\mathit{C}}.\mathsf{table}[{\mathit{x}}] = {\mathit{tt}}
}{
{\mathit{C}} \vdash \mathsf{table}~{\mathit{x}} : \mathsf{table}~{\mathit{tt}}
} \, {[\textsc{\scriptsize T{-}externidx{-}table}]}
\qquad
\end{array}
$$

$$
\begin{array}{@{}c@{}}\displaystyle
\frac{
{\mathit{C}}.\mathsf{mem}[{\mathit{x}}] = {\mathit{mt}}
}{
{\mathit{C}} \vdash \mathsf{mem}~{\mathit{x}} : \mathsf{mem}~{\mathit{mt}}
} \, {[\textsc{\scriptsize T{-}externidx{-}mem}]}
\qquad
\end{array}
$$

\vspace{1ex}

$\boxed{{ \vdash }\;{\mathit{module}} : \mathsf{ok}}$

$\boxed{{\mathit{context}} \vdash {{\mathit{type}}^\ast} : {{\mathit{deftype}}^\ast}}$

$\boxed{{\mathit{context}} \vdash {{\mathit{global}}^\ast} : {{\mathit{globaltype}}^\ast}}$

$$
\begin{array}{@{}c@{}}\displaystyle
\frac{
\begin{array}{@{}c@{}}
\{ \begin{array}[t]{@{}l@{}}
 \}\end{array} \vdash {{\mathit{type}}^\ast} : {{\mathit{dt}'}^\ast}
 \qquad
(\{ \begin{array}[t]{@{}l@{}}
\mathsf{type}~{{\mathit{dt}'}^\ast} \}\end{array} \vdash {\mathit{import}} : {\mathit{ixt}})^\ast
 \\
{\mathit{C}'} \vdash {{\mathit{global}}^\ast} : {{\mathit{gt}}^\ast}
 \qquad
({\mathit{C}'} \vdash {\mathit{table}} : {\mathit{tt}})^\ast
 \qquad
({\mathit{C}'} \vdash {\mathit{mem}} : {\mathit{mt}})^\ast
 \qquad
({\mathit{C}} \vdash {\mathit{func}} : {\mathit{dt}})^\ast
 \\
({\mathit{C}} \vdash {\mathit{elem}} : {\mathit{rt}})^\ast
 \qquad
({\mathit{C}} \vdash {\mathit{data}} : \mathsf{ok})^{{\mathit{n}}}
 \qquad
({\mathit{C}} \vdash {\mathit{start}} : \mathsf{ok})^?
 \qquad
({\mathit{C}} \vdash {\mathit{export}} : {\mathit{et}})^\ast
 \\
{\mathit{C}} = \{ \begin{array}[t]{@{}l@{}}
\mathsf{type}~{{\mathit{dt}'}^\ast},\; \mathsf{func}~{{\mathit{idt}}^\ast}~{{\mathit{dt}}^\ast},\; \mathsf{global}~{{\mathit{igt}}^\ast}~{{\mathit{gt}}^\ast},\; \mathsf{table}~{{\mathit{itt}}^\ast}~{{\mathit{tt}}^\ast},\; \mathsf{mem}~{{\mathit{imt}}^\ast}~{{\mathit{mt}}^\ast},\; \mathsf{elem}~{{\mathit{rt}}^\ast},\; \mathsf{data}~{\mathsf{ok}^{{\mathit{n}}}} \}\end{array}
 \\
{\mathit{C}'} = \{ \begin{array}[t]{@{}l@{}}
\mathsf{type}~{{\mathit{dt}'}^\ast},\; \mathsf{func}~{{\mathit{idt}}^\ast}~{{\mathit{dt}}^\ast},\; \mathsf{global}~{{\mathit{igt}}^\ast} \}\end{array}
 \\
{{\mathit{idt}}^\ast} = {\mathrm{funcs}}({{\mathit{ixt}}^\ast})
 \qquad
{{\mathit{igt}}^\ast} = {\mathrm{globals}}({{\mathit{ixt}}^\ast})
 \qquad
{{\mathit{itt}}^\ast} = {\mathrm{tables}}({{\mathit{ixt}}^\ast})
 \qquad
{{\mathit{imt}}^\ast} = {\mathrm{mems}}({{\mathit{ixt}}^\ast})
\end{array}
}{
{ \vdash }\;\mathsf{module}~{{\mathit{type}}^\ast}~{{\mathit{import}}^\ast}~{{\mathit{func}}^\ast}~{{\mathit{global}}^\ast}~{{\mathit{table}}^\ast}~{{\mathit{mem}}^\ast}~{{\mathit{elem}}^\ast}~{{\mathit{data}}^{{\mathit{n}}}}~{{\mathit{start}}^?}~{{\mathit{export}}^\ast} : \mathsf{ok}
} \, {[\textsc{\scriptsize T{-}module}]}
\qquad
\end{array}
$$

\vspace{1ex}

$$
\begin{array}{@{}c@{}}\displaystyle
\frac{
}{
{\mathit{C}} \vdash \epsilon : \epsilon
} \, {[\textsc{\scriptsize T{-}types{-}empty}]}
\qquad
\end{array}
$$

$$
\begin{array}{@{}c@{}}\displaystyle
\frac{
{\mathit{C}} \vdash {\mathit{type}}_{{1}} : {\mathit{dt}}_{{1}}
 \qquad
{\mathit{C}}[\mathsf{type} = ..{{\mathit{dt}}_{{1}}^\ast}] \vdash {{\mathit{type}}^\ast} : {{\mathit{dt}}^\ast}
}{
{\mathit{C}} \vdash {\mathit{type}}_{{1}}~{{\mathit{type}}^\ast} : {{\mathit{dt}}_{{1}}^\ast}~{{\mathit{dt}}^\ast}
} \, {[\textsc{\scriptsize T{-}types{-}cons}]}
\qquad
\end{array}
$$

$$
\begin{array}{@{}c@{}}\displaystyle
\frac{
}{
{\mathit{C}} \vdash \epsilon : \epsilon
} \, {[\textsc{\scriptsize T{-}globals{-}empty}]}
\qquad
\end{array}
$$

$$
\begin{array}{@{}c@{}}\displaystyle
\frac{
{\mathit{C}} \vdash {\mathit{global}} : {\mathit{gt}}_{{1}}
 \qquad
{\mathit{C}}[\mathsf{global} = ..{\mathit{gt}}_{{1}}] \vdash {{\mathit{global}}^\ast} : {{\mathit{gt}}^\ast}
}{
{\mathit{C}} \vdash {\mathit{global}}_{{1}}~{{\mathit{global}}^\ast} : {\mathit{gt}}_{{1}}~{{\mathit{gt}}^\ast}
} \, {[\textsc{\scriptsize T{-}globals{-}cons}]}
\qquad
\end{array}
$$

$\boxed{{\mathit{store}} \vdash {\mathit{ref}} : {\mathit{reftype}}}$

$$
\begin{array}{@{}c@{}}\displaystyle
\frac{
}{
{\mathit{s}} \vdash \mathsf{ref.null}~{\mathit{ht}} : (\mathsf{ref}~\mathsf{null}~{\mathit{ht}})
} \, {[\textsc{\scriptsize Ref\_ok{-}null}]}
\qquad
\end{array}
$$

$$
\begin{array}{@{}c@{}}\displaystyle
\frac{
}{
{\mathit{s}} \vdash \mathsf{ref.i{\scriptstyle31}}~{\mathit{i}} : (\mathsf{ref}~\epsilon~\mathsf{i{\scriptstyle31}})
} \, {[\textsc{\scriptsize Ref\_ok{-}i31}]}
\qquad
\end{array}
$$

$$
\begin{array}{@{}c@{}}\displaystyle
\frac{
{\mathit{s}}.\mathsf{struct}[{\mathit{a}}].\mathsf{type} = {\mathit{dt}}
}{
{\mathit{s}} \vdash \mathsf{ref.struct}~{\mathit{a}} : (\mathsf{ref}~\epsilon~{\mathit{dt}})
} \, {[\textsc{\scriptsize Ref\_ok{-}struct}]}
\qquad
\end{array}
$$

$$
\begin{array}{@{}c@{}}\displaystyle
\frac{
{\mathit{s}}.\mathsf{array}[{\mathit{a}}].\mathsf{type} = {\mathit{dt}}
}{
{\mathit{s}} \vdash \mathsf{ref.array}~{\mathit{a}} : (\mathsf{ref}~\epsilon~{\mathit{dt}})
} \, {[\textsc{\scriptsize Ref\_ok{-}array}]}
\qquad
\end{array}
$$

$$
\begin{array}{@{}c@{}}\displaystyle
\frac{
{\mathit{s}}.\mathsf{func}[{\mathit{a}}].\mathsf{type} = {\mathit{dt}}
}{
{\mathit{s}} \vdash \mathsf{ref.func}~{\mathit{a}} : (\mathsf{ref}~\epsilon~{\mathit{dt}})
} \, {[\textsc{\scriptsize Ref\_ok{-}func}]}
\qquad
\end{array}
$$

$$
\begin{array}{@{}c@{}}\displaystyle
\frac{
}{
{\mathit{s}} \vdash \mathsf{ref.host}~{\mathit{a}} : (\mathsf{ref}~\epsilon~\mathsf{any})
} \, {[\textsc{\scriptsize Ref\_ok{-}host}]}
\qquad
\end{array}
$$

$$
\begin{array}{@{}c@{}}\displaystyle
\frac{
}{
{\mathit{s}} \vdash \mathsf{ref.extern}~{\mathit{addrref}} : (\mathsf{ref}~\epsilon~\mathsf{extern})
} \, {[\textsc{\scriptsize Ref\_ok{-}extern}]}
\qquad
\end{array}
$$

$\boxed{{\mathit{config}} \hookrightarrow {\mathit{config}}}$

$\boxed{{{\mathit{instr}}^\ast} \hookrightarrow {{\mathit{instr}}^\ast}}$

$\boxed{{\mathit{config}} \hookrightarrow {{\mathit{instr}}^\ast}}$

$\boxed{{\mathit{config}} \hookrightarrow^\ast {\mathit{config}}}$

$$
\begin{array}{@{}l@{}lcl@{}l@{}}
{[\textsc{\scriptsize E{-}pure}]} \quad & {\mathit{z}} ; {{\mathit{instr}}^\ast} &\hookrightarrow& {\mathit{z}} ; {{\mathit{instr}'}^\ast} &\quad
  \mbox{if}~{{\mathit{instr}}^\ast} \hookrightarrow {{\mathit{instr}'}^\ast} \\
{[\textsc{\scriptsize E{-}read}]} \quad & {\mathit{z}} ; {{\mathit{instr}}^\ast} &\hookrightarrow& {\mathit{z}} ; {{\mathit{instr}'}^\ast} &\quad
  \mbox{if}~{\mathit{z}} ; {{\mathit{instr}}^\ast} \hookrightarrow {{\mathit{instr}'}^\ast} \\
\end{array}
$$

$$
\begin{array}{@{}l@{}lcl@{}l@{}}
{[\textsc{\scriptsize E{-}refl}]} \quad & {\mathit{z}} ; {{\mathit{instr}}^\ast} &\hookrightarrow^\ast& {\mathit{z}} ; {{\mathit{instr}}^\ast} &  \\
{[\textsc{\scriptsize E{-}trans}]} \quad & {\mathit{z}} ; {{\mathit{instr}}^\ast} &\hookrightarrow^\ast& {\mathit{z}''} ; {{{\mathit{instr}}''}^\ast} &\quad
  \mbox{if}~{\mathit{z}} ; {{\mathit{instr}}^\ast} \hookrightarrow {\mathit{z}'} ; {{{\mathit{instr}}'}^\ast} \\
 &&&&\quad {\land}~{\mathit{z}'} ; {{\mathit{instr}}'} \hookrightarrow^\ast {\mathit{z}''} ; {{{\mathit{instr}}''}^\ast} \\
\end{array}
$$

\vspace{1ex}

$\boxed{{\mathit{state}} ; {\mathit{expr}} \hookrightarrow^\ast {\mathit{state}} ; {{\mathit{val}}^\ast}}$

$$
\begin{array}{@{}l@{}lcl@{}l@{}}
{[\textsc{\scriptsize E{-}expr}]} \quad & {\mathit{z}} ; {{\mathit{instr}}^\ast} &\hookrightarrow^\ast& {\mathit{z}'} ; {{\mathit{val}}^\ast} &\quad
  \mbox{if}~{\mathit{z}} ; {{\mathit{instr}}^\ast} \hookrightarrow^\ast {\mathit{z}'} ; {{\mathit{val}}^\ast} \\
\end{array}
$$

\vspace{1ex}

\vspace{1ex}

$$
\begin{array}{@{}l@{}lcl@{}l@{}}
{[\textsc{\scriptsize E{-}unreachable}]} \quad & \mathsf{unreachable} &\hookrightarrow& \mathsf{trap} &  \\
{[\textsc{\scriptsize E{-}nop}]} \quad & \mathsf{nop} &\hookrightarrow& \epsilon &  \\
{[\textsc{\scriptsize E{-}drop}]} \quad & {\mathit{val}}~\mathsf{drop} &\hookrightarrow& \epsilon &  \\
\end{array}
$$

\vspace{1ex}

$$
\begin{array}{@{}l@{}lcl@{}l@{}}
{[\textsc{\scriptsize E{-}select{-}true}]} \quad & {\mathit{val}}_{{1}}~{\mathit{val}}_{{2}}~(\mathsf{i{\scriptstyle32}}.\mathsf{const}~{\mathit{c}})~(\mathsf{select}~{{{\mathit{t}}^\ast}^?}) &\hookrightarrow& {\mathit{val}}_{{1}} &\quad
  \mbox{if}~{\mathit{c}} \neq 0 \\
{[\textsc{\scriptsize E{-}select{-}false}]} \quad & {\mathit{val}}_{{1}}~{\mathit{val}}_{{2}}~(\mathsf{i{\scriptstyle32}}.\mathsf{const}~{\mathit{c}})~(\mathsf{select}~{{{\mathit{t}}^\ast}^?}) &\hookrightarrow& {\mathit{val}}_{{2}} &\quad
  \mbox{if}~{\mathit{c}} = 0 \\
\end{array}
$$

\vspace{1ex}

$$
\begin{array}{@{}lcl@{}l@{}}
{{\mathrm{blocktype}}}_{{\mathit{z}}}(\epsilon) &=& \epsilon \rightarrow \epsilon &  \\
{{\mathrm{blocktype}}}_{{\mathit{z}}}({\mathit{t}}) &=& \epsilon \rightarrow {\mathit{t}} &  \\
{{\mathrm{blocktype}}}_{{\mathit{z}}}({\mathit{x}}) &=& {\mathit{ft}} &\quad
  \mbox{if}~{\mathit{z}}.\mathsf{type}~[{\mathit{x}}] \approx \mathsf{func}~{\mathit{ft}} \\
\end{array}
$$

$$
\begin{array}{@{}l@{}lcl@{}l@{}}
{[\textsc{\scriptsize E{-}block}]} \quad & {\mathit{z}} ; {{\mathit{val}}^{{\mathit{k}}}}~(\mathsf{block}~{\mathit{bt}}~{{\mathit{instr}}^\ast}) &\hookrightarrow& ({{\mathsf{label}}_{{\mathit{n}}}}{\{\epsilon\}}~({{\mathit{val}}^{{\mathit{k}}}}, {{\mathit{instr}}^\ast})) &\quad
  \mbox{if}~{{\mathrm{blocktype}}}_{{\mathit{z}}}({\mathit{bt}}) = {{\mathit{t}}_{{1}}^{{\mathit{k}}}} \rightarrow {{\mathit{t}}_{{2}}^{{\mathit{n}}}} \\
{[\textsc{\scriptsize E{-}loop}]} \quad & {\mathit{z}} ; {{\mathit{val}}^{{\mathit{k}}}}~(\mathsf{loop}~{\mathit{bt}}~{{\mathit{instr}}^\ast}) &\hookrightarrow& ({{\mathsf{label}}_{{\mathit{k}}}}{\{\mathsf{loop}~{\mathit{bt}}~{{\mathit{instr}}^\ast}\}}~({{\mathit{val}}^{{\mathit{k}}}}, {{\mathit{instr}}^\ast})) &\quad
  \mbox{if}~{{\mathrm{blocktype}}}_{{\mathit{z}}}({\mathit{bt}}) = {{\mathit{t}}_{{1}}^{{\mathit{k}}}} \rightarrow {{\mathit{t}}_{{2}}^{{\mathit{n}}}} \\
\end{array}
$$

$$
\begin{array}{@{}l@{}lcl@{}l@{}}
{[\textsc{\scriptsize E{-}if{-}true}]} \quad & (\mathsf{i{\scriptstyle32}}.\mathsf{const}~{\mathit{c}})~(\mathsf{if}~{\mathit{bt}}~{{\mathit{instr}}_{{1}}^\ast}~\mathsf{else}~{{\mathit{instr}}_{{2}}^\ast}) &\hookrightarrow& (\mathsf{block}~{\mathit{bt}}~{{\mathit{instr}}_{{1}}^\ast}) &\quad
  \mbox{if}~{\mathit{c}} \neq 0 \\
{[\textsc{\scriptsize E{-}if{-}false}]} \quad & (\mathsf{i{\scriptstyle32}}.\mathsf{const}~{\mathit{c}})~(\mathsf{if}~{\mathit{bt}}~{{\mathit{instr}}_{{1}}^\ast}~\mathsf{else}~{{\mathit{instr}}_{{2}}^\ast}) &\hookrightarrow& (\mathsf{block}~{\mathit{bt}}~{{\mathit{instr}}_{{2}}^\ast}) &\quad
  \mbox{if}~{\mathit{c}} = 0 \\
\end{array}
$$

\vspace{1ex}

$$
\begin{array}{@{}l@{}lcl@{}l@{}}
{[\textsc{\scriptsize E{-}label{-}vals}]} \quad & ({{\mathsf{label}}_{{\mathit{n}}}}{\{{{\mathit{instr}}^\ast}\}}~{{\mathit{val}}^\ast}) &\hookrightarrow& {{\mathit{val}}^\ast} &  \\
\end{array}
$$

\vspace{1ex}

$$
\begin{array}{@{}l@{}lcl@{}l@{}}
{[\textsc{\scriptsize E{-}br{-}zero}]} \quad & ({{\mathsf{label}}_{{\mathit{n}}}}{\{{{\mathit{instr}'}^\ast}\}}~({{\mathit{val}'}^\ast}, {{\mathit{val}}^{{\mathit{n}}}}, (\mathsf{br}~0), {{\mathit{instr}}^\ast})) &\hookrightarrow& {{\mathit{val}}^{{\mathit{n}}}}~{{\mathit{instr}'}^\ast} &  \\
{[\textsc{\scriptsize E{-}br{-}succ}]} \quad & ({{\mathsf{label}}_{{\mathit{n}}}}{\{{{\mathit{instr}'}^\ast}\}}~({{\mathit{val}}^\ast}, (\mathsf{br}~{\mathit{l}} + 1), {{\mathit{instr}}^\ast})) &\hookrightarrow& {{\mathit{val}}^\ast}~(\mathsf{br}~{\mathit{l}}) &  \\
\end{array}
$$

\vspace{1ex}

$$
\begin{array}{@{}l@{}lcl@{}l@{}}
{[\textsc{\scriptsize E{-}br\_if{-}true}]} \quad & (\mathsf{i{\scriptstyle32}}.\mathsf{const}~{\mathit{c}})~(\mathsf{br\_if}~{\mathit{l}}) &\hookrightarrow& (\mathsf{br}~{\mathit{l}}) &\quad
  \mbox{if}~{\mathit{c}} \neq 0 \\
{[\textsc{\scriptsize E{-}br\_if{-}false}]} \quad & (\mathsf{i{\scriptstyle32}}.\mathsf{const}~{\mathit{c}})~(\mathsf{br\_if}~{\mathit{l}}) &\hookrightarrow& \epsilon &\quad
  \mbox{if}~{\mathit{c}} = 0 \\
\end{array}
$$

\vspace{1ex}

$$
\begin{array}{@{}l@{}lcl@{}l@{}}
{[\textsc{\scriptsize E{-}br\_table{-}lt}]} \quad & (\mathsf{i{\scriptstyle32}}.\mathsf{const}~{\mathit{i}})~(\mathsf{br\_table}~{{\mathit{l}}^\ast}~{\mathit{l}'}) &\hookrightarrow& (\mathsf{br}~{{\mathit{l}}^\ast}[{\mathit{i}}]) &\quad
  \mbox{if}~{\mathit{i}} < {|{{\mathit{l}}^\ast}|} \\
{[\textsc{\scriptsize E{-}br\_table{-}ge}]} \quad & (\mathsf{i{\scriptstyle32}}.\mathsf{const}~{\mathit{i}})~(\mathsf{br\_table}~{{\mathit{l}}^\ast}~{\mathit{l}'}) &\hookrightarrow& (\mathsf{br}~{\mathit{l}'}) &\quad
  \mbox{if}~{\mathit{i}} \geq {|{{\mathit{l}}^\ast}|} \\
\end{array}
$$

\vspace{1ex}

$$
\begin{array}{@{}l@{}lcl@{}l@{}}
{[\textsc{\scriptsize E{-}br\_on\_null{-}null}]} \quad & {\mathit{val}}~(\mathsf{br\_on\_null}~{\mathit{l}}) &\hookrightarrow& (\mathsf{br}~{\mathit{l}}) &\quad
  \mbox{if}~{\mathit{val}} = \mathsf{ref.null}~{\mathit{ht}} \\
{[\textsc{\scriptsize E{-}br\_on\_null{-}addr}]} \quad & {\mathit{val}}~(\mathsf{br\_on\_null}~{\mathit{l}}) &\hookrightarrow& {\mathit{val}} &\quad
  \mbox{otherwise} \\
\end{array}
$$

\vspace{1ex}

$$
\begin{array}{@{}l@{}lcl@{}l@{}}
{[\textsc{\scriptsize E{-}br\_on\_non\_null{-}null}]} \quad & {\mathit{val}}~(\mathsf{br\_on\_non\_null}~{\mathit{l}}) &\hookrightarrow& \epsilon &\quad
  \mbox{if}~{\mathit{val}} = \mathsf{ref.null}~{\mathit{ht}} \\
{[\textsc{\scriptsize E{-}br\_on\_non\_null{-}addr}]} \quad & {\mathit{val}}~(\mathsf{br\_on\_non\_null}~{\mathit{l}}) &\hookrightarrow& {\mathit{val}}~(\mathsf{br}~{\mathit{l}}) &\quad
  \mbox{otherwise} \\
\end{array}
$$

\vspace{1ex}

$$
\begin{array}{@{}l@{}lcl@{}l@{}}
{[\textsc{\scriptsize E{-}br\_on\_cast{-}succeed}]} \quad & {\mathit{z}} ; {\mathit{ref}}~(\mathsf{br\_on\_cast}~{\mathit{l}}~{\mathit{rt}}_{{1}}~{\mathit{rt}}_{{2}}) &\hookrightarrow& {\mathit{ref}}~(\mathsf{br}~{\mathit{l}}) &\quad
  \mbox{if}~{\mathit{z}}.\mathsf{store} \vdash {\mathit{ref}} : {\mathit{rt}} \\
 &&&&\quad {\land}~\{ \begin{array}[t]{@{}l@{}}
 \}\end{array} \vdash {\mathit{rt}} \leq {{\mathrm{inst}}}_{{\mathit{z}}.\mathsf{module}}({\mathit{rt}}_{{2}}) \\
{[\textsc{\scriptsize E{-}br\_on\_cast{-}fail}]} \quad & {\mathit{z}} ; {\mathit{ref}}~(\mathsf{br\_on\_cast}~{\mathit{l}}~{\mathit{rt}}_{{1}}~{\mathit{rt}}_{{2}}) &\hookrightarrow& {\mathit{ref}} &\quad
  \mbox{otherwise} \\
\end{array}
$$

\vspace{1ex}

$$
\begin{array}{@{}l@{}lcl@{}l@{}}
{[\textsc{\scriptsize E{-}br\_on\_cast\_fail{-}succeed}]} \quad & {\mathit{z}} ; {\mathit{ref}}~(\mathsf{br\_on\_cast\_fail}~{\mathit{l}}~{\mathit{rt}}_{{1}}~{\mathit{rt}}_{{2}}) &\hookrightarrow& {\mathit{ref}} &\quad
  \mbox{if}~{\mathit{z}}.\mathsf{store} \vdash {\mathit{ref}} : {\mathit{rt}} \\
 &&&&\quad {\land}~\{ \begin{array}[t]{@{}l@{}}
 \}\end{array} \vdash {\mathit{rt}} \leq {{\mathrm{inst}}}_{{\mathit{z}}.\mathsf{module}}({\mathit{rt}}_{{2}}) \\
{[\textsc{\scriptsize E{-}br\_on\_cast\_fail{-}fail}]} \quad & {\mathit{z}} ; {\mathit{ref}}~(\mathsf{br\_on\_cast\_fail}~{\mathit{l}}~{\mathit{rt}}_{{1}}~{\mathit{rt}}_{{2}}) &\hookrightarrow& {\mathit{ref}}~(\mathsf{br}~{\mathit{l}}) &\quad
  \mbox{otherwise} \\
\end{array}
$$

\vspace{1ex}

$$
\begin{array}{@{}l@{}lcl@{}l@{}}
{[\textsc{\scriptsize E{-}call}]} \quad & {\mathit{z}} ; (\mathsf{call}~{\mathit{x}}) &\hookrightarrow& (\mathsf{ref.func}~{\mathit{z}}.\mathsf{module}.\mathsf{func}[{\mathit{x}}])~(\mathsf{call\_ref}) &  \\
{[\textsc{\scriptsize E{-}call\_ref{-}null}]} \quad & {\mathit{z}} ; (\mathsf{ref.null}~{\mathit{ht}})~(\mathsf{call\_ref}~{{\mathit{x}}^?}) &\hookrightarrow& \mathsf{trap} &  \\
{[\textsc{\scriptsize E{-}call\_ref{-}func}]} \quad & {\mathit{z}} ; {{\mathit{val}}^{{\mathit{n}}}}~(\mathsf{ref.func}~{\mathit{a}})~(\mathsf{call\_ref}~{{\mathit{x}}^?}) &\hookrightarrow& ({{\mathsf{frame}}_{{\mathit{m}}}}{\{{\mathit{f}}\}}~({{\mathsf{label}}_{{\mathit{m}}}}{\{\epsilon\}}~{{\mathit{instr}}^\ast})) &\quad
  \mbox{if}~{\mathit{z}}.\mathsf{func}[{\mathit{a}}] = {\mathit{fi}} \\
 &&&&\quad {\land}~{\mathit{fi}}.\mathsf{type} \approx \mathsf{func}~({{\mathit{t}}_{{1}}^{{\mathit{n}}}} \rightarrow {{\mathit{t}}_{{2}}^{{\mathit{m}}}}) \\
 &&&&\quad {\land}~{\mathit{fi}}.\mathsf{code} = \mathsf{func}~{\mathit{y}}~{(\mathsf{local}~{\mathit{t}})^\ast}~({{\mathit{instr}}^\ast}) \\
 &&&&\quad {\land}~{\mathit{f}} = \{ \begin{array}[t]{@{}l@{}}
\mathsf{local}~{{\mathit{val}}^{{\mathit{n}}}}~{({\mathrm{default}}~{\mathit{t}})^\ast},\; \mathsf{module}~{\mathit{fi}}.\mathsf{module} \}\end{array} \\
\end{array}
$$

\vspace{1ex}

$$
\begin{array}{@{}l@{}lcl@{}l@{}}
{[\textsc{\scriptsize E{-}return\_call}]} \quad & {\mathit{z}} ; (\mathsf{return\_call}~{\mathit{x}}) &\hookrightarrow& (\mathsf{ref.func}~{\mathit{z}}.\mathsf{module}.\mathsf{func}[{\mathit{x}}])~(\mathsf{return\_call\_ref}) &  \\
\end{array}
$$

\vspace{1ex}

$$
\begin{array}{@{}l@{}lcl@{}l@{}}
{[\textsc{\scriptsize E{-}return\_call\_ref{-}frame{-}null}]} \quad & {\mathit{z}} ; ({{\mathsf{frame}}_{{\mathit{k}}}}{\{{\mathit{f}}\}}~({{\mathit{val}}^\ast}, (\mathsf{ref.null}~{\mathit{ht}}), (\mathsf{return\_call\_ref}~{{\mathit{x}}^?}), {{\mathit{instr}}^\ast})) &\hookrightarrow& \mathsf{trap} &  \\
{[\textsc{\scriptsize E{-}return\_call\_ref{-}frame{-}addr}]} \quad & {\mathit{z}} ; ({{\mathsf{frame}}_{{\mathit{k}}}}{\{{\mathit{f}}\}}~({{\mathit{val}'}^\ast}, {{\mathit{val}}^{{\mathit{n}}}}, (\mathsf{ref.func}~{\mathit{a}}), (\mathsf{return\_call\_ref}~{{\mathit{x}}^?}), {{\mathit{instr}}^\ast})) &\hookrightarrow& {{\mathit{val}}^{{\mathit{n}}}}~(\mathsf{ref.func}~{\mathit{a}})~(\mathsf{call\_ref}~{{\mathit{x}}^?}) &\quad
  \mbox{if}~{\mathit{z}}.\mathsf{func}[{\mathit{a}}].\mathsf{type} \approx \mathsf{func}~({{\mathit{t}}_{{1}}^{{\mathit{n}}}} \rightarrow {{\mathit{t}}_{{2}}^{{\mathit{m}}}}) \\
{[\textsc{\scriptsize E{-}return\_call\_ref{-}label}]} \quad & {\mathit{z}} ; ({{\mathsf{label}}_{{\mathit{k}}}}{\{{{\mathit{instr}'}^\ast}\}}~({{\mathit{val}}^\ast}, (\mathsf{return\_call\_ref}~{{\mathit{x}}^?}), {{\mathit{instr}}^\ast})) &\hookrightarrow& {{\mathit{val}}^\ast}~(\mathsf{return\_call\_ref}~{{\mathit{x}}^?}) &  \\
\end{array}
$$

\vspace{1ex}

$$
\begin{array}{@{}l@{}lcl@{}l@{}}
{[\textsc{\scriptsize E{-}call\_indirect{-}call}]} \quad & (\mathsf{call\_indirect}~{\mathit{x}}~{\mathit{y}}) &\hookrightarrow& (\mathsf{table.get}~{\mathit{x}})~(\mathsf{ref.cast}~(\mathsf{ref}~\mathsf{null}~{\mathit{y}}))~(\mathsf{call\_ref}~{\mathit{y}}) &  \\
{[\textsc{\scriptsize E{-}return\_call\_indirect}]} \quad & (\mathsf{return\_call\_indirect}~{\mathit{x}}~{\mathit{y}}) &\hookrightarrow& (\mathsf{table.get}~{\mathit{x}})~(\mathsf{ref.cast}~(\mathsf{ref}~\mathsf{null}~{\mathit{y}}))~(\mathsf{return\_call\_ref}~{\mathit{y}}) &  \\
\end{array}
$$

\vspace{1ex}

$$
\begin{array}{@{}l@{}lcl@{}l@{}}
{[\textsc{\scriptsize E{-}frame{-}vals}]} \quad & ({{\mathsf{frame}}_{{\mathit{n}}}}{\{{\mathit{f}}\}}~{{\mathit{val}}^{{\mathit{n}}}}) &\hookrightarrow& {{\mathit{val}}^{{\mathit{n}}}} &  \\
{[\textsc{\scriptsize E{-}return{-}frame}]} \quad & ({{\mathsf{frame}}_{{\mathit{n}}}}{\{{\mathit{f}}\}}~({{\mathit{val}'}^\ast}, {{\mathit{val}}^{{\mathit{n}}}}, \mathsf{return}, {{\mathit{instr}}^\ast})) &\hookrightarrow& {{\mathit{val}}^{{\mathit{n}}}} &  \\
{[\textsc{\scriptsize E{-}return{-}label}]} \quad & ({{\mathsf{label}}_{{\mathit{k}}}}{\{{{\mathit{instr}'}^\ast}\}}~({{\mathit{val}}^\ast}, \mathsf{return}, {{\mathit{instr}}^\ast})) &\hookrightarrow& {{\mathit{val}}^\ast}~\mathsf{return} &  \\
\end{array}
$$

\vspace{1ex}

$$
\begin{array}{@{}l@{}lcl@{}l@{}}
{[\textsc{\scriptsize E{-}unop{-}val}]} \quad & ({\mathit{nt}}.\mathsf{const}~{\mathit{c}}_{{1}})~({\mathit{nt}} . {\mathit{unop}}) &\hookrightarrow& ({\mathit{nt}}.\mathsf{const}~{\mathit{c}}) &\quad
  \mbox{if}~{{{{\mathit{unop}}}{}}_{{\mathit{nt}}}}{({\mathit{c}}_{{1}})} = {\mathit{c}} \\
{[\textsc{\scriptsize E{-}unop{-}trap}]} \quad & ({\mathit{nt}}.\mathsf{const}~{\mathit{c}}_{{1}})~({\mathit{nt}} . {\mathit{unop}}) &\hookrightarrow& \mathsf{trap} &\quad
  \mbox{if}~{{{{\mathit{unop}}}{}}_{{\mathit{nt}}}}{({\mathit{c}}_{{1}})} = \epsilon \\
\end{array}
$$

\vspace{1ex}

$$
\begin{array}{@{}l@{}lcl@{}l@{}}
{[\textsc{\scriptsize E{-}binop{-}val}]} \quad & ({\mathit{nt}}.\mathsf{const}~{\mathit{c}}_{{1}})~({\mathit{nt}}.\mathsf{const}~{\mathit{c}}_{{2}})~({\mathit{nt}} . {\mathit{binop}}) &\hookrightarrow& ({\mathit{nt}}.\mathsf{const}~{\mathit{c}}) &\quad
  \mbox{if}~{{{{\mathit{binop}}}{}}_{{\mathit{nt}}}}{({\mathit{c}}_{{1}},\, {\mathit{c}}_{{2}})} = {\mathit{c}} \\
{[\textsc{\scriptsize E{-}binop{-}trap}]} \quad & ({\mathit{nt}}.\mathsf{const}~{\mathit{c}}_{{1}})~({\mathit{nt}}.\mathsf{const}~{\mathit{c}}_{{2}})~({\mathit{nt}} . {\mathit{binop}}) &\hookrightarrow& \mathsf{trap} &\quad
  \mbox{if}~{{{{\mathit{binop}}}{}}_{{\mathit{nt}}}}{({\mathit{c}}_{{1}},\, {\mathit{c}}_{{2}})} = \epsilon \\
\end{array}
$$

\vspace{1ex}

$$
\begin{array}{@{}l@{}lcl@{}l@{}}
{[\textsc{\scriptsize E{-}testop}]} \quad & ({\mathit{nt}}.\mathsf{const}~{\mathit{c}}_{{1}})~({\mathit{nt}} . {\mathit{testop}}) &\hookrightarrow& (\mathsf{i{\scriptstyle32}}.\mathsf{const}~{\mathit{c}}) &\quad
  \mbox{if}~{\mathit{c}} = {{{{\mathit{testop}}}{}}_{{\mathit{nt}}}}{({\mathit{c}}_{{1}})} \\
{[\textsc{\scriptsize E{-}relop}]} \quad & ({\mathit{nt}}.\mathsf{const}~{\mathit{c}}_{{1}})~({\mathit{nt}}.\mathsf{const}~{\mathit{c}}_{{2}})~({\mathit{nt}} . {\mathit{relop}}) &\hookrightarrow& (\mathsf{i{\scriptstyle32}}.\mathsf{const}~{\mathit{c}}) &\quad
  \mbox{if}~{\mathit{c}} = {{{{\mathit{relop}}}{}}_{{\mathit{nt}}}}{({\mathit{c}}_{{1}},\, {\mathit{c}}_{{2}})} \\
\end{array}
$$

\vspace{1ex}

$$
\begin{array}{@{}l@{}lcl@{}l@{}}
{[\textsc{\scriptsize E{-}extend}]} \quad & ({\mathit{nt}}.\mathsf{const}~{\mathit{c}})~({{\mathit{nt}}.\mathsf{extend}}{{\mathit{n}}}) &\hookrightarrow& ({\mathit{nt}}.\mathsf{const}~{{{{\mathrm{ext}}}_{({\mathit{n}},\, {|{\mathit{nt}}|})}^{\mathsf{s}}}}{({\mathit{c}})}) &  \\
\end{array}
$$

\vspace{1ex}

$$
\begin{array}{@{}l@{}lcl@{}l@{}}
{[\textsc{\scriptsize E{-}cvtop{-}val}]} \quad & ({\mathit{nt}}_{{1}}.\mathsf{const}~{\mathit{c}}_{{1}})~({\mathit{nt}}_{{2}} . {{{{{\mathit{cvtop}}}{\mathsf{\_}}}{{\mathit{nt}}_{{1}}}}{\mathsf{\_}}}{{{\mathit{sx}}^?}}) &\hookrightarrow& ({\mathit{nt}}_{{2}}.\mathsf{const}~{\mathit{c}}) &\quad
  \mbox{if}~{{{\mathit{cvtop}}}{{{}_{({\mathit{nt}}_{{1}},\, {\mathit{nt}}_{{2}})}^{{{\mathit{sx}}^?}}}}}{({\mathit{c}}_{{1}})} = {\mathit{c}} \\
{[\textsc{\scriptsize E{-}cvtop{-}trap}]} \quad & ({\mathit{nt}}_{{1}}.\mathsf{const}~{\mathit{c}}_{{1}})~({\mathit{nt}}_{{2}} . {{{{{\mathit{cvtop}}}{\mathsf{\_}}}{{\mathit{nt}}_{{1}}}}{\mathsf{\_}}}{{{\mathit{sx}}^?}}) &\hookrightarrow& \mathsf{trap} &\quad
  \mbox{if}~{{{\mathit{cvtop}}}{{{}_{({\mathit{nt}}_{{1}},\, {\mathit{nt}}_{{2}})}^{{{\mathit{sx}}^?}}}}}{({\mathit{c}}_{{1}})} = \epsilon \\
\end{array}
$$

\vspace{1ex}

$$
\begin{array}{@{}l@{}lcl@{}l@{}}
{[\textsc{\scriptsize E{-}ref.func}]} \quad & {\mathit{z}} ; (\mathsf{ref.func}~{\mathit{x}}) &\hookrightarrow& (\mathsf{ref.func}~{\mathit{z}}.\mathsf{module}.\mathsf{func}[{\mathit{x}}]) &  \\
\end{array}
$$

$$
\begin{array}{@{}l@{}lcl@{}l@{}}
{[\textsc{\scriptsize E{-}ref.i31}]} \quad & (\mathsf{i{\scriptstyle32}}.\mathsf{const}~{\mathit{i}})~\mathsf{ref.i{\scriptstyle31}} &\hookrightarrow& (\mathsf{ref.i{\scriptstyle31}}~{{{\mathrm{wrap}}}_{(32,\, 31)}}{({\mathit{i}})}) &  \\
\end{array}
$$

\vspace{1ex}

$$
\begin{array}{@{}l@{}lcl@{}l@{}}
{[\textsc{\scriptsize E{-}ref.is\_null{-}true}]} \quad & {\mathit{val}}~\mathsf{ref.is\_null} &\hookrightarrow& (\mathsf{i{\scriptstyle32}}.\mathsf{const}~1) &\quad
  \mbox{if}~{\mathit{val}} = (\mathsf{ref.null}~{\mathit{ht}}) \\
{[\textsc{\scriptsize E{-}ref.is\_null{-}false}]} \quad & {\mathit{val}}~\mathsf{ref.is\_null} &\hookrightarrow& (\mathsf{i{\scriptstyle32}}.\mathsf{const}~0) &\quad
  \mbox{otherwise} \\
\end{array}
$$

\vspace{1ex}

$$
\begin{array}{@{}l@{}lcl@{}l@{}}
{[\textsc{\scriptsize E{-}ref.as\_non\_null{-}null}]} \quad & {\mathit{ref}}~\mathsf{ref.as\_non\_null} &\hookrightarrow& \mathsf{trap} &\quad
  \mbox{if}~{\mathit{ref}} = (\mathsf{ref.null}~{\mathit{ht}}) \\
{[\textsc{\scriptsize E{-}ref.as\_non\_null{-}addr}]} \quad & {\mathit{ref}}~\mathsf{ref.as\_non\_null} &\hookrightarrow& {\mathit{ref}} &\quad
  \mbox{otherwise} \\
\end{array}
$$

\vspace{1ex}

$$
\begin{array}{@{}l@{}lcl@{}l@{}}
{[\textsc{\scriptsize E{-}ref.eq{-}null}]} \quad & {\mathit{ref}}_{{1}}~{\mathit{ref}}_{{2}}~\mathsf{ref.eq} &\hookrightarrow& (\mathsf{i{\scriptstyle32}}.\mathsf{const}~1) &\quad
  \mbox{if}~{\mathit{ref}}_{{1}} = \mathsf{ref.null}~{\mathit{ht}}_{{1}} \land {\mathit{ref}}_{{2}} = \mathsf{ref.null}~{\mathit{ht}}_{{2}} \\
{[\textsc{\scriptsize E{-}ref.eq{-}true}]} \quad & {\mathit{ref}}_{{1}}~{\mathit{ref}}_{{2}}~\mathsf{ref.eq} &\hookrightarrow& (\mathsf{i{\scriptstyle32}}.\mathsf{const}~1) &\quad
  \mbox{otherwise, if}~{\mathit{ref}}_{{1}} = {\mathit{ref}}_{{2}} \\
{[\textsc{\scriptsize E{-}ref.eq{-}false}]} \quad & {\mathit{ref}}_{{1}}~{\mathit{ref}}_{{2}}~\mathsf{ref.eq} &\hookrightarrow& (\mathsf{i{\scriptstyle32}}.\mathsf{const}~0) &\quad
  \mbox{otherwise} \\
\end{array}
$$

\vspace{1ex}

$$
\begin{array}{@{}l@{}lcl@{}l@{}}
{[\textsc{\scriptsize E{-}ref.test{-}true}]} \quad & {\mathit{z}} ; {\mathit{ref}}~(\mathsf{ref.test}~{\mathit{rt}}) &\hookrightarrow& (\mathsf{i{\scriptstyle32}}.\mathsf{const}~1) &\quad
  \mbox{if}~{\mathit{z}}.\mathsf{store} \vdash {\mathit{ref}} : {\mathit{rt}'} \\
 &&&&\quad {\land}~\{ \begin{array}[t]{@{}l@{}}
 \}\end{array} \vdash {\mathit{rt}'} \leq {{\mathrm{inst}}}_{{\mathit{z}}.\mathsf{module}}({\mathit{rt}}) \\
{[\textsc{\scriptsize E{-}ref.test{-}false}]} \quad & {\mathit{z}} ; {\mathit{ref}}~(\mathsf{ref.test}~{\mathit{rt}}) &\hookrightarrow& (\mathsf{i{\scriptstyle32}}.\mathsf{const}~0) &\quad
  \mbox{otherwise} \\
\end{array}
$$

\vspace{1ex}

$$
\begin{array}{@{}l@{}lcl@{}l@{}}
{[\textsc{\scriptsize E{-}ref.cast{-}succeed}]} \quad & {\mathit{z}} ; {\mathit{ref}}~(\mathsf{ref.cast}~{\mathit{rt}}) &\hookrightarrow& {\mathit{ref}} &\quad
  \mbox{if}~{\mathit{z}}.\mathsf{store} \vdash {\mathit{ref}} : {\mathit{rt}'} \\
 &&&&\quad {\land}~\{ \begin{array}[t]{@{}l@{}}
 \}\end{array} \vdash {\mathit{rt}'} \leq {{\mathrm{inst}}}_{{\mathit{z}}.\mathsf{module}}({\mathit{rt}}) \\
{[\textsc{\scriptsize E{-}ref.cast{-}fail}]} \quad & {\mathit{z}} ; {\mathit{ref}}~(\mathsf{ref.cast}~{\mathit{rt}}) &\hookrightarrow& \mathsf{trap} &\quad
  \mbox{otherwise} \\
\end{array}
$$

\vspace{1ex}

$$
\begin{array}{@{}l@{}lcl@{}l@{}}
{[\textsc{\scriptsize E{-}i31.get{-}null}]} \quad & (\mathsf{ref.null}~{\mathit{ht}})~({{\mathsf{i{\scriptstyle31}.get}}{\mathsf{\_}}}{{\mathit{sx}}}) &\hookrightarrow& \mathsf{trap} &  \\
{[\textsc{\scriptsize E{-}i31.get{-}num}]} \quad & (\mathsf{ref.i{\scriptstyle31}}~{\mathit{i}})~({{\mathsf{i{\scriptstyle31}.get}}{\mathsf{\_}}}{{\mathit{sx}}}) &\hookrightarrow& (\mathsf{i{\scriptstyle32}}.\mathsf{const}~{{{{\mathrm{ext}}}_{(31,\, 32)}^{{\mathit{sx}}}}}{({\mathit{i}})}) &  \\
\end{array}
$$

\vspace{1ex}

$$
\begin{array}{@{}l@{}lcl@{}l@{}}
{[\textsc{\scriptsize E{-}struct.new}]} \quad & {\mathit{z}} ; {{\mathit{val}}^{{\mathit{n}}}}~(\mathsf{struct.new}~{\mathit{x}}) &\hookrightarrow& {\mathit{z}}[\mathsf{struct} = ..{\mathit{si}}] ; (\mathsf{ref.struct}~{|{\mathit{z}}.\mathsf{struct}|}) &\quad
  \mbox{if}~{\mathit{z}}.\mathsf{type}~[{\mathit{x}}] \approx \mathsf{struct}~{({\mathit{mut}}~{\mathit{zt}})^{{\mathit{n}}}} \\
 &&&&\quad {\land}~{\mathit{si}} = \{ \begin{array}[t]{@{}l@{}}
\mathsf{type}~{\mathit{z}}.\mathsf{type}~[{\mathit{x}}],\; \mathsf{field}~{({{\mathrm{pack}}}_{{\mathit{zt}}}({\mathit{val}}))^{{\mathit{n}}}} \}\end{array} \\
\end{array}
$$

$$
\begin{array}{@{}l@{}lcl@{}l@{}}
{[\textsc{\scriptsize E{-}struct.new\_default}]} \quad & {\mathit{z}} ; (\mathsf{struct.new\_default}~{\mathit{x}}) &\hookrightarrow& {{\mathit{val}}^\ast}~(\mathsf{struct.new}~{\mathit{x}}) &\quad
  \mbox{if}~{\mathit{z}}.\mathsf{type}~[{\mathit{x}}] \approx \mathsf{struct}~{({\mathit{mut}}~{\mathit{zt}})^\ast} \\
 &&&&\quad {\land}~(({\mathrm{default}}~{\mathrm{unpack}}({\mathit{zt}}) = {\mathit{val}}))^\ast \\
\end{array}
$$

\vspace{1ex}

$$
\begin{array}{@{}l@{}lcl@{}l@{}}
{[\textsc{\scriptsize E{-}struct.get{-}null}]} \quad & {\mathit{z}} ; (\mathsf{ref.null}~{\mathit{ht}})~({{\mathsf{struct.get}}{\mathsf{\_}}}{{{\mathit{sx}}^?}}~{\mathit{x}}~{\mathit{i}}) &\hookrightarrow& \mathsf{trap} &  \\
{[\textsc{\scriptsize E{-}struct.get{-}struct}]} \quad & {\mathit{z}} ; (\mathsf{ref.struct}~{\mathit{a}})~({{\mathsf{struct.get}}{\mathsf{\_}}}{{{\mathit{sx}}^?}}~{\mathit{x}}~{\mathit{i}}) &\hookrightarrow& {{{{\mathrm{unpack}}}_{{{\mathit{zt}}^\ast}[{\mathit{i}}]}^{{{\mathit{sx}}^?}}}}{({\mathit{si}}.\mathsf{field}[{\mathit{i}}])} &\quad
  \mbox{if}~{\mathit{z}}.\mathsf{struct}[{\mathit{a}}] = {\mathit{si}} \\
 &&&&\quad {\land}~{\mathit{si}}.\mathsf{type} \approx \mathsf{struct}~{({\mathit{mut}}~{\mathit{zt}})^\ast} \\
\end{array}
$$

\vspace{1ex}

$$
\begin{array}{@{}l@{}lcl@{}l@{}}
{[\textsc{\scriptsize E{-}struct.set{-}null}]} \quad & {\mathit{z}} ; (\mathsf{ref.null}~{\mathit{ht}})~{\mathit{val}}~(\mathsf{struct.set}~{\mathit{x}}~{\mathit{i}}) &\hookrightarrow& {\mathit{z}} ; \mathsf{trap} &  \\
{[\textsc{\scriptsize E{-}struct.set{-}struct}]} \quad & {\mathit{z}} ; (\mathsf{ref.struct}~{\mathit{a}})~{\mathit{val}}~(\mathsf{struct.set}~{\mathit{x}}~{\mathit{i}}) &\hookrightarrow& {\mathrm{with}}_{{\mathit{struct}}}({\mathit{z}}, {\mathit{a}}, {\mathit{i}}, {\mathit{fv}}) ; \epsilon &\quad
  \mbox{if}~{\mathit{z}}.\mathsf{struct}[{\mathit{a}}].\mathsf{type} \approx \mathsf{struct}~{({\mathit{mut}}~{\mathit{zt}})^\ast} \\
 &&&&\quad {\land}~{\mathit{fv}} = {{\mathrm{pack}}}_{{{\mathit{zt}}^\ast}[{\mathit{i}}]}({\mathit{val}}) \\
\end{array}
$$

\vspace{1ex}

$$
\begin{array}{@{}l@{}lcl@{}l@{}}
{[\textsc{\scriptsize E{-}array.new}]} \quad & {\mathit{z}} ; {\mathit{val}}~(\mathsf{i{\scriptstyle32}}.\mathsf{const}~{\mathit{n}})~(\mathsf{array.new}~{\mathit{x}}) &\hookrightarrow& {{\mathit{val}}^{{\mathit{n}}}}~(\mathsf{array.new\_fixed}~{\mathit{x}}~{\mathit{n}}) &  \\
{[\textsc{\scriptsize E{-}array.new\_default}]} \quad & {\mathit{z}} ; (\mathsf{i{\scriptstyle32}}.\mathsf{const}~{\mathit{n}})~(\mathsf{array.new\_default}~{\mathit{x}}) &\hookrightarrow& {{\mathit{val}}^{{\mathit{n}}}}~(\mathsf{array.new\_fixed}~{\mathit{x}}~{\mathit{n}}) &\quad
  \mbox{if}~{\mathit{z}}.\mathsf{type}~[{\mathit{x}}] \approx \mathsf{array}~({\mathit{mut}}~{\mathit{zt}}) \\
 &&&&\quad {\land}~{\mathrm{default}}~{\mathrm{unpack}}({\mathit{zt}}) = {\mathit{val}} \\
\end{array}
$$

$$
\begin{array}{@{}l@{}lcl@{}l@{}}
{[\textsc{\scriptsize E{-}array.new\_fixed}]} \quad & {\mathit{z}} ; {{\mathit{val}}^{{\mathit{n}}}}~(\mathsf{array.new\_fixed}~{\mathit{x}}~{\mathit{n}}) &\hookrightarrow& {\mathit{z}}[\mathsf{array} = ..{\mathit{ai}}] ; (\mathsf{ref.array}~{|{\mathit{z}}.\mathsf{array}|}) &\quad
  \mbox{if}~{\mathit{z}}.\mathsf{type}~[{\mathit{x}}] \approx \mathsf{array}~({\mathit{mut}}~{\mathit{zt}}) \\
 &&&&\quad {\land}~{\mathit{ai}} = \{ \begin{array}[t]{@{}l@{}}
\mathsf{type}~{\mathit{z}}.\mathsf{type}~[{\mathit{x}}],\; \mathsf{field}~{({{\mathrm{pack}}}_{{\mathit{zt}}}({\mathit{val}}))^{{\mathit{n}}}} \}\end{array} \\
\end{array}
$$

\vspace{1ex}

$$
\begin{array}{@{}l@{}lcl@{}l@{}}
{[\textsc{\scriptsize E{-}array.new\_elem{-}oob}]} \quad & {\mathit{z}} ; (\mathsf{i{\scriptstyle32}}.\mathsf{const}~{\mathit{i}})~(\mathsf{i{\scriptstyle32}}.\mathsf{const}~{\mathit{n}})~(\mathsf{array.new\_elem}~{\mathit{x}}~{\mathit{y}}) &\hookrightarrow& \mathsf{trap} &\quad
  \mbox{if}~{\mathit{i}} + {\mathit{n}} > {|{{\mathit{z}}.\mathsf{elem}}{[{\mathit{y}}]}.\mathsf{elem}|} \\
{[\textsc{\scriptsize E{-}array.new\_elem{-}alloc}]} \quad & {\mathit{z}} ; (\mathsf{i{\scriptstyle32}}.\mathsf{const}~{\mathit{i}})~(\mathsf{i{\scriptstyle32}}.\mathsf{const}~{\mathit{n}})~(\mathsf{array.new\_elem}~{\mathit{x}}~{\mathit{y}}) &\hookrightarrow& {{\mathit{ref}}^{{\mathit{n}}}}~(\mathsf{array.new\_fixed}~{\mathit{x}}~{\mathit{n}}) &\quad
  \mbox{if}~{{\mathit{ref}}^{{\mathit{n}}}} = {{\mathit{z}}.\mathsf{elem}}{[{\mathit{y}}]}.\mathsf{elem}[{\mathit{i}} : {\mathit{n}}] \\
\end{array}
$$

\vspace{1ex}

$$
\begin{array}{@{}l@{}lcl@{}l@{}}
{[\textsc{\scriptsize E{-}array.new\_data{-}oob}]} \quad & {\mathit{z}} ; (\mathsf{i{\scriptstyle32}}.\mathsf{const}~{\mathit{i}})~(\mathsf{i{\scriptstyle32}}.\mathsf{const}~{\mathit{n}})~(\mathsf{array.new\_data}~{\mathit{x}}~{\mathit{y}}) &\hookrightarrow& \mathsf{trap} &\quad
  \mbox{if}~{\mathit{z}}.\mathsf{type}~[{\mathit{x}}] \approx \mathsf{array}~({\mathit{mut}}~{\mathit{zt}}) \\
 &&&&\quad {\land}~{\mathit{i}} + {\mathit{n}} \cdot {|{\mathit{zt}}|} / 8 > {|{{\mathit{z}}.\mathsf{data}}{[{\mathit{y}}]}.\mathsf{data}|} \\
{[\textsc{\scriptsize E{-}array.new\_data{-}alloc}]} \quad & {\mathit{z}} ; (\mathsf{i{\scriptstyle32}}.\mathsf{const}~{\mathit{i}})~(\mathsf{i{\scriptstyle32}}.\mathsf{const}~{\mathit{n}})~(\mathsf{array.new\_data}~{\mathit{x}}~{\mathit{y}}) &\hookrightarrow& {({\mathit{nt}}.\mathsf{const}~{\mathit{c}})^{{\mathit{n}}}}~(\mathsf{array.new\_fixed}~{\mathit{x}}~{\mathit{n}}) &\quad
  \mbox{if}~{\mathit{z}}.\mathsf{type}~[{\mathit{x}}] \approx \mathsf{array}~({\mathit{mut}}~{\mathit{zt}}) \\
 &&&&\quad {\land}~{\mathit{nt}} = {\mathrm{unpack}}({\mathit{zt}}) \\
 &&&&\quad {\land}~{\mathrm{concat}}({{{\mathrm{bytes}}}_{{\mathit{zt}}}({\mathit{c}})^{{\mathit{n}}}}) = {{\mathit{z}}.\mathsf{data}}{[{\mathit{y}}]}.\mathsf{data}[{\mathit{i}} : {\mathit{n}} \cdot {|{\mathit{zt}}|} / 8] \\
\end{array}
$$

\vspace{1ex}

$$
\begin{array}{@{}l@{}lcl@{}l@{}}
{[\textsc{\scriptsize E{-}array.get{-}null}]} \quad & {\mathit{z}} ; (\mathsf{ref.null}~{\mathit{ht}})~(\mathsf{i{\scriptstyle32}}.\mathsf{const}~{\mathit{i}})~({{\mathsf{array.get}}{\mathsf{\_}}}{{{\mathit{sx}}^?}}~{\mathit{x}}) &\hookrightarrow& \mathsf{trap} &  \\
{[\textsc{\scriptsize E{-}array.get{-}oob}]} \quad & {\mathit{z}} ; (\mathsf{ref.array}~{\mathit{a}})~(\mathsf{i{\scriptstyle32}}.\mathsf{const}~{\mathit{i}})~({{\mathsf{array.get}}{\mathsf{\_}}}{{{\mathit{sx}}^?}}~{\mathit{x}}) &\hookrightarrow& \mathsf{trap} &\quad
  \mbox{if}~{\mathit{i}} \geq {|{\mathit{z}}.\mathsf{array}[{\mathit{a}}].\mathsf{field}|} \\
{[\textsc{\scriptsize E{-}array.get{-}array}]} \quad & {\mathit{z}} ; (\mathsf{ref.array}~{\mathit{a}})~(\mathsf{i{\scriptstyle32}}.\mathsf{const}~{\mathit{i}})~({{\mathsf{array.get}}{\mathsf{\_}}}{{{\mathit{sx}}^?}}~{\mathit{x}}) &\hookrightarrow& {{{{\mathrm{unpack}}}_{{\mathit{zt}}}^{{{\mathit{sx}}^?}}}}{({\mathit{fv}})} &\quad
  \mbox{if}~{\mathit{fv}} = {\mathit{z}}.\mathsf{array}[{\mathit{a}}].\mathsf{field}[{\mathit{i}}] \\
 &&&&\quad {\land}~{\mathit{z}}.\mathsf{array}[{\mathit{a}}].\mathsf{type} \approx \mathsf{array}~({\mathit{mut}}~{\mathit{zt}}) \\
\end{array}
$$

\vspace{1ex}

$$
\begin{array}{@{}l@{}lcl@{}l@{}}
{[\textsc{\scriptsize E{-}array.set{-}null}]} \quad & {\mathit{z}} ; (\mathsf{ref.null}~{\mathit{ht}})~(\mathsf{i{\scriptstyle32}}.\mathsf{const}~{\mathit{i}})~{\mathit{val}}~(\mathsf{array.set}~{\mathit{x}}) &\hookrightarrow& {\mathit{z}} ; \mathsf{trap} &  \\
{[\textsc{\scriptsize E{-}array.set{-}oob}]} \quad & {\mathit{z}} ; (\mathsf{ref.array}~{\mathit{a}})~(\mathsf{i{\scriptstyle32}}.\mathsf{const}~{\mathit{i}})~{\mathit{val}}~(\mathsf{array.set}~{\mathit{x}}) &\hookrightarrow& {\mathit{z}} ; \mathsf{trap} &\quad
  \mbox{if}~{\mathit{i}} \geq {|{\mathit{z}}.\mathsf{array}[{\mathit{a}}].\mathsf{field}|} \\
{[\textsc{\scriptsize E{-}array.set{-}array}]} \quad & {\mathit{z}} ; (\mathsf{ref.array}~{\mathit{a}})~(\mathsf{i{\scriptstyle32}}.\mathsf{const}~{\mathit{i}})~{\mathit{val}}~(\mathsf{array.set}~{\mathit{x}}) &\hookrightarrow& {\mathrm{with}}_{{\mathit{array}}}({\mathit{z}}, {\mathit{a}}, {\mathit{i}}, {\mathit{fv}}) ; \epsilon &\quad
  \mbox{if}~{\mathit{z}}.\mathsf{array}[{\mathit{a}}].\mathsf{type} \approx \mathsf{array}~({\mathit{mut}}~{\mathit{zt}}) \\
 &&&&\quad {\land}~{\mathit{fv}} = {{\mathrm{pack}}}_{{\mathit{zt}}}({\mathit{val}}) \\
\end{array}
$$

\vspace{1ex}

$$
\begin{array}{@{}l@{}lcl@{}l@{}}
{[\textsc{\scriptsize E{-}array.len{-}null}]} \quad & {\mathit{z}} ; (\mathsf{ref.null}~{\mathit{ht}})~\mathsf{array.len} &\hookrightarrow& \mathsf{trap} &  \\
{[\textsc{\scriptsize E{-}array.len{-}array}]} \quad & {\mathit{z}} ; (\mathsf{ref.array}~{\mathit{a}})~\mathsf{array.len} &\hookrightarrow& (\mathsf{i{\scriptstyle32}}.\mathsf{const}~{\mathit{n}}) &\quad
  \mbox{if}~{\mathit{n}} = {|{\mathit{z}}.\mathsf{array}[{\mathit{a}}].\mathsf{field}|} \\
\end{array}
$$

\vspace{1ex}

$$
\begin{array}{@{}l@{}lcl@{}l@{}}
{[\textsc{\scriptsize E{-}array.fill{-}null}]} \quad & {\mathit{z}} ; (\mathsf{ref.null}~{\mathit{ht}})~(\mathsf{i{\scriptstyle32}}.\mathsf{const}~{\mathit{i}})~{\mathit{val}}~(\mathsf{i{\scriptstyle32}}.\mathsf{const}~{\mathit{n}})~(\mathsf{array.fill}~{\mathit{x}}) &\hookrightarrow& \mathsf{trap} &  \\
{[\textsc{\scriptsize E{-}array.fill{-}oob}]} \quad & {\mathit{z}} ; (\mathsf{ref.array}~{\mathit{a}})~(\mathsf{i{\scriptstyle32}}.\mathsf{const}~{\mathit{i}})~{\mathit{val}}~(\mathsf{i{\scriptstyle32}}.\mathsf{const}~{\mathit{n}})~(\mathsf{array.fill}~{\mathit{x}}) &\hookrightarrow& \mathsf{trap} &\quad
  \mbox{if}~{\mathit{i}} + {\mathit{n}} > {|{\mathit{z}}.\mathsf{array}[{\mathit{a}}].\mathsf{field}|} \\
{[\textsc{\scriptsize E{-}array.fill{-}zero}]} \quad & {\mathit{z}} ; (\mathsf{ref.array}~{\mathit{a}})~(\mathsf{i{\scriptstyle32}}.\mathsf{const}~{\mathit{i}})~{\mathit{val}}~(\mathsf{i{\scriptstyle32}}.\mathsf{const}~{\mathit{n}})~(\mathsf{array.fill}~{\mathit{x}}) &\hookrightarrow& \epsilon &\quad
  \mbox{otherwise, if}~{\mathit{n}} = 0 \\
{[\textsc{\scriptsize E{-}array.fill{-}succ}]} \quad & {\mathit{z}} ; (\mathsf{ref.array}~{\mathit{a}})~(\mathsf{i{\scriptstyle32}}.\mathsf{const}~{\mathit{i}})~{\mathit{val}}~(\mathsf{i{\scriptstyle32}}.\mathsf{const}~{\mathit{n}})~(\mathsf{array.fill}~{\mathit{x}}) &\hookrightarrow& (\mathsf{ref.array}~{\mathit{a}})~(\mathsf{i{\scriptstyle32}}.\mathsf{const}~{\mathit{i}})~{\mathit{val}}~(\mathsf{array.set}~{\mathit{x}})~(\mathsf{ref.array}~{\mathit{a}})~(\mathsf{i{\scriptstyle32}}.\mathsf{const}~{\mathit{i}} + 1)~{\mathit{val}}~(\mathsf{i{\scriptstyle32}}.\mathsf{const}~{\mathit{n}} - 1)~(\mathsf{array.fill}~{\mathit{x}}) &\quad
  \mbox{otherwise} \\
{[\textsc{\scriptsize E{-}array.copy{-}null1}]} \quad & {\mathit{z}} ; (\mathsf{ref.null}~{\mathit{ht}}_{{1}})~(\mathsf{i{\scriptstyle32}}.\mathsf{const}~{\mathit{i}}_{{1}})~{\mathit{ref}}~(\mathsf{i{\scriptstyle32}}.\mathsf{const}~{\mathit{i}}_{{2}})~(\mathsf{i{\scriptstyle32}}.\mathsf{const}~{\mathit{n}})~(\mathsf{array.copy}~{\mathit{x}}_{{1}}~{\mathit{x}}_{{2}}) &\hookrightarrow& \mathsf{trap} &  \\
{[\textsc{\scriptsize E{-}array.copy{-}null2}]} \quad & {\mathit{z}} ; {\mathit{ref}}~(\mathsf{i{\scriptstyle32}}.\mathsf{const}~{\mathit{i}}_{{1}})~(\mathsf{ref.null}~{\mathit{ht}}_{{2}})~(\mathsf{i{\scriptstyle32}}.\mathsf{const}~{\mathit{i}}_{{2}})~(\mathsf{i{\scriptstyle32}}.\mathsf{const}~{\mathit{n}})~(\mathsf{array.copy}~{\mathit{x}}_{{1}}~{\mathit{x}}_{{2}}) &\hookrightarrow& \mathsf{trap} &  \\
{[\textsc{\scriptsize E{-}array.copy{-}oob1}]} \quad & {\mathit{z}} ; (\mathsf{ref.array}~{\mathit{a}}_{{1}})~(\mathsf{i{\scriptstyle32}}.\mathsf{const}~{\mathit{i}}_{{1}})~(\mathsf{ref.array}~{\mathit{a}}_{{2}})~(\mathsf{i{\scriptstyle32}}.\mathsf{const}~{\mathit{i}}_{{2}})~(\mathsf{i{\scriptstyle32}}.\mathsf{const}~{\mathit{n}})~(\mathsf{array.copy}~{\mathit{x}}_{{1}}~{\mathit{x}}_{{2}}) &\hookrightarrow& \mathsf{trap} &\quad
  \mbox{if}~{\mathit{i}}_{{1}} + {\mathit{n}} > {|{\mathit{z}}.\mathsf{array}[{\mathit{a}}_{{1}}].\mathsf{field}|} \\
{[\textsc{\scriptsize E{-}array.copy{-}oob2}]} \quad & {\mathit{z}} ; (\mathsf{ref.array}~{\mathit{a}}_{{1}})~(\mathsf{i{\scriptstyle32}}.\mathsf{const}~{\mathit{i}}_{{1}})~(\mathsf{ref.array}~{\mathit{a}}_{{2}})~(\mathsf{i{\scriptstyle32}}.\mathsf{const}~{\mathit{i}}_{{2}})~(\mathsf{i{\scriptstyle32}}.\mathsf{const}~{\mathit{n}})~(\mathsf{array.copy}~{\mathit{x}}_{{1}}~{\mathit{x}}_{{2}}) &\hookrightarrow& \mathsf{trap} &\quad
  \mbox{if}~{\mathit{i}}_{{2}} + {\mathit{n}} > {|{\mathit{z}}.\mathsf{array}[{\mathit{a}}_{{2}}].\mathsf{field}|} \\
{[\textsc{\scriptsize E{-}array.copy{-}zero}]} \quad & {\mathit{z}} ; (\mathsf{ref.array}~{\mathit{a}}_{{1}})~(\mathsf{i{\scriptstyle32}}.\mathsf{const}~{\mathit{i}}_{{1}})~(\mathsf{ref.array}~{\mathit{a}}_{{2}})~(\mathsf{i{\scriptstyle32}}.\mathsf{const}~{\mathit{i}}_{{2}})~(\mathsf{i{\scriptstyle32}}.\mathsf{const}~{\mathit{n}})~(\mathsf{array.copy}~{\mathit{x}}_{{1}}~{\mathit{x}}_{{2}}) &\hookrightarrow& \epsilon &\quad
  \mbox{otherwise, if}~{\mathit{n}} = 0 \\
{[\textsc{\scriptsize E{-}array.copy{-}le}]} \quad & {\mathit{z}} ; (\mathsf{ref.array}~{\mathit{a}}_{{1}})~(\mathsf{i{\scriptstyle32}}.\mathsf{const}~{\mathit{i}}_{{1}})~(\mathsf{ref.array}~{\mathit{a}}_{{2}})~(\mathsf{i{\scriptstyle32}}.\mathsf{const}~{\mathit{i}}_{{2}})~(\mathsf{i{\scriptstyle32}}.\mathsf{const}~{\mathit{n}})~(\mathsf{array.copy}~{\mathit{x}}_{{1}}~{\mathit{x}}_{{2}}) &\hookrightarrow& (\mathsf{ref.array}~{\mathit{a}}_{{1}})~(\mathsf{i{\scriptstyle32}}.\mathsf{const}~{\mathit{i}}_{{1}})~(\mathsf{ref.array}~{\mathit{a}}_{{2}})~(\mathsf{i{\scriptstyle32}}.\mathsf{const}~{\mathit{i}}_{{2}})~({{\mathsf{array.get}}{\mathsf{\_}}}{{{\mathit{sx}}^?}}~{\mathit{x}}_{{2}})~(\mathsf{array.set}~{\mathit{x}}_{{1}})~(\mathsf{ref.array}~{\mathit{a}}_{{1}})~(\mathsf{i{\scriptstyle32}}.\mathsf{const}~{\mathit{i}}_{{1}} + 1)~(\mathsf{ref.array}~{\mathit{a}}_{{2}})~(\mathsf{i{\scriptstyle32}}.\mathsf{const}~{\mathit{i}}_{{2}} + 1)~(\mathsf{i{\scriptstyle32}}.\mathsf{const}~{\mathit{n}} - 1)~(\mathsf{array.copy}~{\mathit{x}}_{{1}}~{\mathit{x}}_{{2}}) &\quad
  \mbox{otherwise, if}~{\mathit{z}}.\mathsf{type}~[{\mathit{x}}_{{2}}] \approx \mathsf{array}~({\mathit{mut}}~{\mathit{zt}}_{{2}}) \\
 &&&&\quad {\land}~{{\mathit{sx}}^?} = {\mathrm{sx}}({\mathit{zt}}_{{2}}) \\
 &&&&\quad {\land}~{\mathit{i}}_{{1}} \leq {\mathit{i}}_{{2}} \\
{[\textsc{\scriptsize E{-}array.copy{-}gt}]} \quad & {\mathit{z}} ; (\mathsf{ref.array}~{\mathit{a}}_{{1}})~(\mathsf{i{\scriptstyle32}}.\mathsf{const}~{\mathit{i}}_{{1}})~(\mathsf{ref.array}~{\mathit{a}}_{{2}})~(\mathsf{i{\scriptstyle32}}.\mathsf{const}~{\mathit{i}}_{{2}})~(\mathsf{i{\scriptstyle32}}.\mathsf{const}~{\mathit{n}})~(\mathsf{array.copy}~{\mathit{x}}_{{1}}~{\mathit{x}}_{{2}}) &\hookrightarrow& (\mathsf{ref.array}~{\mathit{a}}_{{1}})~(\mathsf{i{\scriptstyle32}}.\mathsf{const}~{\mathit{i}}_{{1}} + {\mathit{n}} - 1)~(\mathsf{ref.array}~{\mathit{a}}_{{2}})~(\mathsf{i{\scriptstyle32}}.\mathsf{const}~{\mathit{i}}_{{2}} + {\mathit{n}} - 1)~({{\mathsf{array.get}}{\mathsf{\_}}}{{{\mathit{sx}}^?}}~{\mathit{x}}_{{2}})~(\mathsf{array.set}~{\mathit{x}}_{{1}})~(\mathsf{ref.array}~{\mathit{a}}_{{1}})~(\mathsf{i{\scriptstyle32}}.\mathsf{const}~{\mathit{i}}_{{1}})~(\mathsf{ref.array}~{\mathit{a}}_{{2}})~(\mathsf{i{\scriptstyle32}}.\mathsf{const}~{\mathit{i}}_{{2}})~(\mathsf{i{\scriptstyle32}}.\mathsf{const}~{\mathit{n}} - 1)~(\mathsf{array.copy}~{\mathit{x}}_{{1}}~{\mathit{x}}_{{2}}) &\quad
  \mbox{otherwise, if}~{\mathit{z}}.\mathsf{type}~[{\mathit{x}}_{{2}}] \approx \mathsf{array}~({\mathit{mut}}~{\mathit{zt}}_{{2}}) \\
 &&&&\quad {\land}~{{\mathit{sx}}^?} = {\mathrm{sx}}({\mathit{zt}}_{{2}}) \\
\end{array}
$$

\vspace{1ex}

$$
\begin{array}{@{}l@{}lcl@{}l@{}}
{[\textsc{\scriptsize E{-}array.init\_elem{-}null}]} \quad & {\mathit{z}} ; (\mathsf{ref.null}~{\mathit{ht}})~(\mathsf{i{\scriptstyle32}}.\mathsf{const}~{\mathit{i}})~(\mathsf{i{\scriptstyle32}}.\mathsf{const}~{\mathit{j}})~(\mathsf{i{\scriptstyle32}}.\mathsf{const}~{\mathit{n}})~(\mathsf{array.init\_elem}~{\mathit{x}}~{\mathit{y}}) &\hookrightarrow& \mathsf{trap} &  \\
{[\textsc{\scriptsize E{-}array.init\_elem{-}oob1}]} \quad & {\mathit{z}} ; (\mathsf{ref.array}~{\mathit{a}})~(\mathsf{i{\scriptstyle32}}.\mathsf{const}~{\mathit{i}})~(\mathsf{i{\scriptstyle32}}.\mathsf{const}~{\mathit{j}})~(\mathsf{i{\scriptstyle32}}.\mathsf{const}~{\mathit{n}})~(\mathsf{array.init\_elem}~{\mathit{x}}~{\mathit{y}}) &\hookrightarrow& \mathsf{trap} &\quad
  \mbox{if}~{\mathit{i}} + {\mathit{n}} > {|{\mathit{z}}.\mathsf{array}[{\mathit{a}}].\mathsf{field}|} \\
{[\textsc{\scriptsize E{-}array.init\_elem{-}oob2}]} \quad & {\mathit{z}} ; (\mathsf{ref.array}~{\mathit{a}})~(\mathsf{i{\scriptstyle32}}.\mathsf{const}~{\mathit{i}})~(\mathsf{i{\scriptstyle32}}.\mathsf{const}~{\mathit{j}})~(\mathsf{i{\scriptstyle32}}.\mathsf{const}~{\mathit{n}})~(\mathsf{array.init\_elem}~{\mathit{x}}~{\mathit{y}}) &\hookrightarrow& \mathsf{trap} &\quad
  \mbox{if}~{\mathit{j}} + {\mathit{n}} > {|{{\mathit{z}}.\mathsf{elem}}{[{\mathit{y}}]}.\mathsf{elem}|} \\
{[\textsc{\scriptsize E{-}array.init\_elem{-}zero}]} \quad & {\mathit{z}} ; (\mathsf{ref.array}~{\mathit{a}})~(\mathsf{i{\scriptstyle32}}.\mathsf{const}~{\mathit{i}})~(\mathsf{i{\scriptstyle32}}.\mathsf{const}~{\mathit{j}})~(\mathsf{i{\scriptstyle32}}.\mathsf{const}~{\mathit{n}})~(\mathsf{array.init\_elem}~{\mathit{x}}~{\mathit{y}}) &\hookrightarrow& \epsilon &\quad
  \mbox{otherwise, if}~{\mathit{n}} = 0 \\
{[\textsc{\scriptsize E{-}array.init\_elem{-}succ}]} \quad & {\mathit{z}} ; (\mathsf{ref.array}~{\mathit{a}})~(\mathsf{i{\scriptstyle32}}.\mathsf{const}~{\mathit{i}})~(\mathsf{i{\scriptstyle32}}.\mathsf{const}~{\mathit{j}})~(\mathsf{i{\scriptstyle32}}.\mathsf{const}~{\mathit{n}})~(\mathsf{array.init\_elem}~{\mathit{x}}~{\mathit{y}}) &\hookrightarrow& (\mathsf{ref.array}~{\mathit{a}})~(\mathsf{i{\scriptstyle32}}.\mathsf{const}~{\mathit{i}})~{\mathit{ref}}~(\mathsf{array.set}~{\mathit{x}})~(\mathsf{ref.array}~{\mathit{a}})~(\mathsf{i{\scriptstyle32}}.\mathsf{const}~{\mathit{i}} + 1)~(\mathsf{i{\scriptstyle32}}.\mathsf{const}~{\mathit{j}} + 1)~(\mathsf{i{\scriptstyle32}}.\mathsf{const}~{\mathit{n}} - 1)~(\mathsf{array.init\_elem}~{\mathit{x}}~{\mathit{y}}) &\quad
  \mbox{otherwise, if}~{\mathit{ref}} = {{\mathit{z}}.\mathsf{elem}}{[{\mathit{y}}]}.\mathsf{elem}[{\mathit{j}}] \\
\end{array}
$$

\vspace{1ex}

$$
\begin{array}{@{}l@{}lcl@{}l@{}}
{[\textsc{\scriptsize E{-}array.init\_data{-}null}]} \quad & {\mathit{z}} ; (\mathsf{ref.null}~{\mathit{ht}})~(\mathsf{i{\scriptstyle32}}.\mathsf{const}~{\mathit{i}})~(\mathsf{i{\scriptstyle32}}.\mathsf{const}~{\mathit{j}})~(\mathsf{i{\scriptstyle32}}.\mathsf{const}~{\mathit{n}})~(\mathsf{array.init\_data}~{\mathit{x}}~{\mathit{y}}) &\hookrightarrow& \mathsf{trap} &  \\
{[\textsc{\scriptsize E{-}array.init\_data{-}oob1}]} \quad & {\mathit{z}} ; (\mathsf{ref.array}~{\mathit{a}})~(\mathsf{i{\scriptstyle32}}.\mathsf{const}~{\mathit{i}})~(\mathsf{i{\scriptstyle32}}.\mathsf{const}~{\mathit{j}})~(\mathsf{i{\scriptstyle32}}.\mathsf{const}~{\mathit{n}})~(\mathsf{array.init\_data}~{\mathit{x}}~{\mathit{y}}) &\hookrightarrow& \mathsf{trap} &\quad
  \mbox{if}~{\mathit{i}} + {\mathit{n}} > {|{\mathit{z}}.\mathsf{array}[{\mathit{a}}].\mathsf{field}|} \\
{[\textsc{\scriptsize E{-}array.init\_data{-}oob2}]} \quad & {\mathit{z}} ; (\mathsf{ref.array}~{\mathit{a}})~(\mathsf{i{\scriptstyle32}}.\mathsf{const}~{\mathit{i}})~(\mathsf{i{\scriptstyle32}}.\mathsf{const}~{\mathit{j}})~(\mathsf{i{\scriptstyle32}}.\mathsf{const}~{\mathit{n}})~(\mathsf{array.init\_data}~{\mathit{x}}~{\mathit{y}}) &\hookrightarrow& \mathsf{trap} &\quad
  \mbox{if}~{\mathit{z}}.\mathsf{type}~[{\mathit{x}}] \approx \mathsf{array}~({\mathit{mut}}~{\mathit{zt}}) \\
 &&&&\quad {\land}~{\mathit{j}} + {\mathit{n}} \cdot {|{\mathit{zt}}|} / 8 > {|{{\mathit{z}}.\mathsf{data}}{[{\mathit{y}}]}.\mathsf{data}|} \\
{[\textsc{\scriptsize E{-}array.init\_data{-}zero}]} \quad & {\mathit{z}} ; (\mathsf{ref.array}~{\mathit{a}})~(\mathsf{i{\scriptstyle32}}.\mathsf{const}~{\mathit{i}})~(\mathsf{i{\scriptstyle32}}.\mathsf{const}~{\mathit{j}})~(\mathsf{i{\scriptstyle32}}.\mathsf{const}~{\mathit{n}})~(\mathsf{array.init\_data}~{\mathit{x}}~{\mathit{y}}) &\hookrightarrow& \epsilon &\quad
  \mbox{otherwise, if}~{\mathit{n}} = 0 \\
{[\textsc{\scriptsize E{-}array.init\_data{-}succ}]} \quad & {\mathit{z}} ; (\mathsf{ref.array}~{\mathit{a}})~(\mathsf{i{\scriptstyle32}}.\mathsf{const}~{\mathit{i}})~(\mathsf{i{\scriptstyle32}}.\mathsf{const}~{\mathit{j}})~(\mathsf{i{\scriptstyle32}}.\mathsf{const}~{\mathit{n}})~(\mathsf{array.init\_data}~{\mathit{x}}~{\mathit{y}}) &\hookrightarrow& (\mathsf{ref.array}~{\mathit{a}})~(\mathsf{i{\scriptstyle32}}.\mathsf{const}~{\mathit{i}})~({\mathit{nt}}.\mathsf{const}~{\mathit{c}})~(\mathsf{array.set}~{\mathit{x}})~(\mathsf{ref.array}~{\mathit{a}})~(\mathsf{i{\scriptstyle32}}.\mathsf{const}~{\mathit{i}} + 1)~(\mathsf{i{\scriptstyle32}}.\mathsf{const}~{\mathit{j}} + {|{\mathit{zt}}|} / 8)~(\mathsf{i{\scriptstyle32}}.\mathsf{const}~{\mathit{n}} - 1)~(\mathsf{array.init\_data}~{\mathit{x}}~{\mathit{y}}) &\quad
  \mbox{otherwise, if}~{\mathit{z}}.\mathsf{type}~[{\mathit{x}}] \approx \mathsf{array}~({\mathit{mut}}~{\mathit{zt}}) \\
 &&&&\quad {\land}~{\mathit{nt}} = {\mathrm{unpack}}({\mathit{zt}}) \\
 &&&&\quad {\land}~{{\mathrm{bytes}}}_{{\mathit{zt}}}({\mathit{c}}) = {{\mathit{z}}.\mathsf{data}}{[{\mathit{y}}]}.\mathsf{data}[{\mathit{j}} : {|{\mathit{zt}}|} / 8] \\
\end{array}
$$

\vspace{1ex}

$$
\begin{array}{@{}l@{}lcl@{}l@{}}
{[\textsc{\scriptsize E{-}extern.convert\_any{-}null}]} \quad & (\mathsf{ref.null}~{\mathit{ht}})~\mathsf{extern.convert\_any} &\hookrightarrow& (\mathsf{ref.null}~\mathsf{extern}) &  \\
{[\textsc{\scriptsize E{-}extern.convert\_any{-}addr}]} \quad & {\mathit{addrref}}~\mathsf{extern.convert\_any} &\hookrightarrow& (\mathsf{ref.extern}~{\mathit{addrref}}) &  \\
\end{array}
$$

\vspace{1ex}

$$
\begin{array}{@{}l@{}lcl@{}l@{}}
{[\textsc{\scriptsize E{-}any.convert\_extern{-}null}]} \quad & (\mathsf{ref.null}~{\mathit{ht}})~\mathsf{any.convert\_extern} &\hookrightarrow& (\mathsf{ref.null}~\mathsf{any}) &  \\
{[\textsc{\scriptsize E{-}any.convert\_extern{-}addr}]} \quad & (\mathsf{ref.extern}~{\mathit{addrref}})~\mathsf{any.convert\_extern} &\hookrightarrow& {\mathit{addrref}} &  \\
\end{array}
$$

\vspace{1ex}

$$
\begin{array}{@{}l@{}lcl@{}l@{}}
{[\textsc{\scriptsize E{-}local.get}]} \quad & {\mathit{z}} ; (\mathsf{local.get}~{\mathit{x}}) &\hookrightarrow& {\mathit{val}} &\quad
  \mbox{if}~{{\mathit{z}}.\mathsf{local}}{[{\mathit{x}}]} = {\mathit{val}} \\
\end{array}
$$

$$
\begin{array}{@{}l@{}lcl@{}l@{}}
{[\textsc{\scriptsize E{-}local.set}]} \quad & {\mathit{z}} ; {\mathit{val}}~(\mathsf{local.set}~{\mathit{x}}) &\hookrightarrow& {\mathit{z}}[\mathsf{local}[{\mathit{x}}] = {\mathit{val}}] ; \epsilon &  \\
\end{array}
$$

$$
\begin{array}{@{}l@{}lcl@{}l@{}}
{[\textsc{\scriptsize E{-}local.tee}]} \quad & {\mathit{val}}~(\mathsf{local.tee}~{\mathit{x}}) &\hookrightarrow& {\mathit{val}}~{\mathit{val}}~(\mathsf{local.set}~{\mathit{x}}) &  \\
\end{array}
$$

\vspace{1ex}

$$
\begin{array}{@{}l@{}lcl@{}l@{}}
{[\textsc{\scriptsize E{-}global.get}]} \quad & {\mathit{z}} ; (\mathsf{global.get}~{\mathit{x}}) &\hookrightarrow& {{\mathit{z}}.\mathsf{global}}{[{\mathit{x}}]}.\mathsf{value} &  \\
\end{array}
$$

$$
\begin{array}{@{}l@{}lcl@{}l@{}}
{[\textsc{\scriptsize E{-}global.set}]} \quad & {\mathit{z}} ; {\mathit{val}}~(\mathsf{global.set}~{\mathit{x}}) &\hookrightarrow& {\mathit{z}}[\mathsf{global}[{\mathit{x}}].\mathsf{value} = {\mathit{val}}] ; \epsilon &  \\
\end{array}
$$

\vspace{1ex}

$$
\begin{array}{@{}l@{}lcl@{}l@{}}
{[\textsc{\scriptsize E{-}table.get{-}oob}]} \quad & {\mathit{z}} ; (\mathsf{i{\scriptstyle32}}.\mathsf{const}~{\mathit{i}})~(\mathsf{table.get}~{\mathit{x}}) &\hookrightarrow& \mathsf{trap} &\quad
  \mbox{if}~{\mathit{i}} \geq {|{{\mathit{z}}.\mathsf{table}}{[{\mathit{x}}]}.\mathsf{elem}|} \\
{[\textsc{\scriptsize E{-}table.get{-}val}]} \quad & {\mathit{z}} ; (\mathsf{i{\scriptstyle32}}.\mathsf{const}~{\mathit{i}})~(\mathsf{table.get}~{\mathit{x}}) &\hookrightarrow& {{\mathit{z}}.\mathsf{table}}{[{\mathit{x}}]}.\mathsf{elem}[{\mathit{i}}] &\quad
  \mbox{if}~{\mathit{i}} < {|{{\mathit{z}}.\mathsf{table}}{[{\mathit{x}}]}.\mathsf{elem}|} \\
\end{array}
$$

$$
\begin{array}{@{}l@{}lcl@{}l@{}}
{[\textsc{\scriptsize E{-}table.set{-}oob}]} \quad & {\mathit{z}} ; (\mathsf{i{\scriptstyle32}}.\mathsf{const}~{\mathit{i}})~{\mathit{ref}}~(\mathsf{table.set}~{\mathit{x}}) &\hookrightarrow& {\mathit{z}} ; \mathsf{trap} &\quad
  \mbox{if}~{\mathit{i}} \geq {|{{\mathit{z}}.\mathsf{table}}{[{\mathit{x}}]}.\mathsf{elem}|} \\
{[\textsc{\scriptsize E{-}table.set{-}val}]} \quad & {\mathit{z}} ; (\mathsf{i{\scriptstyle32}}.\mathsf{const}~{\mathit{i}})~{\mathit{ref}}~(\mathsf{table.set}~{\mathit{x}}) &\hookrightarrow& {\mathit{z}}[\mathsf{table}[{\mathit{x}}].\mathsf{elem}[{\mathit{i}}] = {\mathit{ref}}] ; \epsilon &\quad
  \mbox{if}~{\mathit{i}} < {|{{\mathit{z}}.\mathsf{table}}{[{\mathit{x}}]}.\mathsf{elem}|} \\
\end{array}
$$

\vspace{1ex}

$$
\begin{array}{@{}l@{}lcl@{}l@{}}
{[\textsc{\scriptsize E{-}table.size}]} \quad & {\mathit{z}} ; (\mathsf{table.size}~{\mathit{x}}) &\hookrightarrow& (\mathsf{i{\scriptstyle32}}.\mathsf{const}~{\mathit{n}}) &\quad
  \mbox{if}~{|{{\mathit{z}}.\mathsf{table}}{[{\mathit{x}}]}.\mathsf{elem}|} = {\mathit{n}} \\
\end{array}
$$

\vspace{1ex}

$$
\begin{array}{@{}l@{}lcl@{}l@{}}
{[\textsc{\scriptsize E{-}table.grow{-}succeed}]} \quad & {\mathit{z}} ; {\mathit{ref}}~(\mathsf{i{\scriptstyle32}}.\mathsf{const}~{\mathit{n}})~(\mathsf{table.grow}~{\mathit{x}}) &\hookrightarrow& {\mathit{z}}[\mathsf{table}[{\mathit{x}}] = {\mathit{ti}}] ; (\mathsf{i{\scriptstyle32}}.\mathsf{const}~{|{{\mathit{z}}.\mathsf{table}}{[{\mathit{x}}]}.\mathsf{elem}|}) &\quad
  \mbox{if}~{\mathit{ti}} = {\mathrm{growtable}}({{\mathit{z}}.\mathsf{table}}{[{\mathit{x}}]}, {\mathit{n}}, {\mathit{ref}}) \\
{[\textsc{\scriptsize E{-}table.grow{-}fail}]} \quad & {\mathit{z}} ; {\mathit{ref}}~(\mathsf{i{\scriptstyle32}}.\mathsf{const}~{\mathit{n}})~(\mathsf{table.grow}~{\mathit{x}}) &\hookrightarrow& {\mathit{z}} ; (\mathsf{i{\scriptstyle32}}.\mathsf{const}~{{{{{\mathrm{signed}}^{{-1}}}}{}}_{32}}{{-1}}) &  \\
\end{array}
$$

\vspace{1ex}

$$
\begin{array}{@{}l@{}lcl@{}l@{}}
{[\textsc{\scriptsize E{-}table.fill{-}oob}]} \quad & {\mathit{z}} ; (\mathsf{i{\scriptstyle32}}.\mathsf{const}~{\mathit{i}})~{\mathit{val}}~(\mathsf{i{\scriptstyle32}}.\mathsf{const}~{\mathit{n}})~(\mathsf{table.fill}~{\mathit{x}}) &\hookrightarrow& \mathsf{trap} &\quad
  \mbox{if}~{\mathit{i}} + {\mathit{n}} > {|{{\mathit{z}}.\mathsf{table}}{[{\mathit{x}}]}.\mathsf{elem}|} \\
{[\textsc{\scriptsize E{-}table.fill{-}zero}]} \quad & {\mathit{z}} ; (\mathsf{i{\scriptstyle32}}.\mathsf{const}~{\mathit{i}})~{\mathit{val}}~(\mathsf{i{\scriptstyle32}}.\mathsf{const}~{\mathit{n}})~(\mathsf{table.fill}~{\mathit{x}}) &\hookrightarrow& \epsilon &\quad
  \mbox{otherwise, if}~{\mathit{n}} = 0 \\
{[\textsc{\scriptsize E{-}table.fill{-}succ}]} \quad & {\mathit{z}} ; (\mathsf{i{\scriptstyle32}}.\mathsf{const}~{\mathit{i}})~{\mathit{val}}~(\mathsf{i{\scriptstyle32}}.\mathsf{const}~{\mathit{n}})~(\mathsf{table.fill}~{\mathit{x}}) &\hookrightarrow& (\mathsf{i{\scriptstyle32}}.\mathsf{const}~{\mathit{i}})~{\mathit{val}}~(\mathsf{table.set}~{\mathit{x}})~(\mathsf{i{\scriptstyle32}}.\mathsf{const}~{\mathit{i}} + 1)~{\mathit{val}}~(\mathsf{i{\scriptstyle32}}.\mathsf{const}~{\mathit{n}} - 1)~(\mathsf{table.fill}~{\mathit{x}}) &\quad
  \mbox{otherwise} \\
\end{array}
$$

\vspace{1ex}

$$
\begin{array}{@{}l@{}lcl@{}l@{}}
{[\textsc{\scriptsize E{-}table.copy{-}oob}]} \quad & {\mathit{z}} ; (\mathsf{i{\scriptstyle32}}.\mathsf{const}~{\mathit{j}})~(\mathsf{i{\scriptstyle32}}.\mathsf{const}~{\mathit{i}})~(\mathsf{i{\scriptstyle32}}.\mathsf{const}~{\mathit{n}})~(\mathsf{table.copy}~{\mathit{x}}~{\mathit{y}}) &\hookrightarrow& \mathsf{trap} &\quad
  \mbox{if}~{\mathit{i}} + {\mathit{n}} > {|{{\mathit{z}}.\mathsf{table}}{[{\mathit{y}}]}.\mathsf{elem}|} \lor {\mathit{j}} + {\mathit{n}} > {|{{\mathit{z}}.\mathsf{table}}{[{\mathit{x}}]}.\mathsf{elem}|} \\
{[\textsc{\scriptsize E{-}table.copy{-}zero}]} \quad & {\mathit{z}} ; (\mathsf{i{\scriptstyle32}}.\mathsf{const}~{\mathit{j}})~(\mathsf{i{\scriptstyle32}}.\mathsf{const}~{\mathit{i}})~(\mathsf{i{\scriptstyle32}}.\mathsf{const}~{\mathit{n}})~(\mathsf{table.copy}~{\mathit{x}}~{\mathit{y}}) &\hookrightarrow& \epsilon &\quad
  \mbox{otherwise, if}~{\mathit{n}} = 0 \\
{[\textsc{\scriptsize E{-}table.copy{-}le}]} \quad & {\mathit{z}} ; (\mathsf{i{\scriptstyle32}}.\mathsf{const}~{\mathit{j}})~(\mathsf{i{\scriptstyle32}}.\mathsf{const}~{\mathit{i}})~(\mathsf{i{\scriptstyle32}}.\mathsf{const}~{\mathit{n}})~(\mathsf{table.copy}~{\mathit{x}}~{\mathit{y}}) &\hookrightarrow& (\mathsf{i{\scriptstyle32}}.\mathsf{const}~{\mathit{j}})~(\mathsf{i{\scriptstyle32}}.\mathsf{const}~{\mathit{i}})~(\mathsf{table.get}~{\mathit{y}})~(\mathsf{table.set}~{\mathit{x}})~(\mathsf{i{\scriptstyle32}}.\mathsf{const}~{\mathit{j}} + 1)~(\mathsf{i{\scriptstyle32}}.\mathsf{const}~{\mathit{i}} + 1)~(\mathsf{i{\scriptstyle32}}.\mathsf{const}~{\mathit{n}} - 1)~(\mathsf{table.copy}~{\mathit{x}}~{\mathit{y}}) &\quad
  \mbox{otherwise, if}~{\mathit{j}} \leq {\mathit{i}} \\
{[\textsc{\scriptsize E{-}table.copy{-}gt}]} \quad & {\mathit{z}} ; (\mathsf{i{\scriptstyle32}}.\mathsf{const}~{\mathit{j}})~(\mathsf{i{\scriptstyle32}}.\mathsf{const}~{\mathit{i}})~(\mathsf{i{\scriptstyle32}}.\mathsf{const}~{\mathit{n}})~(\mathsf{table.copy}~{\mathit{x}}~{\mathit{y}}) &\hookrightarrow& (\mathsf{i{\scriptstyle32}}.\mathsf{const}~{\mathit{j}} + {\mathit{n}} - 1)~(\mathsf{i{\scriptstyle32}}.\mathsf{const}~{\mathit{i}} + {\mathit{n}} - 1)~(\mathsf{table.get}~{\mathit{y}})~(\mathsf{table.set}~{\mathit{x}})~(\mathsf{i{\scriptstyle32}}.\mathsf{const}~{\mathit{j}})~(\mathsf{i{\scriptstyle32}}.\mathsf{const}~{\mathit{i}})~(\mathsf{i{\scriptstyle32}}.\mathsf{const}~{\mathit{n}} - 1)~(\mathsf{table.copy}~{\mathit{x}}~{\mathit{y}}) &\quad
  \mbox{otherwise} \\
\end{array}
$$

\vspace{1ex}

$$
\begin{array}{@{}l@{}lcl@{}l@{}}
{[\textsc{\scriptsize E{-}table.init{-}oob}]} \quad & {\mathit{z}} ; (\mathsf{i{\scriptstyle32}}.\mathsf{const}~{\mathit{j}})~(\mathsf{i{\scriptstyle32}}.\mathsf{const}~{\mathit{i}})~(\mathsf{i{\scriptstyle32}}.\mathsf{const}~{\mathit{n}})~(\mathsf{table.init}~{\mathit{x}}~{\mathit{y}}) &\hookrightarrow& \mathsf{trap} &\quad
  \mbox{if}~{\mathit{i}} + {\mathit{n}} > {|{{\mathit{z}}.\mathsf{elem}}{[{\mathit{y}}]}.\mathsf{elem}|} \lor {\mathit{j}} + {\mathit{n}} > {|{{\mathit{z}}.\mathsf{table}}{[{\mathit{x}}]}.\mathsf{elem}|} \\
{[\textsc{\scriptsize E{-}table.init{-}zero}]} \quad & {\mathit{z}} ; (\mathsf{i{\scriptstyle32}}.\mathsf{const}~{\mathit{j}})~(\mathsf{i{\scriptstyle32}}.\mathsf{const}~{\mathit{i}})~(\mathsf{i{\scriptstyle32}}.\mathsf{const}~{\mathit{n}})~(\mathsf{table.init}~{\mathit{x}}~{\mathit{y}}) &\hookrightarrow& \epsilon &\quad
  \mbox{otherwise, if}~{\mathit{n}} = 0 \\
{[\textsc{\scriptsize E{-}table.init{-}succ}]} \quad & {\mathit{z}} ; (\mathsf{i{\scriptstyle32}}.\mathsf{const}~{\mathit{j}})~(\mathsf{i{\scriptstyle32}}.\mathsf{const}~{\mathit{i}})~(\mathsf{i{\scriptstyle32}}.\mathsf{const}~{\mathit{n}})~(\mathsf{table.init}~{\mathit{x}}~{\mathit{y}}) &\hookrightarrow& (\mathsf{i{\scriptstyle32}}.\mathsf{const}~{\mathit{j}})~{{\mathit{z}}.\mathsf{elem}}{[{\mathit{y}}]}.\mathsf{elem}[{\mathit{i}}]~(\mathsf{table.set}~{\mathit{x}})~(\mathsf{i{\scriptstyle32}}.\mathsf{const}~{\mathit{j}} + 1)~(\mathsf{i{\scriptstyle32}}.\mathsf{const}~{\mathit{i}} + 1)~(\mathsf{i{\scriptstyle32}}.\mathsf{const}~{\mathit{n}} - 1)~(\mathsf{table.init}~{\mathit{x}}~{\mathit{y}}) &\quad
  \mbox{otherwise} \\
\end{array}
$$

\vspace{1ex}

$$
\begin{array}{@{}l@{}lcl@{}l@{}}
{[\textsc{\scriptsize E{-}elem.drop}]} \quad & {\mathit{z}} ; (\mathsf{elem.drop}~{\mathit{x}}) &\hookrightarrow& {\mathit{z}}[\mathsf{elem}[{\mathit{x}}].\mathsf{elem} = \epsilon] ; \epsilon &  \\
\end{array}
$$

\vspace{1ex}

$$
\begin{array}{@{}l@{}lcl@{}l@{}}
{[\textsc{\scriptsize E{-}load{-}num{-}oob}]} \quad & {\mathit{z}} ; (\mathsf{i{\scriptstyle32}}.\mathsf{const}~{\mathit{i}})~({\mathit{nt}}.\mathsf{load}~{\mathit{x}}~{\mathit{mo}}) &\hookrightarrow& \mathsf{trap} &\quad
  \mbox{if}~{\mathit{i}} + {\mathit{mo}}.\mathsf{offset} + {|{\mathit{nt}}|} / 8 > {|{{\mathit{z}}.\mathsf{mem}}{[{\mathit{x}}]}.\mathsf{data}|} \\
{[\textsc{\scriptsize E{-}load{-}num{-}val}]} \quad & {\mathit{z}} ; (\mathsf{i{\scriptstyle32}}.\mathsf{const}~{\mathit{i}})~({\mathit{nt}}.\mathsf{load}~{\mathit{x}}~{\mathit{mo}}) &\hookrightarrow& ({\mathit{nt}}.\mathsf{const}~{\mathit{c}}) &\quad
  \mbox{if}~{{\mathrm{bytes}}}_{{\mathit{nt}}}({\mathit{c}}) = {{\mathit{z}}.\mathsf{mem}}{[{\mathit{x}}]}.\mathsf{data}[{\mathit{i}} + {\mathit{mo}}.\mathsf{offset} : {|{\mathit{nt}}|} / 8] \\
{[\textsc{\scriptsize E{-}load{-}pack{-}oob}]} \quad & {\mathit{z}} ; (\mathsf{i{\scriptstyle32}}.\mathsf{const}~{\mathit{i}})~({{\mathit{nt}}.\mathsf{load}}{({\mathit{n}}~\mathsf{\_}~{\mathit{sx}})}~{\mathit{x}}~{\mathit{mo}}) &\hookrightarrow& \mathsf{trap} &\quad
  \mbox{if}~{\mathit{i}} + {\mathit{mo}}.\mathsf{offset} + {\mathit{n}} / 8 > {|{{\mathit{z}}.\mathsf{mem}}{[{\mathit{x}}]}.\mathsf{data}|} \\
{[\textsc{\scriptsize E{-}load{-}pack{-}val}]} \quad & {\mathit{z}} ; (\mathsf{i{\scriptstyle32}}.\mathsf{const}~{\mathit{i}})~({{\mathit{nt}}.\mathsf{load}}{({\mathit{n}}~\mathsf{\_}~{\mathit{sx}})}~{\mathit{x}}~{\mathit{mo}}) &\hookrightarrow& ({\mathit{nt}}.\mathsf{const}~{{{{\mathrm{ext}}}_{({\mathit{n}},\, {|{\mathit{nt}}|})}^{{\mathit{sx}}}}}{({\mathit{c}})}) &\quad
  \mbox{if}~{{\mathrm{bytes}}}_{{{\mathit{i}}}{{\mathit{n}}}}({\mathit{c}}) = {{\mathit{z}}.\mathsf{mem}}{[{\mathit{x}}]}.\mathsf{data}[{\mathit{i}} + {\mathit{mo}}.\mathsf{offset} : {\mathit{n}} / 8] \\
\end{array}
$$

\vspace{1ex}

$$
\begin{array}{@{}l@{}lcl@{}l@{}}
{[\textsc{\scriptsize E{-}store{-}num{-}oob}]} \quad & {\mathit{z}} ; (\mathsf{i{\scriptstyle32}}.\mathsf{const}~{\mathit{i}})~({\mathit{nt}}.\mathsf{const}~{\mathit{c}})~({\mathit{nt}}.\mathsf{store}~{\mathit{x}}~{\mathit{mo}}) &\hookrightarrow& {\mathit{z}} ; \mathsf{trap} &\quad
  \mbox{if}~{\mathit{i}} + {\mathit{mo}}.\mathsf{offset} + {|{\mathit{nt}}|} / 8 > {|{{\mathit{z}}.\mathsf{mem}}{[{\mathit{x}}]}.\mathsf{data}|} \\
{[\textsc{\scriptsize E{-}store{-}num{-}val}]} \quad & {\mathit{z}} ; (\mathsf{i{\scriptstyle32}}.\mathsf{const}~{\mathit{i}})~({\mathit{nt}}.\mathsf{const}~{\mathit{c}})~({\mathit{nt}}.\mathsf{store}~{\mathit{x}}~{\mathit{mo}}) &\hookrightarrow& {\mathit{z}}[\mathsf{mem}[{\mathit{x}}].\mathsf{data}[{\mathit{i}} + {\mathit{mo}}.\mathsf{offset} : {|{\mathit{nt}}|} / 8] = {{\mathit{b}}^\ast}] ; \epsilon &\quad
  \mbox{if}~{{\mathit{b}}^\ast} = {{\mathrm{bytes}}}_{{\mathit{nt}}}({\mathit{c}}) \\
{[\textsc{\scriptsize E{-}store{-}pack{-}oob}]} \quad & {\mathit{z}} ; (\mathsf{i{\scriptstyle32}}.\mathsf{const}~{\mathit{i}})~({\mathit{nt}}.\mathsf{const}~{\mathit{c}})~({{\mathit{nt}}.\mathsf{store}}{{\mathit{n}}}~{\mathit{x}}~{\mathit{mo}}) &\hookrightarrow& {\mathit{z}} ; \mathsf{trap} &\quad
  \mbox{if}~{\mathit{i}} + {\mathit{mo}}.\mathsf{offset} + {\mathit{n}} / 8 > {|{{\mathit{z}}.\mathsf{mem}}{[{\mathit{x}}]}.\mathsf{data}|} \\
{[\textsc{\scriptsize E{-}store{-}pack{-}val}]} \quad & {\mathit{z}} ; (\mathsf{i{\scriptstyle32}}.\mathsf{const}~{\mathit{i}})~({\mathit{nt}}.\mathsf{const}~{\mathit{c}})~({{\mathit{nt}}.\mathsf{store}}{{\mathit{n}}}~{\mathit{x}}~{\mathit{mo}}) &\hookrightarrow& {\mathit{z}}[\mathsf{mem}[{\mathit{x}}].\mathsf{data}[{\mathit{i}} + {\mathit{mo}}.\mathsf{offset} : {\mathit{n}} / 8] = {{\mathit{b}}^\ast}] ; \epsilon &\quad
  \mbox{if}~{{\mathit{b}}^\ast} = {{\mathrm{bytes}}}_{{{\mathit{i}}}{{\mathit{n}}}}({{{\mathrm{wrap}}}_{({|{\mathit{nt}}|},\, {\mathit{n}})}}{({\mathit{c}})}) \\
\end{array}
$$

\vspace{1ex}

$$
\begin{array}{@{}l@{}lcl@{}l@{}}
{[\textsc{\scriptsize E{-}memory.size}]} \quad & {\mathit{z}} ; (\mathsf{memory.size}~{\mathit{x}}) &\hookrightarrow& (\mathsf{i{\scriptstyle32}}.\mathsf{const}~{\mathit{n}}) &\quad
  \mbox{if}~{\mathit{n}} \cdot 64 \cdot {\mathrm{Ki}} = {|{{\mathit{z}}.\mathsf{mem}}{[{\mathit{x}}]}.\mathsf{data}|} \\
\end{array}
$$

\vspace{1ex}

$$
\begin{array}{@{}l@{}lcl@{}l@{}}
{[\textsc{\scriptsize E{-}memory.grow{-}succeed}]} \quad & {\mathit{z}} ; (\mathsf{i{\scriptstyle32}}.\mathsf{const}~{\mathit{n}})~(\mathsf{memory.grow}~{\mathit{x}}) &\hookrightarrow& {\mathit{z}}[\mathsf{mem}[{\mathit{x}}] = {\mathit{mi}}] ; (\mathsf{i{\scriptstyle32}}.\mathsf{const}~{|{{\mathit{z}}.\mathsf{mem}}{[{\mathit{x}}]}.\mathsf{data}|} / (64 \cdot {\mathrm{Ki}})) &\quad
  \mbox{if}~{\mathit{mi}} = {\mathrm{growmemory}}({{\mathit{z}}.\mathsf{mem}}{[{\mathit{x}}]}, {\mathit{n}}) \\
{[\textsc{\scriptsize E{-}memory.grow{-}fail}]} \quad & {\mathit{z}} ; (\mathsf{i{\scriptstyle32}}.\mathsf{const}~{\mathit{n}})~(\mathsf{memory.grow}~{\mathit{x}}) &\hookrightarrow& {\mathit{z}} ; (\mathsf{i{\scriptstyle32}}.\mathsf{const}~{{{{{\mathrm{signed}}^{{-1}}}}{}}_{32}}{{-1}}) &  \\
\end{array}
$$

\vspace{1ex}

$$
\begin{array}{@{}l@{}lcl@{}l@{}}
{[\textsc{\scriptsize E{-}memory.fill{-}oob}]} \quad & {\mathit{z}} ; (\mathsf{i{\scriptstyle32}}.\mathsf{const}~{\mathit{i}})~{\mathit{val}}~(\mathsf{i{\scriptstyle32}}.\mathsf{const}~{\mathit{n}})~(\mathsf{memory.fill}~{\mathit{x}}) &\hookrightarrow& \mathsf{trap} &\quad
  \mbox{if}~{\mathit{i}} + {\mathit{n}} > {|{{\mathit{z}}.\mathsf{mem}}{[{\mathit{x}}]}.\mathsf{data}|} \\
{[\textsc{\scriptsize E{-}memory.fill{-}zero}]} \quad & {\mathit{z}} ; (\mathsf{i{\scriptstyle32}}.\mathsf{const}~{\mathit{i}})~{\mathit{val}}~(\mathsf{i{\scriptstyle32}}.\mathsf{const}~{\mathit{n}})~(\mathsf{memory.fill}~{\mathit{x}}) &\hookrightarrow& \epsilon &\quad
  \mbox{otherwise, if}~{\mathit{n}} = 0 \\
{[\textsc{\scriptsize E{-}memory.fill{-}succ}]} \quad & {\mathit{z}} ; (\mathsf{i{\scriptstyle32}}.\mathsf{const}~{\mathit{i}})~{\mathit{val}}~(\mathsf{i{\scriptstyle32}}.\mathsf{const}~{\mathit{n}})~(\mathsf{memory.fill}~{\mathit{x}}) &\hookrightarrow& (\mathsf{i{\scriptstyle32}}.\mathsf{const}~{\mathit{i}})~{\mathit{val}}~({\mathsf{i{\scriptstyle32}}.\mathsf{store}}{8}~{\mathit{x}})~(\mathsf{i{\scriptstyle32}}.\mathsf{const}~{\mathit{i}} + 1)~{\mathit{val}}~(\mathsf{i{\scriptstyle32}}.\mathsf{const}~{\mathit{n}} - 1)~(\mathsf{memory.fill}~{\mathit{x}}) &\quad
  \mbox{otherwise} \\
\end{array}
$$

\vspace{1ex}

$$
\begin{array}{@{}l@{}lcl@{}l@{}}
{[\textsc{\scriptsize E{-}memory.copy{-}oob}]} \quad & {\mathit{z}} ; (\mathsf{i{\scriptstyle32}}.\mathsf{const}~{\mathit{i}}_{{1}})~(\mathsf{i{\scriptstyle32}}.\mathsf{const}~{\mathit{i}}_{{2}})~(\mathsf{i{\scriptstyle32}}.\mathsf{const}~{\mathit{n}})~(\mathsf{memory.copy}~{\mathit{x}}_{{1}}~{\mathit{x}}_{{2}}) &\hookrightarrow& \mathsf{trap} &\quad
  \mbox{if}~{\mathit{i}}_{{1}} + {\mathit{n}} > {|{{\mathit{z}}.\mathsf{mem}}{[{\mathit{x}}_{{1}}]}.\mathsf{data}|} \lor {\mathit{i}}_{{2}} + {\mathit{n}} > {|{{\mathit{z}}.\mathsf{mem}}{[{\mathit{x}}_{{2}}]}.\mathsf{data}|} \\
{[\textsc{\scriptsize E{-}memory.copy{-}zero}]} \quad & {\mathit{z}} ; (\mathsf{i{\scriptstyle32}}.\mathsf{const}~{\mathit{i}}_{{1}})~(\mathsf{i{\scriptstyle32}}.\mathsf{const}~{\mathit{i}}_{{2}})~(\mathsf{i{\scriptstyle32}}.\mathsf{const}~{\mathit{n}})~(\mathsf{memory.copy}~{\mathit{x}}_{{1}}~{\mathit{x}}_{{2}}) &\hookrightarrow& \epsilon &\quad
  \mbox{otherwise, if}~{\mathit{n}} = 0 \\
{[\textsc{\scriptsize E{-}memory.copy{-}le}]} \quad & {\mathit{z}} ; (\mathsf{i{\scriptstyle32}}.\mathsf{const}~{\mathit{i}}_{{1}})~(\mathsf{i{\scriptstyle32}}.\mathsf{const}~{\mathit{i}}_{{2}})~(\mathsf{i{\scriptstyle32}}.\mathsf{const}~{\mathit{n}})~(\mathsf{memory.copy}~{\mathit{x}}_{{1}}~{\mathit{x}}_{{2}}) &\hookrightarrow& (\mathsf{i{\scriptstyle32}}.\mathsf{const}~{\mathit{i}}_{{1}})~(\mathsf{i{\scriptstyle32}}.\mathsf{const}~{\mathit{i}}_{{2}})~({\mathsf{i{\scriptstyle32}}.\mathsf{load}}{(8~\mathsf{\_}~\mathsf{u})}~{\mathit{x}}_{{2}})~({\mathsf{i{\scriptstyle32}}.\mathsf{store}}{8}~{\mathit{x}}_{{1}})~(\mathsf{i{\scriptstyle32}}.\mathsf{const}~{\mathit{i}}_{{1}} + 1)~(\mathsf{i{\scriptstyle32}}.\mathsf{const}~{\mathit{i}}_{{2}} + 1)~(\mathsf{i{\scriptstyle32}}.\mathsf{const}~{\mathit{n}} - 1)~(\mathsf{memory.copy}~{\mathit{x}}_{{1}}~{\mathit{x}}_{{2}}) &\quad
  \mbox{otherwise, if}~{\mathit{i}}_{{1}} \leq {\mathit{i}}_{{2}} \\
{[\textsc{\scriptsize E{-}memory.copy{-}gt}]} \quad & {\mathit{z}} ; (\mathsf{i{\scriptstyle32}}.\mathsf{const}~{\mathit{i}}_{{1}})~(\mathsf{i{\scriptstyle32}}.\mathsf{const}~{\mathit{i}}_{{2}})~(\mathsf{i{\scriptstyle32}}.\mathsf{const}~{\mathit{n}})~(\mathsf{memory.copy}~{\mathit{x}}_{{1}}~{\mathit{x}}_{{2}}) &\hookrightarrow& (\mathsf{i{\scriptstyle32}}.\mathsf{const}~{\mathit{i}}_{{1}} + {\mathit{n}} - 1)~(\mathsf{i{\scriptstyle32}}.\mathsf{const}~{\mathit{i}}_{{2}} + {\mathit{n}} - 1)~({\mathsf{i{\scriptstyle32}}.\mathsf{load}}{(8~\mathsf{\_}~\mathsf{u})}~{\mathit{x}}_{{2}})~({\mathsf{i{\scriptstyle32}}.\mathsf{store}}{8}~{\mathit{x}}_{{1}})~(\mathsf{i{\scriptstyle32}}.\mathsf{const}~{\mathit{i}}_{{1}})~(\mathsf{i{\scriptstyle32}}.\mathsf{const}~{\mathit{i}}_{{2}})~(\mathsf{i{\scriptstyle32}}.\mathsf{const}~{\mathit{n}} - 1)~(\mathsf{memory.copy}~{\mathit{x}}_{{1}}~{\mathit{x}}_{{2}}) &\quad
  \mbox{otherwise} \\
\end{array}
$$

\vspace{1ex}

$$
\begin{array}{@{}l@{}lcl@{}l@{}}
{[\textsc{\scriptsize E{-}memory.init{-}oob}]} \quad & {\mathit{z}} ; (\mathsf{i{\scriptstyle32}}.\mathsf{const}~{\mathit{j}})~(\mathsf{i{\scriptstyle32}}.\mathsf{const}~{\mathit{i}})~(\mathsf{i{\scriptstyle32}}.\mathsf{const}~{\mathit{n}})~(\mathsf{memory.init}~{\mathit{x}}~{\mathit{y}}) &\hookrightarrow& \mathsf{trap} &\quad
  \mbox{if}~{\mathit{i}} + {\mathit{n}} > {|{{\mathit{z}}.\mathsf{data}}{[{\mathit{y}}]}.\mathsf{data}|} \lor {\mathit{j}} + {\mathit{n}} > {|{{\mathit{z}}.\mathsf{mem}}{[{\mathit{x}}]}.\mathsf{data}|} \\
{[\textsc{\scriptsize E{-}memory.init{-}zero}]} \quad & {\mathit{z}} ; (\mathsf{i{\scriptstyle32}}.\mathsf{const}~{\mathit{j}})~(\mathsf{i{\scriptstyle32}}.\mathsf{const}~{\mathit{i}})~(\mathsf{i{\scriptstyle32}}.\mathsf{const}~{\mathit{n}})~(\mathsf{memory.init}~{\mathit{x}}~{\mathit{y}}) &\hookrightarrow& \epsilon &\quad
  \mbox{otherwise, if}~{\mathit{n}} = 0 \\
{[\textsc{\scriptsize E{-}memory.init{-}succ}]} \quad & {\mathit{z}} ; (\mathsf{i{\scriptstyle32}}.\mathsf{const}~{\mathit{j}})~(\mathsf{i{\scriptstyle32}}.\mathsf{const}~{\mathit{i}})~(\mathsf{i{\scriptstyle32}}.\mathsf{const}~{\mathit{n}})~(\mathsf{memory.init}~{\mathit{x}}~{\mathit{y}}) &\hookrightarrow& (\mathsf{i{\scriptstyle32}}.\mathsf{const}~{\mathit{j}})~(\mathsf{i{\scriptstyle32}}.\mathsf{const}~{{\mathit{z}}.\mathsf{data}}{[{\mathit{y}}]}.\mathsf{data}[{\mathit{i}}])~({\mathsf{i{\scriptstyle32}}.\mathsf{store}}{8}~{\mathit{x}})~(\mathsf{i{\scriptstyle32}}.\mathsf{const}~{\mathit{j}} + 1)~(\mathsf{i{\scriptstyle32}}.\mathsf{const}~{\mathit{i}} + 1)~(\mathsf{i{\scriptstyle32}}.\mathsf{const}~{\mathit{n}} - 1)~(\mathsf{memory.init}~{\mathit{x}}~{\mathit{y}}) &\quad
  \mbox{otherwise} \\
\end{array}
$$

\vspace{1ex}

$$
\begin{array}{@{}l@{}lcl@{}l@{}}
{[\textsc{\scriptsize E{-}data.drop}]} \quad & {\mathit{z}} ; (\mathsf{data.drop}~{\mathit{x}}) &\hookrightarrow& {\mathit{z}}[\mathsf{data}[{\mathit{x}}].\mathsf{data} = \epsilon] ; \epsilon &  \\
\end{array}
$$

\vspace{1ex}

$$
\begin{array}{@{}lcl@{}l@{}}
{\mathrm{alloctypes}}(\epsilon) &=& \epsilon &  \\
{\mathrm{alloctypes}}({{\mathit{type}'}^\ast}~{\mathit{type}}) &=& {{\mathit{deftype}'}^\ast}~{{\mathit{deftype}}^\ast} &\quad
  \mbox{if}~{{\mathit{deftype}'}^\ast} = {\mathrm{alloctypes}}({{\mathit{type}'}^\ast}) \\
 &&&\quad {\land}~{\mathit{type}} = \mathsf{type}~{\mathit{rectype}} \\
 &&&\quad {\land}~{{\mathit{deftype}}^\ast} = {{{\mathrm{roll}}}_{{\mathit{x}}}({\mathit{rectype}})}{[{ := }\;{{\mathit{deftype}'}^\ast}]} \\
 &&&\quad {\land}~{\mathit{x}} = {|{{\mathit{deftype}'}^\ast}|} \\
\end{array}
$$

$$
\begin{array}{@{}lcl@{}l@{}}
{\mathrm{allocfunc}}({\mathit{s}}, {\mathit{mm}}, {\mathit{func}}) &=& ({\mathit{s}}[\mathsf{func} = ..{\mathit{fi}}],\, {|{\mathit{s}}.\mathsf{func}|}) &\quad
  \mbox{if}~{\mathit{func}} = \mathsf{func}~{\mathit{x}}~{{\mathit{local}}^\ast}~{\mathit{expr}} \\
 &&&\quad {\land}~{\mathit{fi}} = \{ \begin{array}[t]{@{}l@{}}
\mathsf{type}~{\mathit{mm}}.\mathsf{type}[{\mathit{x}}],\; \mathsf{module}~{\mathit{mm}},\; \mathsf{code}~{\mathit{func}} \}\end{array} \\
\end{array}
$$

$$
\begin{array}{@{}lcl@{}l@{}}
{\mathrm{allocfuncs}}({\mathit{s}}, {\mathit{mm}}, \epsilon) &=& ({\mathit{s}},\, \epsilon) &  \\
{\mathrm{allocfuncs}}({\mathit{s}}, {\mathit{mm}}, {\mathit{func}}~{{\mathit{func}'}^\ast}) &=& ({\mathit{s}}_{{2}},\, {\mathit{fa}}~{{\mathit{fa}'}^\ast}) &\quad
  \mbox{if}~({\mathit{s}}_{{1}},\, {\mathit{fa}}) = {\mathrm{allocfunc}}({\mathit{s}}, {\mathit{mm}}, {\mathit{func}}) \\
 &&&\quad {\land}~({\mathit{s}}_{{2}},\, {{\mathit{fa}'}^\ast}) = {\mathrm{allocfuncs}}({\mathit{s}}_{{1}}, {\mathit{mm}}, {{\mathit{func}'}^\ast}) \\
\end{array}
$$

$$
\begin{array}{@{}lcl@{}l@{}}
{\mathrm{allocglobal}}({\mathit{s}}, {\mathit{globaltype}}, {\mathit{val}}) &=& ({\mathit{s}}[\mathsf{global} = ..{\mathit{gi}}],\, {|{\mathit{s}}.\mathsf{global}|}) &\quad
  \mbox{if}~{\mathit{gi}} = \{ \begin{array}[t]{@{}l@{}}
\mathsf{type}~{\mathit{globaltype}},\; \mathsf{value}~{\mathit{val}} \}\end{array} \\
\end{array}
$$

$$
\begin{array}{@{}lcl@{}l@{}}
{\mathrm{allocglobals}}({\mathit{s}}, \epsilon, \epsilon) &=& ({\mathit{s}},\, \epsilon) &  \\
{\mathrm{allocglobals}}({\mathit{s}}, {\mathit{globaltype}}~{{\mathit{globaltype}'}^\ast}, {\mathit{val}}~{{\mathit{val}'}^\ast}) &=& ({\mathit{s}}_{{2}},\, {\mathit{ga}}~{{\mathit{ga}'}^\ast}) &\quad
  \mbox{if}~({\mathit{s}}_{{1}},\, {\mathit{ga}}) = {\mathrm{allocglobal}}({\mathit{s}}, {\mathit{globaltype}}, {\mathit{val}}) \\
 &&&\quad {\land}~({\mathit{s}}_{{2}},\, {{\mathit{ga}'}^\ast}) = {\mathrm{allocglobals}}({\mathit{s}}_{{1}}, {{\mathit{globaltype}'}^\ast}, {{\mathit{val}'}^\ast}) \\
\end{array}
$$

$$
\begin{array}{@{}lcl@{}l@{}}
{\mathrm{alloctable}}({\mathit{s}}, [{\mathit{i}} .. {\mathit{j}}]~{\mathit{rt}}, {\mathit{ref}}) &=& ({\mathit{s}}[\mathsf{table} = ..{\mathit{ti}}],\, {|{\mathit{s}}.\mathsf{table}|}) &\quad
  \mbox{if}~{\mathit{ti}} = \{ \begin{array}[t]{@{}l@{}}
\mathsf{type}~([{\mathit{i}} .. {\mathit{j}}]~{\mathit{rt}}),\; \mathsf{elem}~{{\mathit{ref}}^{{\mathit{i}}}} \}\end{array} \\
\end{array}
$$

$$
\begin{array}{@{}lcl@{}l@{}}
{\mathrm{alloctables}}({\mathit{s}}, \epsilon, \epsilon) &=& ({\mathit{s}},\, \epsilon) &  \\
{\mathrm{alloctables}}({\mathit{s}}, {\mathit{tabletype}}~{{\mathit{tabletype}'}^\ast}, {\mathit{ref}}~{{\mathit{ref}'}^\ast}) &=& ({\mathit{s}}_{{2}},\, {\mathit{ta}}~{{\mathit{ta}'}^\ast}) &\quad
  \mbox{if}~({\mathit{s}}_{{1}},\, {\mathit{ta}}) = {\mathrm{alloctable}}({\mathit{s}}, {\mathit{tabletype}}, {\mathit{ref}}) \\
 &&&\quad {\land}~({\mathit{s}}_{{2}},\, {{\mathit{ta}'}^\ast}) = {\mathrm{alloctables}}({\mathit{s}}_{{1}}, {{\mathit{tabletype}'}^\ast}, {{\mathit{ref}'}^\ast}) \\
\end{array}
$$

$$
\begin{array}{@{}lcl@{}l@{}}
{\mathrm{allocmem}}({\mathit{s}}, [{\mathit{i}} .. {\mathit{j}}]~\mathsf{i{\scriptstyle8}}) &=& ({\mathit{s}}[\mathsf{mem} = ..{\mathit{mi}}],\, {|{\mathit{s}}.\mathsf{mem}|}) &\quad
  \mbox{if}~{\mathit{mi}} = \{ \begin{array}[t]{@{}l@{}}
\mathsf{type}~([{\mathit{i}} .. {\mathit{j}}]~\mathsf{i{\scriptstyle8}}),\; \mathsf{data}~{0^{{\mathit{i}} \cdot 64 \cdot {\mathrm{Ki}}}} \}\end{array} \\
\end{array}
$$

$$
\begin{array}{@{}lcl@{}l@{}}
{\mathrm{allocmems}}({\mathit{s}}, \epsilon) &=& ({\mathit{s}},\, \epsilon) &  \\
{\mathrm{allocmems}}({\mathit{s}}, {\mathit{memtype}}~{{\mathit{memtype}'}^\ast}) &=& ({\mathit{s}}_{{2}},\, {\mathit{ma}}~{{\mathit{ma}'}^\ast}) &\quad
  \mbox{if}~({\mathit{s}}_{{1}},\, {\mathit{ma}}) = {\mathrm{allocmem}}({\mathit{s}}, {\mathit{memtype}}) \\
 &&&\quad {\land}~({\mathit{s}}_{{2}},\, {{\mathit{ma}'}^\ast}) = {\mathrm{allocmems}}({\mathit{s}}_{{1}}, {{\mathit{memtype}'}^\ast}) \\
\end{array}
$$

$$
\begin{array}{@{}lcl@{}l@{}}
{\mathrm{allocelem}}({\mathit{s}}, {\mathit{rt}}, {{\mathit{ref}}^\ast}) &=& ({\mathit{s}}[\mathsf{elem} = ..{\mathit{ei}}],\, {|{\mathit{s}}.\mathsf{elem}|}) &\quad
  \mbox{if}~{\mathit{ei}} = \{ \begin{array}[t]{@{}l@{}}
\mathsf{type}~{\mathit{rt}},\; \mathsf{elem}~{{\mathit{ref}}^\ast} \}\end{array} \\
\end{array}
$$

$$
\begin{array}{@{}lcl@{}l@{}}
{\mathrm{allocelems}}({\mathit{s}}, \epsilon, \epsilon) &=& ({\mathit{s}},\, \epsilon) &  \\
{\mathrm{allocelems}}({\mathit{s}}, {\mathit{rt}}~{{\mathit{rt}'}^\ast}, ({{\mathit{ref}}^\ast})~{({{\mathit{ref}'}^\ast})^\ast}) &=& ({\mathit{s}}_{{2}},\, {\mathit{ea}}~{{\mathit{ea}'}^\ast}) &\quad
  \mbox{if}~({\mathit{s}}_{{1}},\, {\mathit{ea}}) = {\mathrm{allocelem}}({\mathit{s}}, {\mathit{rt}}, {{\mathit{ref}}^\ast}) \\
 &&&\quad {\land}~({\mathit{s}}_{{2}},\, {{\mathit{ea}'}^\ast}) = {\mathrm{allocelems}}({\mathit{s}}_{{2}}, {{\mathit{rt}'}^\ast}, {({{\mathit{ref}'}^\ast})^\ast}) \\
\end{array}
$$

$$
\begin{array}{@{}lcl@{}l@{}}
{\mathrm{allocdata}}({\mathit{s}}, {{\mathit{byte}}^\ast}) &=& ({\mathit{s}}[\mathsf{data} = ..{\mathit{di}}],\, {|{\mathit{s}}.\mathsf{data}|}) &\quad
  \mbox{if}~{\mathit{di}} = \{ \begin{array}[t]{@{}l@{}}
\mathsf{data}~{{\mathit{byte}}^\ast} \}\end{array} \\
\end{array}
$$

$$
\begin{array}{@{}lcl@{}l@{}}
{\mathrm{allocdatas}}({\mathit{s}}, \epsilon) &=& ({\mathit{s}},\, \epsilon) &  \\
{\mathrm{allocdatas}}({\mathit{s}}, ({{\mathit{byte}}^\ast})~{({{\mathit{byte}'}^\ast})^\ast}) &=& ({\mathit{s}}_{{2}},\, {\mathit{da}}~{{\mathit{da}'}^\ast}) &\quad
  \mbox{if}~({\mathit{s}}_{{1}},\, {\mathit{da}}) = {\mathrm{allocdata}}({\mathit{s}}, {{\mathit{byte}}^\ast}) \\
 &&&\quad {\land}~({\mathit{s}}_{{2}},\, {{\mathit{da}'}^\ast}) = {\mathrm{allocdatas}}({\mathit{s}}_{{1}}, {({{\mathit{byte}'}^\ast})^\ast}) \\
\end{array}
$$

\vspace{1ex}

$$
\begin{array}{@{}lcl@{}l@{}}
{\mathrm{instexport}}({{\mathit{fa}}^\ast}, {{\mathit{ga}}^\ast}, {{\mathit{ta}}^\ast}, {{\mathit{ma}}^\ast}, \mathsf{export}~{\mathit{name}}~(\mathsf{func}~{\mathit{x}})) &=& \{ \begin{array}[t]{@{}l@{}}
\mathsf{name}~{\mathit{name}},\; \mathsf{value}~(\mathsf{func}~{{\mathit{fa}}^\ast}[{\mathit{x}}]) \}\end{array} &  \\
{\mathrm{instexport}}({{\mathit{fa}}^\ast}, {{\mathit{ga}}^\ast}, {{\mathit{ta}}^\ast}, {{\mathit{ma}}^\ast}, \mathsf{export}~{\mathit{name}}~(\mathsf{global}~{\mathit{x}})) &=& \{ \begin{array}[t]{@{}l@{}}
\mathsf{name}~{\mathit{name}},\; \mathsf{value}~(\mathsf{global}~{{\mathit{ga}}^\ast}[{\mathit{x}}]) \}\end{array} &  \\
{\mathrm{instexport}}({{\mathit{fa}}^\ast}, {{\mathit{ga}}^\ast}, {{\mathit{ta}}^\ast}, {{\mathit{ma}}^\ast}, \mathsf{export}~{\mathit{name}}~(\mathsf{table}~{\mathit{x}})) &=& \{ \begin{array}[t]{@{}l@{}}
\mathsf{name}~{\mathit{name}},\; \mathsf{value}~(\mathsf{table}~{{\mathit{ta}}^\ast}[{\mathit{x}}]) \}\end{array} &  \\
{\mathrm{instexport}}({{\mathit{fa}}^\ast}, {{\mathit{ga}}^\ast}, {{\mathit{ta}}^\ast}, {{\mathit{ma}}^\ast}, \mathsf{export}~{\mathit{name}}~(\mathsf{mem}~{\mathit{x}})) &=& \{ \begin{array}[t]{@{}l@{}}
\mathsf{name}~{\mathit{name}},\; \mathsf{value}~(\mathsf{mem}~{{\mathit{ma}}^\ast}[{\mathit{x}}]) \}\end{array} &  \\
\end{array}
$$

\vspace{1ex}

$$
\begin{array}{@{}lcl@{}l@{}}
{\mathrm{allocmodule}}({\mathit{s}}, {\mathit{module}}, {{\mathit{externval}}^\ast}, {{\mathit{val}}_{{\mathit{g}}}^\ast}, {{\mathit{ref}}_{{\mathit{t}}}^\ast}, {({{\mathit{ref}}_{{\mathit{e}}}^\ast})^\ast}) &=& ({\mathit{s}}_{{6}},\, {\mathit{mm}}) &\quad
  \mbox{if}~{\mathit{module}} = \mathsf{module}~{{\mathit{type}}^\ast}~{{\mathit{import}}^\ast}~{{\mathit{func}}^{{\mathit{n}}_{{\mathit{f}}}}}~{(\mathsf{global}~{\mathit{globaltype}}~{\mathit{expr}}_{{\mathit{g}}})^{{\mathit{n}}_{{\mathit{g}}}}}~{(\mathsf{table}~{\mathit{tabletype}}~{\mathit{expr}}_{{\mathit{t}}})^{{\mathit{n}}_{{\mathit{t}}}}}~{(\mathsf{memory}~{\mathit{memtype}})^{{\mathit{n}}_{{\mathit{m}}}}}~{(\mathsf{elem}~{\mathit{reftype}}~{{\mathit{expr}}_{{\mathit{e}}}^\ast}~{\mathit{elemmode}})^{{\mathit{n}}_{{\mathit{e}}}}}~{(\mathsf{data}~{{\mathit{byte}}^\ast}~{\mathit{datamode}})^{{\mathit{n}}_{{\mathit{d}}}}}~{{\mathit{start}}^?}~{{\mathit{export}}^\ast} \\
 &&&\quad {\land}~{{\mathit{fa}}_{{\mathit{ex}}}^\ast} = {\mathrm{funcs}}({{\mathit{externval}}^\ast}) \\
 &&&\quad {\land}~{{\mathit{ga}}_{{\mathit{ex}}}^\ast} = {\mathrm{globals}}({{\mathit{externval}}^\ast}) \\
 &&&\quad {\land}~{{\mathit{ta}}_{{\mathit{ex}}}^\ast} = {\mathrm{tables}}({{\mathit{externval}}^\ast}) \\
 &&&\quad {\land}~{{\mathit{ma}}_{{\mathit{ex}}}^\ast} = {\mathrm{mems}}({{\mathit{externval}}^\ast}) \\
 &&&\quad {\land}~{{\mathit{fa}}^\ast} = {{|{\mathit{s}}.\mathsf{func}|} + {\mathit{i}}_{{\mathit{f}}}^{{\mathit{i}}_{{\mathit{f}}}<{\mathit{n}}_{{\mathit{f}}}}} \\
 &&&\quad {\land}~{{\mathit{ga}}^\ast} = {{|{\mathit{s}}.\mathsf{global}|} + {\mathit{i}}_{{\mathit{g}}}^{{\mathit{i}}_{{\mathit{g}}}<{\mathit{n}}_{{\mathit{g}}}}} \\
 &&&\quad {\land}~{{\mathit{ta}}^\ast} = {{|{\mathit{s}}.\mathsf{table}|} + {\mathit{i}}_{{\mathit{t}}}^{{\mathit{i}}_{{\mathit{t}}}<{\mathit{n}}_{{\mathit{t}}}}} \\
 &&&\quad {\land}~{{\mathit{ma}}^\ast} = {{|{\mathit{s}}.\mathsf{mem}|} + {\mathit{i}}_{{\mathit{m}}}^{{\mathit{i}}_{{\mathit{m}}}<{\mathit{n}}_{{\mathit{m}}}}} \\
 &&&\quad {\land}~{{\mathit{ea}}^\ast} = {{|{\mathit{s}}.\mathsf{elem}|} + {\mathit{i}}_{{\mathit{e}}}^{{\mathit{i}}_{{\mathit{e}}}<{\mathit{n}}_{{\mathit{e}}}}} \\
 &&&\quad {\land}~{{\mathit{da}}^\ast} = {{|{\mathit{s}}.\mathsf{data}|} + {\mathit{i}}_{{\mathit{d}}}^{{\mathit{i}}_{{\mathit{d}}}<{\mathit{n}}_{{\mathit{d}}}}} \\
 &&&\quad {\land}~{{\mathit{xi}}^\ast} = {{\mathrm{instexport}}({{\mathit{fa}}_{{\mathit{ex}}}^\ast}~{{\mathit{fa}}^\ast}, {{\mathit{ga}}_{{\mathit{ex}}}^\ast}~{{\mathit{ga}}^\ast}, {{\mathit{ta}}_{{\mathit{ex}}}^\ast}~{{\mathit{ta}}^\ast}, {{\mathit{ma}}_{{\mathit{ex}}}^\ast}~{{\mathit{ma}}^\ast}, {\mathit{export}})^\ast} \\
 &&&\quad {\land}~{\mathit{mm}} = \{ \begin{array}[t]{@{}l@{}}
\mathsf{type}~{{\mathit{dt}}^\ast},\; \\
  \mathsf{func}~{{\mathit{fa}}_{{\mathit{ex}}}^\ast}~{{\mathit{fa}}^\ast},\; \\
  \mathsf{global}~{{\mathit{ga}}_{{\mathit{ex}}}^\ast}~{{\mathit{ga}}^\ast},\; \\
  \mathsf{table}~{{\mathit{ta}}_{{\mathit{ex}}}^\ast}~{{\mathit{ta}}^\ast},\; \\
  \mathsf{mem}~{{\mathit{ma}}_{{\mathit{ex}}}^\ast}~{{\mathit{ma}}^\ast},\; \\
  \mathsf{elem}~{{\mathit{ea}}^\ast},\; \\
  \mathsf{data}~{{\mathit{da}}^\ast},\; \\
  \mathsf{export}~{{\mathit{xi}}^\ast} \}\end{array} \\
 &&&\quad {\land}~{{\mathit{dt}}^\ast} = {\mathrm{alloctypes}}({{\mathit{type}}^\ast}) \\
 &&&\quad {\land}~({\mathit{s}}_{{1}},\, {{\mathit{fa}}^\ast}) = {\mathrm{allocfuncs}}({\mathit{s}}, {\mathit{mm}}, {{\mathit{func}}^{{\mathit{n}}_{{\mathit{f}}}}}) \\
 &&&\quad {\land}~({\mathit{s}}_{{2}},\, {{\mathit{ga}}^\ast}) = {\mathrm{allocglobals}}({\mathit{s}}_{{1}}, {{\mathit{globaltype}}^{{\mathit{n}}_{{\mathit{g}}}}}, {{\mathit{val}}_{{\mathit{g}}}^\ast}) \\
 &&&\quad {\land}~({\mathit{s}}_{{3}},\, {{\mathit{ta}}^\ast}) = {\mathrm{alloctables}}({\mathit{s}}_{{2}}, {{\mathit{tabletype}}^{{\mathit{n}}_{{\mathit{t}}}}}, {{\mathit{ref}}_{{\mathit{t}}}^\ast}) \\
 &&&\quad {\land}~({\mathit{s}}_{{4}},\, {{\mathit{ma}}^\ast}) = {\mathrm{allocmems}}({\mathit{s}}_{{3}}, {{\mathit{memtype}}^{{\mathit{n}}_{{\mathit{m}}}}}) \\
 &&&\quad {\land}~({\mathit{s}}_{{5}},\, {{\mathit{ea}}^\ast}) = {\mathrm{allocelems}}({\mathit{s}}_{{4}}, {{\mathit{reftype}}^{{\mathit{n}}_{{\mathit{e}}}}}, {({{\mathit{ref}}_{{\mathit{e}}}^\ast})^\ast}) \\
 &&&\quad {\land}~({\mathit{s}}_{{6}},\, {{\mathit{da}}^\ast}) = {\mathrm{allocdatas}}({\mathit{s}}_{{5}}, {({{\mathit{byte}}^\ast})^{{\mathit{n}}_{{\mathit{d}}}}}) \\
\end{array}
$$

\vspace{1ex}

$$
\begin{array}{@{}lcl@{}l@{}}
{\mathrm{concat}}_{{\mathit{instr}}}(\epsilon) &=& \epsilon &  \\
{\mathrm{concat}}_{{\mathit{instr}}}(({{\mathit{instr}}^\ast})~{({{\mathit{instr}'}^\ast})^\ast}) &=& {{\mathit{instr}}^\ast}~{\mathrm{concat}}_{{\mathit{instr}}}({({{\mathit{instr}'}^\ast})^\ast}) &  \\
\end{array}
$$

$$
\begin{array}{@{}lcl@{}l@{}}
{\mathrm{runelem}}(\mathsf{elem}~{\mathit{reftype}}~{{\mathit{expr}}^\ast}~(\mathsf{passive}), {\mathit{y}}) &=& \epsilon &  \\
{\mathrm{runelem}}(\mathsf{elem}~{\mathit{reftype}}~{{\mathit{expr}}^\ast}~(\mathsf{declare}), {\mathit{y}}) &=& (\mathsf{elem.drop}~{\mathit{y}}) &  \\
{\mathrm{runelem}}(\mathsf{elem}~{\mathit{reftype}}~{{\mathit{expr}}^\ast}~(\mathsf{active}~{\mathit{x}}~{{\mathit{instr}}^\ast}), {\mathit{y}}) &=& {{\mathit{instr}}^\ast}~(\mathsf{i{\scriptstyle32}}.\mathsf{const}~0)~(\mathsf{i{\scriptstyle32}}.\mathsf{const}~{|{{\mathit{expr}}^\ast}|})~(\mathsf{table.init}~{\mathit{x}}~{\mathit{y}})~(\mathsf{elem.drop}~{\mathit{y}}) &  \\
\end{array}
$$

$$
\begin{array}{@{}lcl@{}l@{}}
{\mathrm{rundata}}(\mathsf{data}~{{\mathit{byte}}^\ast}~(\mathsf{passive}), {\mathit{y}}) &=& \epsilon &  \\
{\mathrm{rundata}}(\mathsf{data}~{{\mathit{byte}}^\ast}~(\mathsf{active}~{\mathit{x}}~{{\mathit{instr}}^\ast}), {\mathit{y}}) &=& {{\mathit{instr}}^\ast}~(\mathsf{i{\scriptstyle32}}.\mathsf{const}~0)~(\mathsf{i{\scriptstyle32}}.\mathsf{const}~{|{{\mathit{byte}}^\ast}|})~(\mathsf{memory.init}~{\mathit{x}}~{\mathit{y}})~(\mathsf{data.drop}~{\mathit{y}}) &  \\
\end{array}
$$

$$
\begin{array}{@{}lcl@{}l@{}}
{\mathrm{instantiate}}({\mathit{s}}, {\mathit{module}}, {{\mathit{externval}}^\ast}) &=& {\mathit{s}'} ; {\mathit{f}} ; {{\mathit{instr}}_{{\mathit{E}}}^\ast}~{{\mathit{instr}}_{{\mathsf{d}}}^\ast}~{(\mathsf{call}~{\mathit{x}})^?} &\quad
  \mbox{if}~{\mathit{module}} = \mathsf{module}~{{\mathit{type}}^\ast}~{{\mathit{import}}^\ast}~{{\mathit{func}}^\ast}~{{\mathit{global}}^\ast}~{{\mathit{table}}^\ast}~{{\mathit{mem}}^\ast}~{{\mathit{elem}}^\ast}~{{\mathit{data}}^\ast}~{{\mathit{start}}^?}~{{\mathit{export}}^\ast} \\
 &&&\quad {\land}~{{\mathit{global}}^\ast} = {(\mathsf{global}~{\mathit{globaltype}}~{\mathit{expr}}_{{\mathsf{g}}})^\ast} \\
 &&&\quad {\land}~{{\mathit{table}}^\ast} = {(\mathsf{table}~{\mathit{tabletype}}~{\mathit{expr}}_{{\mathsf{t}}})^\ast} \\
 &&&\quad {\land}~{{\mathit{elem}}^\ast} = {(\mathsf{elem}~{\mathit{reftype}}~{{\mathit{expr}}_{{\mathit{E}}}^\ast}~{\mathit{elemmode}})^\ast} \\
 &&&\quad {\land}~{{\mathit{start}}^?} = {(\mathsf{start}~{\mathit{x}})^?} \\
 &&&\quad {\land}~{\mathit{n}}_{{\mathsf{f}}} = {|{{\mathit{func}}^\ast}|} \\
 &&&\quad {\land}~{\mathit{n}}_{{\mathit{E}}} = {|{{\mathit{elem}}^\ast}|} \\
 &&&\quad {\land}~{\mathit{n}}_{{\mathsf{d}}} = {|{{\mathit{data}}^\ast}|} \\
 &&&\quad {\land}~{\mathit{mm}}_{{\mathit{init}}} = \{ \begin{array}[t]{@{}l@{}}
\mathsf{type}~{\mathrm{alloctypes}}({{\mathit{type}}^\ast}),\; \\
  \mathsf{func}~{\mathrm{funcs}}({{\mathit{externval}}^\ast})~{{|{\mathit{s}}.\mathsf{func}|} + {\mathit{i}}_{{\mathsf{f}}}^{{\mathit{i}}_{{\mathsf{f}}}<{\mathit{n}}_{{\mathsf{f}}}}},\; \\
  \mathsf{global}~{\mathrm{globals}}({{\mathit{externval}}^\ast}),\; \\
   \}\end{array} \\
 &&&\quad {\land}~{\mathit{z}} = {\mathit{s}} ; \{ \begin{array}[t]{@{}l@{}}
\mathsf{module}~{\mathit{mm}}_{{\mathit{init}}} \}\end{array} \\
 &&&\quad {\land}~({\mathit{z}} ; {\mathit{expr}}_{{\mathsf{g}}} \hookrightarrow^\ast {\mathit{z}} ; {\mathit{val}}_{{\mathsf{g}}})^\ast \\
 &&&\quad {\land}~({\mathit{z}} ; {\mathit{expr}}_{{\mathsf{t}}} \hookrightarrow^\ast {\mathit{z}} ; {\mathit{ref}}_{{\mathsf{t}}})^\ast \\
 &&&\quad {\land}~{({\mathit{z}} ; {\mathit{expr}}_{{\mathit{E}}} \hookrightarrow^\ast {\mathit{z}} ; {\mathit{ref}}_{{\mathit{E}}})^\ast}^\ast \\
 &&&\quad {\land}~({\mathit{s}'},\, {\mathit{mm}}) = {\mathrm{allocmodule}}({\mathit{s}}, {\mathit{module}}, {{\mathit{externval}}^\ast}, {{\mathit{val}}_{{\mathsf{g}}}^\ast}, {{\mathit{ref}}_{{\mathsf{t}}}^\ast}, {({{\mathit{ref}}_{{\mathit{E}}}^\ast})^\ast}) \\
 &&&\quad {\land}~{\mathit{f}} = \{ \begin{array}[t]{@{}l@{}}
\mathsf{module}~{\mathit{mm}} \}\end{array} \\
 &&&\quad {\land}~{{\mathit{instr}}_{{\mathit{E}}}^\ast} = {\mathrm{concat}}_{{\mathit{instr}}}({{\mathrm{runelem}}({{\mathit{elem}}^\ast}[{\mathit{i}}], {\mathit{i}})^{{\mathit{i}}<{\mathit{n}}_{{\mathit{E}}}}}) \\
 &&&\quad {\land}~{{\mathit{instr}}_{{\mathsf{d}}}^\ast} = {\mathrm{concat}}_{{\mathit{instr}}}({{\mathrm{rundata}}({{\mathit{data}}^\ast}[{\mathit{j}}], {\mathit{j}})^{{\mathit{j}}<{\mathit{n}}_{{\mathsf{d}}}}}) \\
\end{array}
$$

\vspace{1ex}

$$
\begin{array}{@{}lcl@{}l@{}}
{\mathrm{invoke}}({\mathit{s}}, {\mathit{fa}}, {{\mathit{val}}^{{\mathit{n}}}}) &=& {\mathit{s}} ; {\mathit{f}} ; {{\mathit{val}}^{{\mathit{n}}}}~(\mathsf{ref.func}~{\mathit{fa}})~(\mathsf{call\_ref}~0) &\quad
  \mbox{if}~{\mathit{f}} = \{ \begin{array}[t]{@{}l@{}}
\mathsf{module}~\{ \begin{array}[t]{@{}l@{}}
 \}\end{array} \}\end{array} \\
 &&&\quad {\land}~({\mathit{s}} ; {\mathit{f}}).\mathsf{func}[{\mathit{fa}}].\mathsf{code} = \mathsf{func}~{\mathit{x}}~{{\mathit{local}}^\ast}~{\mathit{expr}} \\
 &&&\quad {\land}~{\mathit{s}}.\mathsf{func}[{\mathit{fa}}].\mathsf{type} \approx \mathsf{func}~({{\mathit{t}}_{{1}}^{{\mathit{n}}}} \rightarrow {{\mathit{t}}_{{2}}^\ast}) \\
\end{array}
$$

\vspace{1ex}

$$
\begin{array}{@{}l@{}rrlll@{}l@{}}
& {\mathtt{vec}}({\mathtt{X}}) &::=& {\mathit{n}}{:}{\mathtt{u{\scriptstyle32}}}~{({\mathit{el}}{:}{\mathtt{X}})^{{\mathit{n}}}} &\Rightarrow& {{\mathit{el}}^{{\mathit{n}}}} \\
\end{array}
$$

\vspace{1ex}

\vspace{1ex}

$$
\begin{array}{@{}l@{}rrlll@{}l@{}}
& {\mathtt{byte}} &::=& {\mathit{b}}{:}\mathtt{0x00} ~|~ \dots ~|~ {\mathit{b}}{:}\mathtt{0xFF} &\Rightarrow& {\mathit{b}} \\
& {\mathtt{uN}}({\mathit{N}}) &::=& {\mathit{n}}{:}{\mathtt{byte}} &\Rightarrow& {\mathit{n}} &\quad
  \mbox{if}~{\mathit{n}} < {2^{7}} \land {\mathit{n}} < {2^{{\mathit{N}}}} \\ &&|&
{\mathit{n}}{:}{\mathtt{byte}}~{\mathit{m}}{:}{\mathtt{uN}}(({\mathit{N}} - 7)) &\Rightarrow& {2^{7}} \cdot {\mathit{m}} + ({\mathit{n}} - {2^{7}}) &\quad
  \mbox{if}~{\mathit{n}} \geq {2^{7}} \land {\mathit{N}} > 7 \\
& {\mathtt{sN}}({\mathit{N}}) &::=& {\mathit{n}}{:}{\mathtt{byte}} &\Rightarrow& {\mathit{n}} &\quad
  \mbox{if}~{\mathit{n}} < {2^{6}} \land {\mathit{n}} < {2^{{\mathit{N}} - 1}} \\ &&|&
{\mathit{n}}{:}{\mathtt{byte}} &\Rightarrow& {\mathit{n}} - {2^{7}} &\quad
  \mbox{if}~{2^{6}} \leq {\mathit{n}} < {2^{7}} \land {\mathit{n}} \geq {2^{7}} - {2^{{\mathit{N}} - 1}} \\ &&|&
{\mathit{n}}{:}{\mathtt{byte}}~{\mathit{i}}{:}{\mathtt{uN}}(({\mathit{N}} - 7)) &\Rightarrow& {2^{7}} \cdot {\mathit{i}} + ({\mathit{n}} - {2^{7}}) &\quad
  \mbox{if}~{\mathit{n}} \geq {2^{7}} \land {\mathit{N}} > 7 \\
& {\mathtt{iN}}({\mathit{N}}) &::=& {\mathit{i}}{:}{\mathtt{sN}}({\mathit{N}}) &\Rightarrow& {{{{{\mathrm{signed}}^{{-1}}}}{}}_{{\mathit{N}}}}{{\mathit{i}}} \\
\end{array}
$$

\vspace{1ex}

$$
\begin{array}{@{}l@{}rrlll@{}l@{}}
& {\mathtt{fN}}({\mathit{N}}) &::=& {{\mathit{b}}^\ast}{:}{{\mathtt{byte}}^{{\mathit{N}} / 8}} &\Rightarrow& {\mathrm{invfbytes}}({\mathit{N}}, {{\mathit{b}}^\ast}) \\
\end{array}
$$

\vspace{1ex}

$$
\begin{array}{@{}l@{}rrlll@{}l@{}}
& {\mathtt{u{\scriptstyle32}}} &::=& {\mathit{n}}{:}{\mathtt{uN}}(32) &\Rightarrow& {\mathit{n}} \\
& {\mathtt{u{\scriptstyle64}}} &::=& {\mathit{n}}{:}{\mathtt{uN}}(64) &\Rightarrow& {\mathit{n}} \\
& {\mathtt{s{\scriptstyle33}}} &::=& {\mathit{i}}{:}{\mathtt{sN}}(33) &\Rightarrow& {\mathit{i}} \\
& {\mathtt{f{\scriptstyle32}}} &::=& {\mathit{p}}{:}{\mathtt{fN}}(32) &\Rightarrow& {\mathit{p}} \\
& {\mathtt{f{\scriptstyle64}}} &::=& {\mathit{p}}{:}{\mathtt{fN}}(64) &\Rightarrow& {\mathit{p}} \\
\end{array}
$$

\vspace{1ex}

$$
\begin{array}{@{}lcl@{}l@{}}
{\mathrm{utf{\scriptstyle8}}}({\mathit{c}}) &=& {\mathit{b}} &\quad
  \mbox{if}~{\mathit{c}} < \mathrm{U{+}80} \land {\mathit{c}} = {\mathit{b}} \\
{\mathrm{utf{\scriptstyle8}}}({\mathit{c}}) &=& {\mathit{b}}_{{1}}~{\mathit{b}}_{{2}} &\quad
  \mbox{if}~\mathrm{U{+}80} \leq {\mathit{c}} < \mathrm{U{+}0800} \land {\mathit{c}} = {2^{6}} \cdot ({\mathit{b}}_{{1}} - \mathtt{0xC0}) + ({\mathit{b}}_{{2}} - \mathtt{0x80}) \\
{\mathrm{utf{\scriptstyle8}}}({\mathit{c}}) &=& {\mathit{b}}_{{1}}~{\mathit{b}}_{{2}}~{\mathit{b}}_{{3}} &\quad
  \mbox{if}~(\mathrm{U{+}0800} \leq {\mathit{c}} < \mathrm{U{+}D800} \lor \mathrm{U{+}E000} \leq {\mathit{c}} < \mathrm{U{+}10000}) \land {\mathit{c}} = {2^{12}} \cdot ({\mathit{b}}_{{1}} - \mathtt{0xE0}) + {2^{6}} \cdot ({\mathit{b}}_{{2}} - \mathtt{0x80}) + ({\mathit{b}}_{{3}} - \mathtt{0x80}) \\
{\mathrm{utf{\scriptstyle8}}}({\mathit{c}}) &=& {\mathit{b}}_{{1}}~{\mathit{b}}_{{2}}~{\mathit{b}}_{{3}}~{\mathit{b}}_{{4}} &\quad
  \mbox{if}~(\mathrm{U{+}10000} \leq {\mathit{c}} < \mathrm{U{+}11000}) \land {\mathit{c}} = {2^{18}} \cdot ({\mathit{b}}_{{1}} - \mathtt{0xF0}) + {2^{12}} \cdot ({\mathit{b}}_{{2}} - \mathtt{0x80}) + {2^{6}} \cdot ({\mathit{b}}_{{3}} - \mathtt{0x80}) + ({\mathit{b}}_{{4}} - \mathtt{0x80}) \\
{\mathrm{utf{\scriptstyle8}}}({{\mathit{c}}^\ast}) &=& {\mathrm{concat}}({{\mathrm{utf{\scriptstyle8}}}({\mathit{c}})^\ast}) &  \\
\end{array}
$$

$$
\begin{array}{@{}l@{}rrlll@{}l@{}}
& {\mathtt{name}} &::=& {{\mathit{b}}^\ast}{:}{\mathtt{vec}}({\mathtt{byte}}) &\Rightarrow& {\mathit{name}} &\quad
  \mbox{if}~{\mathrm{utf{\scriptstyle8}}}({\mathit{name}}) = {{\mathit{b}}^\ast} \\
\end{array}
$$

\vspace{1ex}

$$
\begin{array}{@{}l@{}rrlll@{}l@{}}
& {\mathtt{typeidx}} &::=& {\mathit{x}}{:}{\mathtt{u{\scriptstyle32}}} &\Rightarrow& {\mathit{x}} \\
& {\mathtt{funcidx}} &::=& {\mathit{x}}{:}{\mathtt{u{\scriptstyle32}}} &\Rightarrow& {\mathit{x}} \\
& {\mathtt{globalidx}} &::=& {\mathit{x}}{:}{\mathtt{u{\scriptstyle32}}} &\Rightarrow& {\mathit{x}} \\
& {\mathtt{tableidx}} &::=& {\mathit{x}}{:}{\mathtt{u{\scriptstyle32}}} &\Rightarrow& {\mathit{x}} \\
& {\mathtt{memidx}} &::=& {\mathit{x}}{:}{\mathtt{u{\scriptstyle32}}} &\Rightarrow& {\mathit{x}} \\
& {\mathtt{elemidx}} &::=& {\mathit{x}}{:}{\mathtt{u{\scriptstyle32}}} &\Rightarrow& {\mathit{x}} \\
& {\mathtt{dataidx}} &::=& {\mathit{x}}{:}{\mathtt{u{\scriptstyle32}}} &\Rightarrow& {\mathit{x}} \\
& {\mathtt{localidx}} &::=& {\mathit{x}}{:}{\mathtt{u{\scriptstyle32}}} &\Rightarrow& {\mathit{x}} \\
& {\mathtt{labelidx}} &::=& {\mathit{x}}{:}{\mathtt{u{\scriptstyle32}}} &\Rightarrow& {\mathit{x}} \\
& {\mathtt{externidx}} &::=& \mathtt{0x00}~{\mathit{x}}{:}{\mathtt{funcidx}} &\Rightarrow& \mathsf{func}~{\mathit{x}} \\ &&|&
\mathtt{0x01}~{\mathit{x}}{:}{\mathtt{tableidx}} &\Rightarrow& \mathsf{table}~{\mathit{x}} \\ &&|&
\mathtt{0x02}~{\mathit{x}}{:}{\mathtt{memidx}} &\Rightarrow& \mathsf{mem}~{\mathit{x}} \\ &&|&
\mathtt{0x03}~{\mathit{x}}{:}{\mathtt{globalidx}} &\Rightarrow& \mathsf{global}~{\mathit{x}} \\
\end{array}
$$

\vspace{1ex}

\vspace{1ex}

$$
\begin{array}{@{}l@{}rrlll@{}l@{}}
& {\mathtt{numtype}} &::=& \mathtt{0x7F} &\Rightarrow& \mathsf{i{\scriptstyle32}} \\ &&|&
\mathtt{0x7E} &\Rightarrow& \mathsf{i{\scriptstyle64}} \\ &&|&
\mathtt{0x7D} &\Rightarrow& \mathsf{f{\scriptstyle32}} \\ &&|&
\mathtt{0x7C} &\Rightarrow& \mathsf{f{\scriptstyle64}} \\
& {\mathtt{vectype}} &::=& \mathtt{0x7B} &\Rightarrow& \mathsf{v{\scriptstyle128}} \\
& {\mathtt{absheaptype}} &::=& \mathtt{0x73} &\Rightarrow& \mathsf{nofunc} \\ &&|&
\mathtt{0x72} &\Rightarrow& \mathsf{noextern} \\ &&|&
\mathtt{0x71} &\Rightarrow& \mathsf{none} \\ &&|&
\mathtt{0x70} &\Rightarrow& \mathsf{func} \\ &&|&
\mathtt{0x6F} &\Rightarrow& \mathsf{extern} \\ &&|&
\mathtt{0x6E} &\Rightarrow& \mathsf{any} \\ &&|&
\mathtt{0x6D} &\Rightarrow& \mathsf{eq} \\ &&|&
\mathtt{0x6C} &\Rightarrow& \mathsf{i{\scriptstyle31}} \\ &&|&
\mathtt{0x6B} &\Rightarrow& \mathsf{struct} \\ &&|&
\mathtt{0x6A} &\Rightarrow& \mathsf{array} \\
& {\mathtt{heaptype}} &::=& {\mathit{ht}}{:}{\mathtt{absheaptype}} &\Rightarrow& {\mathit{ht}} \\ &&|&
{{\mathit{x}}}{:}{\mathtt{s{\scriptstyle33}}} &\Rightarrow& {{\mathit{x}}} &\quad
  \mbox{if}~{{\mathit{x}}} \geq 0 \\
& {\mathtt{reftype}} &::=& \mathtt{0x64}~{\mathit{ht}}{:}{\mathtt{heaptype}} &\Rightarrow& \mathsf{ref}~\epsilon~{\mathit{ht}} \\ &&|&
\mathtt{0x63}~{\mathit{ht}}{:}{\mathtt{heaptype}} &\Rightarrow& \mathsf{ref}~\mathsf{null}~{\mathit{ht}} \\ &&|&
{\mathit{ht}}{:}{\mathtt{absheaptype}} &\Rightarrow& \mathsf{ref}~\mathsf{null}~{\mathit{ht}} \\
& {\mathtt{valtype}} &::=& {\mathit{nt}}{:}{\mathtt{numtype}} &\Rightarrow& {\mathit{nt}} \\ &&|&
{\mathit{vt}}{:}{\mathtt{vectype}} &\Rightarrow& {\mathit{vt}} \\ &&|&
{\mathit{rt}}{:}{\mathtt{reftype}} &\Rightarrow& {\mathit{rt}} \\
\end{array}
$$

\vspace{1ex}

$$
\begin{array}{@{}l@{}rrlll@{}l@{}}
& {\mathtt{resulttype}} &::=& {{\mathit{t}}^\ast}{:}{\mathtt{vec}}({\mathtt{valtype}}) &\Rightarrow& {{\mathit{t}}^\ast} \\
\end{array}
$$

\vspace{1ex}

$$
\begin{array}{@{}l@{}rrlll@{}l@{}}
& {\mathtt{mut}} &::=& \mathtt{0x00} &\Rightarrow& \epsilon \\ &&|&
\mathtt{0x01} &\Rightarrow& \mathsf{mut} \\
& {\mathtt{packedtype}} &::=& \mathtt{0x78} &\Rightarrow& \mathsf{i{\scriptstyle8}} \\ &&|&
\mathtt{0x77} &\Rightarrow& \mathsf{i{\scriptstyle16}} \\
& {\mathtt{storagetype}} &::=& {\mathit{t}}{:}{\mathtt{valtype}} &\Rightarrow& {\mathit{t}} \\ &&|&
{\mathit{pt}}{:}{\mathtt{packedtype}} &\Rightarrow& {\mathit{pt}} \\
& {\mathtt{fieldtype}} &::=& {\mathit{zt}}{:}{\mathtt{storagetype}}~{\mathit{mut}}{:}{\mathtt{mut}} &\Rightarrow& {\mathit{mut}}~{\mathit{zt}} \\
& {\mathtt{comptype}} &::=& \mathtt{0x60}~{{\mathit{t}}_{{1}}^\ast}{:}{\mathtt{resulttype}}~{{\mathit{t}}_{{2}}^\ast}{:}{\mathtt{resulttype}} &\Rightarrow& \mathsf{func}~({{\mathit{t}}_{{1}}^\ast} \rightarrow {{\mathit{t}}_{{2}}^\ast}) \\ &&|&
\mathtt{0x59}~{{\mathit{yt}}^\ast}{:}{\mathtt{vec}}({\mathtt{fieldtype}}) &\Rightarrow& \mathsf{struct}~{{\mathit{yt}}^\ast} \\ &&|&
\mathtt{0x58}~{\mathit{yt}}{:}{\mathtt{fieldtype}} &\Rightarrow& \mathsf{array}~{\mathit{yt}} \\
& {\mathtt{subtype}} &::=& \mathtt{0x50}~{{\mathit{x}}^\ast}{:}{\mathtt{vec}}({\mathtt{typeidx}})~{\mathit{ct}}{:}{\mathtt{comptype}} &\Rightarrow& \mathsf{sub}~\epsilon~{{\mathit{x}}^\ast}~{\mathit{ct}} \\ &&|&
\mathtt{0x49}~{{\mathit{x}}^\ast}{:}{\mathtt{vec}}({\mathtt{typeidx}})~{\mathit{ct}}{:}{\mathtt{comptype}} &\Rightarrow& \mathsf{sub}~\mathsf{final}~{{\mathit{x}}^\ast}~{\mathit{ct}} \\ &&|&
{\mathit{ct}}{:}{\mathtt{comptype}} &\Rightarrow& \mathsf{sub}~\mathsf{final}~\epsilon~{\mathit{ct}} \\
& {\mathtt{rectype}} &::=& \mathtt{0x48}~{{\mathit{st}}^\ast}{:}{\mathtt{vec}}({\mathtt{subtype}}) &\Rightarrow& \mathsf{rec}~{{\mathit{st}}^\ast} \\ &&|&
{\mathit{st}}{:}{\mathtt{subtype}} &\Rightarrow& \mathsf{rec}~{\mathit{st}} \\
\end{array}
$$

\vspace{1ex}

$$
\begin{array}{@{}l@{}rrlll@{}l@{}}
& {\mathtt{limits}} &::=& \mathtt{0x00}~{\mathit{n}}{:}{\mathtt{u{\scriptstyle32}}} &\Rightarrow& [{\mathit{n}} .. {2^{32}} - 1] \\ &&|&
\mathtt{0x01}~{\mathit{n}}{:}{\mathtt{u{\scriptstyle32}}}~{\mathit{m}}{:}{\mathtt{u{\scriptstyle32}}} &\Rightarrow& [{\mathit{n}} .. {\mathit{m}}] \\
& {\mathtt{globaltype}} &::=& {\mathit{t}}{:}{\mathtt{valtype}}~{\mathit{mut}}{:}{\mathtt{mut}} &\Rightarrow& {\mathit{mut}}~{\mathit{t}} \\
& {\mathtt{tabletype}} &::=& {\mathit{rt}}{:}{\mathtt{reftype}}~{\mathit{lim}}{:}{\mathtt{limits}} &\Rightarrow& {\mathit{lim}}~{\mathit{rt}} \\
& {\mathtt{memtype}} &::=& {\mathit{lim}}{:}{\mathtt{limits}} &\Rightarrow& {\mathit{lim}}~\mathsf{i{\scriptstyle8}} \\
\end{array}
$$

\vspace{1ex}

$$
\begin{array}{@{}l@{}rrlll@{}l@{}}
& {\mathtt{externtype}} &::=& \mathtt{0x00}~{\mathit{ct}}{:}{\mathtt{comptype}} &\Rightarrow& \mathsf{func}~((\mathsf{rec}~(\mathsf{sub}~\mathsf{final}~\epsilon~{\mathit{ct}})) . 0) \\ &&|&
\mathtt{0x01}~{\mathit{tt}}{:}{\mathtt{tabletype}} &\Rightarrow& \mathsf{table}~{\mathit{tt}} \\ &&|&
\mathtt{0x02}~{\mathit{mt}}{:}{\mathtt{memtype}} &\Rightarrow& \mathsf{mem}~{\mathit{mt}} \\ &&|&
\mathtt{0x03}~{\mathit{gt}}{:}{\mathtt{globaltype}} &\Rightarrow& \mathsf{global}~{\mathit{gt}} \\
\end{array}
$$

\vspace{1ex}

\vspace{1ex}

$$
\begin{array}{@{}l@{}rrlll@{}l@{}}
& {\mathtt{blocktype}} &::=& \mathtt{0x40} &\Rightarrow& \epsilon \\ &&|&
{\mathit{t}}{:}{\mathtt{valtype}} &\Rightarrow& {\mathit{t}} \\ &&|&
{\mathit{i}}{:}{\mathtt{s{\scriptstyle33}}} &\Rightarrow& {\mathit{x}} &\quad
  \mbox{if}~{\mathit{i}} \geq 0 \land {\mathit{i}} = {\mathit{x}} \\
\end{array}
$$

\vspace{1ex}

$$
\begin{array}{@{}l@{}rrlll@{}l@{}}
& {\mathtt{instr}} &::=& \mathtt{0x00} &\Rightarrow& \mathsf{unreachable} \\ &&|&
\mathtt{0x01} &\Rightarrow& \mathsf{nop} \\ &&|&
\mathtt{0x02}~{\mathit{bt}}{:}{\mathtt{blocktype}}~{({\mathit{in}}{:}{\mathtt{instr}})^\ast}~\mathtt{0x0B} &\Rightarrow& \mathsf{block}~{\mathit{bt}}~{{\mathit{in}}^\ast} \\ &&|&
\mathtt{0x03}~{\mathit{bt}}{:}{\mathtt{blocktype}}~{({\mathit{in}}{:}{\mathtt{instr}})^\ast}~\mathtt{0x0B} &\Rightarrow& \mathsf{loop}~{\mathit{bt}}~{{\mathit{in}}^\ast} \\ &&|&
\mathtt{0x04}~{\mathit{bt}}{:}{\mathtt{blocktype}}~{({\mathit{in}}{:}{\mathtt{instr}})^\ast}~\mathtt{0x0B} &\Rightarrow& \mathsf{if}~{\mathit{bt}}~{{\mathit{in}}^\ast}~\mathsf{else}~\epsilon \\ &&|&
\mathtt{0x04}~{\mathit{bt}}{:}{\mathtt{blocktype}}~{({\mathit{in}}_{{1}}{:}{\mathtt{instr}})^\ast}~\mathtt{0x05}~{({\mathit{in}}_{{2}}{:}{\mathtt{instr}})^\ast}~\mathtt{0x0B} &\Rightarrow& \mathsf{if}~{\mathit{bt}}~{{\mathit{in}}_{{1}}^\ast}~\mathsf{else}~{{\mathit{in}}_{{2}}^\ast} \\ &&|&
\mathtt{0x0C}~{\mathit{l}}{:}{\mathtt{labelidx}} &\Rightarrow& \mathsf{br}~{\mathit{l}} \\ &&|&
\mathtt{0x0D}~{\mathit{l}}{:}{\mathtt{labelidx}} &\Rightarrow& \mathsf{br\_if}~{\mathit{l}} \\ &&|&
\mathtt{0x0E}~{{\mathit{l}}^\ast}{:}{\mathtt{vec}}({\mathtt{labelidx}})~{\mathit{l}}_{{\mathit{N}}}{:}{\mathtt{labelidx}} &\Rightarrow& \mathsf{br\_table}~{{\mathit{l}}^\ast}~{\mathit{l}}_{{\mathit{N}}} \\ &&|&
\mathtt{0x0F} &\Rightarrow& \mathsf{return} \\ &&|&
\mathtt{0x10}~{\mathit{x}}{:}{\mathtt{funcidx}} &\Rightarrow& \mathsf{call}~{\mathit{x}} \\ &&|&
\mathtt{0x11}~{\mathit{y}}{:}{\mathtt{typeidx}}~{\mathit{x}}{:}{\mathtt{tableidx}} &\Rightarrow& \mathsf{call\_indirect}~{\mathit{x}}~{\mathit{y}} \\ &&|&
... \\
\end{array}
$$

\vspace{1ex}

$$
\begin{array}{@{}lrrl@{}l@{}}
& {\mathit{castop}} &::=& ({\mathit{nul}},\, {\mathit{nul}}) \\
\end{array}
$$

$$
\begin{array}{@{}l@{}rrlll@{}l@{}}
& {\mathtt{castop}} &::=& \mathtt{0x00} &\Rightarrow& (\epsilon,\, \epsilon) \\ &&|&
\mathtt{0x01} &\Rightarrow& (\mathsf{null},\, \epsilon) \\ &&|&
\mathtt{0x02} &\Rightarrow& (\epsilon,\, \mathsf{null}) \\ &&|&
\mathtt{0x03} &\Rightarrow& (\mathsf{null},\, \mathsf{null}) \\
& {\mathtt{instr}} &::=& ... \\ &&|&
\mathtt{0xD0}~{\mathit{ht}}{:}{\mathtt{heaptype}} &\Rightarrow& \mathsf{ref.null}~{\mathit{ht}} \\ &&|&
\mathtt{0xD1} &\Rightarrow& \mathsf{ref.is\_null} \\ &&|&
\mathtt{0xD2}~{\mathit{x}}{:}{\mathtt{funcidx}} &\Rightarrow& \mathsf{ref.func}~{\mathit{x}} \\ &&|&
\mathtt{0xD3} &\Rightarrow& \mathsf{ref.eq} \\ &&|&
\mathtt{0xD4} &\Rightarrow& \mathsf{ref.as\_non\_null} \\ &&|&
\mathtt{0xD5}~{\mathit{l}}{:}{\mathtt{labelidx}} &\Rightarrow& \mathsf{br\_on\_null}~{\mathit{l}} \\ &&|&
\mathtt{0xD6}~{\mathit{l}}{:}{\mathtt{labelidx}} &\Rightarrow& \mathsf{br\_on\_non\_null}~{\mathit{l}} \\ &&|&
\mathtt{0xFB}~20{:}{\mathtt{u{\scriptstyle32}}}~{\mathit{ht}}{:}{\mathtt{heaptype}} &\Rightarrow& \mathsf{ref.test}~(\mathsf{ref}~\epsilon~{\mathit{ht}}) \\ &&|&
\mathtt{0xFB}~21{:}{\mathtt{u{\scriptstyle32}}}~{\mathit{ht}}{:}{\mathtt{heaptype}} &\Rightarrow& \mathsf{ref.test}~(\mathsf{ref}~\mathsf{null}~{\mathit{ht}}) \\ &&|&
\mathtt{0xFB}~22{:}{\mathtt{u{\scriptstyle32}}}~{\mathit{ht}}{:}{\mathtt{heaptype}} &\Rightarrow& \mathsf{ref.cast}~(\mathsf{ref}~\epsilon~{\mathit{ht}}) \\ &&|&
\mathtt{0xFB}~23{:}{\mathtt{u{\scriptstyle32}}}~{\mathit{ht}}{:}{\mathtt{heaptype}} &\Rightarrow& \mathsf{ref.cast}~(\mathsf{ref}~\mathsf{null}~{\mathit{ht}}) \\ &&|&
\mathtt{0xFB}~24{:}{\mathtt{u{\scriptstyle32}}}~({\mathit{nul}}_{{1}},\, {\mathit{nul}}_{{2}}){:}{\mathtt{castop}}~{\mathit{l}}{:}{\mathtt{labelidx}}~{\mathit{ht}}_{{1}}{:}{\mathtt{heaptype}}~{\mathit{ht}}_{{2}}{:}{\mathtt{heaptype}} &\Rightarrow& \mathsf{br\_on\_cast}~{\mathit{l}}~(\mathsf{ref}~{\mathit{nul}}_{{1}}~{\mathit{ht}}_{{1}})~(\mathsf{ref}~{\mathit{nul}}_{{2}}~{\mathit{ht}}_{{2}}) \\ &&|&
\mathtt{0xFB}~25{:}{\mathtt{u{\scriptstyle32}}}~({\mathit{nul}}_{{1}},\, {\mathit{nul}}_{{2}}){:}{\mathtt{castop}}~{\mathit{l}}{:}{\mathtt{labelidx}}~{\mathit{ht}}_{{1}}{:}{\mathtt{heaptype}}~{\mathit{ht}}_{{2}}{:}{\mathtt{heaptype}} &\Rightarrow& \mathsf{br\_on\_cast\_fail}~{\mathit{l}}~(\mathsf{ref}~{\mathit{nul}}_{{1}}~{\mathit{ht}}_{{1}})~(\mathsf{ref}~{\mathit{nul}}_{{2}}~{\mathit{ht}}_{{2}}) \\ &&|&
... \\
\end{array}
$$

\vspace{1ex}

$$
\begin{array}{@{}l@{}rrlll@{}l@{}}
& {\mathtt{instr}} &::=& ... \\ &&|&
\mathtt{0xFB}~0{:}{\mathtt{u{\scriptstyle32}}}~{\mathit{x}}{:}{\mathtt{typeidx}} &\Rightarrow& \mathsf{struct.new}~{\mathit{x}} \\ &&|&
\mathtt{0xFB}~1{:}{\mathtt{u{\scriptstyle32}}}~{\mathit{x}}{:}{\mathtt{typeidx}} &\Rightarrow& \mathsf{struct.new\_default}~{\mathit{x}} \\ &&|&
\mathtt{0xFB}~2{:}{\mathtt{u{\scriptstyle32}}}~{\mathit{x}}{:}{\mathtt{typeidx}}~{\mathit{i}}{:}{\mathtt{u{\scriptstyle32}}} &\Rightarrow& {{\mathsf{struct.get}}{\mathsf{\_}}}{\epsilon}~{\mathit{x}}~{\mathit{i}} \\ &&|&
\mathtt{0xFB}~3{:}{\mathtt{u{\scriptstyle32}}}~{\mathit{x}}{:}{\mathtt{typeidx}}~{\mathit{i}}{:}{\mathtt{u{\scriptstyle32}}} &\Rightarrow& {{\mathsf{struct.get}}{\mathsf{\_}}}{\mathsf{s}}~{\mathit{x}}~{\mathit{i}} \\ &&|&
\mathtt{0xFB}~4{:}{\mathtt{u{\scriptstyle32}}}~{\mathit{x}}{:}{\mathtt{typeidx}}~{\mathit{i}}{:}{\mathtt{u{\scriptstyle32}}} &\Rightarrow& {{\mathsf{struct.get}}{\mathsf{\_}}}{\mathsf{u}}~{\mathit{x}}~{\mathit{i}} \\ &&|&
\mathtt{0xFB}~5{:}{\mathtt{u{\scriptstyle32}}}~{\mathit{x}}{:}{\mathtt{typeidx}}~{\mathit{i}}{:}{\mathtt{u{\scriptstyle32}}} &\Rightarrow& \mathsf{struct.set}~{\mathit{x}}~{\mathit{i}} \\ &&|&
\mathtt{0xFB}~6{:}{\mathtt{u{\scriptstyle32}}}~{\mathit{x}}{:}{\mathtt{typeidx}} &\Rightarrow& \mathsf{array.new}~{\mathit{x}} \\ &&|&
\mathtt{0xFB}~7{:}{\mathtt{u{\scriptstyle32}}}~{\mathit{x}}{:}{\mathtt{typeidx}} &\Rightarrow& \mathsf{array.new\_default}~{\mathit{x}} \\ &&|&
\mathtt{0xFB}~8{:}{\mathtt{u{\scriptstyle32}}}~{\mathit{x}}{:}{\mathtt{typeidx}}~{\mathit{n}}{:}{\mathtt{u{\scriptstyle32}}} &\Rightarrow& \mathsf{array.new\_fixed}~{\mathit{x}}~{\mathit{n}} \\ &&|&
\mathtt{0xFB}~9{:}{\mathtt{u{\scriptstyle32}}}~{\mathit{x}}{:}{\mathtt{typeidx}}~{\mathit{y}}{:}{\mathtt{dataidx}} &\Rightarrow& \mathsf{array.new\_data}~{\mathit{x}}~{\mathit{y}} \\ &&|&
\mathtt{0xFB}~10{:}{\mathtt{u{\scriptstyle32}}}~{\mathit{x}}{:}{\mathtt{typeidx}}~{\mathit{y}}{:}{\mathtt{elemidx}} &\Rightarrow& \mathsf{array.new\_elem}~{\mathit{x}}~{\mathit{y}} \\ &&|&
\mathtt{0xFB}~11{:}{\mathtt{u{\scriptstyle32}}}~{\mathit{x}}{:}{\mathtt{typeidx}} &\Rightarrow& {{\mathsf{array.get}}{\mathsf{\_}}}{\epsilon}~{\mathit{x}} \\ &&|&
\mathtt{0xFB}~12{:}{\mathtt{u{\scriptstyle32}}}~{\mathit{x}}{:}{\mathtt{typeidx}} &\Rightarrow& {{\mathsf{array.get}}{\mathsf{\_}}}{\mathsf{s}}~{\mathit{x}} \\ &&|&
\mathtt{0xFB}~13{:}{\mathtt{u{\scriptstyle32}}}~{\mathit{x}}{:}{\mathtt{typeidx}} &\Rightarrow& {{\mathsf{array.get}}{\mathsf{\_}}}{\mathsf{u}}~{\mathit{x}} \\ &&|&
\mathtt{0xFB}~14{:}{\mathtt{u{\scriptstyle32}}}~{\mathit{x}}{:}{\mathtt{typeidx}} &\Rightarrow& \mathsf{array.set}~{\mathit{x}} \\ &&|&
\mathtt{0xFB}~15{:}{\mathtt{u{\scriptstyle32}}} &\Rightarrow& \mathsf{array.len} \\ &&|&
\mathtt{0xFB}~16{:}{\mathtt{u{\scriptstyle32}}}~{\mathit{x}}{:}{\mathtt{typeidx}} &\Rightarrow& \mathsf{array.fill}~{\mathit{x}} \\ &&|&
\mathtt{0xFB}~17{:}{\mathtt{u{\scriptstyle32}}}~{\mathit{x}}_{{1}}{:}{\mathtt{typeidx}}~{\mathit{x}}_{{2}}{:}{\mathtt{typeidx}} &\Rightarrow& \mathsf{array.copy}~{\mathit{x}}_{{1}}~{\mathit{x}}_{{2}} \\ &&|&
\mathtt{0xFB}~18{:}{\mathtt{u{\scriptstyle32}}}~{\mathit{x}}{:}{\mathtt{typeidx}}~{\mathit{y}}{:}{\mathtt{dataidx}} &\Rightarrow& \mathsf{array.init\_data}~{\mathit{x}}~{\mathit{y}} \\ &&|&
\mathtt{0xFB}~19{:}{\mathtt{u{\scriptstyle32}}}~{\mathit{x}}{:}{\mathtt{typeidx}}~{\mathit{y}}{:}{\mathtt{elemidx}} &\Rightarrow& \mathsf{array.init\_elem}~{\mathit{x}}~{\mathit{y}} \\ &&|&
\mathtt{0xFB}~26{:}{\mathtt{u{\scriptstyle32}}} &\Rightarrow& \mathsf{any.convert\_extern} \\ &&|&
\mathtt{0xFB}~27{:}{\mathtt{u{\scriptstyle32}}} &\Rightarrow& \mathsf{extern.convert\_any} \\ &&|&
\mathtt{0xFB}~28{:}{\mathtt{u{\scriptstyle32}}} &\Rightarrow& \mathsf{ref.i{\scriptstyle31}} \\ &&|&
\mathtt{0xFB}~29{:}{\mathtt{u{\scriptstyle32}}} &\Rightarrow& {{\mathsf{i{\scriptstyle31}.get}}{\mathsf{\_}}}{\mathsf{s}} \\ &&|&
\mathtt{0xFB}~30{:}{\mathtt{u{\scriptstyle32}}} &\Rightarrow& {{\mathsf{i{\scriptstyle31}.get}}{\mathsf{\_}}}{\mathsf{u}} \\ &&|&
... \\
\end{array}
$$

\vspace{1ex}

$$
\begin{array}{@{}l@{}rrlll@{}l@{}}
& {\mathtt{instr}} &::=& ... \\ &&|&
\mathtt{0x1A} &\Rightarrow& \mathsf{drop} \\ &&|&
\mathtt{0x1B} &\Rightarrow& \mathsf{select}~\epsilon \\ &&|&
... \\
\end{array}
$$

\vspace{1ex}

$$
\begin{array}{@{}l@{}rrlll@{}l@{}}
& {\mathtt{instr}} &::=& ... \\ &&|&
\mathtt{0x20}~{\mathit{x}}{:}{\mathtt{localidx}} &\Rightarrow& \mathsf{local.get}~{\mathit{x}} \\ &&|&
\mathtt{0x21}~{\mathit{x}}{:}{\mathtt{localidx}} &\Rightarrow& \mathsf{local.set}~{\mathit{x}} \\ &&|&
\mathtt{0x22}~{\mathit{x}}{:}{\mathtt{localidx}} &\Rightarrow& \mathsf{local.tee}~{\mathit{x}} \\ &&|&
\mathtt{0x23}~{\mathit{x}}{:}{\mathtt{globalidx}} &\Rightarrow& \mathsf{global.get}~{\mathit{x}} \\ &&|&
\mathtt{0x24}~{\mathit{x}}{:}{\mathtt{globalidx}} &\Rightarrow& \mathsf{global.set}~{\mathit{x}} \\ &&|&
... \\
\end{array}
$$

\vspace{1ex}

$$
\begin{array}{@{}l@{}rrlll@{}l@{}}
& {\mathtt{instr}} &::=& ... \\ &&|&
\mathtt{0x25}~{\mathit{x}}{:}{\mathtt{tableidx}} &\Rightarrow& \mathsf{table.get}~{\mathit{x}} \\ &&|&
\mathtt{0x26}~{\mathit{x}}{:}{\mathtt{tableidx}} &\Rightarrow& \mathsf{table.set}~{\mathit{x}} \\ &&|&
\mathtt{0xFC}~12{:}{\mathtt{u{\scriptstyle32}}}~{\mathit{y}}{:}{\mathtt{elemidx}}~{\mathit{x}}{:}{\mathtt{tableidx}} &\Rightarrow& \mathsf{table.init}~{\mathit{x}}~{\mathit{y}} \\ &&|&
\mathtt{0xFC}~13{:}{\mathtt{u{\scriptstyle32}}}~{\mathit{x}}{:}{\mathtt{elemidx}} &\Rightarrow& \mathsf{elem.drop}~{\mathit{x}} \\ &&|&
\mathtt{0xFC}~14{:}{\mathtt{u{\scriptstyle32}}}~{\mathit{x}}_{{1}}{:}{\mathtt{tableidx}}~{\mathit{x}}_{{2}}{:}{\mathtt{tableidx}} &\Rightarrow& \mathsf{table.copy}~{\mathit{x}}_{{1}}~{\mathit{x}}_{{2}} \\ &&|&
\mathtt{0xFC}~15{:}{\mathtt{u{\scriptstyle32}}}~{\mathit{x}}{:}{\mathtt{tableidx}} &\Rightarrow& \mathsf{table.grow}~{\mathit{x}} \\ &&|&
\mathtt{0xFC}~16{:}{\mathtt{u{\scriptstyle32}}}~{\mathit{x}}{:}{\mathtt{tableidx}} &\Rightarrow& \mathsf{table.size}~{\mathit{x}} \\ &&|&
\mathtt{0xFC}~17{:}{\mathtt{u{\scriptstyle32}}}~{\mathit{x}}{:}{\mathtt{tableidx}} &\Rightarrow& \mathsf{table.fill}~{\mathit{x}} \\ &&|&
... \\
\end{array}
$$

\vspace{1ex}

$$
\begin{array}{@{}lrrl@{}l@{}}
& {\mathit{memidxop}} &::=& ({\mathit{memidx}},\, {\mathit{memop}}) \\
\end{array}
$$

$$
\begin{array}{@{}l@{}rrlll@{}l@{}}
& {\mathtt{memop}} &::=& {\mathit{n}}{:}{\mathtt{u{\scriptstyle32}}}~{\mathit{m}}{:}{\mathtt{u{\scriptstyle32}}} &\Rightarrow& (0,\, \{ \begin{array}[t]{@{}l@{}}
\mathsf{align}~{\mathit{n}},\; \mathsf{offset}~{\mathit{m}} \}\end{array}) &\quad
  \mbox{if}~{\mathit{n}} < {2^{6}} \\ &&|&
{\mathit{n}}{:}{\mathtt{u{\scriptstyle32}}}~{\mathit{x}}{:}{\mathtt{memidx}}~{\mathit{m}}{:}{\mathtt{u{\scriptstyle32}}} &\Rightarrow& ({\mathit{x}},\, \{ \begin{array}[t]{@{}l@{}}
\mathsf{align}~{\mathit{n}},\; \mathsf{offset}~{\mathit{m}} \}\end{array}) &\quad
  \mbox{if}~{2^{6}} \leq {\mathit{n}} < {2^{7}} \\
& {\mathtt{instr}} &::=& ... \\ &&|&
\mathtt{0x28}~({\mathit{x}},\, {\mathit{mo}}){:}{\mathtt{memop}} &\Rightarrow& \mathsf{i{\scriptstyle32}}.\mathsf{load}~{\mathit{x}}~{\mathit{mo}} \\ &&|&
\mathtt{0x29}~({\mathit{x}},\, {\mathit{mo}}){:}{\mathtt{memop}} &\Rightarrow& \mathsf{i{\scriptstyle64}}.\mathsf{load}~{\mathit{x}}~{\mathit{mo}} \\ &&|&
\mathtt{0x2A}~({\mathit{x}},\, {\mathit{mo}}){:}{\mathtt{memop}} &\Rightarrow& \mathsf{f{\scriptstyle32}}.\mathsf{load}~{\mathit{x}}~{\mathit{mo}} \\ &&|&
\mathtt{0x2B}~({\mathit{x}},\, {\mathit{mo}}){:}{\mathtt{memop}} &\Rightarrow& \mathsf{f{\scriptstyle64}}.\mathsf{load}~{\mathit{x}}~{\mathit{mo}} \\ &&|&
\mathtt{0x2C}~({\mathit{x}},\, {\mathit{mo}}){:}{\mathtt{memop}} &\Rightarrow& {\mathsf{i{\scriptstyle32}}.\mathsf{load}}{(8~\mathsf{\_}~\mathsf{s})}~{\mathit{x}}~{\mathit{mo}} \\ &&|&
\mathtt{0x2D}~({\mathit{x}},\, {\mathit{mo}}){:}{\mathtt{memop}} &\Rightarrow& {\mathsf{i{\scriptstyle32}}.\mathsf{load}}{(8~\mathsf{\_}~\mathsf{u})}~{\mathit{x}}~{\mathit{mo}} \\ &&|&
\mathtt{0x2E}~({\mathit{x}},\, {\mathit{mo}}){:}{\mathtt{memop}} &\Rightarrow& {\mathsf{i{\scriptstyle32}}.\mathsf{load}}{(16~\mathsf{\_}~\mathsf{s})}~{\mathit{x}}~{\mathit{mo}} \\ &&|&
\mathtt{0x2F}~({\mathit{x}},\, {\mathit{mo}}){:}{\mathtt{memop}} &\Rightarrow& {\mathsf{i{\scriptstyle32}}.\mathsf{load}}{(16~\mathsf{\_}~\mathsf{u})}~{\mathit{x}}~{\mathit{mo}} \\ &&|&
\mathtt{0x30}~({\mathit{x}},\, {\mathit{mo}}){:}{\mathtt{memop}} &\Rightarrow& {\mathsf{i{\scriptstyle64}}.\mathsf{load}}{(8~\mathsf{\_}~\mathsf{s})}~{\mathit{x}}~{\mathit{mo}} \\ &&|&
\mathtt{0x31}~({\mathit{x}},\, {\mathit{mo}}){:}{\mathtt{memop}} &\Rightarrow& {\mathsf{i{\scriptstyle64}}.\mathsf{load}}{(8~\mathsf{\_}~\mathsf{u})}~{\mathit{x}}~{\mathit{mo}} \\ &&|&
\mathtt{0x32}~({\mathit{x}},\, {\mathit{mo}}){:}{\mathtt{memop}} &\Rightarrow& {\mathsf{i{\scriptstyle64}}.\mathsf{load}}{(16~\mathsf{\_}~\mathsf{s})}~{\mathit{x}}~{\mathit{mo}} \\ &&|&
\mathtt{0x33}~({\mathit{x}},\, {\mathit{mo}}){:}{\mathtt{memop}} &\Rightarrow& {\mathsf{i{\scriptstyle64}}.\mathsf{load}}{(16~\mathsf{\_}~\mathsf{u})}~{\mathit{x}}~{\mathit{mo}} \\ &&|&
\mathtt{0x34}~({\mathit{x}},\, {\mathit{mo}}){:}{\mathtt{memop}} &\Rightarrow& {\mathsf{i{\scriptstyle64}}.\mathsf{load}}{(32~\mathsf{\_}~\mathsf{s})}~{\mathit{x}}~{\mathit{mo}} \\ &&|&
\mathtt{0x35}~({\mathit{x}},\, {\mathit{mo}}){:}{\mathtt{memop}} &\Rightarrow& {\mathsf{i{\scriptstyle64}}.\mathsf{load}}{(32~\mathsf{\_}~\mathsf{u})}~{\mathit{x}}~{\mathit{mo}} \\ &&|&
\mathtt{0x36}~({\mathit{x}},\, {\mathit{mo}}){:}{\mathtt{memop}} &\Rightarrow& \mathsf{i{\scriptstyle32}}.\mathsf{store}~{\mathit{x}}~{\mathit{mo}} \\ &&|&
\mathtt{0x37}~({\mathit{x}},\, {\mathit{mo}}){:}{\mathtt{memop}} &\Rightarrow& \mathsf{i{\scriptstyle64}}.\mathsf{store}~{\mathit{x}}~{\mathit{mo}} \\ &&|&
\mathtt{0x38}~({\mathit{x}},\, {\mathit{mo}}){:}{\mathtt{memop}} &\Rightarrow& \mathsf{f{\scriptstyle32}}.\mathsf{store}~{\mathit{x}}~{\mathit{mo}} \\ &&|&
\mathtt{0x39}~({\mathit{x}},\, {\mathit{mo}}){:}{\mathtt{memop}} &\Rightarrow& \mathsf{f{\scriptstyle64}}.\mathsf{store}~{\mathit{x}}~{\mathit{mo}} \\ &&|&
\mathtt{0x3A}~({\mathit{x}},\, {\mathit{mo}}){:}{\mathtt{memop}} &\Rightarrow& {\mathsf{i{\scriptstyle32}}.\mathsf{store}}{8}~{\mathit{x}}~{\mathit{mo}} \\ &&|&
\mathtt{0x3B}~({\mathit{x}},\, {\mathit{mo}}){:}{\mathtt{memop}} &\Rightarrow& {\mathsf{i{\scriptstyle32}}.\mathsf{store}}{16}~{\mathit{x}}~{\mathit{mo}} \\ &&|&
\mathtt{0x3C}~({\mathit{x}},\, {\mathit{mo}}){:}{\mathtt{memop}} &\Rightarrow& {\mathsf{i{\scriptstyle64}}.\mathsf{store}}{8}~{\mathit{x}}~{\mathit{mo}} \\ &&|&
\mathtt{0x3D}~({\mathit{x}},\, {\mathit{mo}}){:}{\mathtt{memop}} &\Rightarrow& {\mathsf{i{\scriptstyle64}}.\mathsf{store}}{16}~{\mathit{x}}~{\mathit{mo}} \\ &&|&
\mathtt{0x3E}~({\mathit{x}},\, {\mathit{mo}}){:}{\mathtt{memop}} &\Rightarrow& {\mathsf{i{\scriptstyle64}}.\mathsf{store}}{32}~{\mathit{x}}~{\mathit{mo}} \\ &&|&
\mathtt{0x3F}~{\mathit{x}}{:}{\mathtt{memidx}} &\Rightarrow& \mathsf{memory.size}~{\mathit{x}} \\ &&|&
\mathtt{0x40}~{\mathit{x}}{:}{\mathtt{memidx}} &\Rightarrow& \mathsf{memory.grow}~{\mathit{x}} \\ &&|&
\mathtt{0xFC}~8{:}{\mathtt{u{\scriptstyle32}}}~{\mathit{y}}{:}{\mathtt{dataidx}}~{\mathit{x}}{:}{\mathtt{memidx}} &\Rightarrow& \mathsf{memory.init}~{\mathit{x}}~{\mathit{y}} \\ &&|&
\mathtt{0xFC}~9{:}{\mathtt{u{\scriptstyle32}}}~{\mathit{x}}{:}{\mathtt{dataidx}} &\Rightarrow& \mathsf{data.drop}~{\mathit{x}} \\ &&|&
\mathtt{0xFC}~10{:}{\mathtt{u{\scriptstyle32}}}~{\mathit{x}}_{{1}}{:}{\mathtt{memidx}}~{\mathit{x}}_{{2}}{:}{\mathtt{memidx}} &\Rightarrow& \mathsf{memory.copy}~{\mathit{x}}_{{1}}~{\mathit{x}}_{{2}} \\ &&|&
\mathtt{0xFC}~11{:}{\mathtt{u{\scriptstyle32}}}~{\mathit{x}}{:}{\mathtt{memidx}} &\Rightarrow& \mathsf{memory.fill}~{\mathit{x}} \\ &&|&
... \\
\end{array}
$$

\vspace{1ex}

$$
\begin{array}{@{}l@{}rrlll@{}l@{}}
& {\mathtt{instr}} &::=& ... \\ &&|&
\mathtt{0x41}~{\mathit{n}}{:}{\mathtt{u{\scriptstyle32}}} &\Rightarrow& \mathsf{i{\scriptstyle32}}.\mathsf{const}~{\mathit{n}} \\ &&|&
\mathtt{0x42}~{\mathit{n}}{:}{\mathtt{u{\scriptstyle64}}} &\Rightarrow& \mathsf{i{\scriptstyle64}}.\mathsf{const}~{\mathit{n}} \\ &&|&
\mathtt{0x45} &\Rightarrow& \mathsf{i{\scriptstyle32}} . \mathsf{eqz} \\ &&|&
\mathtt{0x46} &\Rightarrow& \mathsf{i{\scriptstyle32}} . \mathsf{eq} \\ &&|&
\mathtt{0x47} &\Rightarrow& \mathsf{i{\scriptstyle32}} . \mathsf{ne} \\ &&|&
\mathtt{0x48} &\Rightarrow& \mathsf{i{\scriptstyle32}} . ({\mathsf{lt\_}}{\mathsf{s}}) \\ &&|&
\mathtt{0x49} &\Rightarrow& \mathsf{i{\scriptstyle32}} . ({\mathsf{lt\_}}{\mathsf{u}}) \\ &&|&
\mathtt{0x4A} &\Rightarrow& \mathsf{i{\scriptstyle32}} . ({\mathsf{gt\_}}{\mathsf{s}}) \\ &&|&
\mathtt{0x4B} &\Rightarrow& \mathsf{i{\scriptstyle32}} . ({\mathsf{gt\_}}{\mathsf{u}}) \\ &&|&
\mathtt{0x4C} &\Rightarrow& \mathsf{i{\scriptstyle32}} . ({\mathsf{le\_}}{\mathsf{s}}) \\ &&|&
\mathtt{0x4D} &\Rightarrow& \mathsf{i{\scriptstyle32}} . ({\mathsf{le\_}}{\mathsf{u}}) \\ &&|&
\mathtt{0x4E} &\Rightarrow& \mathsf{i{\scriptstyle32}} . ({\mathsf{ge\_}}{\mathsf{s}}) \\ &&|&
\mathtt{0x4F} &\Rightarrow& \mathsf{i{\scriptstyle32}} . ({\mathsf{ge\_}}{\mathsf{u}}) \\ &&|&
\mathtt{0x50} &\Rightarrow& \mathsf{i{\scriptstyle64}} . \mathsf{eqz} \\ &&|&
\mathtt{0x51} &\Rightarrow& \mathsf{i{\scriptstyle64}} . \mathsf{eq} \\ &&|&
\mathtt{0x52} &\Rightarrow& \mathsf{i{\scriptstyle64}} . \mathsf{ne} \\ &&|&
\mathtt{0x53} &\Rightarrow& \mathsf{i{\scriptstyle64}} . ({\mathsf{lt\_}}{\mathsf{s}}) \\ &&|&
\mathtt{0x54} &\Rightarrow& \mathsf{i{\scriptstyle64}} . ({\mathsf{lt\_}}{\mathsf{u}}) \\ &&|&
\mathtt{0x55} &\Rightarrow& \mathsf{i{\scriptstyle64}} . ({\mathsf{gt\_}}{\mathsf{s}}) \\ &&|&
\mathtt{0x56} &\Rightarrow& \mathsf{i{\scriptstyle64}} . ({\mathsf{gt\_}}{\mathsf{u}}) \\ &&|&
\mathtt{0x57} &\Rightarrow& \mathsf{i{\scriptstyle64}} . ({\mathsf{le\_}}{\mathsf{s}}) \\ &&|&
\mathtt{0x58} &\Rightarrow& \mathsf{i{\scriptstyle64}} . ({\mathsf{le\_}}{\mathsf{u}}) \\ &&|&
\mathtt{0x59} &\Rightarrow& \mathsf{i{\scriptstyle64}} . ({\mathsf{ge\_}}{\mathsf{s}}) \\ &&|&
\mathtt{0x5A} &\Rightarrow& \mathsf{i{\scriptstyle64}} . ({\mathsf{ge\_}}{\mathsf{u}}) \\ &&|&
\mathtt{0x5B} &\Rightarrow& \mathsf{f{\scriptstyle32}} . \mathsf{eq} \\ &&|&
\mathtt{0x5C} &\Rightarrow& \mathsf{f{\scriptstyle32}} . \mathsf{ne} \\ &&|&
\mathtt{0x5D} &\Rightarrow& \mathsf{f{\scriptstyle32}} . \mathsf{lt} \\ &&|&
\mathtt{0x5E} &\Rightarrow& \mathsf{f{\scriptstyle32}} . \mathsf{gt} \\ &&|&
\mathtt{0x5F} &\Rightarrow& \mathsf{f{\scriptstyle32}} . \mathsf{le} \\ &&|&
\mathtt{0x60} &\Rightarrow& \mathsf{f{\scriptstyle32}} . \mathsf{ge} \\ &&|&
\mathtt{0x61} &\Rightarrow& \mathsf{f{\scriptstyle64}} . \mathsf{eq} \\ &&|&
\mathtt{0x62} &\Rightarrow& \mathsf{f{\scriptstyle64}} . \mathsf{ne} \\ &&|&
\mathtt{0x63} &\Rightarrow& \mathsf{f{\scriptstyle64}} . \mathsf{lt} \\ &&|&
\mathtt{0x64} &\Rightarrow& \mathsf{f{\scriptstyle64}} . \mathsf{gt} \\ &&|&
\mathtt{0x65} &\Rightarrow& \mathsf{f{\scriptstyle64}} . \mathsf{le} \\ &&|&
\mathtt{0x66} &\Rightarrow& \mathsf{f{\scriptstyle64}} . \mathsf{ge} \\ &&|&
\mathtt{0x67} &\Rightarrow& \mathsf{i{\scriptstyle32}} . \mathsf{clz} \\ &&|&
\mathtt{0x68} &\Rightarrow& \mathsf{i{\scriptstyle32}} . \mathsf{ctz} \\ &&|&
\mathtt{0x69} &\Rightarrow& \mathsf{i{\scriptstyle32}} . \mathsf{popcnt} \\ &&|&
\mathtt{0x6A} &\Rightarrow& \mathsf{i{\scriptstyle32}} . \mathsf{add} \\ &&|&
\mathtt{0x6B} &\Rightarrow& \mathsf{i{\scriptstyle32}} . \mathsf{sub} \\ &&|&
\mathtt{0x6C} &\Rightarrow& \mathsf{i{\scriptstyle32}} . \mathsf{mul} \\ &&|&
\mathtt{0x6D} &\Rightarrow& \mathsf{i{\scriptstyle32}} . ({\mathsf{div\_}}{\mathsf{s}}) \\ &&|&
\mathtt{0x6E} &\Rightarrow& \mathsf{i{\scriptstyle32}} . ({\mathsf{div\_}}{\mathsf{u}}) \\ &&|&
\mathtt{0x6F} &\Rightarrow& \mathsf{i{\scriptstyle32}} . ({\mathsf{rem\_}}{\mathsf{s}}) \\ &&|&
\mathtt{0x70} &\Rightarrow& \mathsf{i{\scriptstyle32}} . ({\mathsf{rem\_}}{\mathsf{u}}) \\ &&|&
\mathtt{0x71} &\Rightarrow& \mathsf{i{\scriptstyle32}} . \mathsf{and} \\ &&|&
\mathtt{0x72} &\Rightarrow& \mathsf{i{\scriptstyle32}} . \mathsf{or} \\ &&|&
\mathtt{0x73} &\Rightarrow& \mathsf{i{\scriptstyle32}} . \mathsf{xor} \\ &&|&
\mathtt{0x74} &\Rightarrow& \mathsf{i{\scriptstyle32}} . \mathsf{shl} \\ &&|&
\mathtt{0x75} &\Rightarrow& \mathsf{i{\scriptstyle32}} . ({\mathsf{shr\_}}{\mathsf{s}}) \\ &&|&
\mathtt{0x76} &\Rightarrow& \mathsf{i{\scriptstyle32}} . ({\mathsf{shr\_}}{\mathsf{u}}) \\ &&|&
\mathtt{0x77} &\Rightarrow& \mathsf{i{\scriptstyle32}} . \mathsf{rotl} \\ &&|&
\mathtt{0x78} &\Rightarrow& \mathsf{i{\scriptstyle32}} . \mathsf{rotr} \\ &&|&
\mathtt{0x79} &\Rightarrow& \mathsf{i{\scriptstyle64}} . \mathsf{clz} \\ &&|&
\mathtt{0x7A} &\Rightarrow& \mathsf{i{\scriptstyle64}} . \mathsf{ctz} \\ &&|&
\mathtt{0x7B} &\Rightarrow& \mathsf{i{\scriptstyle64}} . \mathsf{popcnt} \\ &&|&
\mathtt{0x7C} &\Rightarrow& \mathsf{i{\scriptstyle64}} . \mathsf{add} \\ &&|&
\mathtt{0x7D} &\Rightarrow& \mathsf{i{\scriptstyle64}} . \mathsf{sub} \\ &&|&
\mathtt{0x7E} &\Rightarrow& \mathsf{i{\scriptstyle64}} . \mathsf{mul} \\ &&|&
\mathtt{0x7F} &\Rightarrow& \mathsf{i{\scriptstyle64}} . ({\mathsf{div\_}}{\mathsf{s}}) \\ &&|&
\mathtt{0x80} &\Rightarrow& \mathsf{i{\scriptstyle64}} . ({\mathsf{div\_}}{\mathsf{u}}) \\ &&|&
\mathtt{0x81} &\Rightarrow& \mathsf{i{\scriptstyle64}} . ({\mathsf{rem\_}}{\mathsf{s}}) \\ &&|&
\mathtt{0x82} &\Rightarrow& \mathsf{i{\scriptstyle64}} . ({\mathsf{rem\_}}{\mathsf{u}}) \\ &&|&
\mathtt{0x83} &\Rightarrow& \mathsf{i{\scriptstyle64}} . \mathsf{and} \\ &&|&
\mathtt{0x84} &\Rightarrow& \mathsf{i{\scriptstyle64}} . \mathsf{or} \\ &&|&
\mathtt{0x85} &\Rightarrow& \mathsf{i{\scriptstyle64}} . \mathsf{xor} \\ &&|&
\mathtt{0x86} &\Rightarrow& \mathsf{i{\scriptstyle64}} . \mathsf{shl} \\ &&|&
\mathtt{0x87} &\Rightarrow& \mathsf{i{\scriptstyle64}} . ({\mathsf{shr\_}}{\mathsf{s}}) \\ &&|&
\mathtt{0x88} &\Rightarrow& \mathsf{i{\scriptstyle64}} . ({\mathsf{shr\_}}{\mathsf{u}}) \\ &&|&
\mathtt{0x89} &\Rightarrow& \mathsf{i{\scriptstyle64}} . \mathsf{rotl} \\ &&|&
\mathtt{0x8A} &\Rightarrow& \mathsf{i{\scriptstyle64}} . \mathsf{rotr} \\ &&|&
\mathtt{0x8B} &\Rightarrow& \mathsf{f{\scriptstyle32}} . \mathsf{abs} \\ &&|&
\mathtt{0x8C} &\Rightarrow& \mathsf{f{\scriptstyle32}} . \mathsf{neg} \\ &&|&
\mathtt{0x8D} &\Rightarrow& \mathsf{f{\scriptstyle32}} . \mathsf{ceil} \\ &&|&
\mathtt{0x8E} &\Rightarrow& \mathsf{f{\scriptstyle32}} . \mathsf{floor} \\ &&|&
\mathtt{0x8F} &\Rightarrow& \mathsf{f{\scriptstyle32}} . \mathsf{trunc} \\ &&|&
\mathtt{0x90} &\Rightarrow& \mathsf{f{\scriptstyle32}} . \mathsf{nearest} \\ &&|&
\mathtt{0x91} &\Rightarrow& \mathsf{f{\scriptstyle32}} . \mathsf{sqrt} \\ &&|&
\mathtt{0x92} &\Rightarrow& \mathsf{f{\scriptstyle32}} . \mathsf{add} \\ &&|&
\mathtt{0x93} &\Rightarrow& \mathsf{f{\scriptstyle32}} . \mathsf{sub} \\ &&|&
\mathtt{0x94} &\Rightarrow& \mathsf{f{\scriptstyle32}} . \mathsf{mul} \\ &&|&
\mathtt{0x95} &\Rightarrow& \mathsf{f{\scriptstyle32}} . \mathsf{div} \\ &&|&
\mathtt{0x96} &\Rightarrow& \mathsf{f{\scriptstyle32}} . \mathsf{min} \\ &&|&
\mathtt{0x97} &\Rightarrow& \mathsf{f{\scriptstyle32}} . \mathsf{max} \\ &&|&
\mathtt{0x98} &\Rightarrow& \mathsf{f{\scriptstyle32}} . \mathsf{copysign} \\ &&|&
\mathtt{0x99} &\Rightarrow& \mathsf{f{\scriptstyle64}} . \mathsf{abs} \\ &&|&
\mathtt{0x9A} &\Rightarrow& \mathsf{f{\scriptstyle64}} . \mathsf{neg} \\ &&|&
\mathtt{0x9B} &\Rightarrow& \mathsf{f{\scriptstyle64}} . \mathsf{ceil} \\ &&|&
\mathtt{0x9C} &\Rightarrow& \mathsf{f{\scriptstyle64}} . \mathsf{floor} \\ &&|&
\mathtt{0x9D} &\Rightarrow& \mathsf{f{\scriptstyle64}} . \mathsf{trunc} \\ &&|&
\mathtt{0x9E} &\Rightarrow& \mathsf{f{\scriptstyle64}} . \mathsf{nearest} \\ &&|&
\mathtt{0x9F} &\Rightarrow& \mathsf{f{\scriptstyle64}} . \mathsf{sqrt} \\ &&|&
\mathtt{0xA0} &\Rightarrow& \mathsf{f{\scriptstyle64}} . \mathsf{add} \\ &&|&
\mathtt{0xA1} &\Rightarrow& \mathsf{f{\scriptstyle64}} . \mathsf{sub} \\ &&|&
\mathtt{0xA2} &\Rightarrow& \mathsf{f{\scriptstyle64}} . \mathsf{mul} \\ &&|&
\mathtt{0xA3} &\Rightarrow& \mathsf{f{\scriptstyle64}} . \mathsf{div} \\ &&|&
\mathtt{0xA4} &\Rightarrow& \mathsf{f{\scriptstyle64}} . \mathsf{min} \\ &&|&
\mathtt{0xA5} &\Rightarrow& \mathsf{f{\scriptstyle64}} . \mathsf{max} \\ &&|&
\mathtt{0xA6} &\Rightarrow& \mathsf{f{\scriptstyle64}} . \mathsf{copysign} \\ &&|&
... \\
\end{array}
$$

\vspace{1ex}

$$
\begin{array}{@{}l@{}rrlll@{}l@{}}
& {\mathtt{instr}} &::=& ... \\ &&|&
\mathtt{0xA7} &\Rightarrow& \mathsf{cvtop}~\mathsf{i{\scriptstyle32}}~\mathsf{convert}~\mathsf{i{\scriptstyle64}} \\ &&|&
\mathtt{0xA8} &\Rightarrow& \mathsf{i{\scriptstyle32}} . {{{{\mathsf{convert}}{\mathsf{\_}}}{\mathsf{f{\scriptstyle32}}}}{\mathsf{\_}}}{\mathsf{s}} \\ &&|&
\mathtt{0xA9} &\Rightarrow& \mathsf{i{\scriptstyle32}} . {{{{\mathsf{convert}}{\mathsf{\_}}}{\mathsf{f{\scriptstyle32}}}}{\mathsf{\_}}}{\mathsf{u}} \\ &&|&
\mathtt{0xAA} &\Rightarrow& \mathsf{i{\scriptstyle32}} . {{{{\mathsf{convert}}{\mathsf{\_}}}{\mathsf{f{\scriptstyle64}}}}{\mathsf{\_}}}{\mathsf{s}} \\ &&|&
\mathtt{0xAB} &\Rightarrow& \mathsf{i{\scriptstyle32}} . {{{{\mathsf{convert}}{\mathsf{\_}}}{\mathsf{f{\scriptstyle64}}}}{\mathsf{\_}}}{\mathsf{u}} \\ &&|&
\mathtt{0xAC} &\Rightarrow& \mathsf{i{\scriptstyle64}} . {{{{\mathsf{convert}}{\mathsf{\_}}}{\mathsf{i{\scriptstyle32}}}}{\mathsf{\_}}}{\mathsf{s}} \\ &&|&
\mathtt{0xAD} &\Rightarrow& \mathsf{i{\scriptstyle64}} . {{{{\mathsf{convert}}{\mathsf{\_}}}{\mathsf{i{\scriptstyle32}}}}{\mathsf{\_}}}{\mathsf{u}} \\ &&|&
\mathtt{0xAE} &\Rightarrow& \mathsf{i{\scriptstyle64}} . {{{{\mathsf{convert}}{\mathsf{\_}}}{\mathsf{f{\scriptstyle32}}}}{\mathsf{\_}}}{\mathsf{s}} \\ &&|&
\mathtt{0xAF} &\Rightarrow& \mathsf{i{\scriptstyle64}} . {{{{\mathsf{convert}}{\mathsf{\_}}}{\mathsf{f{\scriptstyle32}}}}{\mathsf{\_}}}{\mathsf{u}} \\ &&|&
\mathtt{0xB0} &\Rightarrow& \mathsf{i{\scriptstyle64}} . {{{{\mathsf{convert}}{\mathsf{\_}}}{\mathsf{f{\scriptstyle64}}}}{\mathsf{\_}}}{\mathsf{s}} \\ &&|&
\mathtt{0xB1} &\Rightarrow& \mathsf{i{\scriptstyle64}} . {{{{\mathsf{convert}}{\mathsf{\_}}}{\mathsf{f{\scriptstyle64}}}}{\mathsf{\_}}}{\mathsf{u}} \\ &&|&
\mathtt{0xB2} &\Rightarrow& \mathsf{f{\scriptstyle32}} . {{{{\mathsf{convert}}{\mathsf{\_}}}{\mathsf{i{\scriptstyle32}}}}{\mathsf{\_}}}{\mathsf{s}} \\ &&|&
\mathtt{0xB3} &\Rightarrow& \mathsf{f{\scriptstyle32}} . {{{{\mathsf{convert}}{\mathsf{\_}}}{\mathsf{i{\scriptstyle32}}}}{\mathsf{\_}}}{\mathsf{u}} \\ &&|&
\mathtt{0xB4} &\Rightarrow& \mathsf{f{\scriptstyle32}} . {{{{\mathsf{convert}}{\mathsf{\_}}}{\mathsf{i{\scriptstyle64}}}}{\mathsf{\_}}}{\mathsf{s}} \\ &&|&
\mathtt{0xB5} &\Rightarrow& \mathsf{f{\scriptstyle32}} . {{{{\mathsf{convert}}{\mathsf{\_}}}{\mathsf{i{\scriptstyle64}}}}{\mathsf{\_}}}{\mathsf{u}} \\ &&|&
\mathtt{0xB6} &\Rightarrow& \mathsf{cvtop}~\mathsf{f{\scriptstyle32}}~\mathsf{convert}~\mathsf{f{\scriptstyle64}} \\ &&|&
\mathtt{0xB7} &\Rightarrow& \mathsf{f{\scriptstyle64}} . {{{{\mathsf{convert}}{\mathsf{\_}}}{\mathsf{i{\scriptstyle32}}}}{\mathsf{\_}}}{\mathsf{s}} \\ &&|&
\mathtt{0xB8} &\Rightarrow& \mathsf{f{\scriptstyle64}} . {{{{\mathsf{convert}}{\mathsf{\_}}}{\mathsf{i{\scriptstyle32}}}}{\mathsf{\_}}}{\mathsf{u}} \\ &&|&
\mathtt{0xB9} &\Rightarrow& \mathsf{f{\scriptstyle64}} . {{{{\mathsf{convert}}{\mathsf{\_}}}{\mathsf{i{\scriptstyle64}}}}{\mathsf{\_}}}{\mathsf{s}} \\ &&|&
\mathtt{0xBA} &\Rightarrow& \mathsf{f{\scriptstyle64}} . {{{{\mathsf{convert}}{\mathsf{\_}}}{\mathsf{i{\scriptstyle64}}}}{\mathsf{\_}}}{\mathsf{u}} \\ &&|&
\mathtt{0xBB} &\Rightarrow& \mathsf{cvtop}~\mathsf{f{\scriptstyle64}}~\mathsf{convert}~\mathsf{f{\scriptstyle32}} \\ &&|&
\mathtt{0xBC} &\Rightarrow& \mathsf{cvtop}~\mathsf{i{\scriptstyle32}}~\mathsf{reinterpret}~\mathsf{f{\scriptstyle32}} \\ &&|&
\mathtt{0xBD} &\Rightarrow& \mathsf{cvtop}~\mathsf{i{\scriptstyle64}}~\mathsf{reinterpret}~\mathsf{f{\scriptstyle64}} \\ &&|&
\mathtt{0xBE} &\Rightarrow& \mathsf{cvtop}~\mathsf{f{\scriptstyle32}}~\mathsf{reinterpret}~\mathsf{i{\scriptstyle32}} \\ &&|&
\mathtt{0xBF} &\Rightarrow& \mathsf{cvtop}~\mathsf{f{\scriptstyle64}}~\mathsf{reinterpret}~\mathsf{i{\scriptstyle64}} \\ &&|&
\mathtt{0xFC}~0{:}{\mathtt{u{\scriptstyle32}}} &\Rightarrow& \mathsf{i{\scriptstyle32}} . {{{{\mathsf{convert\_sat}}{\mathsf{\_}}}{\mathsf{f{\scriptstyle32}}}}{\mathsf{\_}}}{\mathsf{s}} \\ &&|&
\mathtt{0xFC}~1{:}{\mathtt{u{\scriptstyle32}}} &\Rightarrow& \mathsf{i{\scriptstyle32}} . {{{{\mathsf{convert\_sat}}{\mathsf{\_}}}{\mathsf{f{\scriptstyle32}}}}{\mathsf{\_}}}{\mathsf{u}} \\ &&|&
\mathtt{0xFC}~2{:}{\mathtt{u{\scriptstyle32}}} &\Rightarrow& \mathsf{i{\scriptstyle32}} . {{{{\mathsf{convert\_sat}}{\mathsf{\_}}}{\mathsf{f{\scriptstyle64}}}}{\mathsf{\_}}}{\mathsf{s}} \\ &&|&
\mathtt{0xFC}~3{:}{\mathtt{u{\scriptstyle32}}} &\Rightarrow& \mathsf{i{\scriptstyle32}} . {{{{\mathsf{convert\_sat}}{\mathsf{\_}}}{\mathsf{f{\scriptstyle64}}}}{\mathsf{\_}}}{\mathsf{u}} \\ &&|&
\mathtt{0xFC}~4{:}{\mathtt{u{\scriptstyle32}}} &\Rightarrow& \mathsf{i{\scriptstyle64}} . {{{{\mathsf{convert\_sat}}{\mathsf{\_}}}{\mathsf{f{\scriptstyle32}}}}{\mathsf{\_}}}{\mathsf{s}} \\ &&|&
\mathtt{0xFC}~5{:}{\mathtt{u{\scriptstyle32}}} &\Rightarrow& \mathsf{i{\scriptstyle64}} . {{{{\mathsf{convert\_sat}}{\mathsf{\_}}}{\mathsf{f{\scriptstyle32}}}}{\mathsf{\_}}}{\mathsf{u}} \\ &&|&
\mathtt{0xFC}~6{:}{\mathtt{u{\scriptstyle32}}} &\Rightarrow& \mathsf{i{\scriptstyle64}} . {{{{\mathsf{convert\_sat}}{\mathsf{\_}}}{\mathsf{f{\scriptstyle64}}}}{\mathsf{\_}}}{\mathsf{s}} \\ &&|&
\mathtt{0xFC}~7{:}{\mathtt{u{\scriptstyle32}}} &\Rightarrow& \mathsf{i{\scriptstyle64}} . {{{{\mathsf{convert\_sat}}{\mathsf{\_}}}{\mathsf{f{\scriptstyle64}}}}{\mathsf{\_}}}{\mathsf{u}} \\ &&|&
\mathtt{0xC0} &\Rightarrow& {\mathsf{i{\scriptstyle32}}.\mathsf{extend}}{8} \\ &&|&
\mathtt{0xC1} &\Rightarrow& {\mathsf{i{\scriptstyle32}}.\mathsf{extend}}{16} \\ &&|&
\mathtt{0xC2} &\Rightarrow& {\mathsf{i{\scriptstyle64}}.\mathsf{extend}}{8} \\ &&|&
\mathtt{0xC3} &\Rightarrow& {\mathsf{i{\scriptstyle64}}.\mathsf{extend}}{16} \\ &&|&
\mathtt{0xC4} &\Rightarrow& {\mathsf{i{\scriptstyle64}}.\mathsf{extend}}{32} \\ &&|&
... \\
\end{array}
$$

\vspace{1ex}

$$
\begin{array}{@{}l@{}rrlll@{}l@{}}
& {\mathtt{expr}} &::=& {({\mathit{in}}{:}{\mathtt{instr}})^\ast}~\mathtt{0x0B} &\Rightarrow& {{\mathit{in}}^\ast} \\
\end{array}
$$

\vspace{1ex}

\vspace{1ex}

$$
\begin{array}{@{}l@{}rrlll@{}l@{}}
& {{\mathtt{section}}}_{{\mathit{N}}}({\mathtt{X}}) &::=& {\mathit{N}}{:}{\mathtt{byte}}~{\mathit{sz}}{:}{\mathtt{u{\scriptstyle32}}}~{{\mathit{en}}^\ast}{:}{\mathtt{X}} &\Rightarrow& {{\mathit{en}}^\ast} &\quad
  \mbox{if}~{\mathit{sz}} = ||{\mathtt{X}}|| \\ &&|&
\epsilon &\Rightarrow& \epsilon \\
\end{array}
$$

\vspace{1ex}

$$
\begin{array}{@{}l@{}rrlll@{}l@{}}
& {\mathtt{custom}} &::=& {\mathtt{name}}~{{\mathtt{byte}}^\ast} &\Rightarrow& () \\
& {\mathtt{customsec}} &::=& {{\mathtt{section}}}_{0}({\mathtt{custom}}) &\Rightarrow& () \\
\end{array}
$$

\vspace{1ex}

$$
\begin{array}{@{}l@{}rrlll@{}l@{}}
& {\mathtt{type}} &::=& {\mathit{qt}}{:}{\mathtt{rectype}} &\Rightarrow& \mathsf{type}~{\mathit{qt}} \\
& {\mathtt{typesec}} &::=& {{\mathit{ty}}^\ast}{:}{{\mathtt{section}}}_{1}({\mathtt{vec}}({\mathtt{type}})) &\Rightarrow& {{\mathit{ty}}^\ast} \\
\end{array}
$$

\vspace{1ex}

$$
\begin{array}{@{}l@{}rrlll@{}l@{}}
& {\mathtt{import}} &::=& {\mathit{nm}}_{{1}}{:}{\mathtt{name}}~{\mathit{nm}}_{{2}}{:}{\mathtt{name}}~{\mathit{xt}}{:}{\mathtt{externtype}} &\Rightarrow& \mathsf{import}~{\mathit{nm}}_{{1}}~{\mathit{nm}}_{{2}}~{\mathit{xt}} \\
& {\mathtt{importsec}} &::=& {{\mathit{im}}^\ast}{:}{{\mathtt{section}}}_{2}({\mathtt{vec}}({\mathtt{import}})) &\Rightarrow& {{\mathit{im}}^\ast} \\
\end{array}
$$

\vspace{1ex}

$$
\begin{array}{@{}l@{}rrlll@{}l@{}}
& {\mathtt{funcsec}} &::=& {{\mathit{x}}^\ast}{:}{{\mathtt{section}}}_{3}({\mathtt{vec}}({\mathtt{typeidx}})) &\Rightarrow& {{\mathit{x}}^\ast} \\
\end{array}
$$

\vspace{1ex}

$$
\begin{array}{@{}l@{}rrlll@{}l@{}}
& {\mathtt{table}} &::=& {\mathit{tt}}{:}{\mathtt{tabletype}}~{\mathit{e}}{:}{\mathtt{expr}} &\Rightarrow& \mathsf{table}~{\mathit{tt}}~{\mathit{e}} \\
& {\mathtt{tablesec}} &::=& {{\mathit{tab}}^\ast}{:}{{\mathtt{section}}}_{4}({\mathtt{vec}}({\mathtt{table}})) &\Rightarrow& {{\mathit{tab}}^\ast} \\
\end{array}
$$

\vspace{1ex}

$$
\begin{array}{@{}l@{}rrlll@{}l@{}}
& {\mathtt{mem}} &::=& {\mathit{mt}}{:}{\mathtt{memtype}} &\Rightarrow& \mathsf{memory}~{\mathit{mt}} \\
& {\mathtt{memsec}} &::=& {{\mathit{mem}}^\ast}{:}{{\mathtt{section}}}_{5}({\mathtt{vec}}({\mathtt{mem}})) &\Rightarrow& {{\mathit{mem}}^\ast} \\
\end{array}
$$

\vspace{1ex}

$$
\begin{array}{@{}l@{}rrlll@{}l@{}}
& {\mathtt{global}} &::=& {\mathit{gt}}{:}{\mathtt{globaltype}}~{\mathit{e}}{:}{\mathtt{expr}} &\Rightarrow& \mathsf{global}~{\mathit{gt}}~{\mathit{e}} \\
& {\mathtt{globalsec}} &::=& {{\mathit{glob}}^\ast}{:}{{\mathtt{section}}}_{6}({\mathtt{vec}}({\mathtt{global}})) &\Rightarrow& {{\mathit{glob}}^\ast} \\
\end{array}
$$

\vspace{1ex}

$$
\begin{array}{@{}l@{}rrlll@{}l@{}}
& {\mathtt{export}} &::=& {\mathit{nm}}{:}{\mathtt{name}}~{\mathit{ux}}{:}{\mathtt{externidx}} &\Rightarrow& \mathsf{export}~{\mathit{nm}}~{\mathit{ux}} \\
& {\mathtt{exportsec}} &::=& {{\mathit{ex}}^\ast}{:}{{\mathtt{section}}}_{7}({\mathtt{vec}}({\mathtt{export}})) &\Rightarrow& {{\mathit{ex}}^\ast} \\
\end{array}
$$

\vspace{1ex}

$$
\begin{array}{@{}l@{}rrlll@{}l@{}}
& {\mathtt{start}} &::=& {\mathit{x}}{:}{\mathtt{funcidx}} &\Rightarrow& (\mathsf{start}~{\mathit{x}}) \\
& {\mathtt{startsec}} &::=& {{\mathit{start}}^\ast}{:}{{\mathtt{section}}}_{8}({\mathtt{start}}) &\Rightarrow& {{\mathit{start}}^\ast} \\
\end{array}
$$

\vspace{1ex}

$$
\begin{array}{@{}l@{}rrlll@{}l@{}}
& {\mathtt{elemkind}} &::=& \mathtt{0x00} &\Rightarrow& \mathsf{ref}~\mathsf{null}~\mathsf{func} \\
& {\mathtt{elem}} &::=& 0{:}{\mathtt{u{\scriptstyle32}}}~{\mathit{e}}_{{\mathit{o}}}{:}{\mathtt{expr}}~{{\mathit{y}}^\ast}{:}{\mathtt{vec}}({\mathtt{funcidx}}) &\Rightarrow& \mathsf{elem}~(\mathsf{ref}~\mathsf{null}~\mathsf{func})~{(\mathsf{ref.func}~{\mathit{y}})^\ast}~(\mathsf{active}~0~{\mathit{e}}_{{\mathit{o}}}) \\ &&|&
1{:}{\mathtt{u{\scriptstyle32}}}~{\mathit{rt}}{:}{\mathtt{elemkind}}~{{\mathit{y}}^\ast}{:}{\mathtt{vec}}({\mathtt{funcidx}}) &\Rightarrow& \mathsf{elem}~{\mathit{rt}}~{(\mathsf{ref.func}~{\mathit{y}})^\ast}~\mathsf{passive} \\ &&|&
2{:}{\mathtt{u{\scriptstyle32}}}~{\mathit{x}}{:}{\mathtt{tableidx}}~{\mathit{expr}}{:}{\mathtt{expr}}~{\mathit{rt}}{:}{\mathtt{elemkind}}~{{\mathit{y}}^\ast}{:}{\mathtt{vec}}({\mathtt{funcidx}}) &\Rightarrow& \mathsf{elem}~{\mathit{rt}}~{(\mathsf{ref.func}~{\mathit{y}})^\ast}~(\mathsf{active}~{\mathit{x}}~{\mathit{expr}}) \\ &&|&
3{:}{\mathtt{u{\scriptstyle32}}}~{\mathit{rt}}{:}{\mathtt{elemkind}}~{{\mathit{y}}^\ast}{:}{\mathtt{vec}}({\mathtt{funcidx}}) &\Rightarrow& \mathsf{elem}~{\mathit{rt}}~{(\mathsf{ref.func}~{\mathit{y}})^\ast}~\mathsf{declare} \\ &&|&
4{:}{\mathtt{u{\scriptstyle32}}}~{\mathit{e}}_{{\mathit{o}}}{:}{\mathtt{expr}}~{{\mathit{e}}^\ast}{:}{\mathtt{vec}}({\mathtt{expr}}) &\Rightarrow& \mathsf{elem}~(\mathsf{ref}~\mathsf{null}~\mathsf{func})~{{\mathit{e}}^\ast}~(\mathsf{active}~0~{\mathit{e}}_{{\mathit{o}}}) \\ &&|&
5{:}{\mathtt{u{\scriptstyle32}}}~{\mathit{rt}}{:}{\mathtt{reftype}}~{{\mathit{e}}^\ast}{:}{\mathtt{vec}}({\mathtt{expr}}) &\Rightarrow& \mathsf{elem}~{\mathit{rt}}~{{\mathit{e}}^\ast}~\mathsf{passive} \\ &&|&
6{:}{\mathtt{u{\scriptstyle32}}}~{\mathit{x}}{:}{\mathtt{tableidx}}~{\mathit{expr}}{:}{\mathtt{expr}}~{{\mathit{e}}^\ast}{:}{\mathtt{vec}}({\mathtt{expr}}) &\Rightarrow& \mathsf{elem}~(\mathsf{ref}~\mathsf{null}~\mathsf{func})~{{\mathit{e}}^\ast}~(\mathsf{active}~{\mathit{x}}~{\mathit{expr}}) \\ &&|&
7{:}{\mathtt{u{\scriptstyle32}}}~{\mathit{rt}}{:}{\mathtt{reftype}}~{{\mathit{e}}^\ast}{:}{\mathtt{vec}}({\mathtt{expr}}) &\Rightarrow& \mathsf{elem}~{\mathit{rt}}~{{\mathit{e}}^\ast}~\mathsf{declare} \\
& {\mathtt{elemsec}} &::=& {{\mathit{elem}}^\ast}{:}{{\mathtt{section}}}_{9}({\mathtt{vec}}({\mathtt{elem}})) &\Rightarrow& {{\mathit{elem}}^\ast} \\
\end{array}
$$

\vspace{1ex}

$$
\begin{array}{@{}lcl@{}l@{}}
{\mathrm{concat}}(\epsilon) &=& \epsilon &  \\
{\mathrm{concat}}(({{\mathit{loc}}^\ast})~{({{\mathit{loc}'}^\ast})^\ast}) &=& {{\mathit{loc}}^\ast}~{\mathrm{concat}}({({{\mathit{loc}'}^\ast})^\ast}) &  \\
\end{array}
$$

\vspace{1ex}

$$
\begin{array}{@{}lrrl@{}l@{}}
& {\mathit{code}} &::=& ({{\mathit{local}}^\ast},\, {\mathit{expr}}) \\
\end{array}
$$

$$
\begin{array}{@{}l@{}rrlll@{}l@{}}
& {\mathtt{locals}} &::=& {\mathit{n}}{:}{\mathtt{u{\scriptstyle32}}}~{\mathit{t}}{:}{\mathtt{valtype}} &\Rightarrow& {(\mathsf{local}~{\mathit{t}})^{{\mathit{n}}}} \\
& {\mathtt{func}} &::=& {{{\mathit{local}}^\ast}^\ast}{:}{\mathtt{vec}}({\mathtt{locals}})~{\mathit{expr}}{:}{\mathtt{expr}} &\Rightarrow& ({\mathrm{concat}}({{{\mathit{local}}^\ast}^\ast}),\, {\mathit{expr}}) \\
& {\mathtt{code}} &::=& {\mathit{sz}}{:}{\mathtt{u{\scriptstyle32}}}~{\mathit{code}}{:}{\mathtt{func}} &\Rightarrow& {\mathit{code}} &\quad
  \mbox{if}~{\mathit{sz}} = ||{\mathtt{func}}|| \\
& {\mathtt{codesec}} &::=& {{\mathit{code}}^\ast}{:}{{\mathtt{section}}}_{10}({\mathtt{vec}}({\mathtt{code}})) &\Rightarrow& {{\mathit{code}}^\ast} \\
\end{array}
$$

\vspace{1ex}

$$
\begin{array}{@{}l@{}rrlll@{}l@{}}
& {\mathtt{data}} &::=& 0{:}{\mathtt{u{\scriptstyle32}}}~{\mathit{e}}{:}{\mathtt{expr}}~{{\mathit{b}}^\ast}{:}{\mathtt{vec}}({\mathtt{byte}}) &\Rightarrow& \mathsf{data}~{{\mathit{b}}^\ast}~(\mathsf{active}~0~{\mathit{e}}) \\ &&|&
1{:}{\mathtt{u{\scriptstyle32}}}~{{\mathit{b}}^\ast}{:}{\mathtt{vec}}({\mathtt{byte}}) &\Rightarrow& \mathsf{data}~{{\mathit{b}}^\ast}~\mathsf{passive} \\ &&|&
2{:}{\mathtt{u{\scriptstyle32}}}~{\mathit{x}}{:}{\mathtt{memidx}}~{\mathit{e}}{:}{\mathtt{expr}}~{{\mathit{b}}^\ast}{:}{\mathtt{vec}}({\mathtt{byte}}) &\Rightarrow& \mathsf{data}~{{\mathit{b}}^\ast}~(\mathsf{active}~{\mathit{x}}~{\mathit{e}}) \\
& {\mathtt{datasec}} &::=& {{\mathit{data}}^\ast}{:}{{\mathtt{section}}}_{11}({\mathtt{vec}}({\mathtt{data}})) &\Rightarrow& {{\mathit{data}}^\ast} \\
\end{array}
$$

\vspace{1ex}

$$
\begin{array}{@{}l@{}rrlll@{}l@{}}
& {\mathtt{datacnt}} &::=& {\mathit{n}}{:}{\mathtt{u{\scriptstyle32}}} &\Rightarrow& {\mathit{n}} \\
& {\mathtt{datacntsec}} &::=& {{\mathit{n}}^\ast}{:}{{\mathtt{section}}}_{12}({\mathtt{datacnt}}) &\Rightarrow& {{\mathit{n}}^\ast} \\
\end{array}
$$

\vspace{1ex}

$$
\begin{array}{@{}l@{}rrlll@{}l@{}}
& {\mathtt{module}} &::=& \mathtt{0x00}~\mathtt{0x61}~\mathtt{0x73}~\mathtt{0x6D}~1{:}{\mathtt{u{\scriptstyle32}}}~{{\mathtt{customsec}}^\ast} \\ &&&{{\mathit{type}}^\ast}{:}{\mathtt{typesec}}~{{\mathtt{customsec}}^\ast} \\ &&&{{\mathit{import}}^\ast}{:}{\mathtt{importsec}}~{{\mathtt{customsec}}^\ast} \\ &&&{{\mathit{typeidx}}^{{\mathit{n}}}}{:}{\mathtt{funcsec}}~{{\mathtt{customsec}}^\ast} \\ &&&{{\mathit{table}}^\ast}{:}{\mathtt{tablesec}}~{{\mathtt{customsec}}^\ast} \\ &&&{{\mathit{mem}}^\ast}{:}{\mathtt{memsec}}~{{\mathtt{customsec}}^\ast} \\ &&&{{\mathit{global}}^\ast}{:}{\mathtt{globalsec}}~{{\mathtt{customsec}}^\ast} \\ &&&{{\mathit{export}}^\ast}{:}{\mathtt{exportsec}}~{{\mathtt{customsec}}^\ast} \\ &&&{{\mathit{start}}^\ast}{:}{\mathtt{startsec}}~{{\mathtt{customsec}}^\ast} \\ &&&{{\mathit{elem}}^\ast}{:}{\mathtt{elemsec}}~{{\mathtt{customsec}}^\ast} \\ &&&{{\mathit{m}'}^\ast}{:}{\mathtt{datacntsec}}~{{\mathtt{customsec}}^\ast} \\ &&&{({{\mathit{local}}^\ast},\, {\mathit{expr}})^{{\mathit{n}}}}{:}{\mathtt{codesec}}~{{\mathtt{customsec}}^\ast} \\ &&&{{\mathit{data}}^{{\mathit{m}}}}{:}{\mathtt{datasec}}~{{\mathtt{customsec}}^\ast} &\Rightarrow& \mathsf{module}~{{\mathit{type}}^\ast}~{{\mathit{import}}^\ast}~{{\mathit{func}}^{{\mathit{n}}}}~{{\mathit{global}}^\ast}~{{\mathit{table}}^\ast}~{{\mathit{mem}}^\ast}~{{\mathit{elem}}^\ast}~{{\mathit{data}}^{{\mathit{m}}}}~{{\mathit{start}}^\ast}~{{\mathit{export}}^\ast} &\quad
  \mbox{if}~{{\mathit{m}'}^\ast} = \epsilon \lor {\mathrm{free}}_{{\mathit{dataidx}}_{{\mathit{funcs}}}}({{\mathit{func}}^{{\mathit{n}}}}) = \epsilon \\
 &&&&&&\quad {\land}~{\mathit{m}} = {\mathrm{sum}}({{\mathit{m}'}^\ast}) \\
 &&&&&&\quad {\land}~(({\mathit{func}} = \mathsf{func}~{\mathit{typeidx}}~{{\mathit{local}}^\ast}~{\mathit{expr}}))^\ast \\
\end{array}
$$


== Complete.
```<|MERGE_RESOLUTION|>--- conflicted
+++ resolved
@@ -194,11 +194,7 @@
 ;; 1-syntax.watsup:133.1-133.20
 syntax fin = `FINAL%?`(()?)
 
-<<<<<<< HEAD
-;; 1-syntax.watsup:119.1-167.12
-=======
-;; 1-syntax.watsup:121.1-171.54
->>>>>>> 49669cee
+;; 1-syntax.watsup:119.1-169.54
 rec {
 
 ;; 1-syntax.watsup:119.1-120.14
@@ -238,19 +234,11 @@
   | ARRAY(fieldtype)
   | FUNC(functype)
 
-<<<<<<< HEAD
-;; 1-syntax.watsup:154.1-156.54
-syntax subtype =
-  | SUB(fin, typeidx*, comptype)
-  | SUBD(fin, heaptype*, comptype)
-
-=======
->>>>>>> 49669cee
-;; 1-syntax.watsup:158.1-159.17
+;; 1-syntax.watsup:156.1-157.17
 syntax rectype =
   | REC(subtype*)
 
-;; 1-syntax.watsup:164.1-167.12
+;; 1-syntax.watsup:162.1-165.12
 syntax heaptype =
   | _IDX(typeidx)
   | ANY
@@ -267,7 +255,7 @@
   | DEF(rectype, nat)
   | REC(nat)
 
-;; 1-syntax.watsup:169.1-171.54
+;; 1-syntax.watsup:167.1-169.54
 syntax subtype =
   | SUB(fin, typeidx*, comptype)
   | SUBD(fin, heaptype*, comptype)
@@ -292,84 +280,48 @@
   | I8
   | I16
 
-;; 1-syntax.watsup:161.1-162.35
+;; 1-syntax.watsup:159.1-160.35
 syntax deftype =
   | DEF(rectype, nat)
 
-<<<<<<< HEAD
-;; 1-syntax.watsup:172.1-173.16
+;; 1-syntax.watsup:174.1-175.16
 syntax limits = `[%..%]`(u32, u32)
 
-;; 1-syntax.watsup:175.1-176.14
+;; 1-syntax.watsup:177.1-178.14
 syntax globaltype = `%%`(mut, valtype)
 
-;; 1-syntax.watsup:177.1-178.17
+;; 1-syntax.watsup:179.1-180.17
 syntax tabletype = `%%`(limits, reftype)
 
-;; 1-syntax.watsup:179.1-180.12
+;; 1-syntax.watsup:181.1-182.12
 syntax memtype = `%I8`(limits)
 
-;; 1-syntax.watsup:181.1-182.10
+;; 1-syntax.watsup:183.1-184.10
 syntax elemtype = reftype
 
-;; 1-syntax.watsup:183.1-184.5
+;; 1-syntax.watsup:185.1-186.5
 syntax datatype = OK
 
-;; 1-syntax.watsup:185.1-186.69
-=======
-;; 1-syntax.watsup:176.1-177.16
-syntax limits = `[%..%]`(u32, u32)
-
-;; 1-syntax.watsup:179.1-180.14
-syntax globaltype = `%%`(mut, valtype)
-
-;; 1-syntax.watsup:181.1-182.17
-syntax tabletype = `%%`(limits, reftype)
-
-;; 1-syntax.watsup:183.1-184.12
-syntax memtype = `%I8`(limits)
-
-;; 1-syntax.watsup:185.1-186.10
-syntax elemtype = reftype
-
-;; 1-syntax.watsup:187.1-188.5
-syntax datatype = OK
-
-;; 1-syntax.watsup:189.1-190.69
->>>>>>> 49669cee
+;; 1-syntax.watsup:187.1-188.69
 syntax externtype =
   | FUNC(deftype)
   | GLOBAL(globaltype)
   | TABLE(tabletype)
   | MEM(memtype)
 
-<<<<<<< HEAD
-;; 1-syntax.watsup:221.1-221.44
-=======
-;; 1-syntax.watsup:225.1-225.44
->>>>>>> 49669cee
+;; 1-syntax.watsup:223.1-223.44
 syntax sx =
   | U
   | S
 
-<<<<<<< HEAD
-;; 1-syntax.watsup:223.1-223.36
+;; 1-syntax.watsup:225.1-225.36
 syntax iunop =
-=======
-;; 1-syntax.watsup:227.1-227.58
-syntax unopIXX =
->>>>>>> 49669cee
   | CLZ
   | CTZ
   | POPCNT
 
-<<<<<<< HEAD
-;; 1-syntax.watsup:224.1-224.67
+;; 1-syntax.watsup:226.1-226.67
 syntax funop =
-=======
-;; 1-syntax.watsup:228.1-228.89
-syntax unopFXX =
->>>>>>> 49669cee
   | ABS
   | NEG
   | SQRT
@@ -378,13 +330,8 @@
   | TRUNC
   | NEAREST
 
-<<<<<<< HEAD
-;; 1-syntax.watsup:226.1-228.66
+;; 1-syntax.watsup:228.1-230.66
 syntax ibinop =
-=======
-;; 1-syntax.watsup:230.1-232.66
-syntax binopIXX =
->>>>>>> 49669cee
   | ADD
   | SUB
   | MUL
@@ -398,13 +345,8 @@
   | ROTL
   | ROTR
 
-<<<<<<< HEAD
-;; 1-syntax.watsup:229.1-229.63
+;; 1-syntax.watsup:231.1-231.63
 syntax fbinop =
-=======
-;; 1-syntax.watsup:233.1-233.86
-syntax binopFXX =
->>>>>>> 49669cee
   | ADD
   | SUB
   | MUL
@@ -413,29 +355,16 @@
   | MAX
   | COPYSIGN
 
-<<<<<<< HEAD
-;; 1-syntax.watsup:231.1-231.23
+;; 1-syntax.watsup:233.1-233.23
 syntax itestop =
   | EQZ
 
-;; 1-syntax.watsup:232.1-232.19
+;; 1-syntax.watsup:234.1-234.19
 syntax ftestop =
   |
 
-;; 1-syntax.watsup:234.1-235.112
+;; 1-syntax.watsup:236.1-237.112
 syntax irelop =
-=======
-;; 1-syntax.watsup:235.1-235.47
-syntax testopIXX =
-  | EQZ
-
-;; 1-syntax.watsup:236.1-236.43
-syntax testopFXX =
-  |
-
-;; 1-syntax.watsup:238.1-239.112
-syntax relopIXX =
->>>>>>> 49669cee
   | EQ
   | NE
   | LT(sx)
@@ -443,13 +372,8 @@
   | LE(sx)
   | GE(sx)
 
-<<<<<<< HEAD
-;; 1-syntax.watsup:236.1-236.46
+;; 1-syntax.watsup:238.1-238.46
 syntax frelop =
-=======
-;; 1-syntax.watsup:240.1-240.69
-syntax relopFXX =
->>>>>>> 49669cee
   | EQ
   | NE
   | LT
@@ -457,91 +381,53 @@
   | LE
   | GE
 
-<<<<<<< HEAD
-;; 1-syntax.watsup:239.1-239.44
-=======
-;; 1-syntax.watsup:242.1-242.48
->>>>>>> 49669cee
+;; 1-syntax.watsup:241.1-241.44
 syntax unop_numtype =
   | _I(iunop)
   | _F(funop)
 
-<<<<<<< HEAD
-;; 1-syntax.watsup:240.1-240.47
-=======
-;; 1-syntax.watsup:243.1-243.51
->>>>>>> 49669cee
+;; 1-syntax.watsup:242.1-242.47
 syntax binop_numtype =
   | _I(ibinop)
   | _F(fbinop)
 
-<<<<<<< HEAD
-;; 1-syntax.watsup:241.1-241.50
-=======
-;; 1-syntax.watsup:244.1-244.54
->>>>>>> 49669cee
+;; 1-syntax.watsup:243.1-243.50
 syntax testop_numtype =
   | _I(itestop)
   | _F(ftestop)
 
-<<<<<<< HEAD
-;; 1-syntax.watsup:242.1-242.47
-=======
-;; 1-syntax.watsup:245.1-245.51
->>>>>>> 49669cee
+;; 1-syntax.watsup:244.1-244.47
 syntax relop_numtype =
   | _I(irelop)
   | _F(frelop)
 
-<<<<<<< HEAD
-;; 1-syntax.watsup:243.1-243.53
-=======
-;; 1-syntax.watsup:246.1-246.53
->>>>>>> 49669cee
+;; 1-syntax.watsup:245.1-245.53
 syntax cvtop =
   | CONVERT
   | REINTERPRET
   | CONVERT_SAT
 
-<<<<<<< HEAD
-;; 1-syntax.watsup:251.1-251.68
+;; 1-syntax.watsup:253.1-253.68
 syntax memop = {ALIGN u32, OFFSET u32}
 
-;; 1-syntax.watsup:261.1-261.15
+;; 1-syntax.watsup:263.1-263.15
 syntax c = nat
 
-;; 1-syntax.watsup:262.1-262.23
-=======
-;; 1-syntax.watsup:254.1-254.68
-syntax memop = {ALIGN u32, OFFSET u32}
-
 ;; 1-syntax.watsup:264.1-264.23
->>>>>>> 49669cee
 syntax c_numtype = nat
 
 ;; 1-syntax.watsup:265.1-265.23
 syntax c_vectype = nat
 
-<<<<<<< HEAD
-;; 1-syntax.watsup:265.1-267.17
-=======
-;; 1-syntax.watsup:268.1-270.17
->>>>>>> 49669cee
+;; 1-syntax.watsup:267.1-269.17
 syntax blocktype =
   | _RESULT(valtype?)
   | _IDX(funcidx)
 
-<<<<<<< HEAD
-;; 1-syntax.watsup:360.1-368.89
+;; 1-syntax.watsup:362.1-370.89
 rec {
 
-;; 1-syntax.watsup:360.1-368.89
-=======
-;; 1-syntax.watsup:363.1-371.89
-rec {
-
-;; 1-syntax.watsup:363.1-371.89
->>>>>>> 49669cee
+;; 1-syntax.watsup:362.1-370.89
 syntax instr =
   | UNREACHABLE
   | NOP
@@ -621,113 +507,61 @@
   | STORE(numtype, n?, memidx, memop)
 }
 
-<<<<<<< HEAD
-;; 1-syntax.watsup:370.1-371.9
+;; 1-syntax.watsup:372.1-373.9
 syntax expr = instr*
 
-;; 1-syntax.watsup:383.1-383.61
-=======
-;; 1-syntax.watsup:373.1-374.9
-syntax expr = instr*
-
-;; 1-syntax.watsup:386.1-386.61
->>>>>>> 49669cee
+;; 1-syntax.watsup:385.1-385.61
 syntax elemmode =
   | ACTIVE(tableidx, expr)
   | PASSIVE
   | DECLARE
 
-<<<<<<< HEAD
-;; 1-syntax.watsup:384.1-384.49
-=======
-;; 1-syntax.watsup:387.1-387.49
->>>>>>> 49669cee
+;; 1-syntax.watsup:386.1-386.49
 syntax datamode =
   | ACTIVE(memidx, expr)
   | PASSIVE
 
-<<<<<<< HEAD
-;; 1-syntax.watsup:386.1-387.15
+;; 1-syntax.watsup:388.1-389.15
 syntax type = TYPE(rectype)
 
-;; 1-syntax.watsup:388.1-389.16
+;; 1-syntax.watsup:390.1-391.16
 syntax local = LOCAL(valtype)
 
-;; 1-syntax.watsup:390.1-391.27
+;; 1-syntax.watsup:392.1-393.27
 syntax func = `FUNC%%*%`(typeidx, local*, expr)
 
-;; 1-syntax.watsup:392.1-393.25
+;; 1-syntax.watsup:394.1-395.25
 syntax global = GLOBAL(globaltype, expr)
 
-;; 1-syntax.watsup:394.1-395.23
+;; 1-syntax.watsup:396.1-397.23
 syntax table = TABLE(tabletype, expr)
 
-;; 1-syntax.watsup:396.1-397.17
+;; 1-syntax.watsup:398.1-399.17
 syntax mem = MEMORY(memtype)
 
-;; 1-syntax.watsup:398.1-399.30
+;; 1-syntax.watsup:400.1-401.30
 syntax elem = `ELEM%%*%`(reftype, expr*, elemmode)
 
-;; 1-syntax.watsup:400.1-401.22
+;; 1-syntax.watsup:402.1-403.22
 syntax data = `DATA%*%`(byte*, datamode)
 
-;; 1-syntax.watsup:402.1-403.16
+;; 1-syntax.watsup:404.1-405.16
 syntax start = START(funcidx)
 
-;; 1-syntax.watsup:405.1-406.66
-=======
-;; 1-syntax.watsup:389.1-390.15
-syntax type = TYPE(rectype)
-
-;; 1-syntax.watsup:391.1-392.16
-syntax local = LOCAL(valtype)
-
-;; 1-syntax.watsup:393.1-394.27
-syntax func = `FUNC%%*%`(typeidx, local*, expr)
-
-;; 1-syntax.watsup:395.1-396.25
-syntax global = GLOBAL(globaltype, expr)
-
-;; 1-syntax.watsup:397.1-398.23
-syntax table = TABLE(tabletype, expr)
-
-;; 1-syntax.watsup:399.1-400.17
-syntax mem = MEMORY(memtype)
-
-;; 1-syntax.watsup:401.1-402.30
-syntax elem = `ELEM%%*%`(reftype, expr*, elemmode)
-
-;; 1-syntax.watsup:403.1-404.22
-syntax data = `DATA%*%`(byte*, datamode)
-
-;; 1-syntax.watsup:405.1-406.16
-syntax start = START(funcidx)
-
-;; 1-syntax.watsup:408.1-409.66
->>>>>>> 49669cee
+;; 1-syntax.watsup:407.1-408.66
 syntax externidx =
   | FUNC(funcidx)
   | GLOBAL(globalidx)
   | TABLE(tableidx)
   | MEM(memidx)
 
-<<<<<<< HEAD
-;; 1-syntax.watsup:407.1-408.24
+;; 1-syntax.watsup:409.1-410.24
 syntax export = EXPORT(name, externidx)
 
-;; 1-syntax.watsup:409.1-410.30
+;; 1-syntax.watsup:411.1-412.30
 syntax import = IMPORT(name, name, externtype)
 
-;; 1-syntax.watsup:412.1-413.76
-=======
-;; 1-syntax.watsup:410.1-411.24
-syntax export = EXPORT(name, externidx)
-
-;; 1-syntax.watsup:412.1-413.30
-syntax import = IMPORT(name, name, externtype)
-
-;; 1-syntax.watsup:415.1-416.76
->>>>>>> 49669cee
+;; 1-syntax.watsup:414.1-415.76
 syntax module = `MODULE%*%*%*%*%*%*%*%*%*%*`(type*, import*, func*, global*, table*, mem*, elem*, data*, start*, export*)
 
 ;; 2-syntax-aux.watsup:8.1-8.33
