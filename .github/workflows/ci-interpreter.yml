--- conflicted
+++ resolved
@@ -31,11 +31,6 @@
       - name: Build interpreter
         run: cd interpreter && opam exec make
       - name: Run tests
-<<<<<<< HEAD
-        # Re-enable the JS tests once table64 is available under node
-        #run: cd interpreter && opam exec make JS="node --experimental-wasm-memory64"  ci
-=======
         # TODO: reactiate node once it supports all of Wasm 3.0
         # run: cd interpreter && opam exec make JS=node ci
->>>>>>> fddf6982
         run: cd interpreter && opam exec make ci