--- conflicted
+++ resolved
@@ -26,23 +26,18 @@
         run: opam install --yes ocamlfind.1.9.5 js_of_ocaml.4.0.0 js_of_ocaml-ppx.4.0.0
       - name: Build interpreter
         run: cd interpreter && opam exec make
-<<<<<<< HEAD
 
       # XXX: Disable the tests until the spec interpreter has been updated for
       # the custom-page-sizes proposal.
       #
+      # # Neither V8 nor SpiderMonkey can currently handle all 3.0 tests, so we disable checking JS translation for now.
+      # #- name: Setup Node.js
+      # #  uses: actions/setup-node@v4
+      # #  with:
+      # #    node-version: 25-nightly
+      # #- name: Setup SpiderMonkey
+      # #  run: curl -O https://archive.mozilla.org/pub/firefox/nightly/latest-mozilla-central/jsshell-linux-x86_64.zip && unzip jsshell-linux-x86_64.zip
       # - name: Run tests
-      #   run: cd interpreter && opam exec make JS=node ci
-=======
-      # Neither V8 nor SpiderMonkey can currently handle all 3.0 tests, so we disable checking JS translation for now.
-      #- name: Setup Node.js
-      #  uses: actions/setup-node@v4
-      #  with:
-      #    node-version: 25-nightly
-      #- name: Setup SpiderMonkey
-      #  run: curl -O https://archive.mozilla.org/pub/firefox/nightly/latest-mozilla-central/jsshell-linux-x86_64.zip && unzip jsshell-linux-x86_64.zip
-      - name: Run tests
-        run: cd interpreter && opam exec make ci           # don't test JS translation
-      # run: cd interpreter && opam exec make JS=node ci   # test with V8
-      # run: cd interpreter && opam exec make JS=../js ci  # test with SM
->>>>>>> 64478fce
+      #   run: cd interpreter && opam exec make ci           # don't test JS translation
+      # # run: cd interpreter && opam exec make JS=node ci   # test with V8
+      # # run: cd interpreter && opam exec make JS=../js ci  # test with SM