--- conflicted
+++ resolved
@@ -70,14 +70,9 @@
           name: web-api-rendered
           path: document/web-api/index.html
 
-<<<<<<< HEAD
   build-code-metadata-spec:
     runs-on: ubuntu-latest
     needs: [build-core-spec]
-=======
-  build-legacy-exceptions-core-spec:
-    runs-on: ubuntu-latest
->>>>>>> 24be4255
     steps:
       - name: Checkout repo
         uses: actions/checkout@v2
@@ -88,7 +83,6 @@
       - name: Setup Sphinx
         run: pip install six && pip install sphinx==5.1.0
       - name: Build main spec
-<<<<<<< HEAD
         run: cd document/metadata/code && make main
       - name: Upload artifact
         uses: actions/upload-artifact@v2
@@ -96,8 +90,18 @@
           name: code-metadata-rendered
           path: document/metadata/code/_build/html
 
-  build-legacy-exceptions-spec:
-=======
+  build-legacy-exceptions-core-spec:
+    runs-on: ubuntu-latest
+    steps:
+      - name: Checkout repo
+        uses: actions/checkout@v2
+        with:
+          submodules: "recursive"
+      - name: Setup TexLive
+        run: sudo apt-get update -y && sudo apt-get install -y latexmk texlive-latex-recommended texlive-latex-extra texlive-fonts-recommended
+      - name: Setup Sphinx
+        run: pip install six && pip install sphinx==5.1.0
+      - name: Build main spec
         run: cd document/legacy/exceptions/core && make main
       - name: Upload artifact
         uses: actions/upload-artifact@v2
@@ -106,30 +110,10 @@
           path: document/legacy/exceptions/core/_build/html
 
   build-legacy-exceptions-js-api-spec:
->>>>>>> 24be4255
     runs-on: ubuntu-latest
     steps:
       - name: Checkout repo
         uses: actions/checkout@v2
-<<<<<<< HEAD
-        with:
-          submodules: "recursive"
-      - name: Setup TexLive
-        run: sudo apt-get update -y && sudo apt-get install -y latexmk texlive-latex-recommended texlive-latex-extra texlive-fonts-recommended
-      - name: Setup Sphinx
-        run: pip install six && pip install sphinx==5.1.0
-      - name: Build main spec
-        run: cd document/legacy/exceptions && make main
-      - name: Upload artifact
-        uses: actions/upload-artifact@v2
-        with:
-          name: legacy-exceptions-rendered
-          path: document/legacy/exceptions/_build/html
-
-  publish-spec:
-    runs-on: ubuntu-latest
-    needs: [build-core-spec, build-js-api-spec, build-web-api-spec, build-code-metadata-spec, build-legacy-exceptions-spec]
-=======
       - name: Setup Bikeshed
         run: pip install bikeshed && bikeshed update
       - name: Run Bikeshed
@@ -142,8 +126,7 @@
 
   publish-spec:
     runs-on: ubuntu-latest
-    needs: [build-core-spec, build-js-api-spec, build-web-api-spec, build-legacy-exceptions-core-spec, build-legacy-exceptions-js-api-spec]
->>>>>>> 24be4255
+    needs: [build-core-spec, build-js-api-spec, build-web-api-spec, build-code-metadata-spec, build-legacy-exceptions-core-spec, build-legacy-exceptions-js-api-spec]
     steps:
       - name: Checkout repo
         uses: actions/checkout@v2
@@ -164,18 +147,11 @@
         with:
           name: web-api-rendered
           path: _output/web-api
-<<<<<<< HEAD
       - name: Download code metadata spec artifact
         uses: actions/download-artifact@v2
         with:
           name: code-metadata-rendered
           path: _output/metadata/code
-      - name: Download legacy exceptions spec artifact
-        uses: actions/download-artifact@v2
-        with:
-          name: legacy-exceptions-rendered
-          path: _output/legacy/exceptions
-=======
       - name: Download legacy exceptions core spec artifact
         uses: actions/download-artifact@v2
         with:
@@ -186,7 +162,6 @@
         with:
           name: legacy-exceptions-js-api-rendered
           path: _output/legacy/exceptions/js-api
->>>>>>> 24be4255
       - name: Publish to GitHub Pages
         if: github.ref == 'refs/heads/main'
         uses: peaceiris/actions-gh-pages@v3
