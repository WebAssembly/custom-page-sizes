open Ast
open Pack
open Source
open Types
open Value
open Instance


(* Errors *)

module Link = Error.Make ()
module Exception = Error.Make ()
module Trap = Error.Make ()
module Crash = Error.Make ()
module Exhaustion = Error.Make ()

exception Link = Link.Error
exception Exception = Exception.Error
exception Trap = Trap.Error
exception Crash = Crash.Error (* failure that cannot happen in valid code *)
exception Exhaustion = Exhaustion.Error

let table_error at = function
  | Table.Bounds -> "out of bounds table access"
  | Table.SizeOverflow -> "table size overflow"
  | Table.SizeLimit -> "table size limit reached"
  | Table.Type -> Crash.error at "type mismatch at table access"
  | exn -> raise exn

let memory_error at = function
  | Memory.Bounds -> "out of bounds memory access"
  | Memory.SizeOverflow -> "memory size overflow"
  | Memory.SizeLimit -> "memory size limit reached"
  | Memory.Type -> Crash.error at "type mismatch at memory access"
  | exn -> raise exn

let numeric_error at = function
  | Ixx.Overflow -> "integer overflow"
  | Ixx.DivideByZero -> "integer divide by zero"
  | Ixx.InvalidConversion -> "invalid conversion to integer"
  | Value.TypeError (i, v, t) ->
    Crash.error at
      ("type error, expected " ^ string_of_num_type t ^ " as operand " ^
       string_of_int i ^ ", got " ^ string_of_num_type (type_of_num v))
  | exn -> raise exn


(* Administrative Expressions & Configurations *)

type 'a stack = 'a list

type frame =
{
  inst : module_inst;
  locals : value option ref list;
}

type code = value stack * admin_instr list

and admin_instr = admin_instr' phrase
and admin_instr' =
  | Plain of instr'
  | Refer of ref_
  | Invoke of func_inst
  | Breaking of int32 * value stack
  | Returning of value stack
  | ReturningInvoke of value stack * func_inst
  | Throwing of Tag.t * value stack
  | Trapping of string
  | Label of int * instr list * code
  | Frame of int * frame * code
  | Handler of int * catch list * code

type config =
{
  frame : frame;
  code : code;
  budget : int;  (* to model stack overflow *)
}

let frame inst locals = {inst; locals}
let config inst vs es =
  {frame = frame inst []; code = vs, es; budget = !Flags.budget}

let plain e = Plain e.it @@ e.at

let admin_instr_of_value (v : value) at : admin_instr' =
  match v with
  | Num n -> Plain (Const (n @@ at))
  | Vec v -> Plain (VecConst (v @@ at))
  | Ref r -> Refer r

let is_jumping e =
  match e.it with
  | Returning _ | ReturningInvoke _ | Breaking _
  | Throwing _ | Trapping _ -> true
  | _ -> false

let lookup category list x =
  try Lib.List32.nth list x.it with Failure _ ->
    Crash.error x.at ("undefined " ^ category ^ " " ^ Int32.to_string x.it)

let type_ (inst : module_inst) x = lookup "type" inst.types x
let func (inst : module_inst) x = lookup "function" inst.funcs x
let table (inst : module_inst) x = lookup "table" inst.tables x
let memory (inst : module_inst) x = lookup "memory" inst.memories x
let tag (inst : module_inst) x = lookup "tag" inst.tags x
let global (inst : module_inst) x = lookup "global" inst.globals x
let elem (inst : module_inst) x = lookup "element segment" inst.elems x
let data (inst : module_inst) x = lookup "data segment" inst.datas x
let local (frame : frame) x = lookup "local" frame.locals x

let str_type (inst : module_inst) x = expand_def_type (type_ inst x)
let func_type (inst : module_inst) x = as_func_str_type (str_type inst x)
let struct_type (inst : module_inst) x = as_struct_str_type  (str_type inst x)
let array_type (inst : module_inst) x = as_array_str_type (str_type inst x)

let subst_of (inst : module_inst) = function
  | StatX x when x < Lib.List32.length inst.types ->
    DefHT (type_ inst (x @@ Source.no_region))
  | x -> VarHT x

let any_ref (inst : module_inst) x i at =
  try Table.load (table inst x) i with Table.Bounds ->
    Trap.error at ("undefined element " ^ Int32.to_string i)

let func_ref (inst : module_inst) x i at =
  match any_ref inst x i at with
  | FuncRef f -> f
  | NullRef _ -> Trap.error at ("uninitialized element " ^ Int32.to_string i)
  | _ -> Crash.error at ("type mismatch for element " ^ Int32.to_string i)

let block_type (inst : module_inst) bt at =
  match bt with
  | ValBlockType None -> InstrT ([], [], [])
  | ValBlockType (Some t) -> InstrT ([], [subst_val_type (subst_of inst) t], [])
  | VarBlockType x ->
    let FuncT (ts1, ts2) = func_type inst x in InstrT (ts1, ts2, [])

let take n (vs : 'a stack) at =
  try Lib.List.take n vs with Failure _ -> Crash.error at "stack underflow"

let drop n (vs : 'a stack) at =
  try Lib.List.drop n vs with Failure _ -> Crash.error at "stack underflow"

let split n (vs : 'a stack) at = take n vs at, drop n vs at


(* Evaluation *)

(*
 * Conventions:
 *   e  : instr
 *   v  : value
 *   es : instr list
 *   vs : value stack
 *   c : config
 *)

let mem_oob frame x i n =
  I64.gt_u (I64.add (I64_convert.extend_i32_u i) (I64_convert.extend_i32_u n))
    (Memory.bound (memory frame.inst x))

let data_oob frame x i n =
  I64.gt_u (I64.add (I64_convert.extend_i32_u i) (I64_convert.extend_i32_u n))
    (Data.size (data frame.inst x))

let table_oob frame x i n =
  I64.gt_u (I64.add (I64_convert.extend_i32_u i) (I64_convert.extend_i32_u n))
    (I64_convert.extend_i32_u (Table.size (table frame.inst x)))

let elem_oob frame x i n =
  I64.gt_u (I64.add (I64_convert.extend_i32_u i) (I64_convert.extend_i32_u n))
    (I64_convert.extend_i32_u (Elem.size (elem frame.inst x)))

let array_oob a i n =
  I64.gt_u (I64.add (I64_convert.extend_i32_u i) (I64_convert.extend_i32_u n))
    (I64_convert.extend_i32_u (Aggr.array_length a))


let rec step (c : config) : config =
  let vs, es = c.code in
  let e = List.hd es in
  let vs', es' =
    match e.it, vs with
    | Plain e', vs ->
      (match e', vs with
      | Unreachable, vs ->
        vs, [Trapping "unreachable executed" @@ e.at]

      | Nop, vs ->
        vs, []

      | Block (bt, es'), vs ->
        let InstrT (ts1, ts2, _xs) = block_type c.frame.inst bt e.at in
        let n1 = List.length ts1 in
        let n2 = List.length ts2 in
        let args, vs' = split n1 vs e.at in
        vs', [Label (n2, [], (args, List.map plain es')) @@ e.at]

      | Loop (bt, es'), vs ->
        let InstrT (ts1, ts2, _xs) = block_type c.frame.inst bt e.at in
        let n1 = List.length ts1 in
        let args, vs' = split n1 vs e.at in
        vs', [Label (n1, [e' @@ e.at], (args, List.map plain es')) @@ e.at]

      | If (bt, es1, es2), Num (I32 i) :: vs' ->
        if i = 0l then
          vs', [Plain (Block (bt, es2)) @@ e.at]
        else
          vs', [Plain (Block (bt, es1)) @@ e.at]

      | Br x, vs ->
        [], [Breaking (x.it, vs) @@ e.at]

      | BrIf x, Num (I32 i) :: vs' ->
        if i = 0l then
          vs', []
        else
          vs', [Plain (Br x) @@ e.at]

      | BrTable (xs, x), Num (I32 i) :: vs' ->
        if I32.ge_u i (Lib.List32.length xs) then
          vs', [Plain (Br x) @@ e.at]
        else
          vs', [Plain (Br (Lib.List32.nth xs i)) @@ e.at]

      | BrOnNull x, Ref (NullRef _) :: vs' ->
        vs', [Plain (Br x) @@ e.at]

      | BrOnNull x, Ref r :: vs' ->
        Ref r :: vs', []

      | BrOnNonNull x, Ref (NullRef _) :: vs' ->
        vs', []

      | BrOnNonNull x, Ref r :: vs' ->
        Ref r :: vs', [Plain (Br x) @@ e.at]

      | BrOnCast (x, _rt1, rt2), Ref r :: vs' ->
        let rt2' = subst_ref_type (subst_of c.frame.inst) rt2 in
        if Match.match_ref_type [] (type_of_ref r) rt2' then
          Ref r :: vs', [Plain (Br x) @@ e.at]
        else
          Ref r :: vs', []

      | BrOnCastFail (x, _rt1, rt2), Ref r :: vs' ->
        let rt2' = subst_ref_type (subst_of c.frame.inst) rt2 in
        if Match.match_ref_type [] (type_of_ref r) rt2' then
          Ref r :: vs', []
        else
          Ref r :: vs', [Plain (Br x) @@ e.at]

      | Return, vs ->
        [], [Returning vs @@ e.at]

      | Call x, vs ->
        vs, [Invoke (func c.frame.inst x) @@ e.at]

      | CallRef _x, Ref (NullRef _) :: vs ->
        vs, [Trapping "null function reference" @@ e.at]

      | CallRef _x, Ref (FuncRef f) :: vs ->
        vs, [Invoke f @@ e.at]

      | CallIndirect (x, y), Num (I32 i) :: vs ->
        let f = func_ref c.frame.inst x i e.at in
        if Match.match_def_type [] (Func.type_of f) (type_ c.frame.inst y) then
          vs, [Invoke f @@ e.at]
        else
          vs, [Trapping ("indirect call type mismatch, expected " ^
            string_of_def_type (type_ c.frame.inst y) ^ " but got " ^
            string_of_def_type (Func.type_of f)) @@ e.at]

      | ReturnCall x, vs ->
        (match (step {c with code = (vs, [Plain (Call x) @@ e.at])}).code with
        | vs', [{it = Invoke a; at}] -> vs', [ReturningInvoke (vs', a) @@ at]
        | _ -> assert false
        )

      | ReturnCallRef _x, Ref (NullRef _) :: vs ->
        vs, [Trapping "null function reference" @@ e.at]

      | ReturnCallRef x, vs ->
        (match (step {c with code = (vs, [Plain (CallRef x) @@ e.at])}).code with
        | vs', [{it = Invoke a; at}] -> vs', [ReturningInvoke (vs', a) @@ at]
        | vs', [{it = Trapping s; at}] -> vs', [Trapping s @@ at]
        | _ -> assert false
        )

      | ReturnCallIndirect (x, y), vs ->
        (match
          (step {c with code = (vs, [Plain (CallIndirect (x, y)) @@ e.at])}).code
        with
        | vs', [{it = Invoke a; at}] -> vs', [ReturningInvoke (vs', a) @@ at]
        | vs', [{it = Trapping s; at}] -> vs', [Trapping s @@ at]
        | _ -> assert false
        )

      | Throw x, vs ->
        let t = tag c.frame.inst x in
        let TagT dt = Tag.type_of t in
        let FuncT (ts, _) = as_func_str_type (expand_def_type dt) in
        let n = List.length ts in
        let args, vs' = split n vs e.at in
        vs', [Throwing (t, args) @@ e.at]

      | ThrowRef, Ref (NullRef _) :: vs ->
        vs, [Trapping "null exception reference" @@ e.at]

      | ThrowRef, Ref (Exn.(ExnRef (Exn (t, args)))) :: vs ->
        vs, [Throwing (t, args) @@ e.at]

      | TryTable (bt, cs, es'), vs ->
<<<<<<< HEAD
        let InstrT (ts1, ts2, _xs) = block_type c.frame.inst bt e.at in
        let n1 = List.length ts1 in
        let n2 = List.length ts2 in
        let args, vs' = split n1 vs e.at in
        vs', [Handler (n2, cs, (args, [Label (n2, [], ([], List.map plain es')) @@ e.at])) @@ e.at]
=======
        let FuncType (ts1, ts2) = block_type frame.inst bt in
        let n1 = Lib.List32.length ts1 in
        let n2 = Lib.List32.length ts2 in
        let args, vs' = take n1 vs e.at, drop n1 vs e.at in
        vs', [Handler (n2, cs, ([], [Label (n2, [], (args, List.map plain es')) @@ e.at])) @@ e.at]
>>>>>>> 24be4255

      | Drop, v :: vs' ->
        vs', []

      | Select _, Num (I32 i) :: v2 :: v1 :: vs' ->
        if i = 0l then
          v2 :: vs', []
        else
          v1 :: vs', []

      | LocalGet x, vs ->
        (match !(local c.frame x) with
        | Some v ->
          v :: vs, []
        | None ->
          Crash.error e.at "read of uninitialized local"
        )

      | LocalSet x, v :: vs' ->
        local c.frame x := Some v;
        vs', []

      | LocalTee x, v :: vs' ->
        local c.frame x := Some v;
        v :: vs', []

      | GlobalGet x, vs ->
        Global.load (global c.frame.inst x) :: vs, []

      | GlobalSet x, v :: vs' ->
        (try Global.store (global c.frame.inst x) v; vs', []
        with Global.NotMutable -> Crash.error e.at "write to immutable global"
           | Global.Type -> Crash.error e.at "type mismatch at global write")

      | TableGet x, Num (I32 i) :: vs' ->
        (try Ref (Table.load (table c.frame.inst x) i) :: vs', []
        with exn -> vs', [Trapping (table_error e.at exn) @@ e.at])

      | TableSet x, Ref r :: Num (I32 i) :: vs' ->
        (try Table.store (table c.frame.inst x) i r; vs', []
        with exn -> vs', [Trapping (table_error e.at exn) @@ e.at])

      | TableSize x, vs ->
        Num (I32 (Table.size (table c.frame.inst x))) :: vs, []

      | TableGrow x, Num (I32 delta) :: Ref r :: vs' ->
        let tab = table c.frame.inst x in
        let old_size = Table.size tab in
        let result =
          try Table.grow tab delta r; old_size
          with Table.SizeOverflow | Table.SizeLimit | Table.OutOfMemory -> -1l
        in Num (I32 result) :: vs', []

      | TableFill x, Num (I32 n) :: Ref r :: Num (I32 i) :: vs' ->
        if table_oob c.frame x i n then
          vs', [Trapping (table_error e.at Table.Bounds) @@ e.at]
        else if n = 0l then
          vs', []
        else
          let _ = assert (I32.lt_u i 0xffff_ffffl) in
          vs', List.map (Lib.Fun.flip (@@) e.at) [
            Plain (Const (I32 i @@ e.at));
            Refer r;
            Plain (TableSet x);
            Plain (Const (I32 (I32.add i 1l) @@ e.at));
            Refer r;
            Plain (Const (I32 (I32.sub n 1l) @@ e.at));
            Plain (TableFill x);
          ]

      | TableCopy (x, y), Num (I32 n) :: Num (I32 s) :: Num (I32 d) :: vs' ->
        if table_oob c.frame x d n || table_oob c.frame y s n then
          vs', [Trapping (table_error e.at Table.Bounds) @@ e.at]
        else if n = 0l then
          vs', []
        else if I32.le_u d s then
          vs', List.map (Lib.Fun.flip (@@) e.at) [
            Plain (Const (I32 d @@ e.at));
            Plain (Const (I32 s @@ e.at));
            Plain (TableGet y);
            Plain (TableSet x);
            Plain (Const (I32 (I32.add d 1l) @@ e.at));
            Plain (Const (I32 (I32.add s 1l) @@ e.at));
            Plain (Const (I32 (I32.sub n 1l) @@ e.at));
            Plain (TableCopy (x, y));
          ]
        else (* d > s *)
          let n' = I32.sub n 1l in
          vs', List.map (Lib.Fun.flip (@@) e.at) [
            Plain (Const (I32 (I32.add d n') @@ e.at));
            Plain (Const (I32 (I32.add s n') @@ e.at));
            Plain (TableGet y);
            Plain (TableSet x);
            Plain (Const (I32 d @@ e.at));
            Plain (Const (I32 s @@ e.at));
            Plain (Const (I32 n' @@ e.at));
            Plain (TableCopy (x, y));
          ]

      | TableInit (x, y), Num (I32 n) :: Num (I32 s) :: Num (I32 d) :: vs' ->
        if table_oob c.frame x d n || elem_oob c.frame y s n then
          vs', [Trapping (table_error e.at Table.Bounds) @@ e.at]
        else if n = 0l then
          vs', []
        else
          let seg = elem c.frame.inst y in
          vs', List.map (Lib.Fun.flip (@@) e.at) [
            Plain (Const (I32 d @@ e.at));
            Refer (Elem.load seg s);
            Plain (TableSet x);
            Plain (Const (I32 (I32.add d 1l) @@ e.at));
            Plain (Const (I32 (I32.add s 1l) @@ e.at));
            Plain (Const (I32 (I32.sub n 1l) @@ e.at));
            Plain (TableInit (x, y));
          ]

      | ElemDrop x, vs ->
        let seg = elem c.frame.inst x in
        Elem.drop seg;
        vs, []

      | Load (x, {offset; ty; pack; _}), Num (I32 i) :: vs' ->
        let mem = memory c.frame.inst x in
        let a = I64_convert.extend_i32_u i in
        (try
          let n =
            match pack with
            | None -> Memory.load_num mem a offset ty
            | Some (sz, ext) -> Memory.load_num_packed sz ext mem a offset ty
          in Num n :: vs', []
        with exn -> vs', [Trapping (memory_error e.at exn) @@ e.at])

      | Store (x, {offset; pack; _}), Num n :: Num (I32 i) :: vs' ->
        let mem = memory c.frame.inst x in
        let a = I64_convert.extend_i32_u i in
        (try
          (match pack with
          | None -> Memory.store_num mem a offset n
          | Some sz -> Memory.store_num_packed sz mem a offset n
          );
          vs', []
        with exn -> vs', [Trapping (memory_error e.at exn) @@ e.at]);

      | VecLoad (x, {offset; ty; pack; _}), Num (I32 i) :: vs' ->
        let mem = memory c.frame.inst x in
        let a = I64_convert.extend_i32_u i in
        (try
          let v =
            match pack with
            | None -> Memory.load_vec mem a offset ty
            | Some (sz, ext) -> Memory.load_vec_packed sz ext mem a offset ty
          in Vec v :: vs', []
        with exn -> vs', [Trapping (memory_error e.at exn) @@ e.at])

      | VecStore (x, {offset; _}), Vec v :: Num (I32 i) :: vs' ->
        let mem = memory c.frame.inst x in
        let addr = I64_convert.extend_i32_u i in
        (try
          Memory.store_vec mem addr offset v;
          vs', []
        with exn -> vs', [Trapping (memory_error e.at exn) @@ e.at]);

      | VecLoadLane (x, {offset; ty; pack; _}, j), Vec (V128 v) :: Num (I32 i) :: vs' ->
        let mem = memory c.frame.inst x in
        let addr = I64_convert.extend_i32_u i in
        (try
          let v =
            match pack with
            | Pack8 ->
              V128.I8x16.replace_lane j v
                (I32Num.of_num 0 (Memory.load_num_packed Pack8 SX mem addr offset I32T))
            | Pack16 ->
              V128.I16x8.replace_lane j v
                (I32Num.of_num 0 (Memory.load_num_packed Pack16 SX mem addr offset I32T))
            | Pack32 ->
              V128.I32x4.replace_lane j v
                (I32Num.of_num 0 (Memory.load_num mem addr offset I32T))
            | Pack64 ->
              V128.I64x2.replace_lane j v
                (I64Num.of_num 0 (Memory.load_num mem addr offset I64T))
          in Vec (V128 v) :: vs', []
        with exn -> vs', [Trapping (memory_error e.at exn) @@ e.at])

      | VecStoreLane (x, {offset; ty; pack; _}, j), Vec (V128 v) :: Num (I32 i) :: vs' ->
        let mem = memory c.frame.inst x in
        let addr = I64_convert.extend_i32_u i in
        (try
          (match pack with
          | Pack8 ->
            Memory.store_num_packed Pack8 mem addr offset (I32 (V128.I8x16.extract_lane_s j v))
          | Pack16 ->
            Memory.store_num_packed Pack16 mem addr offset (I32 (V128.I16x8.extract_lane_s j v))
          | Pack32 ->
            Memory.store_num mem addr offset (I32 (V128.I32x4.extract_lane_s j v))
          | Pack64 ->
            Memory.store_num mem addr offset (I64 (V128.I64x2.extract_lane_s j v))
          );
          vs', []
        with exn -> vs', [Trapping (memory_error e.at exn) @@ e.at])

      | MemorySize x, vs ->
        let mem = memory c.frame.inst x in
        Num (I32 (Memory.size mem)) :: vs, []

      | MemoryGrow x, Num (I32 delta) :: vs' ->
        let mem = memory c.frame.inst x in
        let old_size = Memory.size mem in
        let result =
          try Memory.grow mem delta; old_size
          with Memory.SizeOverflow | Memory.SizeLimit | Memory.OutOfMemory -> -1l
        in Num (I32 result) :: vs', []

      | MemoryFill x, Num (I32 n) :: Num k :: Num (I32 i) :: vs' ->
        if mem_oob c.frame x i n then
          vs', [Trapping (memory_error e.at Memory.Bounds) @@ e.at]
        else if n = 0l then
          vs', []
        else
          vs', List.map (Lib.Fun.flip (@@) e.at) [
            Plain (Const (I32 i @@ e.at));
            Plain (Const (k @@ e.at));
            Plain (Store
              (x, {ty = I32T; align = 0; offset = 0l; pack = Some Pack8}));
            Plain (Const (I32 (I32.add i 1l) @@ e.at));
            Plain (Const (k @@ e.at));
            Plain (Const (I32 (I32.sub n 1l) @@ e.at));
            Plain (MemoryFill x);
          ]

      | MemoryCopy (x, y), Num (I32 n) :: Num (I32 s) :: Num (I32 d) :: vs' ->
        if mem_oob c.frame x d n || mem_oob c.frame y s n then
          vs', [Trapping (memory_error e.at Memory.Bounds) @@ e.at]
        else if n = 0l then
          vs', []
        else if I32.le_u d s then
          vs', List.map (Lib.Fun.flip (@@) e.at) [
            Plain (Const (I32 d @@ e.at));
            Plain (Const (I32 s @@ e.at));
            Plain (Load
              (y, {ty = I32T; align = 0; offset = 0l; pack = Some (Pack8, ZX)}));
            Plain (Store
              (x, {ty = I32T; align = 0; offset = 0l; pack = Some Pack8}));
            Plain (Const (I32 (I32.add d 1l) @@ e.at));
            Plain (Const (I32 (I32.add s 1l) @@ e.at));
            Plain (Const (I32 (I32.sub n 1l) @@ e.at));
            Plain (MemoryCopy (x, y));
          ]
        else (* d > s *)
          let n' = I32.sub n 1l in
          vs', List.map (Lib.Fun.flip (@@) e.at) [
            Plain (Const (I32 (I32.add d n') @@ e.at));
            Plain (Const (I32 (I32.add s n') @@ e.at));
            Plain (Load
              (y, {ty = I32T; align = 0; offset = 0l; pack = Some (Pack8, ZX)}));
            Plain (Store
              (x, {ty = I32T; align = 0; offset = 0l; pack = Some Pack8}));
            Plain (Const (I32 d @@ e.at));
            Plain (Const (I32 s @@ e.at));
            Plain (Const (I32 n' @@ e.at));
            Plain (MemoryCopy (x, y));
          ]

      | MemoryInit (x, y), Num (I32 n) :: Num (I32 s) :: Num (I32 d) :: vs' ->
        if mem_oob c.frame x d n || data_oob c.frame y s n then
          vs', [Trapping (memory_error e.at Memory.Bounds) @@ e.at]
        else if n = 0l then
          vs', []
        else
          let seg = data c.frame.inst y in
          let a = I64_convert.extend_i32_u s in
          let b = Data.load_byte seg a in
          vs', List.map (Lib.Fun.flip (@@) e.at) [
            Plain (Const (I32 d @@ e.at));
            Plain (Const (I32 (I32.of_int_u (Char.code b)) @@ e.at));
            Plain (Store
              (x, {ty = I32T; align = 0; offset = 0l; pack = Some Pack8}));
            Plain (Const (I32 (I32.add d 1l) @@ e.at));
            Plain (Const (I32 (I32.add s 1l) @@ e.at));
            Plain (Const (I32 (I32.sub n 1l) @@ e.at));
            Plain (MemoryInit (x, y));
          ]

      | DataDrop x, vs ->
        let seg = data c.frame.inst x in
        Data.drop seg;
        vs, []

      | RefNull t, vs' ->
        Ref (NullRef (subst_heap_type (subst_of c.frame.inst) t)) :: vs', []

      | RefFunc x, vs' ->
        let f = func c.frame.inst x in
        Ref (FuncRef f) :: vs', []

      | RefIsNull, Ref (NullRef _) :: vs' ->
        value_of_bool true :: vs', []

      | RefIsNull, Ref _ :: vs' ->
        value_of_bool false :: vs', []

      | RefAsNonNull, Ref (NullRef _) :: vs' ->
        vs', [Trapping "null reference" @@ e.at]

      | RefAsNonNull, Ref r :: vs' ->
        Ref r :: vs', []

      | RefTest rt, Ref r :: vs' ->
        let rt' = subst_ref_type (subst_of c.frame.inst) rt in
        value_of_bool (Match.match_ref_type [] (type_of_ref r) rt') :: vs', []

      | RefCast rt, Ref r :: vs' ->
        let rt' = subst_ref_type (subst_of c.frame.inst) rt in
        if Match.match_ref_type [] (type_of_ref r) rt' then
          Ref r :: vs', []
        else
          vs', [Trapping ("cast failure, expected " ^
            string_of_ref_type rt ^ " but got " ^
            string_of_ref_type (type_of_ref r)) @@ e.at]

      | RefEq, Ref r1 :: Ref r2 :: vs' ->
        value_of_bool (eq_ref r1 r2) :: vs', []

      | RefI31, Num (I32 i) :: vs' ->
        Ref (I31.I31Ref (I31.of_i32 i)) :: vs', []

      | I31Get ext, Ref (NullRef _) :: vs' ->
        vs', [Trapping "null i31 reference" @@ e.at]

      | I31Get ext, Ref (I31.I31Ref i) :: vs' ->
        Num (I32 (I31.to_i32 ext i)) :: vs', []

      | StructNew (x, initop), vs' ->
        let StructT fts = struct_type c.frame.inst x in
        let args, vs'' =
          match initop with
          | Explicit ->
            let args, vs'' = split (List.length fts) vs' e.at in
            List.rev args, vs''
          | Implicit ->
            let ts = List.map unpacked_field_type fts in
            try List.map Option.get (List.map default_value ts), vs'
            with Invalid_argument _ -> Crash.error e.at "non-defaultable type"
        in
        let struct_ =
          try Aggr.alloc_struct (type_ c.frame.inst x) args
          with Failure _ -> Crash.error e.at "type mismatch packing value"
        in Ref (Aggr.StructRef struct_) :: vs'', []

      | StructGet (x, y, exto), Ref (NullRef _) :: vs' ->
        vs', [Trapping "null structure reference" @@ e.at]

      | StructGet (x, y, exto), Ref Aggr.(StructRef (Struct (_, fs))) :: vs' ->
        let f =
          try Lib.List32.nth fs y.it
          with Failure _ -> Crash.error y.at "undefined field"
        in
        (try Aggr.read_field f exto :: vs', []
        with Failure _ -> Crash.error e.at "type mismatch reading field")

      | StructSet (x, y), v :: Ref (NullRef _) :: vs' ->
        vs', [Trapping "null structure reference" @@ e.at]

      | StructSet (x, y), v :: Ref Aggr.(StructRef (Struct (_, fs))) :: vs' ->
        let f =
          try Lib.List32.nth fs y.it
          with Failure _ -> Crash.error y.at "undefined field"
        in
        (try Aggr.write_field f v; vs', []
        with Failure _ -> Crash.error e.at "type mismatch writing field")

      | ArrayNew (x, initop), Num (I32 n) :: vs' ->
        let ArrayT (FieldT (_mut, st)) = array_type c.frame.inst x in
        let arg, vs'' =
          match initop with
          | Explicit -> List.hd vs', List.tl vs'
          | Implicit ->
            try Option.get (default_value (unpacked_storage_type st)), vs'
            with Invalid_argument _ -> Crash.error e.at "non-defaultable type"
        in
        let array =
          try Aggr.alloc_array (type_ c.frame.inst x) (Lib.List32.make n arg)
          with Failure _ -> Crash.error e.at "type mismatch packing value"
        in Ref (Aggr.ArrayRef array) :: vs'', []

      | ArrayNewFixed (x, n), vs' ->
        let args, vs'' = split (I32.to_int_u n) vs' e.at in
        let array =
          try Aggr.alloc_array (type_ c.frame.inst x) (List.rev args)
          with Failure _ -> Crash.error e.at "type mismatch packing value"
        in Ref (Aggr.ArrayRef array) :: vs'', []

      | ArrayNewElem (x, y), Num (I32 n) :: Num (I32 s) :: vs' ->
        if elem_oob c.frame y s n then
          vs', [Trapping (table_error e.at Table.Bounds) @@ e.at]
        else
          let seg = elem c.frame.inst y in
          let rs = Lib.List32.init n (fun i -> Elem.load seg (Int32.add s i)) in
          let args = List.map (fun r -> Ref r) rs in
          let array =
            try Aggr.alloc_array (type_ c.frame.inst x) args
            with Failure _ -> Crash.error e.at "type mismatch packing value"
          in Ref (Aggr.ArrayRef array) :: vs', []

      | ArrayNewData (x, y), Num (I32 n) :: Num (I32 s) :: vs' ->
        if data_oob c.frame y s n then
          vs', [Trapping (memory_error e.at Memory.Bounds) @@ e.at]
        else
          let ArrayT (FieldT (_mut, st)) = array_type c.frame.inst x in
          let seg = data c.frame.inst y in
          let args = Lib.List32.init n
            (fun i ->
              let a = I32.(add s (mul i (I32.of_int_u (storage_size st)))) in
              Data.load_val_storage seg (I64_convert.extend_i32_u a) st
            )
          in
          let array =
            try Aggr.alloc_array (type_ c.frame.inst x) args
            with Failure _ -> Crash.error e.at "type mismatch packing value"
          in Ref (Aggr.ArrayRef array) :: vs', []

      | ArrayGet (x, exto), Num (I32 i) :: Ref (NullRef _) :: vs' ->
        vs', [Trapping "null array reference" @@ e.at]

      | ArrayGet (x, exto), Num (I32 i) :: Ref (Aggr.ArrayRef a) :: vs'
        when array_oob a i 1l ->
        vs', [Trapping "out of bounds array access" @@ e.at]

      | ArrayGet (x, exto), Num (I32 i) :: Ref Aggr.(ArrayRef (Array (_, fs))) :: vs' ->
        (try Aggr.read_field (Lib.List32.nth fs i) exto :: vs', []
        with Failure _ -> Crash.error e.at "type mismatch reading array")

      | ArraySet x, v :: Num (I32 i) :: Ref (NullRef _) :: vs' ->
        vs', [Trapping "null array reference" @@ e.at]

      | ArraySet x, v :: Num (I32 i) :: Ref (Aggr.ArrayRef a) :: vs'
        when array_oob a i 1l ->
        vs', [Trapping "out of bounds array access" @@ e.at]

      | ArraySet x, v :: Num (I32 i) :: Ref Aggr.(ArrayRef (Array (_, fs))) :: vs' ->
        (try Aggr.write_field (Lib.List32.nth fs i) v; vs', []
        with Failure _ -> Crash.error e.at "type mismatch writing array")

      | ArrayLen, Ref (NullRef _) :: vs' ->
        vs', [Trapping "null array reference" @@ e.at]

      | ArrayLen, Ref Aggr.(ArrayRef (Array (_, fs))) :: vs' ->
        Num (I32 (Lib.List32.length fs)) :: vs', []

      | ArrayCopy (x, y),
        Num _ :: Num _ :: Ref (NullRef _) :: Num _ :: Ref _ :: vs' ->
        vs', [Trapping "null array reference" @@ e.at]

      | ArrayCopy (x, y),
        Num _ :: Num _ :: Ref _ :: Num _ :: Ref (NullRef _) :: vs' ->
        vs', [Trapping "null array reference" @@ e.at]

      | ArrayCopy (x, y),
        Num (I32 n) ::
          Num (I32 s) :: Ref (Aggr.ArrayRef sa) ::
          Num (I32 d) :: Ref (Aggr.ArrayRef da) :: vs' ->
        if array_oob sa s n || array_oob da d n then
          vs', [Trapping "out of bounds array access" @@ e.at]
        else if n = 0l then
          vs', []
        else
        let exto =
          match as_array_str_type (expand_def_type (Aggr.type_of_array sa)) with
          | ArrayT (FieldT (_, PackStorageT _)) -> Some ZX
          | _ -> None
        in
        if I32.le_u d s then
          vs', List.map (Lib.Fun.flip (@@) e.at) [
            Refer (Aggr.ArrayRef da);
            Plain (Const (I32 d @@ e.at));
            Refer (Aggr.ArrayRef sa);
            Plain (Const (I32 s @@ e.at));
            Plain (ArrayGet (y, exto));
            Plain (ArraySet x);
            Refer (Aggr.ArrayRef da);
            Plain (Const (I32 (I32.add d 1l) @@ e.at));
            Refer (Aggr.ArrayRef sa);
            Plain (Const (I32 (I32.add s 1l) @@ e.at));
            Plain (Const (I32 (I32.sub n 1l) @@ e.at));
            Plain (ArrayCopy (x, y));
          ]
        else (* d > s *)
          vs', List.map (Lib.Fun.flip (@@) e.at) [
            Refer (Aggr.ArrayRef da);
            Plain (Const (I32 (I32.add d 1l) @@ e.at));
            Refer (Aggr.ArrayRef sa);
            Plain (Const (I32 (I32.add s 1l) @@ e.at));
            Plain (Const (I32 (I32.sub n 1l) @@ e.at));
            Plain (ArrayCopy (x, y));
            Refer (Aggr.ArrayRef da);
            Plain (Const (I32 d @@ e.at));
            Refer (Aggr.ArrayRef sa);
            Plain (Const (I32 s @@ e.at));
            Plain (ArrayGet (y, exto));
            Plain (ArraySet x);
          ]

      | ArrayFill x, Num (I32 n) :: v :: Num (I32 i) :: Ref (NullRef _) :: vs' ->
        vs', [Trapping "null array reference" @@ e.at]

      | ArrayFill x, Num (I32 n) :: v :: Num (I32 i) :: Ref (Aggr.ArrayRef a) :: vs' ->
        if array_oob a i n then
          vs', [Trapping "out of bounds array access" @@ e.at]
        else if n = 0l then
          vs', []
        else
          vs', List.map (Lib.Fun.flip (@@) e.at) [
            Refer (Aggr.ArrayRef a);
            Plain (Const (I32 i @@ e.at));
            admin_instr_of_value v e.at;
            Plain (ArraySet x);
            Refer (Aggr.ArrayRef a);
            Plain (Const (I32 (I32.add i 1l) @@ e.at));
            admin_instr_of_value v e.at;
            Plain (Const (I32 (I32.sub n 1l) @@ e.at));
            Plain (ArrayFill x);
          ]

      | ArrayInitData (x, y),
        Num _ :: Num _ :: Num _ :: Ref (NullRef _) :: vs' ->
        vs', [Trapping "null array reference" @@ e.at]

      | ArrayInitData (x, y),
        Num (I32 n) :: Num (I32 s) :: Num (I32 d) :: Ref (Aggr.ArrayRef a) :: vs' ->
        if array_oob a d n then
          vs', [Trapping "out of bounds array access" @@ e.at]
        else if data_oob c.frame y s n then
          vs', [Trapping (memory_error e.at Memory.Bounds) @@ e.at]
        else if n = 0l then
          vs', []
        else
          let ArrayT (FieldT (_mut, st)) = array_type c.frame.inst x in
          let seg = data c.frame.inst y in
          let v = Data.load_val_storage seg (I64_convert.extend_i32_u s) st in
          vs', List.map (Lib.Fun.flip (@@) e.at) [
            Refer (Aggr.ArrayRef a);
            Plain (Const (I32 d @@ e.at));
            admin_instr_of_value v e.at;
            Plain (ArraySet x);
            Refer (Aggr.ArrayRef a);
            Plain (Const (I32 (I32.add d 1l) @@ e.at));
            Plain (Const (I32 (I32.add s (I32.of_int_u (storage_size st))) @@ e.at));
            Plain (Const (I32 (I32.sub n 1l) @@ e.at));
            Plain (ArrayInitData (x, y));
          ]

      | ArrayInitElem (x, y),
        Num _ :: Num _ :: Num _ :: Ref (NullRef _) :: vs' ->
        vs', [Trapping "null array reference" @@ e.at]

      | ArrayInitElem (x, y),
        Num (I32 n) :: Num (I32 s) :: Num (I32 d) :: Ref (Aggr.ArrayRef a) :: vs' ->
        if array_oob a d n then
          vs', [Trapping "out of bounds array access" @@ e.at]
        else if elem_oob c.frame y s n then
          vs', [Trapping (table_error e.at Table.Bounds) @@ e.at]
        else if n = 0l then
          vs', []
        else
          let seg = elem c.frame.inst y in
          let v = Ref (Elem.load seg s) in
          vs', List.map (Lib.Fun.flip (@@) e.at) [
            Refer (Aggr.ArrayRef a);
            Plain (Const (I32 d @@ e.at));
            admin_instr_of_value v e.at;
            Plain (ArraySet x);
            Refer (Aggr.ArrayRef a);
            Plain (Const (I32 (I32.add d 1l) @@ e.at));
            Plain (Const (I32 (I32.add s 1l) @@ e.at));
            Plain (Const (I32 (I32.sub n 1l) @@ e.at));
            Plain (ArrayInitElem (x, y));
          ]

      | ExternConvert Internalize, Ref (NullRef _) :: vs' ->
        Ref (NullRef NoneHT) :: vs', []

      | ExternConvert Internalize, Ref (Extern.ExternRef r) :: vs' ->
        Ref r :: vs', []

      | ExternConvert Externalize, Ref (NullRef _) :: vs' ->
        Ref (NullRef NoExternHT) :: vs', []

      | ExternConvert Externalize, Ref r :: vs' ->
        Ref (Extern.ExternRef r) :: vs', []

      | Const n, vs ->
        Num n.it :: vs, []

      | Test testop, Num n :: vs' ->
        (try value_of_bool (Eval_num.eval_testop testop n) :: vs', []
        with exn -> vs', [Trapping (numeric_error e.at exn) @@ e.at])

      | Compare relop, Num n2 :: Num n1 :: vs' ->
        (try value_of_bool (Eval_num.eval_relop relop n1 n2) :: vs', []
        with exn -> vs', [Trapping (numeric_error e.at exn) @@ e.at])

      | Unary unop, Num n :: vs' ->
        (try Num (Eval_num.eval_unop unop n) :: vs', []
        with exn -> vs', [Trapping (numeric_error e.at exn) @@ e.at])

      | Binary binop, Num n2 :: Num n1 :: vs' ->
        (try Num (Eval_num.eval_binop binop n1 n2) :: vs', []
        with exn -> vs', [Trapping (numeric_error e.at exn) @@ e.at])

      | Convert cvtop, Num n :: vs' ->
        (try Num (Eval_num.eval_cvtop cvtop n) :: vs', []
        with exn -> vs', [Trapping (numeric_error e.at exn) @@ e.at])

      | VecConst v, vs ->
        Vec v.it :: vs, []

      | VecTest testop, Vec n :: vs' ->
        (try value_of_bool (Eval_vec.eval_testop testop n) :: vs', []
        with exn -> vs', [Trapping (numeric_error e.at exn) @@ e.at])

      | VecUnary unop, Vec n :: vs' ->
        (try Vec (Eval_vec.eval_unop unop n) :: vs', []
        with exn -> vs', [Trapping (numeric_error e.at exn) @@ e.at])

      | VecBinary binop, Vec n2 :: Vec n1 :: vs' ->
        (try Vec (Eval_vec.eval_binop binop n1 n2) :: vs', []
        with exn -> vs', [Trapping (numeric_error e.at exn) @@ e.at])

      | VecCompare relop, Vec n2 :: Vec n1 :: vs' ->
        (try Vec (Eval_vec.eval_relop relop n1 n2) :: vs', []
        with exn -> vs', [Trapping (numeric_error e.at exn) @@ e.at])

      | VecConvert cvtop, Vec n :: vs' ->
        (try Vec (Eval_vec.eval_cvtop cvtop n) :: vs', []
        with exn -> vs', [Trapping (numeric_error e.at exn) @@ e.at])

      | VecShift shiftop, Num s :: Vec v :: vs' ->
        (try Vec (Eval_vec.eval_shiftop shiftop v s) :: vs', []
        with exn -> vs', [Trapping (numeric_error e.at exn) @@ e.at])

      | VecBitmask bitmaskop, Vec v :: vs' ->
        (try Num (Eval_vec.eval_bitmaskop bitmaskop v) :: vs', []
        with exn -> vs', [Trapping (numeric_error e.at exn) @@ e.at])

      | VecTestBits vtestop, Vec n :: vs' ->
        (try value_of_bool (Eval_vec.eval_vtestop vtestop n) :: vs', []
        with exn -> vs', [Trapping (numeric_error e.at exn) @@ e.at])

      | VecUnaryBits vunop, Vec n :: vs' ->
        (try Vec (Eval_vec.eval_vunop vunop n) :: vs', []
        with exn -> vs', [Trapping (numeric_error e.at exn) @@ e.at])

      | VecBinaryBits vbinop, Vec n2 :: Vec n1 :: vs' ->
        (try Vec (Eval_vec.eval_vbinop vbinop n1 n2) :: vs', []
        with exn -> vs', [Trapping (numeric_error e.at exn) @@ e.at])

      | VecTernaryBits vternop, Vec v3 :: Vec v2 :: Vec v1 :: vs' ->
        (try Vec (Eval_vec.eval_vternop vternop v1 v2 v3) :: vs', []
        with exn -> vs', [Trapping (numeric_error e.at exn) @@ e.at])

      | VecSplat splatop, Num n :: vs' ->
        (try Vec (Eval_vec.eval_splatop splatop n) :: vs', []
        with exn -> vs', [Trapping (numeric_error e.at exn) @@ e.at])

      | VecExtract extractop, Vec v :: vs' ->
        (try Num (Eval_vec.eval_extractop extractop v) :: vs', []
        with exn -> vs', [Trapping (numeric_error e.at exn) @@ e.at])

      | VecReplace replaceop, Num r :: Vec v :: vs' ->
        (try Vec (Eval_vec.eval_replaceop replaceop v r) :: vs', []
        with exn -> vs', [Trapping (numeric_error e.at exn) @@ e.at])

      | _ ->
        let s1 = string_of_values (List.rev vs) in
        let s2 = string_of_result_type (List.map type_of_value (List.rev vs)) in
        Crash.error e.at
          ("missing or ill-typed operand on stack (" ^ s1 ^ " : " ^ s2 ^ ")")
      )

    | Refer r, vs ->
      Ref r :: vs, []

    | Trapping _, vs ->
      assert false

    | Returning _, vs
    | ReturningInvoke _, vs ->
      Crash.error e.at "undefined frame"

    | Breaking _, vs ->
      Crash.error e.at "undefined label"

    | Throwing _, _ ->
      assert false

    | Label (n, es0, (vs', [])), vs ->
      vs' @ vs, []

    | Label (n, es0, (vs', {it = Breaking (0l, vs0); at} :: es')), vs ->
      take n vs0 e.at @ vs, List.map plain es0

    | Label (n, es0, (vs', {it = Breaking (k, vs0); at} :: es')), vs ->
      vs, [Breaking (Int32.sub k 1l, vs0) @@ at]

    | Label (n, es0, (vs', e' :: es')), vs when is_jumping e' ->
      vs, [e']

    | Label (n, es0, code'), vs ->
      let c' = step {c with code = code'} in
      vs, [Label (n, es0, c'.code) @@ e.at]

    | Frame (n, frame', (vs', [])), vs ->
      vs' @ vs, []

    | Frame (n, frame', (vs', {it = Returning vs0; at} :: es')), vs ->
      take n vs0 e.at @ vs, []

    | Frame (n, frame', (vs', {it = ReturningInvoke (vs0, f); at} :: es')), vs ->
      let FuncT (ts1, _ts2) = as_func_str_type (expand_def_type (Func.type_of f)) in
      take (List.length ts1) vs0 e.at @ vs, [Invoke f @@ at]

    | Frame (n, frame', (vs', e' :: es')), vs when is_jumping e' ->
      vs, [e']

    | Frame (n, frame', code'), vs ->
      let c' = step {frame = frame'; code = code'; budget = c.budget - 1} in
      vs, [Frame (n, frame', c'.code) @@ e.at]

    | Handler (n, cs, (vs', [])), vs ->
      vs' @ vs, []

    | Handler (n, {it = Catch (x1, x2); _} :: cs, (vs', {it = Throwing (a, vs0); at} :: es')), vs ->
      if a == tag c.frame.inst x1 then
        vs0 @ vs, [Plain (Br x2) @@ e.at]
      else
        vs, [Handler (n, cs, (vs', {it = Throwing (a, vs0); at} :: es')) @@ e.at]

    | Handler (n, {it = CatchRef (x1, x2); _} :: cs, (vs', {it = Throwing (a, vs0); at} :: es')), vs ->
      if a == tag c.frame.inst x1 then
        Ref Exn.(ExnRef (Exn (a, vs0))) :: vs0 @ vs, [Plain (Br x2) @@ e.at]
      else
        vs, [Handler (n, cs, (vs', {it = Throwing (a, vs0); at} :: es')) @@ e.at]

    | Handler (n, {it = CatchAll x; _} :: cs, (vs', {it = Throwing (a, vs0); at} :: es')), vs ->
      vs, [Plain (Br x) @@ e.at]

    | Handler (n, {it = CatchAllRef x; _} :: cs, (vs', {it = Throwing (a, vs0); at} :: es')), vs ->
      Ref Exn.(ExnRef (Exn (a, vs0))) :: vs, [Plain (Br x) @@ e.at]

    | Handler (n, [], (vs', {it = Throwing (a, vs0); at} :: es')), vs ->
      vs, [Throwing (a, vs0) @@ at]

    | Handler (n, cs, (vs', e' :: es')), vs when is_jumping e' ->
      vs, [e']

    | Handler (n, cs, code'), vs ->
      let c' = step {c with code = code'} in
      vs, [Handler (n, cs, c'.code) @@ e.at]

    | Invoke f, vs when c.budget = 0 ->
      Exhaustion.error e.at "call stack exhausted"

    | Invoke f, vs ->
      let FuncT (ts1, ts2) = as_func_str_type (expand_def_type (Func.type_of f)) in
      let n1, n2 = List.length ts1, List.length ts2 in
      let args, vs' = split n1 vs e.at in
      (match f with
      | Func.AstFunc (_, inst', func) ->
        let {locals; body; _} = func.it in
        let m = Lib.Promise.value inst' in
        let s = subst_of m in
        let ts = List.map (fun loc -> subst_val_type s loc.it.ltype) locals in
        let locs' = List.(rev (map Option.some args) @ map default_value ts) in
        let frame' = {inst = m; locals = List.map ref locs'} in
        let instr' = [Label (n2, [], ([], List.map plain body)) @@ func.at] in
        vs', [Frame (n2, frame', ([], instr')) @@ e.at]

      | Func.HostFunc (_, f) ->
        (try List.rev (f (List.rev args)) @ vs', []
        with Crash (_, msg) -> Crash.error e.at msg)
      )
  in {c with code = vs', es' @ List.tl es}


let rec eval (c : config) : value stack =
  match c.code with
  | vs, [] ->
    vs

  | vs, {it = Trapping msg; at} :: _ ->
    Trap.error at msg

  | vs, {it = Throwing (a, args); at} :: _ ->
    let msg = "uncaught exception with args (" ^ string_of_values args ^ ")" in
    Exception.error at msg

  | vs, es ->
    eval (step c)


(* Functions & Constants *)

let at_func = function
 | Func.AstFunc (_, _, f) -> f.at
 | Func.HostFunc _ -> no_region

let invoke (func : func_inst) (vs : value list) : value list =
  let at = at_func func in
  let FuncT (ts1, _ts2) = as_func_str_type (expand_def_type (Func.type_of func)) in
  if List.length vs <> List.length ts1 then
    Crash.error at "wrong number of arguments";
  if not (List.for_all2 (fun v -> Match.match_val_type [] (type_of_value v)) vs ts1) then
    Crash.error at "wrong types of arguments";
  let c = config empty_module_inst (List.rev vs) [Invoke func @@ at] in
  try List.rev (eval c) with Stack_overflow ->
    Exhaustion.error at "call stack exhausted"

let eval_const (inst : module_inst) (const : const) : value =
  let c = config inst [] (List.map plain const.it) in
  match eval c with
  | [v] -> v
  | vs -> Crash.error const.at "wrong number of results on stack"


(* Modules *)

let init_type (inst : module_inst) (type_ : type_) : module_inst =
  let rt = subst_rec_type (subst_of inst) type_.it in
  let x = Lib.List32.length inst.types in
  {inst with types = inst.types @ roll_def_types x rt}

let init_import (inst : module_inst) (ex : extern) (im : import) : module_inst =
  let {idesc; _} = im.it in
  let it =
    match idesc.it with
    | FuncImport x -> ExternFuncT (type_ inst x)
    | TableImport tt -> ExternTableT tt
    | MemoryImport mt -> ExternMemoryT mt
    | GlobalImport gt -> ExternGlobalT gt
    | TagImport x -> ExternTagT (TagT (type_ inst x))
  in
  let et = subst_extern_type (subst_of inst) it in
  let et' = extern_type_of inst.types ex in
  if not (Match.match_extern_type [] et' et) then
    Link.error im.at ("incompatible import type for " ^
      "\"" ^ Utf8.encode im.it.module_name ^ "\" " ^
      "\"" ^ Utf8.encode im.it.item_name ^ "\": " ^
      "expected " ^ Types.string_of_extern_type et ^
      ", got " ^ Types.string_of_extern_type et');
  match ex with
  | ExternFunc func -> {inst with funcs = inst.funcs @ [func]}
  | ExternTable tab -> {inst with tables = inst.tables @ [tab]}
  | ExternMemory mem -> {inst with memories = inst.memories @ [mem]}
  | ExternGlobal glob -> {inst with globals = inst.globals @ [glob]}
  | ExternTag tag -> {inst with tags = inst.tags @ [tag]}

let init_func (inst : module_inst) (f : func) : module_inst =
  let func = Func.alloc (type_ inst f.it.ftype) (Lib.Promise.make ()) f in
  {inst with funcs = inst.funcs @ [func]}

let init_tag (inst : module_inst) (t : tag) : module_inst =
  let tag = Tag.alloc (TagT (type_ inst t.it.tgtype)) in
  {inst with tags = inst.tags @ [tag]}

let init_global (inst : module_inst) (glob : global) : module_inst =
  let {gtype; ginit} = glob.it in
  let gt = subst_global_type (subst_of inst) gtype in
  let v = eval_const inst ginit in
  let glob = Global.alloc gt v in
  {inst with globals = inst.globals @ [glob]}

let init_table (inst : module_inst) (tab : table) : module_inst =
  let {ttype; tinit} = tab.it in
  let tt = subst_table_type (subst_of inst) ttype in
  let r =
    match eval_const inst tinit with
    | Ref r -> r
    | _ -> Crash.error tinit.at "non-reference table initializer"
  in
  let tab = Table.alloc tt r in
  {inst with tables = inst.tables @ [tab]}

let init_memory (inst : module_inst) (mem : memory) : module_inst =
  let {mtype} = mem.it in
  let mt = subst_memory_type (subst_of inst) mtype in
  let mem = Memory.alloc mt in
  {inst with memories = inst.memories @ [mem]}

let init_elem (inst : module_inst) (seg : elem_segment) : module_inst =
  let {etype; einit; _} = seg.it in
  let elem = Elem.alloc (List.map (fun c -> as_ref (eval_const inst c)) einit) in
  {inst with elems = inst.elems @ [elem]}

let init_data (inst : module_inst) (seg : data_segment) : module_inst =
  let {dinit; _} = seg.it in
  let data = Data.alloc dinit in
  {inst with datas = inst.datas @ [data]}

let init_export (inst : module_inst) (ex : export) : module_inst =
  let {name; edesc} = ex.it in
  let ext =
    match edesc.it with
    | FuncExport x -> ExternFunc (func inst x)
    | TableExport x -> ExternTable (table inst x)
    | MemoryExport x -> ExternMemory (memory inst x)
    | GlobalExport x -> ExternGlobal (global inst x)
    | TagExport x -> ExternTag (tag inst x)
  in
  {inst with exports = inst.exports @ [(name, ext)]}


let init_func_inst (inst : module_inst) (func : func_inst) =
  match func with
  | Func.AstFunc (_, prom, _) when Lib.Promise.value_opt prom = None ->
    Lib.Promise.fulfill prom inst
  | _ -> ()

let run_elem i elem =
  let at = elem.it.emode.at in
  let x = i @@ at in
  match elem.it.emode.it with
  | Passive -> []
  | Active {index; offset} ->
    offset.it @ [
      Const (I32 0l @@ at) @@ at;
      Const (I32 (Lib.List32.length elem.it.einit) @@ at) @@ at;
      TableInit (index, x) @@ at;
      ElemDrop x @@ at
    ]
  | Declarative ->
    [ElemDrop x @@ at]

let run_data i data =
  let at = data.it.dmode.at in
  let x = i @@ at in
  match data.it.dmode.it with
  | Passive -> []
  | Active {index; offset} ->
    offset.it @ [
      Const (I32 0l @@ at) @@ at;
      Const (I32 (Int32.of_int (String.length data.it.dinit)) @@ at) @@ at;
      MemoryInit (index, x) @@ at;
      DataDrop x @@ at
    ]
  | Declarative -> assert false

let run_start start =
  [Call start.it.sfunc @@ start.at]


let init_list f xs (inst : module_inst) : module_inst =
  List.fold_left f inst xs

let init_list2 f xs ys (inst : module_inst) : module_inst =
  List.fold_left2 f inst xs ys

let init (m : module_) (exts : extern list) : module_inst =
  if List.length exts <> List.length m.it.imports then
    Link.error m.at "wrong number of imports provided for initialisation";
  let inst =
    empty_module_inst
    |> init_list init_type m.it.types
    |> init_list2 init_import exts m.it.imports
    |> init_list init_func m.it.funcs
    |> init_list init_global m.it.globals
    |> init_list init_table m.it.tables
    |> init_list init_memory m.it.memories
    |> init_list init_tag m.it.tags
    |> init_list init_elem m.it.elems
    |> init_list init_data m.it.datas
    |> init_list init_export m.it.exports
  in
  List.iter (init_func_inst inst) inst.funcs;
  let es_elem = List.concat (Lib.List32.mapi run_elem m.it.elems) in
  let es_data = List.concat (Lib.List32.mapi run_data m.it.datas) in
  let es_start = Lib.Option.get (Lib.Option.map run_start m.it.start) [] in
  ignore (eval (config inst [] (List.map plain (es_elem @ es_data @ es_start))));
  inst<|MERGE_RESOLUTION|>--- conflicted
+++ resolved
@@ -312,19 +312,11 @@
         vs, [Throwing (t, args) @@ e.at]
 
       | TryTable (bt, cs, es'), vs ->
-<<<<<<< HEAD
         let InstrT (ts1, ts2, _xs) = block_type c.frame.inst bt e.at in
         let n1 = List.length ts1 in
         let n2 = List.length ts2 in
         let args, vs' = split n1 vs e.at in
-        vs', [Handler (n2, cs, (args, [Label (n2, [], ([], List.map plain es')) @@ e.at])) @@ e.at]
-=======
-        let FuncType (ts1, ts2) = block_type frame.inst bt in
-        let n1 = Lib.List32.length ts1 in
-        let n2 = Lib.List32.length ts2 in
-        let args, vs' = take n1 vs e.at, drop n1 vs e.at in
         vs', [Handler (n2, cs, ([], [Label (n2, [], (args, List.map plain es')) @@ e.at])) @@ e.at]
->>>>>>> 24be4255
 
       | Drop, v :: vs' ->
         vs', []
