open Types
open Value
open Instance
open Ast
open Source


(* Errors *)

module Link = Error.Make ()
module Trap = Error.Make ()
module Crash = Error.Make ()
module Exhaustion = Error.Make ()

exception Link = Link.Error
exception Trap = Trap.Error
exception Crash = Crash.Error (* failure that cannot happen in valid code *)
exception Exhaustion = Exhaustion.Error

let table_error at = function
  | Table.Bounds -> "out of bounds table access"
  | Table.SizeOverflow -> "table size overflow"
  | Table.SizeLimit -> "table size limit reached"
  | Table.Type -> Crash.error at "type mismatch at table access"
  | exn -> raise exn

let memory_error at = function
  | Memory.Bounds -> "out of bounds memory access"
  | Memory.SizeOverflow -> "memory size overflow"
  | Memory.SizeLimit -> "memory size limit reached"
  | Memory.Type -> Crash.error at "type mismatch at memory access"
  | exn -> raise exn

let numeric_error at = function
  | Ixx.Overflow -> "integer overflow"
  | Ixx.DivideByZero -> "integer divide by zero"
  | Ixx.InvalidConversion -> "invalid conversion to integer"
  | Values.TypeError (i, v, t) ->
    Crash.error at
      ("type error, expected " ^ string_of_num_type t ^ " as operand " ^
       string_of_int i ^ ", got " ^ string_of_num_type (type_of_num v))
  | exn -> raise exn


(* Administrative Expressions & Configurations *)

type 'a stack = 'a list

type frame =
{
  inst : module_inst;
  locals : value ref list;
}

type code = value stack * admin_instr list

and admin_instr = admin_instr' phrase
and admin_instr' =
  | Plain of instr'
  | Refer of ref_
  | Invoke of func_inst
  | Trapping of string
  | Returning of value stack
  | ReturningInvoke of value stack * func_inst
  | Breaking of int32 * value stack
  | Label of int * instr list * code
  | Local of int * value list * code
  | Frame of int * frame * code

type config =
{
  frame : frame;
  code : code;
  budget : int;  (* to model stack overflow *)
}

let frame inst = {inst; locals = []}
let config inst vs es = {frame = frame inst; code = vs, es; budget = 300}

let plain e = Plain e.it @@ e.at

let is_jumping e =
  match e.it with
  | Trapping _ | Returning _ | ReturningInvoke _ | Breaking _ -> true
  | _ -> false

let lookup category list x =
  try Lib.List32.nth list x.it with Failure _ ->
    Crash.error x.at ("undefined " ^ category ^ " " ^ Int32.to_string x.it)

let type_ (inst : module_inst) x = lookup "type" inst.types x
let func (inst : module_inst) x = lookup "function" inst.funcs x
let table (inst : module_inst) x = lookup "table" inst.tables x
let memory (inst : module_inst) x = lookup "memory" inst.memories x
let global (inst : module_inst) x = lookup "global" inst.globals x
let elem (inst : module_inst) x = lookup "element segment" inst.elems x
let data (inst : module_inst) x = lookup "data segment" inst.datas x
let local (frame : frame) x = lookup "local" frame.locals x

let func_type (inst : module_inst) x = as_func_def_type (def_of (type_ inst x))

let any_ref inst x i at =
  try Table.load (table inst x) i with Table.Bounds ->
    Trap.error at ("undefined element " ^ Int32.to_string i)

let func_ref inst x i at =
  match any_ref inst x i at with
  | FuncRef f -> f
  | NullRef _ -> Trap.error at ("uninitialized element " ^ Int32.to_string i)
  | _ -> Crash.error at ("type mismatch for element " ^ Int32.to_string i)

let block_type inst bt at =
  match bt with
  | ValBlockType None -> FuncType ([], [])
  | ValBlockType (Some t) -> FuncType ([], [t])
  | VarBlockType (SynVar x) -> func_type inst (x @@ at)
  | VarBlockType (SemVar x) -> as_func_def_type (def_of x)

let take n (vs : 'a stack) at =
  try Lib.List.take n vs with Failure _ -> Crash.error at "stack underflow"

let drop n (vs : 'a stack) at =
  try Lib.List.drop n vs with Failure _ -> Crash.error at "stack underflow"

let split n (vs : 'a stack) at = take n vs at, drop n vs at


(* Evaluation *)

(*
 * Conventions:
 *   e  : instr
 *   v  : value
 *   es : instr list
 *   vs : value stack
 *   c : config
 *)

let mem_oob frame x i n =
  I64.gt_u (I64.add (I64_convert.extend_i32_u i) (I64_convert.extend_i32_u n))
    (Memory.bound (memory frame.inst x))

let data_oob frame x i n =
  I64.gt_u (I64.add (I64_convert.extend_i32_u i) (I64_convert.extend_i32_u n))
    (I64.of_int_u (String.length !(data frame.inst x)))

let table_oob frame x i n =
  I64.gt_u (I64.add (I64_convert.extend_i32_u i) (I64_convert.extend_i32_u n))
    (I64_convert.extend_i32_u (Table.size (table frame.inst x)))

let elem_oob frame x i n =
  I64.gt_u (I64.add (I64_convert.extend_i32_u i) (I64_convert.extend_i32_u n))
    (I64.of_int_u (List.length !(elem frame.inst x)))

let rec step (c : config) : config =
  let vs, es = c.code in
  let e = List.hd es in
  let vs', es' =
    match e.it, vs with
    | Plain e', vs ->
      (match e', vs with
      | Unreachable, vs ->
        vs, [Trapping "unreachable executed" @@ e.at]

      | Nop, vs ->
        vs, []

      | Block (bt, es'), vs ->
        let FuncType (ts1, ts2) = block_type c.frame.inst bt e.at in
        let n1 = List.length ts1 in
        let n2 = List.length ts2 in
        let args, vs' = take n1 vs e.at, drop n1 vs e.at in
        vs', [Label (n2, [], (args, List.map plain es')) @@ e.at]

      | Loop (bt, es'), vs ->
        let FuncType (ts1, ts2) = block_type c.frame.inst bt e.at in
        let n1 = List.length ts1 in
        let args, vs' = take n1 vs e.at, drop n1 vs e.at in
        vs', [Label (n1, [e' @@ e.at], (args, List.map plain es')) @@ e.at]

      | If (bt, es1, es2), Num (I32 i) :: vs' ->
        if i = 0l then
          vs', [Plain (Block (bt, es2)) @@ e.at]
        else
          vs', [Plain (Block (bt, es1)) @@ e.at]

      | Let (bt, locals, es'), vs ->
        let vs0, vs' = split (List.length locals) vs e.at in
        let FuncType (ts1, ts2) = block_type c.frame.inst bt e.at in
        let vs1, vs2 = split (List.length ts1) vs' e.at in
        vs2, [
          Local (List.length ts2, List.rev vs0,
            (vs1, [Plain (Block (bt, es')) @@ e.at])
          ) @@ e.at
        ]

      | Br x, vs ->
        [], [Breaking (x.it, vs) @@ e.at]

      | BrIf x, Num (I32 i) :: vs' ->
        if i = 0l then
          vs', []
        else
          vs', [Plain (Br x) @@ e.at]

      | BrTable (xs, x), Num (I32 i) :: vs' ->
        if I32.ge_u i (Lib.List32.length xs) then
          vs', [Plain (Br x) @@ e.at]
        else
          vs', [Plain (Br (Lib.List32.nth xs i)) @@ e.at]

      | BrOnNull x, Ref r :: vs' ->
        (match r with
        | NullRef _ ->
          vs', [Plain (Br x) @@ e.at]
        | _ ->
          Ref r :: vs', []
        )

      | BrOnNonNull x, Ref r :: vs' ->
        (match r with
        | NullRef _ ->
          vs', []
        | _ ->
          Ref r :: vs', [Plain (Br x) @@ e.at]
        )

      | Return, vs ->
        [], [Returning vs @@ e.at]

      | Call x, vs ->
        vs, [Invoke (func c.frame.inst x) @@ e.at]

      | CallRef, Ref (NullRef _) :: vs ->
        vs, [Trapping "null function reference" @@ e.at]

      | CallRef, Ref (FuncRef f) :: vs ->
        vs, [Invoke f @@ e.at]

      | CallIndirect (x, y), Num (I32 i) :: vs ->
        let f = func_ref c.frame.inst x i e.at in
        if
          Match.eq_func_type [] [] (func_type c.frame.inst y) (Func.type_of f)
        then
          vs, [Invoke f @@ e.at]
        else
          vs, [Trapping "indirect call type mismatch" @@ e.at]

      | ReturnCallRef, Ref (NullRef _) :: vs ->
        vs, [Trapping "null function reference" @@ e.at]

      | ReturnCallRef, vs ->
        (match (step {c with code = (vs, [Plain CallRef @@ e.at])}).code with
        | vs', [{it = Invoke a; at}] -> vs', [ReturningInvoke (vs', a) @@ at]
        | vs', [{it = Trapping s; at}] -> vs', [Trapping s @@ at]
        | _ -> assert false
        )

      | FuncBind x, Ref (NullRef _) :: vs ->
        vs, [Trapping "null function reference" @@ e.at]

      | FuncBind x, Ref (FuncRef f) :: vs ->
        let FuncType (ts, _) = Func.type_of f in
        let FuncType (ts', _) = func_type c.frame.inst x in
        let args, vs' =
          try split (List.length ts - List.length ts') vs e.at
          with Failure _ -> Crash.error e.at "type mismatch at function bind"
        in
        let f' = Func.alloc_closure (type_ c.frame.inst x) f args in
        Ref (FuncRef f') :: vs', []

      | Drop, v :: vs' ->
        vs', []

      | Select _, Num (I32 i) :: v2 :: v1 :: vs' ->
        if i = 0l then
          v2 :: vs', []
        else
          v1 :: vs', []

      | LocalGet x, vs ->
        !(local c.frame x) :: vs, []

      | LocalSet x, v :: vs' ->
        local c.frame x := v;
        vs', []

      | LocalTee x, v :: vs' ->
        local c.frame x := v;
        v :: vs', []

      | GlobalGet x, vs ->
        Global.load (global c.frame.inst x) :: vs, []

      | GlobalSet x, v :: vs' ->
        (try Global.store (global c.frame.inst x) v; vs', []
        with Global.NotMutable -> Crash.error e.at "write to immutable global"
           | Global.Type -> Crash.error e.at "type mismatch at global write")

      | TableGet x, Num (I32 i) :: vs' ->
        (try Ref (Table.load (table c.frame.inst x) i) :: vs', []
        with exn -> vs', [Trapping (table_error e.at exn) @@ e.at])

      | TableSet x, Ref r :: Num (I32 i) :: vs' ->
        (try Table.store (table c.frame.inst x) i r; vs', []
        with exn -> vs', [Trapping (table_error e.at exn) @@ e.at])

      | TableSize x, vs ->
        Num (I32 (Table.size (table c.frame.inst x))) :: vs, []

      | TableGrow x, Num (I32 delta) :: Ref r :: vs' ->
        let tab = table c.frame.inst x in
        let old_size = Table.size tab in
        let result =
          try Table.grow tab delta r; old_size
          with Table.SizeOverflow | Table.SizeLimit | Table.OutOfMemory -> -1l
        in Num (I32 result) :: vs', []

      | TableFill x, Num (I32 n) :: Ref r :: Num (I32 i) :: vs' ->
        if table_oob c.frame x i n then
          vs', [Trapping (table_error e.at Table.Bounds) @@ e.at]
        else if n = 0l then
          vs', []
        else
          let _ = assert (I32.lt_u i 0xffff_ffffl) in
          vs', List.map (Lib.Fun.flip (@@) e.at) [
            Plain (Const (I32 i @@ e.at));
            Refer r;
            Plain (TableSet x);
            Plain (Const (I32 (I32.add i 1l) @@ e.at));
            Refer r;
            Plain (Const (I32 (I32.sub n 1l) @@ e.at));
            Plain (TableFill x);
          ]

      | TableCopy (x, y), Num (I32 n) :: Num (I32 s) :: Num (I32 d) :: vs' ->
        if table_oob c.frame x d n || table_oob c.frame y s n then
          vs', [Trapping (table_error e.at Table.Bounds) @@ e.at]
        else if n = 0l then
          vs', []
        else if I32.le_u d s then
          vs', List.map (Lib.Fun.flip (@@) e.at) [
            Plain (Const (I32 d @@ e.at));
            Plain (Const (I32 s @@ e.at));
            Plain (TableGet y);
            Plain (TableSet x);
            Plain (Const (I32 (I32.add d 1l) @@ e.at));
            Plain (Const (I32 (I32.add s 1l) @@ e.at));
            Plain (Const (I32 (I32.sub n 1l) @@ e.at));
            Plain (TableCopy (x, y));
          ]
        else (* d > s *)
          vs', List.map (Lib.Fun.flip (@@) e.at) [
            Plain (Const (I32 (I32.add d 1l) @@ e.at));
            Plain (Const (I32 (I32.add s 1l) @@ e.at));
            Plain (Const (I32 (I32.sub n 1l) @@ e.at));
            Plain (TableCopy (x, y));
            Plain (Const (I32 d @@ e.at));
            Plain (Const (I32 s @@ e.at));
            Plain (TableGet y);
            Plain (TableSet x);
          ]

      | TableInit (x, y), Num (I32 n) :: Num (I32 s) :: Num (I32 d) :: vs' ->
        if table_oob c.frame x d n || elem_oob c.frame y s n then
          vs', [Trapping (table_error e.at Table.Bounds) @@ e.at]
        else if n = 0l then
          vs', []
        else
          let seg = !(elem c.frame.inst y) in
          vs', List.map (Lib.Fun.flip (@@) e.at) [
            Plain (Const (I32 d @@ e.at));
            Refer (List.nth seg (Int32.to_int s));
            Plain (TableSet x);
            Plain (Const (I32 (I32.add d 1l) @@ e.at));
            Plain (Const (I32 (I32.add s 1l) @@ e.at));
            Plain (Const (I32 (I32.sub n 1l) @@ e.at));
            Plain (TableInit (x, y));
          ]

      | ElemDrop x, vs ->
        let seg = elem c.frame.inst x in
        seg := [];
        vs, []

<<<<<<< HEAD
      | Load {offset; ty; sz; _}, Num (I32 i) :: vs' ->
        let mem = memory c.frame.inst (0l @@ e.at) in
=======
      | Load {offset; ty; pack; _}, Num (I32 i) :: vs' ->
        let mem = memory frame.inst (0l @@ e.at) in
>>>>>>> f2086a49
        let a = I64_convert.extend_i32_u i in
        (try
          let n =
            match pack with
            | None -> Memory.load_num mem a offset ty
            | Some (sz, ext) -> Memory.load_num_packed sz ext mem a offset ty
          in Num n :: vs', []
        with exn -> vs', [Trapping (memory_error e.at exn) @@ e.at])

<<<<<<< HEAD
      | Store {offset; sz; _}, Num n :: Num (I32 i) :: vs' ->
        let mem = memory c.frame.inst (0l @@ e.at) in
=======
      | Store {offset; pack; _}, Num n :: Num (I32 i) :: vs' ->
        let mem = memory frame.inst (0l @@ e.at) in
>>>>>>> f2086a49
        let a = I64_convert.extend_i32_u i in
        (try
          (match pack with
          | None -> Memory.store_num mem a offset n
          | Some sz -> Memory.store_num_packed sz mem a offset n
          );
          vs', []
        with exn -> vs', [Trapping (memory_error e.at exn) @@ e.at]);

      | VecLoad {offset; ty; pack; _}, Num (I32 i) :: vs' ->
        let mem = memory frame.inst (0l @@ e.at) in
        let addr = I64_convert.extend_i32_u i in
        (try
          let v =
            match pack with
            | None -> Memory.load_vec mem addr offset ty
            | Some (sz, ext) ->
              Memory.load_vec_packed sz ext mem addr offset ty
          in Vec v :: vs', []
        with exn -> vs', [Trapping (memory_error e.at exn) @@ e.at])

      | VecStore {offset; _}, Vec v :: Num (I32 i) :: vs' ->
        let mem = memory frame.inst (0l @@ e.at) in
        let addr = I64_convert.extend_i32_u i in
        (try
          Memory.store_vec mem addr offset v;
          vs', []
        with exn -> vs', [Trapping (memory_error e.at exn) @@ e.at]);

      | VecLoadLane ({offset; ty; pack; _}, j), Vec (V128 v) :: Num (I32 i) :: vs' ->
        let mem = memory frame.inst (0l @@ e.at) in
        let addr = I64_convert.extend_i32_u i in
        (try
          let v =
            match pack with
            | Pack8 ->
              V128.I8x16.replace_lane j v
                (I32Num.of_num 0 (Memory.load_num_packed Pack8 SX mem addr offset I32Type))
            | Pack16 ->
              V128.I16x8.replace_lane j v
                (I32Num.of_num 0 (Memory.load_num_packed Pack16 SX mem addr offset I32Type))
            | Pack32 ->
              V128.I32x4.replace_lane j v
                (I32Num.of_num 0 (Memory.load_num mem addr offset I32Type))
            | Pack64 ->
              V128.I64x2.replace_lane j v
                (I64Num.of_num 0 (Memory.load_num mem addr offset I64Type))
          in Vec (V128 v) :: vs', []
        with exn -> vs', [Trapping (memory_error e.at exn) @@ e.at])

      | VecStoreLane ({offset; ty; pack; _}, j), Vec (V128 v) :: Num (I32 i) :: vs' ->
        let mem = memory frame.inst (0l @@ e.at) in
        let addr = I64_convert.extend_i32_u i in
        (try
          (match pack with
          | Pack8 ->
            Memory.store_num_packed Pack8 mem addr offset (I32 (V128.I8x16.extract_lane_s j v))
          | Pack16 ->
            Memory.store_num_packed Pack16 mem addr offset (I32 (V128.I16x8.extract_lane_s j v))
          | Pack32 ->
            Memory.store_num mem addr offset (I32 (V128.I32x4.extract_lane_s j v))
          | Pack64 ->
            Memory.store_num mem addr offset (I64 (V128.I64x2.extract_lane_s j v))
          );
          vs', []
        with exn -> vs', [Trapping (memory_error e.at exn) @@ e.at])

      | MemorySize, vs ->
        let mem = memory c.frame.inst (0l @@ e.at) in
        Num (I32 (Memory.size mem)) :: vs, []

      | MemoryGrow, Num (I32 delta) :: vs' ->
        let mem = memory c.frame.inst (0l @@ e.at) in
        let old_size = Memory.size mem in
        let result =
          try Memory.grow mem delta; old_size
          with Memory.SizeOverflow | Memory.SizeLimit | Memory.OutOfMemory -> -1l
        in Num (I32 result) :: vs', []

      | MemoryFill, Num (I32 n) :: Num k :: Num (I32 i) :: vs' ->
        if mem_oob c.frame (0l @@ e.at) i n then
          vs', [Trapping (memory_error e.at Memory.Bounds) @@ e.at]
        else if n = 0l then
          vs', []
        else
          vs', List.map (Lib.Fun.flip (@@) e.at) [
            Plain (Const (I32 i @@ e.at));
            Plain (Const (k @@ e.at));
            Plain (Store
              {ty = I32Type; align = 0; offset = 0l; pack = Some Pack8});
            Plain (Const (I32 (I32.add i 1l) @@ e.at));
            Plain (Const (k @@ e.at));
            Plain (Const (I32 (I32.sub n 1l) @@ e.at));
            Plain (MemoryFill);
          ]

      | MemoryCopy, Num (I32 n) :: Num (I32 s) :: Num (I32 d) :: vs' ->
        if mem_oob c.frame (0l @@ e.at) s n || mem_oob c.frame (0l @@ e.at) d n then
          vs', [Trapping (memory_error e.at Memory.Bounds) @@ e.at]
        else if n = 0l then
          vs', []
        else if I32.le_u d s then
          vs', List.map (Lib.Fun.flip (@@) e.at) [
            Plain (Const (I32 d @@ e.at));
            Plain (Const (I32 s @@ e.at));
            Plain (Load
              {ty = I32Type; align = 0; offset = 0l; pack = Some (Pack8, ZX)});
            Plain (Store
              {ty = I32Type; align = 0; offset = 0l; pack = Some Pack8});
            Plain (Const (I32 (I32.add d 1l) @@ e.at));
            Plain (Const (I32 (I32.add s 1l) @@ e.at));
            Plain (Const (I32 (I32.sub n 1l) @@ e.at));
            Plain (MemoryCopy);
          ]
        else (* d > s *)
          vs', List.map (Lib.Fun.flip (@@) e.at) [
            Plain (Const (I32 (I32.add d 1l) @@ e.at));
            Plain (Const (I32 (I32.add s 1l) @@ e.at));
            Plain (Const (I32 (I32.sub n 1l) @@ e.at));
            Plain (MemoryCopy);
            Plain (Const (I32 d @@ e.at));
            Plain (Const (I32 s @@ e.at));
            Plain (Load
              {ty = I32Type; align = 0; offset = 0l; pack = Some (Pack8, ZX)});
            Plain (Store
              {ty = I32Type; align = 0; offset = 0l; pack = Some Pack8});
          ]

      | MemoryInit x, Num (I32 n) :: Num (I32 s) :: Num (I32 d) :: vs' ->
        if mem_oob c.frame (0l @@ e.at) d n || data_oob c.frame x s n then
          vs', [Trapping (memory_error e.at Memory.Bounds) @@ e.at]
        else if n = 0l then
          vs', []
        else
          let seg = !(data c.frame.inst x) in
          let b = Int32.of_int (Char.code seg.[Int32.to_int s]) in
          vs', List.map (Lib.Fun.flip (@@) e.at) [
            Plain (Const (I32 d @@ e.at));
            Plain (Const (I32 b @@ e.at));
            Plain (Store
              {ty = I32Type; align = 0; offset = 0l; pack = Some Pack8});
            Plain (Const (I32 (I32.add d 1l) @@ e.at));
            Plain (Const (I32 (I32.add s 1l) @@ e.at));
            Plain (Const (I32 (I32.sub n 1l) @@ e.at));
            Plain (MemoryInit x);
          ]

      | DataDrop x, vs ->
        let seg = data c.frame.inst x in
        seg := "";
        vs, []

      | RefNull t, vs' ->
        Ref (NullRef (sem_heap_type c.frame.inst.types t)) :: vs', []

      | RefIsNull, Ref r :: vs' ->
        (match r with
        | NullRef _ ->
          Num (I32 1l) :: vs', []
        | _ ->
          Num (I32 0l) :: vs', []
        )

      | RefAsNonNull, Ref r :: vs' ->
        (match r with
        | NullRef _ ->
          vs', [Trapping "null reference" @@ e.at]
        | _ ->
          Ref r :: vs', []
        )

      | RefFunc x, vs' ->
        let f = func c.frame.inst x in
        Ref (FuncRef f) :: vs', []

      | Const n, vs ->
        Num n.it :: vs, []

      | Test testop, Num n :: vs' ->
        (try value_of_bool (Eval_num.eval_testop testop n) :: vs', []
        with exn -> vs', [Trapping (numeric_error e.at exn) @@ e.at])

      | Compare relop, Num n2 :: Num n1 :: vs' ->
        (try value_of_bool (Eval_num.eval_relop relop n1 n2) :: vs', []
        with exn -> vs', [Trapping (numeric_error e.at exn) @@ e.at])

      | Unary unop, Num n :: vs' ->
        (try Num (Eval_num.eval_unop unop n) :: vs', []
        with exn -> vs', [Trapping (numeric_error e.at exn) @@ e.at])

      | Binary binop, Num n2 :: Num n1 :: vs' ->
        (try Num (Eval_num.eval_binop binop n1 n2) :: vs', []
        with exn -> vs', [Trapping (numeric_error e.at exn) @@ e.at])

      | Convert cvtop, Num n :: vs' ->
        (try Num (Eval_num.eval_cvtop cvtop n) :: vs', []
        with exn -> vs', [Trapping (numeric_error e.at exn) @@ e.at])

      | VecConst v, vs ->
        Vec v.it :: vs, []

      | VecTest testop, Vec n :: vs' ->
        (try value_of_bool (Eval_vec.eval_testop testop n) :: vs', []
        with exn -> vs', [Trapping (numeric_error e.at exn) @@ e.at])

      | VecUnary unop, Vec n :: vs' ->
        (try Vec (Eval_vec.eval_unop unop n) :: vs', []
        with exn -> vs', [Trapping (numeric_error e.at exn) @@ e.at])

      | VecBinary binop, Vec n2 :: Vec n1 :: vs' ->
        (try Vec (Eval_vec.eval_binop binop n1 n2) :: vs', []
        with exn -> vs', [Trapping (numeric_error e.at exn) @@ e.at])

      | VecCompare relop, Vec n2 :: Vec n1 :: vs' ->
        (try Vec (Eval_vec.eval_relop relop n1 n2) :: vs', []
        with exn -> vs', [Trapping (numeric_error e.at exn) @@ e.at])

      | VecConvert cvtop, Vec n :: vs' ->
        (try Vec (Eval_vec.eval_cvtop cvtop n) :: vs', []
        with exn -> vs', [Trapping (numeric_error e.at exn) @@ e.at])

      | VecShift shiftop, Num s :: Vec v :: vs' ->
        (try Vec (Eval_vec.eval_shiftop shiftop v s) :: vs', []
        with exn -> vs', [Trapping (numeric_error e.at exn) @@ e.at])

      | VecBitmask bitmaskop, Vec v :: vs' ->
        (try Num (Eval_vec.eval_bitmaskop bitmaskop v) :: vs', []
        with exn -> vs', [Trapping (numeric_error e.at exn) @@ e.at])

      | VecTestBits vtestop, Vec n :: vs' ->
        (try value_of_bool (Eval_vec.eval_vtestop vtestop n) :: vs', []
        with exn -> vs', [Trapping (numeric_error e.at exn) @@ e.at])

      | VecUnaryBits vunop, Vec n :: vs' ->
        (try Vec (Eval_vec.eval_vunop vunop n) :: vs', []
        with exn -> vs', [Trapping (numeric_error e.at exn) @@ e.at])

      | VecBinaryBits vbinop, Vec n2 :: Vec n1 :: vs' ->
        (try Vec (Eval_vec.eval_vbinop vbinop n1 n2) :: vs', []
        with exn -> vs', [Trapping (numeric_error e.at exn) @@ e.at])

      | VecTernaryBits vternop, Vec v3 :: Vec v2 :: Vec v1 :: vs' ->
        (try Vec (Eval_vec.eval_vternop vternop v1 v2 v3) :: vs', []
        with exn -> vs', [Trapping (numeric_error e.at exn) @@ e.at])

      | VecSplat splatop, Num n :: vs' ->
        (try Vec (Eval_vec.eval_splatop splatop n) :: vs', []
        with exn -> vs', [Trapping (numeric_error e.at exn) @@ e.at])

      | VecExtract extractop, Vec v :: vs' ->
        (try Num (Eval_vec.eval_extractop extractop v) :: vs', []
        with exn -> vs', [Trapping (numeric_error e.at exn) @@ e.at])

      | VecReplace replaceop, Num r :: Vec v :: vs' ->
        (try Vec (Eval_vec.eval_replaceop replaceop v r) :: vs', []
        with exn -> vs', [Trapping (numeric_error e.at exn) @@ e.at])

      | _ ->
        let s1 = string_of_values (List.rev vs) in
        let s2 = string_of_result_type (List.map type_of_value (List.rev vs)) in
        Crash.error e.at
          ("missing or ill-typed operand on stack (" ^ s1 ^ " : " ^ s2 ^ ")")
      )

    | Refer r, vs ->
      Ref r :: vs, []

    | Trapping msg, vs ->
      assert false

    | Returning _, vs
    | ReturningInvoke _, vs ->
      Crash.error e.at "undefined frame"

    | Breaking (k, vs'), vs ->
      Crash.error e.at "undefined label"

    | Label (n, es0, (vs', [])), vs ->
      vs' @ vs, []

    | Label (n, es0, (vs', {it = Breaking (0l, vs0); at} :: es')), vs ->
      take n vs0 e.at @ vs, List.map plain es0

    | Label (n, es0, (vs', {it = Breaking (k, vs0); at} :: es')), vs ->
      vs, [Breaking (Int32.sub k 1l, vs0) @@ at]

    | Label (n, es0, (vs', e' :: es')), vs when is_jumping e' ->
      vs, [e']

    | Label (n, es0, code'), vs ->
      let c' = step {c with code = code'} in
      vs, [Label (n, es0, c'.code) @@ e.at]

    | Local (n, vs0, (vs', [])), vs ->
      vs' @ vs, []

    | Local (n, vs0, (vs', e' :: es')), vs when is_jumping e' ->
      vs' @ vs, [e']

    | Local (n, vs0, code'), vs ->
      let frame' = {c.frame with locals = List.map ref vs0 @ c.frame.locals} in
      let c' = step {c with frame = frame'; code = code'} in
      let vs0' = List.map (!) (take (List.length vs0) c'.frame.locals e.at) in
      vs, [Local (n, vs0', c'.code) @@ e.at]

    | Frame (n, frame', (vs', [])), vs ->
      vs' @ vs, []

    | Frame (n, frame', (vs', {it = Trapping msg; at} :: es')), vs ->
      vs, [Trapping msg @@ at]

    | Frame (n, frame', (vs', {it = Returning vs0; at} :: es')), vs ->
      take n vs0 e.at @ vs, []

    | Frame (n, frame', (vs', {it = ReturningInvoke (vs0, f); at} :: es')), vs ->
      let FuncType (ts1, _) = Func.type_of f in
      take (List.length ts1) vs0 e.at @ vs, [Invoke f @@ at]

    | Frame (n, frame', code'), vs ->
      let c' = step {frame = frame'; code = code'; budget = c.budget - 1} in
      vs, [Frame (n, frame', c'.code) @@ e.at]

    | Invoke f, vs when c.budget = 0 ->
      Exhaustion.error e.at "call stack exhausted"

    | Invoke f, vs ->
      let FuncType (ts1, ts2) = Func.type_of f in
      let args, vs' = split (List.length ts1) vs e.at in
      (match f with
      | Func.AstFunc (_, inst', func) ->
        let {locals; body; _} = func.it in
        let m = Lib.Promise.value inst' in
        let ts = List.map (fun t -> Types.sem_value_type m.types t.it) locals in
        let vs0 = List.rev args @ List.map default_value ts in
        let locals' = List.map (fun t -> t @@ func.at) ts1 @ locals in
        let bt = VarBlockType (SemVar (alloc (FuncDefType (FuncType ([], ts2))))) in
        let es0 = [Plain (Let (bt, locals', body)) @@ func.at] in
        vs', [Frame (List.length ts2, frame m, (List.rev vs0, es0)) @@ e.at]

      | Func.HostFunc (_, f) ->
        (try List.rev (f (List.rev args)) @ vs', []
        with Crash (_, msg) -> Crash.error e.at msg)

      | Func.ClosureFunc (_, f', args') ->
        args @ args' @ vs', [Invoke f' @@ e.at]
      )
  in {c with code = vs', es' @ List.tl es}


let rec eval (c : config) : value stack =
  match c.code with
  | vs, [] ->
    vs

  | vs, {it = Trapping msg; at} :: _ ->
    Trap.error at msg

  | vs, es ->
    eval (step c)


(* Functions & Constants *)

let rec at_func = function
 | Func.AstFunc (_, _, f) -> f.at
 | Func.HostFunc _ -> no_region
 | Func.ClosureFunc (_, func, _) -> at_func func

let invoke (func : func_inst) (vs : value list) : value list =
  let at = at_func func in
  let FuncType (ts, _) = Func.type_of func in
  if List.length vs <> List.length ts then
    Crash.error at "wrong number of arguments";
  if not (List.for_all2 (fun v -> Match.match_value_type [] [] (type_of_value v)) vs ts) then
    Crash.error at "wrong types of arguments";
  let c = config empty_module_inst (List.rev vs) [Invoke func @@ at] in
  try List.rev (eval c) with Stack_overflow ->
    Exhaustion.error at "call stack exhausted"

let eval_const (inst : module_inst) (const : const) : value =
  let c = config inst [] (List.map plain const.it) in
  match eval c with
  | [v] -> v
  | vs -> Crash.error const.at "wrong number of results on stack"


(* Modules *)

let create_type (_ : type_) : type_inst =
  Types.alloc_uninit ()

let create_func (inst : module_inst) (f : func) : func_inst =
  Func.alloc (type_ inst f.it.ftype) (Lib.Promise.make ()) f

let create_table (inst : module_inst) (tab : table) : table_inst =
  let {ttype} = tab.it in
  let TableType (_lim, (_, t)) as tt = Types.sem_table_type inst.types ttype in
  Table.alloc tt (NullRef t)

let create_memory (inst : module_inst) (mem : memory) : memory_inst =
  let {mtype} = mem.it in
  Memory.alloc (Types.sem_memory_type inst.types mtype)

let create_global (inst : module_inst) (glob : global) : global_inst =
  let {gtype; ginit} = glob.it in
  let v = eval_const inst ginit in
  Global.alloc (Types.sem_global_type inst.types gtype) v

let create_export (inst : module_inst) (ex : export) : export_inst =
  let {name; edesc} = ex.it in
  let ext =
    match edesc.it with
    | FuncExport x -> ExternFunc (func inst x)
    | TableExport x -> ExternTable (table inst x)
    | MemoryExport x -> ExternMemory (memory inst x)
    | GlobalExport x -> ExternGlobal (global inst x)
  in (name, ext)

let create_elem (inst : module_inst) (seg : elem_segment) : elem_inst =
  let {etype; einit; _} = seg.it in
  ref (List.map (fun c -> as_ref (eval_const inst c)) einit)

let create_data (inst : module_inst) (seg : data_segment) : data_inst =
  let {dinit; _} = seg.it in
  ref dinit


let add_import (m : module_) (ext : extern) (im : import) (inst : module_inst)
  : module_inst =
  let it = extern_type_of_import_type (import_type_of m im) in
  let et = Types.sem_extern_type inst.types it in
  let et' = extern_type_of inst.types ext in
  if not (Match.match_extern_type [] [] et' et) then
    Link.error im.at ("incompatible import type for " ^
      "\"" ^ Utf8.encode im.it.module_name ^ "\" " ^
      "\"" ^ Utf8.encode im.it.item_name ^ "\": " ^
      "expected " ^ Types.string_of_extern_type et ^
      ", got " ^ Types.string_of_extern_type et');
  match ext with
  | ExternFunc func -> {inst with funcs = func :: inst.funcs}
  | ExternTable tab -> {inst with tables = tab :: inst.tables}
  | ExternMemory mem -> {inst with memories = mem :: inst.memories}
  | ExternGlobal glob -> {inst with globals = glob :: inst.globals}


let init_type (inst : module_inst) (type_ : type_) (x : type_inst) =
  Types.init x (Types.sem_def_type inst.types type_.it)

let init_func (inst : module_inst) (func : func_inst) =
  match func with
  | Func.AstFunc (_, inst_prom, _) -> Lib.Promise.fulfill inst_prom inst
  | _ -> assert false

let run_elem i elem =
  let at = elem.it.emode.at in
  let x = i @@ at in
  match elem.it.emode.it with
  | Passive -> []
  | Active {index; offset} ->
    offset.it @ [
      Const (I32 0l @@ at) @@ at;
      Const (I32 (Lib.List32.length elem.it.einit) @@ at) @@ at;
      TableInit (index, x) @@ at;
      ElemDrop x @@ at
    ]
  | Declarative ->
    [ElemDrop x @@ at]

let run_data i data =
  let at = data.it.dmode.at in
  let x = i @@ at in
  match data.it.dmode.it with
  | Passive -> []
  | Active {index; offset} ->
    assert (index.it = 0l);
    offset.it @ [
      Const (I32 0l @@ at) @@ at;
      Const (I32 (Int32.of_int (String.length data.it.dinit)) @@ at) @@ at;
      MemoryInit x @@ at;
      DataDrop x @@ at
    ]
  | Declarative -> assert false

let run_start start =
  [Call start @@ start.at]

let init (m : module_) (exts : extern list) : module_inst =
  let
    { imports; tables; memories; globals; funcs; types;
      exports; elems; datas; start
    } = m.it
  in
  if List.length exts <> List.length imports then
    Link.error m.at "wrong number of imports provided for initialisation";
  let inst0 = {empty_module_inst with types = List.map create_type types} in
  List.iter2 (init_type inst0) types inst0.types;
  let inst1 = List.fold_right2 (add_import m) exts imports inst0 in
  let fs = List.map (create_func inst1) funcs in
  let inst2 = {inst1 with funcs = inst1.funcs @ fs} in
  let inst3 =
    { inst2 with
      tables = inst2.tables @ List.map (create_table inst2) tables;
      memories = inst2.memories @ List.map (create_memory inst2) memories;
      globals = inst2.globals @ List.map (create_global inst2) globals;
    }
  in
  let inst =
    { inst3 with
      exports = List.map (create_export inst3) exports;
      elems = List.map (create_elem inst3) elems;
      datas = List.map (create_data inst3) datas;
    }
  in
  List.iter (init_func inst) fs;
  let es_elem = List.concat (Lib.List32.mapi run_elem elems) in
  let es_data = List.concat (Lib.List32.mapi run_data datas) in
  let es_start = Lib.Option.get (Lib.Option.map run_start start) [] in
  ignore (eval (config inst [] (List.map plain (es_elem @ es_data @ es_start))));
  inst<|MERGE_RESOLUTION|>--- conflicted
+++ resolved
@@ -35,7 +35,7 @@
   | Ixx.Overflow -> "integer overflow"
   | Ixx.DivideByZero -> "integer divide by zero"
   | Ixx.InvalidConversion -> "invalid conversion to integer"
-  | Values.TypeError (i, v, t) ->
+  | Value.TypeError (i, v, t) ->
     Crash.error at
       ("type error, expected " ^ string_of_num_type t ^ " as operand " ^
        string_of_int i ^ ", got " ^ string_of_num_type (type_of_num v))
@@ -383,13 +383,8 @@
         seg := [];
         vs, []
 
-<<<<<<< HEAD
-      | Load {offset; ty; sz; _}, Num (I32 i) :: vs' ->
+      | Load {offset; ty; pack; _}, Num (I32 i) :: vs' ->
         let mem = memory c.frame.inst (0l @@ e.at) in
-=======
-      | Load {offset; ty; pack; _}, Num (I32 i) :: vs' ->
-        let mem = memory frame.inst (0l @@ e.at) in
->>>>>>> f2086a49
         let a = I64_convert.extend_i32_u i in
         (try
           let n =
@@ -399,13 +394,8 @@
           in Num n :: vs', []
         with exn -> vs', [Trapping (memory_error e.at exn) @@ e.at])
 
-<<<<<<< HEAD
-      | Store {offset; sz; _}, Num n :: Num (I32 i) :: vs' ->
+      | Store {offset; pack; _}, Num n :: Num (I32 i) :: vs' ->
         let mem = memory c.frame.inst (0l @@ e.at) in
-=======
-      | Store {offset; pack; _}, Num n :: Num (I32 i) :: vs' ->
-        let mem = memory frame.inst (0l @@ e.at) in
->>>>>>> f2086a49
         let a = I64_convert.extend_i32_u i in
         (try
           (match pack with
@@ -416,7 +406,7 @@
         with exn -> vs', [Trapping (memory_error e.at exn) @@ e.at]);
 
       | VecLoad {offset; ty; pack; _}, Num (I32 i) :: vs' ->
-        let mem = memory frame.inst (0l @@ e.at) in
+        let mem = memory c.frame.inst (0l @@ e.at) in
         let addr = I64_convert.extend_i32_u i in
         (try
           let v =
@@ -428,7 +418,7 @@
         with exn -> vs', [Trapping (memory_error e.at exn) @@ e.at])
 
       | VecStore {offset; _}, Vec v :: Num (I32 i) :: vs' ->
-        let mem = memory frame.inst (0l @@ e.at) in
+        let mem = memory c.frame.inst (0l @@ e.at) in
         let addr = I64_convert.extend_i32_u i in
         (try
           Memory.store_vec mem addr offset v;
@@ -436,7 +426,7 @@
         with exn -> vs', [Trapping (memory_error e.at exn) @@ e.at]);
 
       | VecLoadLane ({offset; ty; pack; _}, j), Vec (V128 v) :: Num (I32 i) :: vs' ->
-        let mem = memory frame.inst (0l @@ e.at) in
+        let mem = memory c.frame.inst (0l @@ e.at) in
         let addr = I64_convert.extend_i32_u i in
         (try
           let v =
@@ -457,7 +447,7 @@
         with exn -> vs', [Trapping (memory_error e.at exn) @@ e.at])
 
       | VecStoreLane ({offset; ty; pack; _}, j), Vec (V128 v) :: Num (I32 i) :: vs' ->
-        let mem = memory frame.inst (0l @@ e.at) in
+        let mem = memory c.frame.inst (0l @@ e.at) in
         let addr = I64_convert.extend_i32_u i in
         (try
           (match pack with
