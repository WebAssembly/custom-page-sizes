open Values
open Types
open Instance
open Ast
open Source


(* Errors *)

module Link = Error.Make ()
module Trap = Error.Make ()
module Crash = Error.Make ()
module Exhaustion = Error.Make ()

exception Link = Link.Error
exception Trap = Trap.Error
exception Crash = Crash.Error (* failure that cannot happen in valid code *)
exception Exhaustion = Exhaustion.Error

let table_error at = function
  | Table.Bounds -> "out of bounds table access"
  | Table.SizeOverflow -> "table size overflow"
  | Table.SizeLimit -> "table size limit reached"
  | Table.Type -> Crash.error at "type mismatch at table access"
  | exn -> raise exn

let memory_error at = function
  | Memory.Bounds -> "out of bounds memory access"
  | Memory.SizeOverflow -> "memory size overflow"
  | Memory.SizeLimit -> "memory size limit reached"
  | Memory.Type -> Crash.error at "type mismatch at memory access"
  | exn -> raise exn

let numeric_error at = function
  | Ixx.Overflow -> "integer overflow"
  | Ixx.DivideByZero -> "integer divide by zero"
  | Ixx.InvalidConversion -> "invalid conversion to integer"
  | Values.TypeError (i, v, t) ->
    Crash.error at
      ("type error, expected " ^ Types.string_of_num_type t ^ " as operand " ^
       string_of_int i ^ ", got " ^ Types.string_of_num_type (type_of_num v))
  | exn -> raise exn


(* Administrative Expressions & Configurations *)

type 'a stack = 'a list

type frame =
{
  inst : module_inst;
  locals : value ref list;
}

type code = value stack * admin_instr list

and admin_instr = admin_instr' phrase
and admin_instr' =
  | Plain of instr'
  | Refer of ref_
  | Invoke of func_inst
  | Trapping of string
  | Returning of value stack
  | Breaking of int32 * value stack
  | Label of int32 * instr list * code
  | Frame of int32 * frame * code

type config =
{
  frame : frame;
  code : code;
  budget : int;  (* to model stack overflow *)
}

let frame inst locals = {inst; locals}
let config inst vs es =
  {frame = frame inst []; code = vs, es; budget = !Flags.budget}

let plain e = Plain e.it @@ e.at

let lookup category list x =
  try Lib.List32.nth list x.it with Failure _ ->
    Crash.error x.at ("undefined " ^ category ^ " " ^ Int32.to_string x.it)

let type_ (inst : module_inst) x = lookup "type" inst.types x
let func (inst : module_inst) x = lookup "function" inst.funcs x
let table (inst : module_inst) x = lookup "table" inst.tables x
let memory (inst : module_inst) x = lookup "memory" inst.memories x
let global (inst : module_inst) x = lookup "global" inst.globals x
let elem (inst : module_inst) x = lookup "element segment" inst.elems x
let data (inst : module_inst) x = lookup "data segment" inst.datas x
let local (frame : frame) x = lookup "local" frame.locals x

let any_ref inst x i at =
  try Table.load (table inst x) i with Table.Bounds ->
    Trap.error at ("undefined element " ^ Int32.to_string i)

let func_ref inst x i at =
  match any_ref inst x i at with
  | FuncRef f -> f
  | NullRef _ -> Trap.error at ("uninitialized element " ^ Int32.to_string i)
  | _ -> Crash.error at ("type mismatch for element " ^ Int32.to_string i)

let func_type_of = function
  | Func.AstFunc (t, inst, f) -> t
  | Func.HostFunc (t, _) -> t

let block_type inst bt =
  match bt with
  | VarBlockType x -> type_ inst x
  | ValBlockType None -> FuncType ([], [])
  | ValBlockType (Some t) -> FuncType ([], [t])

let take n (vs : 'a stack) at =
  try Lib.List32.take n vs with Failure _ -> Crash.error at "stack underflow"

let drop n (vs : 'a stack) at =
  try Lib.List32.drop n vs with Failure _ -> Crash.error at "stack underflow"


(* Evaluation *)

(*
 * Conventions:
 *   e  : instr
 *   v  : value
 *   es : instr list
 *   vs : value stack
 *   c : config
 *)

let mem_oob frame x i n =
  let mem = (memory frame.inst x) in
  let start = Memory.address_of_num i in
  I64.gt_u (I64.add start (Memory.address_of_num n))
    (Memory.bound mem)

let data_oob frame x i n =
  I64.gt_u (I64.add (Memory.address_of_num i) (Memory.address_of_num n))
    (Data.size (data frame.inst x))

let table_oob frame x i n =
  I64.gt_u (I64.add (I64_convert.extend_i32_u i) (I64_convert.extend_i32_u n))
    (I64_convert.extend_i32_u (Table.size (table frame.inst x)))

let elem_oob frame x i n =
  I64.gt_u (I64.add (I64_convert.extend_i32_u i) (I64_convert.extend_i32_u n))
    (I64_convert.extend_i32_u (Elem.size (elem frame.inst x)))

let inc_address i at =
  match i with
  | I32 x -> (I32 (I32.add x 1l) @@ at)
  | I64 x -> (I64 (I64.add x 1L) @@ at)
  | _ -> Crash.error at ("bad address type")

let rec step (c : config) : config =
  let {frame; code = vs, es; _} = c in
  let e = List.hd es in
  let vs', es' =
    match e.it, vs with
    | Plain e', vs ->
      (match e', vs with
      | Unreachable, vs ->
        vs, [Trapping "unreachable executed" @@ e.at]

      | Nop, vs ->
        vs, []

      | Block (bt, es'), vs ->
        let FuncType (ts1, ts2) = block_type frame.inst bt in
        let n1 = Lib.List32.length ts1 in
        let n2 = Lib.List32.length ts2 in
        let args, vs' = take n1 vs e.at, drop n1 vs e.at in
        vs', [Label (n2, [], (args, List.map plain es')) @@ e.at]

      | Loop (bt, es'), vs ->
        let FuncType (ts1, ts2) = block_type frame.inst bt in
        let n1 = Lib.List32.length ts1 in
        let args, vs' = take n1 vs e.at, drop n1 vs e.at in
        vs', [Label (n1, [e' @@ e.at], (args, List.map plain es')) @@ e.at]

      | If (bt, es1, es2), Num (I32 i) :: vs' ->
        if i = 0l then
          vs', [Plain (Block (bt, es2)) @@ e.at]
        else
          vs', [Plain (Block (bt, es1)) @@ e.at]

      | Br x, vs ->
        [], [Breaking (x.it, vs) @@ e.at]

      | BrIf x, Num (I32 i) :: vs' ->
        if i = 0l then
          vs', []
        else
          vs', [Plain (Br x) @@ e.at]

      | BrTable (xs, x), Num (I32 i) :: vs' ->
        if I32.ge_u i (Lib.List32.length xs) then
          vs', [Plain (Br x) @@ e.at]
        else
          vs', [Plain (Br (Lib.List32.nth xs i)) @@ e.at]

      | Return, vs ->
        [], [Returning vs @@ e.at]

      | Call x, vs ->
        vs, [Invoke (func frame.inst x) @@ e.at]

      | CallIndirect (x, y), Num (I32 i) :: vs ->
        let func = func_ref frame.inst x i e.at in
        if type_ frame.inst y <> Func.type_of func then
          vs, [Trapping "indirect call type mismatch" @@ e.at]
        else
          vs, [Invoke func @@ e.at]

      | Drop, v :: vs' ->
        vs', []

      | Select _, Num (I32 i) :: v2 :: v1 :: vs' ->
        if i = 0l then
          v2 :: vs', []
        else
          v1 :: vs', []

      | LocalGet x, vs ->
        !(local frame x) :: vs, []

      | LocalSet x, v :: vs' ->
        local frame x := v;
        vs', []

      | LocalTee x, v :: vs' ->
        local frame x := v;
        v :: vs', []

      | GlobalGet x, vs ->
        Global.load (global frame.inst x) :: vs, []

      | GlobalSet x, v :: vs' ->
        (try Global.store (global frame.inst x) v; vs', []
        with Global.NotMutable -> Crash.error e.at "write to immutable global"
           | Global.Type -> Crash.error e.at "type mismatch at global write")

      | TableGet x, Num (I32 i) :: vs' ->
        (try Ref (Table.load (table frame.inst x) i) :: vs', []
        with exn -> vs', [Trapping (table_error e.at exn) @@ e.at])

      | TableSet x, Ref r :: Num (I32 i) :: vs' ->
        (try Table.store (table frame.inst x) i r; vs', []
        with exn -> vs', [Trapping (table_error e.at exn) @@ e.at])

      | TableSize x, vs ->
        Num (I32 (Table.size (table frame.inst x))) :: vs, []

      | TableGrow x, Num (I32 delta) :: Ref r :: vs' ->
        let tab = table frame.inst x in
        let old_size = Table.size tab in
        let result =
          try Table.grow tab delta r; old_size
          with Table.SizeOverflow | Table.SizeLimit | Table.OutOfMemory -> -1l
        in Num (I32 result) :: vs', []

      | TableFill x, Num (I32 n) :: Ref r :: Num (I32 i) :: vs' ->
        if table_oob frame x i n then
          vs', [Trapping (table_error e.at Table.Bounds) @@ e.at]
        else if n = 0l then
          vs', []
        else
          let _ = assert (I32.lt_u i 0xffff_ffffl) in
          vs', List.map (at e.at) [
            Plain (Const (I32 i @@ e.at));
            Refer r;
            Plain (TableSet x);
            Plain (Const (I32 (I32.add i 1l) @@ e.at));
            Refer r;
            Plain (Const (I32 (I32.sub n 1l) @@ e.at));
            Plain (TableFill x);
          ]

      | TableCopy (x, y), Num (I32 n) :: Num (I32 s) :: Num (I32 d) :: vs' ->
        if table_oob frame x d n || table_oob frame y s n then
          vs', [Trapping (table_error e.at Table.Bounds) @@ e.at]
        else if n = 0l then
          vs', []
        else if I32.le_u d s then
          vs', List.map (at e.at) [
            Plain (Const (I32 d @@ e.at));
            Plain (Const (I32 s @@ e.at));
            Plain (TableGet y);
            Plain (TableSet x);
            Plain (Const (I32 (I32.add d 1l) @@ e.at));
            Plain (Const (I32 (I32.add s 1l) @@ e.at));
            Plain (Const (I32 (I32.sub n 1l) @@ e.at));
            Plain (TableCopy (x, y));
          ]
        else (* d > s *)
          let n' = I32.sub n 1l in
          vs', List.map (at e.at) [
            Plain (Const (I32 (I32.add d n') @@ e.at));
            Plain (Const (I32 (I32.add s n') @@ e.at));
            Plain (TableGet y);
            Plain (TableSet x);
            Plain (Const (I32 d @@ e.at));
            Plain (Const (I32 s @@ e.at));
            Plain (Const (I32 n' @@ e.at));
            Plain (TableCopy (x, y));
          ]

      | TableInit (x, y), Num (I32 n) :: Num (I32 s) :: Num (I32 d) :: vs' ->
        if table_oob frame x d n || elem_oob frame y s n then
          vs', [Trapping (table_error e.at Table.Bounds) @@ e.at]
        else if n = 0l then
          vs', []
        else
          let seg = elem frame.inst y in
          vs', List.map (at e.at) [
            Plain (Const (I32 d @@ e.at));
            Refer (Elem.load seg s);
            Plain (TableSet x);
            Plain (Const (I32 (I32.add d 1l) @@ e.at));
            Plain (Const (I32 (I32.add s 1l) @@ e.at));
            Plain (Const (I32 (I32.sub n 1l) @@ e.at));
            Plain (TableInit (x, y));
          ]

      | ElemDrop x, vs ->
        let seg = elem frame.inst x in
        Elem.drop seg;
        vs, []

      | Load {offset; ty; pack; _}, Num i :: vs' ->
        let mem = memory frame.inst (0l @@ e.at) in
        let a = Memory.address_of_num i in
        (try
          let n =
            match pack with
            | None -> Memory.load_num mem a offset ty
            | Some (sz, ext) -> Memory.load_num_packed sz ext mem a offset ty
          in Num n :: vs', []
        with exn -> vs', [Trapping (memory_error e.at exn) @@ e.at])

      | Store {offset; pack; _}, Num n :: Num i :: vs' ->
        let mem = memory frame.inst (0l @@ e.at) in
        let a = Memory.address_of_num i in
        (try
          (match pack with
          | None -> Memory.store_num mem a offset n
          | Some sz -> Memory.store_num_packed sz mem a offset n
          );
          vs', []
        with exn -> vs', [Trapping (memory_error e.at exn) @@ e.at]);

      | VecLoad {offset; ty; pack; _}, Num (I32 i) :: vs' ->
        let mem = memory frame.inst (0l @@ e.at) in
        let addr = I64_convert.extend_i32_u i in
        (try
          let v =
            match pack with
            | None -> Memory.load_vec mem addr offset ty
            | Some (sz, ext) ->
              Memory.load_vec_packed sz ext mem addr offset ty
          in Vec v :: vs', []
        with exn -> vs', [Trapping (memory_error e.at exn) @@ e.at])

      | VecStore {offset; _}, Vec v :: Num (I32 i) :: vs' ->
        let mem = memory frame.inst (0l @@ e.at) in
        let addr = I64_convert.extend_i32_u i in
        (try
          Memory.store_vec mem addr offset v;
          vs', []
        with exn -> vs', [Trapping (memory_error e.at exn) @@ e.at]);

      | VecLoadLane ({offset; ty; pack; _}, j), Vec (V128 v) :: Num (I32 i) :: vs' ->
        let mem = memory frame.inst (0l @@ e.at) in
        let addr = I64_convert.extend_i32_u i in
        (try
          let v =
            match pack with
            | Pack8 ->
              V128.I8x16.replace_lane j v
                (I32Num.of_num 0 (Memory.load_num_packed Pack8 SX mem addr offset I32Type))
            | Pack16 ->
              V128.I16x8.replace_lane j v
                (I32Num.of_num 0 (Memory.load_num_packed Pack16 SX mem addr offset I32Type))
            | Pack32 ->
              V128.I32x4.replace_lane j v
                (I32Num.of_num 0 (Memory.load_num mem addr offset I32Type))
            | Pack64 ->
              V128.I64x2.replace_lane j v
                (I64Num.of_num 0 (Memory.load_num mem addr offset I64Type))
          in Vec (V128 v) :: vs', []
        with exn -> vs', [Trapping (memory_error e.at exn) @@ e.at])

      | VecStoreLane ({offset; ty; pack; _}, j), Vec (V128 v) :: Num (I32 i) :: vs' ->
        let mem = memory frame.inst (0l @@ e.at) in
        let addr = I64_convert.extend_i32_u i in
        (try
          (match pack with
          | Pack8 ->
            Memory.store_num_packed Pack8 mem addr offset (I32 (V128.I8x16.extract_lane_s j v))
          | Pack16 ->
            Memory.store_num_packed Pack16 mem addr offset (I32 (V128.I16x8.extract_lane_s j v))
          | Pack32 ->
            Memory.store_num mem addr offset (I32 (V128.I32x4.extract_lane_s j v))
          | Pack64 ->
            Memory.store_num mem addr offset (I64 (V128.I64x2.extract_lane_s j v))
          );
          vs', []
        with exn -> vs', [Trapping (memory_error e.at exn) @@ e.at])

      | MemorySize, vs ->
        let mem = memory frame.inst (0l @@ e.at) in

        Memory.value_of_address (Memory.index_of mem) (Memory.size mem) :: vs, []

      | MemoryGrow, Num delta :: vs' ->
        let mem = memory frame.inst (0l @@ e.at) in
        let old_size = Memory.size mem in
        let result =
          try Memory.grow mem (Memory.address_of_num delta); old_size
          with Memory.SizeOverflow | Memory.SizeLimit | Memory.OutOfMemory -> -1L
        in (Memory.value_of_address (Memory.index_of mem) result) :: vs', []

      | MemoryFill, Num n :: Num k :: Num i :: vs' ->
        let n_64 = Memory.address_of_num n in
        if mem_oob frame (0l @@ e.at) i n then
          vs', [Trapping (memory_error e.at Memory.Bounds) @@ e.at]
        else if n_64 = 0L then
          vs', []
        else
          vs', List.map (at e.at) [
            Plain (Const (i @@ e.at));
            Plain (Const (k @@ e.at));
            Plain (Store
              {ty = I32Type; align = 0; offset = 0L; pack = Some Pack8});
            Plain (Const (inc_address i e.at));
            Plain (Const (k @@ e.at));
            Plain (Const (I64 (I64.sub n_64 1L) @@ e.at));
            Plain (MemoryFill);
          ]

      | MemoryCopy, Num n :: Num s :: Num d :: vs' ->
        let n_64 = Memory.address_of_num n in
        let s_64 = Memory.address_of_num s in
        let d_64 = Memory.address_of_num d in
        if mem_oob frame (0l @@ e.at) s n || mem_oob frame (0l @@ e.at) d n then
          vs', [Trapping (memory_error e.at Memory.Bounds) @@ e.at]
        else if n_64 = 0L then
          vs', []
        else if I64.le_u d_64 s_64 then
          vs', List.map (at e.at) [
            Plain (Const (I64 d_64 @@ e.at));
            Plain (Const (I64 s_64 @@ e.at));
            Plain (Load
              {ty = I32Type; align = 0; offset = 0L; pack = Some (Pack8, ZX)});
            Plain (Store
              {ty = I32Type; align = 0; offset = 0L; pack = Some Pack8});
            Plain (Const (I64 (I64.add d_64 1L) @@ e.at));
            Plain (Const (I64 (I64.add s_64 1L) @@ e.at));
            Plain (Const (I64 (I64.sub n_64 1L) @@ e.at));
            Plain (MemoryCopy);
          ]
        else (* d > s *)
          let n' = I32.sub n 1l in
          vs', List.map (at e.at) [
<<<<<<< HEAD
            Plain (Const (I64 (I64.add d_64 1L) @@ e.at));
            Plain (Const (I64 (I64.add s_64 1L) @@ e.at));
            Plain (Const (I64 (I64.sub n_64 1L) @@ e.at));
            Plain (MemoryCopy);
            Plain (Const (I64 d_64 @@ e.at));
            Plain (Const (I64 s_64 @@ e.at));
=======
            Plain (Const (I32 (I32.add d n') @@ e.at));
            Plain (Const (I32 (I32.add s n') @@ e.at));
>>>>>>> c7eef192
            Plain (Load
              {ty = I32Type; align = 0; offset = 0L; pack = Some (Pack8, ZX)});
            Plain (Store
<<<<<<< HEAD
              {ty = I32Type; align = 0; offset = 0L; pack = Some Pack8});
=======
              {ty = I32Type; align = 0; offset = 0l; pack = Some Pack8});
            Plain (Const (I32 d @@ e.at));
            Plain (Const (I32 s @@ e.at));
            Plain (Const (I32 n' @@ e.at));
            Plain (MemoryCopy);
>>>>>>> c7eef192
          ]

      | MemoryInit x, Num n :: Num s :: Num d :: vs' ->
        let n_64 = Memory.address_of_num n in
        if mem_oob frame (0l @@ e.at) d n || data_oob frame x s n then
          vs', [Trapping (memory_error e.at Memory.Bounds) @@ e.at]
        else if n_64 = 0L then
          vs', []
        else
          let seg = data frame.inst x in
          let s_64 = Memory.address_of_num s in
          let d_64 = Memory.address_of_num d in
          let b = Data.load seg s_64 in
          vs', List.map (at e.at) [
            Plain (Const (I64 d_64 @@ e.at));
            Plain (Const (I64 (I64.of_int_u (Char.code b)) @@ e.at));
            Plain (Store
              {ty = I64Type; align = 0; offset = 0L; pack = Some Pack8});
            Plain (Const (I64 (I64.add d_64 1L) @@ e.at));
            Plain (Const (I64 (I64.add s_64 1L) @@ e.at));
            Plain (Const (I64 (I64.sub n_64 1L) @@ e.at));
            Plain (MemoryInit x);
          ]

      | DataDrop x, vs ->
        let seg = data frame.inst x in
        Data.drop seg;
        vs, []

      | RefNull t, vs' ->
        Ref (NullRef t) :: vs', []

      | RefIsNull, Ref r :: vs' ->
        (match r with
        | NullRef _ ->
          Num (I32 1l) :: vs', []
        | _ ->
          Num (I32 0l) :: vs', []
        )

      | RefFunc x, vs' ->
        let f = func frame.inst x in
        Ref (FuncRef f) :: vs', []

      | Const n, vs ->
        Num n.it :: vs, []

      | Test testop, Num n :: vs' ->
        (try value_of_bool (Eval_num.eval_testop testop n) :: vs', []
        with exn -> vs', [Trapping (numeric_error e.at exn) @@ e.at])

      | Compare relop, Num n2 :: Num n1 :: vs' ->
        (try value_of_bool (Eval_num.eval_relop relop n1 n2) :: vs', []
        with exn -> vs', [Trapping (numeric_error e.at exn) @@ e.at])

      | Unary unop, Num n :: vs' ->
        (try Num (Eval_num.eval_unop unop n) :: vs', []
        with exn -> vs', [Trapping (numeric_error e.at exn) @@ e.at])

      | Binary binop, Num n2 :: Num n1 :: vs' ->
        (try Num (Eval_num.eval_binop binop n1 n2) :: vs', []
        with exn -> vs', [Trapping (numeric_error e.at exn) @@ e.at])

      | Convert cvtop, Num n :: vs' ->
        (try Num (Eval_num.eval_cvtop cvtop n) :: vs', []
        with exn -> vs', [Trapping (numeric_error e.at exn) @@ e.at])

      | VecConst v, vs ->
        Vec v.it :: vs, []

      | VecTest testop, Vec n :: vs' ->
        (try value_of_bool (Eval_vec.eval_testop testop n) :: vs', []
        with exn -> vs', [Trapping (numeric_error e.at exn) @@ e.at])

      | VecUnary unop, Vec n :: vs' ->
        (try Vec (Eval_vec.eval_unop unop n) :: vs', []
        with exn -> vs', [Trapping (numeric_error e.at exn) @@ e.at])

      | VecBinary binop, Vec n2 :: Vec n1 :: vs' ->
        (try Vec (Eval_vec.eval_binop binop n1 n2) :: vs', []
        with exn -> vs', [Trapping (numeric_error e.at exn) @@ e.at])

      | VecCompare relop, Vec n2 :: Vec n1 :: vs' ->
        (try Vec (Eval_vec.eval_relop relop n1 n2) :: vs', []
        with exn -> vs', [Trapping (numeric_error e.at exn) @@ e.at])

      | VecConvert cvtop, Vec n :: vs' ->
        (try Vec (Eval_vec.eval_cvtop cvtop n) :: vs', []
        with exn -> vs', [Trapping (numeric_error e.at exn) @@ e.at])

      | VecShift shiftop, Num s :: Vec v :: vs' ->
        (try Vec (Eval_vec.eval_shiftop shiftop v s) :: vs', []
        with exn -> vs', [Trapping (numeric_error e.at exn) @@ e.at])

      | VecBitmask bitmaskop, Vec v :: vs' ->
        (try Num (Eval_vec.eval_bitmaskop bitmaskop v) :: vs', []
        with exn -> vs', [Trapping (numeric_error e.at exn) @@ e.at])

      | VecTestBits vtestop, Vec n :: vs' ->
        (try value_of_bool (Eval_vec.eval_vtestop vtestop n) :: vs', []
        with exn -> vs', [Trapping (numeric_error e.at exn) @@ e.at])

      | VecUnaryBits vunop, Vec n :: vs' ->
        (try Vec (Eval_vec.eval_vunop vunop n) :: vs', []
        with exn -> vs', [Trapping (numeric_error e.at exn) @@ e.at])

      | VecBinaryBits vbinop, Vec n2 :: Vec n1 :: vs' ->
        (try Vec (Eval_vec.eval_vbinop vbinop n1 n2) :: vs', []
        with exn -> vs', [Trapping (numeric_error e.at exn) @@ e.at])

      | VecTernaryBits vternop, Vec v3 :: Vec v2 :: Vec v1 :: vs' ->
        (try Vec (Eval_vec.eval_vternop vternop v1 v2 v3) :: vs', []
        with exn -> vs', [Trapping (numeric_error e.at exn) @@ e.at])

      | VecSplat splatop, Num n :: vs' ->
        (try Vec (Eval_vec.eval_splatop splatop n) :: vs', []
        with exn -> vs', [Trapping (numeric_error e.at exn) @@ e.at])

      | VecExtract extractop, Vec v :: vs' ->
        (try Num (Eval_vec.eval_extractop extractop v) :: vs', []
        with exn -> vs', [Trapping (numeric_error e.at exn) @@ e.at])

      | VecReplace replaceop, Num r :: Vec v :: vs' ->
        (try Vec (Eval_vec.eval_replaceop replaceop v r) :: vs', []
        with exn -> vs', [Trapping (numeric_error e.at exn) @@ e.at])

      | _ ->
        let s1 = string_of_values (List.rev vs) in
        let s2 = string_of_value_types (List.map type_of_value (List.rev vs)) in
        Crash.error e.at
          ("missing or ill-typed operand on stack (" ^ s1 ^ " : " ^ s2 ^ ")")
      )

    | Refer r, vs ->
      Ref r :: vs, []

    | Trapping msg, vs ->
      assert false

    | Returning vs', vs ->
      Crash.error e.at "undefined frame"

    | Breaking (k, vs'), vs ->
      Crash.error e.at "undefined label"

    | Label (n, es0, (vs', [])), vs ->
      vs' @ vs, []

    | Label (n, es0, (vs', {it = Trapping msg; at} :: es')), vs ->
      vs, [Trapping msg @@ at]

    | Label (n, es0, (vs', {it = Returning vs0; at} :: es')), vs ->
      vs, [Returning vs0 @@ at]

    | Label (n, es0, (vs', {it = Breaking (0l, vs0); at} :: es')), vs ->
      take n vs0 e.at @ vs, List.map plain es0

    | Label (n, es0, (vs', {it = Breaking (k, vs0); at} :: es')), vs ->
      vs, [Breaking (Int32.sub k 1l, vs0) @@ at]

    | Label (n, es0, code'), vs ->
      let c' = step {c with code = code'} in
      vs, [Label (n, es0, c'.code) @@ e.at]

    | Frame (n, frame', (vs', [])), vs ->
      vs' @ vs, []

    | Frame (n, frame', (vs', {it = Trapping msg; at} :: es')), vs ->
      vs, [Trapping msg @@ at]

    | Frame (n, frame', (vs', {it = Returning vs0; at} :: es')), vs ->
      take n vs0 e.at @ vs, []

    | Frame (n, frame', code'), vs ->
      let c' = step {frame = frame'; code = code'; budget = c.budget - 1} in
      vs, [Frame (n, c'.frame, c'.code) @@ e.at]

    | Invoke func, vs when c.budget = 0 ->
      Exhaustion.error e.at "call stack exhausted"

    | Invoke func, vs ->
      let FuncType (ins, out) = func_type_of func in
      let n1, n2 = Lib.List32.length ins, Lib.List32.length out in
      let args, vs' = take n1 vs e.at, drop n1 vs e.at in
      (match func with
      | Func.AstFunc (t, inst', f) ->
        let locals' = List.rev args @ List.map default_value f.it.locals in
        let frame' = {inst = !inst'; locals = List.map ref locals'} in
        let instr' = [Label (n2, [], ([], List.map plain f.it.body)) @@ f.at] in
        vs', [Frame (n2, frame', ([], instr')) @@ e.at]

      | Func.HostFunc (t, f) ->
        try List.rev (f (List.rev args)) @ vs', []
        with Crash (_, msg) -> Crash.error e.at msg
      )
  in {c with code = vs', es' @ List.tl es}


let rec eval (c : config) : value stack =
  match c.code with
  | vs, [] ->
    vs

  | vs, {it = Trapping msg; at} :: _ ->
    Trap.error at msg

  | vs, es ->
    eval (step c)


(* Functions & Constants *)

let invoke (func : func_inst) (vs : value list) : value list =
  let at = match func with Func.AstFunc (_, _, f) -> f.at | _ -> no_region in
  let FuncType (ins, out) = Func.type_of func in
  if List.length vs <> List.length ins then
    Crash.error at "wrong number of arguments";
  if not (List.for_all2 (fun v -> (=) (type_of_value v)) vs ins) then
    Crash.error at "wrong types of arguments";
  let c = config empty_module_inst (List.rev vs) [Invoke func @@ at] in
  try List.rev (eval c) with Stack_overflow ->
    Exhaustion.error at "call stack exhausted"

let eval_const (inst : module_inst) (const : const) : value =
  let c = config inst [] (List.map plain const.it) in
  match eval c with
  | [v] -> v
  | vs -> Crash.error const.at "wrong number of results on stack"

(* Modules *)

let create_func (inst : module_inst) (f : func) : func_inst =
  Func.alloc (type_ inst f.it.ftype) (ref inst) f

let create_table (inst : module_inst) (tab : table) : table_inst =
  let {ttype} = tab.it in
  let TableType (_lim, t) = ttype in
  Table.alloc ttype (NullRef t)

let create_memory (inst : module_inst) (mem : memory) : memory_inst =
  let {mtype} = mem.it in
  Memory.alloc mtype

let create_global (inst : module_inst) (glob : global) : global_inst =
  let {gtype; ginit} = glob.it in
  let v = eval_const inst ginit in
  Global.alloc gtype v

let create_export (inst : module_inst) (ex : export) : export_inst =
  let {name; edesc} = ex.it in
  let ext =
    match edesc.it with
    | FuncExport x -> ExternFunc (func inst x)
    | TableExport x -> ExternTable (table inst x)
    | MemoryExport x -> ExternMemory (memory inst x)
    | GlobalExport x -> ExternGlobal (global inst x)
  in (name, ext)

let create_elem (inst : module_inst) (seg : elem_segment) : elem_inst =
  let {etype; einit; _} = seg.it in
  Elem.alloc (List.map (fun c -> as_ref (eval_const inst c)) einit)

let create_data (inst : module_inst) (seg : data_segment) : data_inst =
  let {dinit; _} = seg.it in
  Data.alloc dinit


let add_import (m : module_) (ext : extern) (im : import) (inst : module_inst)
  : module_inst =
  if not (match_extern_type (extern_type_of ext) (import_type m im)) then
    Link.error im.at ("incompatible import type for " ^
      "\"" ^ Utf8.encode im.it.module_name ^ "\" " ^
      "\"" ^ Utf8.encode im.it.item_name ^ "\": " ^
      "expected " ^ Types.string_of_extern_type (import_type m im) ^
      ", got " ^ Types.string_of_extern_type (extern_type_of ext));
  match ext with
  | ExternFunc func -> {inst with funcs = func :: inst.funcs}
  | ExternTable tab -> {inst with tables = tab :: inst.tables}
  | ExternMemory mem -> {inst with memories = mem :: inst.memories}
  | ExternGlobal glob -> {inst with globals = glob :: inst.globals}

let init_func (inst : module_inst) (func : func_inst) =
  match func with
  | Func.AstFunc (_, inst_ref, _) -> inst_ref := inst
  | _ -> assert false

let run_elem i elem =
  let at = elem.it.emode.at in
  let x = i @@ at in
  match elem.it.emode.it with
  | Passive -> []
  | Active {index; offset} ->
    offset.it @ [
      Const (I32 0l @@ at) @@ at;
      Const (I32 (Lib.List32.length elem.it.einit) @@ at) @@ at;
      TableInit (index, x) @@ at;
      ElemDrop x @@ at
    ]
  | Declarative ->
    [ElemDrop x @@ at]

let run_data i data =
  let at = data.it.dmode.at in
  let x = i @@ at in
  match data.it.dmode.it with
  | Passive -> []
  | Active {index; offset} ->
    assert (index.it = 0l);
    offset.it @ [
      Const (I32 0l @@ at) @@ at;
      Const (I32 (Int32.of_int (String.length data.it.dinit)) @@ at) @@ at;
      MemoryInit x @@ at;
      DataDrop x @@ at
    ]
  | Declarative -> assert false

let run_start start =
  [Call start.it.sfunc @@ start.at]

let init (m : module_) (exts : extern list) : module_inst =
  let
    { imports; tables; memories; globals; funcs; types;
      exports; elems; datas; start
    } = m.it
  in
  if List.length exts <> List.length imports then
    Link.error m.at "wrong number of imports provided for initialisation";
  let inst0 =
    { (List.fold_right2 (add_import m) exts imports empty_module_inst) with
      types = List.map (fun type_ -> type_.it) types }
  in
  let fs = List.map (create_func inst0) funcs in
  let inst1 = {inst0 with funcs = inst0.funcs @ fs} in
  let inst2 =
    { inst1 with
      tables = inst1.tables @ List.map (create_table inst1) tables;
      memories = inst1.memories @ List.map (create_memory inst1) memories;
      globals = inst1.globals @ List.map (create_global inst1) globals;
    }
  in
  let inst =
    { inst2 with
      exports = List.map (create_export inst2) exports;
      elems = List.map (create_elem inst2) elems;
      datas = List.map (create_data inst2) datas;
    }
  in
  List.iter (init_func inst) fs;
  let es_elem = List.concat (Lib.List32.mapi run_elem elems) in
  let es_data = List.concat (Lib.List32.mapi run_data datas) in
  let es_start = Lib.Option.get (Lib.Option.map run_start start) [] in
  ignore (eval (config inst [] (List.map plain (es_elem @ es_data @ es_start))));
  inst<|MERGE_RESOLUTION|>--- conflicted
+++ resolved
@@ -461,31 +461,18 @@
             Plain (MemoryCopy);
           ]
         else (* d > s *)
-          let n' = I32.sub n 1l in
+          let n' = I64.sub n_64 1L in
           vs', List.map (at e.at) [
-<<<<<<< HEAD
-            Plain (Const (I64 (I64.add d_64 1L) @@ e.at));
-            Plain (Const (I64 (I64.add s_64 1L) @@ e.at));
-            Plain (Const (I64 (I64.sub n_64 1L) @@ e.at));
-            Plain (MemoryCopy);
-            Plain (Const (I64 d_64 @@ e.at));
-            Plain (Const (I64 s_64 @@ e.at));
-=======
-            Plain (Const (I32 (I32.add d n') @@ e.at));
-            Plain (Const (I32 (I32.add s n') @@ e.at));
->>>>>>> c7eef192
+            Plain (Const (I64 (I64.add d_64 n') @@ e.at));
+            Plain (Const (I64 (I64.add s_64 n') @@ e.at));
             Plain (Load
               {ty = I32Type; align = 0; offset = 0L; pack = Some (Pack8, ZX)});
             Plain (Store
-<<<<<<< HEAD
               {ty = I32Type; align = 0; offset = 0L; pack = Some Pack8});
-=======
-              {ty = I32Type; align = 0; offset = 0l; pack = Some Pack8});
-            Plain (Const (I32 d @@ e.at));
-            Plain (Const (I32 s @@ e.at));
-            Plain (Const (I32 n' @@ e.at));
+            Plain (Const (I64 d_64 @@ e.at));
+            Plain (Const (I64 s_64 @@ e.at));
+            Plain (Const (I64 n' @@ e.at));
             Plain (MemoryCopy);
->>>>>>> c7eef192
           ]
 
       | MemoryInit x, Num n :: Num s :: Num d :: vs' ->
