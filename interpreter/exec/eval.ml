open Values
open Types
open Instance
open Ast
open Source


(* Errors *)

module Link = Error.Make ()
module Trap = Error.Make ()
module Crash = Error.Make ()
module Exhaustion = Error.Make ()

exception Link = Link.Error
exception Trap = Trap.Error
exception Crash = Crash.Error (* failure that cannot happen in valid code *)
exception Exhaustion = Exhaustion.Error

let table_error at = function
  | Table.Bounds -> "out of bounds table access"
  | Table.SizeOverflow -> "table size overflow"
  | Table.SizeLimit -> "table size limit reached"
  | Table.Type -> Crash.error at "type mismatch at table access"
  | exn -> raise exn

let memory_error at = function
  | Memory.Bounds -> "out of bounds memory access"
  | Memory.SizeOverflow -> "memory size overflow"
  | Memory.SizeLimit -> "memory size limit reached"
  | Memory.Type -> Crash.error at "type mismatch at memory access"
  | exn -> raise exn

let numeric_error at = function
  | Numeric_error.IntegerOverflow -> "integer overflow"
  | Numeric_error.IntegerDivideByZero -> "integer divide by zero"
  | Numeric_error.InvalidConversionToInteger -> "invalid conversion to integer"
  | Eval_numeric.TypeError (i, v, t) ->
    Crash.error at
      ("type error, expected " ^ Types.string_of_num_type t ^ " as operand " ^
       string_of_int i ^ ", got " ^ Types.string_of_num_type (type_of_num v))
  | exn -> raise exn


(* Administrative Expressions & Configurations *)

type 'a stack = 'a list

type frame =
{
  inst : module_inst;
  locals : value ref list;
}

type code = value stack * admin_instr list

and admin_instr = admin_instr' phrase
and admin_instr' =
  | Plain of instr'
  | Invoke of func_inst
  | Trapping of string
  | Returning of value stack
  | Breaking of int32 * value stack
  | Label of int * instr list * code
  | Frame of int * frame * code

type config =
{
  frame : frame;
  code : code;
  budget : int;  (* to model stack overflow *)
}

let frame inst locals = {inst; locals}
let config inst vs es = {frame = frame inst []; code = vs, es; budget = 300}

let plain e = Plain e.it @@ e.at

let lookup category list x =
  try Lib.List32.nth list x.it with Failure _ ->
    Crash.error x.at ("undefined " ^ category ^ " " ^ Int32.to_string x.it)

let type_ (inst : module_inst) x = lookup "type" inst.types x
let func (inst : module_inst) x = lookup "function" inst.funcs x
let table (inst : module_inst) x = lookup "table" inst.tables x
let memory (inst : module_inst) x = lookup "memory" inst.memories x
let global (inst : module_inst) x = lookup "global" inst.globals x
let local (frame : frame) x = lookup "local" frame.locals x

let any_ref inst x i at =
  try Table.load (table inst x) i with Table.Bounds ->
    Trap.error at ("undefined element " ^ Int32.to_string i)

let func_ref inst x i at =
  match any_ref inst x i at with
  | FuncRef f -> f
  | NullRef -> Trap.error at ("uninitialized element " ^ Int32.to_string i)
  | _ -> Crash.error at ("type mismatch for element " ^ Int32.to_string i)

let take n (vs : 'a stack) at =
  try Lib.List.take n vs with Failure _ -> Crash.error at "stack underflow"

let drop n (vs : 'a stack) at =
  try Lib.List.drop n vs with Failure _ -> Crash.error at "stack underflow"


(* Evaluation *)

(*
 * Conventions:
 *   e  : instr
 *   v  : value
 *   es : instr list
 *   vs : value stack
 *   c : config
 *)

let rec step (c : config) : config =
  let {frame; code = vs, es; _} = c in
  let e = List.hd es in
  let vs', es' =
    match e.it, vs with
    | Plain e', vs ->
      (match e', vs with
      | Unreachable, vs ->
        vs, [Trapping "unreachable executed" @@ e.at]

      | Nop, vs ->
        vs, []

      | Block (ts, es'), vs ->
        vs, [Label (List.length ts, [], ([], List.map plain es')) @@ e.at]

      | Loop (ts, es'), vs ->
        vs, [Label (0, [e' @@ e.at], ([], List.map plain es')) @@ e.at]

      | If (ts, es1, es2), Num (I32 0l) :: vs' ->
        vs', [Plain (Block (ts, es2)) @@ e.at]

      | If (ts, es1, es2), Num (I32 i) :: vs' ->
        vs', [Plain (Block (ts, es1)) @@ e.at]

      | Br x, vs ->
        [], [Breaking (x.it, vs) @@ e.at]

      | BrIf x, Num (I32 0l) :: vs' ->
        vs', []

      | BrIf x, Num (I32 i) :: vs' ->
        vs', [Plain (Br x) @@ e.at]

      | BrTable (xs, x), Num (I32 i) :: vs'
        when I32.ge_u i (Lib.List32.length xs) ->
        vs', [Plain (Br x) @@ e.at]

      | BrTable (xs, x), Num (I32 i) :: vs' ->
        vs', [Plain (Br (Lib.List32.nth xs i)) @@ e.at]

      | Return, vs ->
        vs, [Returning vs @@ e.at]

      | Call x, vs ->
        vs, [Invoke (func frame.inst x) @@ e.at]

      | CallIndirect (x, y), Num (I32 i) :: vs ->
        let func = func_ref frame.inst x i e.at in
        if type_ frame.inst y <> Func.type_of func then
          vs, [Trapping "indirect call type mismatch" @@ e.at]
        else
          vs, [Invoke func @@ e.at]

      | Drop, v :: vs' ->
        vs', []

      | Select, Num (I32 0l) :: v2 :: v1 :: vs' ->
        v2 :: vs', []

      | Select, Num (I32 i) :: v2 :: v1 :: vs' ->
        v1 :: vs', []

      | LocalGet x, vs ->
        !(local frame x) :: vs, []

      | LocalSet x, v :: vs' ->
        local frame x := v;
        vs', []

      | LocalTee x, v :: vs' ->
        local frame x := v;
        v :: vs', []

      | GlobalGet x, vs ->
        Global.load (global frame.inst x) :: vs, []

      | GlobalSet x, v :: vs' ->
        (try Global.store (global frame.inst x) v; vs', []
        with Global.NotMutable -> Crash.error e.at "write to immutable global"
           | Global.Type -> Crash.error e.at "type mismatch at global write")

      | GetTable x, Num (I32 i) :: vs' ->
        (try Ref (Table.load (table frame.inst x) i) :: vs', []
        with exn -> vs', [Trapping (table_error e.at exn) @@ e.at])

      | SetTable x, Ref r :: Num (I32 i) :: vs' ->
        (try Table.store (table frame.inst x) i r; vs', []
        with exn -> vs', [Trapping (table_error e.at exn) @@ e.at])

      | Load {offset; ty; sz; _}, Num (I32 i) :: vs' ->
        let mem = memory frame.inst (0l @@ e.at) in
        let addr = I64_convert.extend_i32_u i in
        (try
          let n =
            match sz with
            | None -> Memory.load_num mem addr offset ty
            | Some (sz, ext) -> Memory.load_packed sz ext mem addr offset ty
          in Num n :: vs', []
        with exn -> vs', [Trapping (memory_error e.at exn) @@ e.at])

      | Store {offset; sz; _}, Num n :: Num (I32 i) :: vs' ->
        let mem = memory frame.inst (0l @@ e.at) in
        let addr = I64_convert.extend_i32_u i in
        (try
          (match sz with
          | None -> Memory.store_num mem addr offset n
          | Some sz -> Memory.store_packed sz mem addr offset n
          );
          vs', []
        with exn -> vs', [Trapping (memory_error e.at exn) @@ e.at]);

      | MemorySize, vs ->
        let mem = memory frame.inst (0l @@ e.at) in
        Num (I32 (Memory.size mem)) :: vs, []

<<<<<<< HEAD
      | GrowMemory, Num (I32 delta) :: vs' ->
=======
      | MemoryGrow, I32 delta :: vs' ->
>>>>>>> 6fdf92b8
        let mem = memory frame.inst (0l @@ e.at) in
        let old_size = Memory.size mem in
        let result =
          try Memory.grow mem delta; old_size
          with Memory.SizeOverflow | Memory.SizeLimit | Memory.OutOfMemory -> -1l
        in Num (I32 result) :: vs', []

      | Null, vs' ->
        Ref NullRef :: vs', []

      | IsNull, Ref NullRef :: vs' ->
        Num (I32 1l) :: vs', []

      | IsNull, v :: vs' ->
        Num (I32 0l) :: vs', []

      | Const n, vs ->
        Num n.it :: vs, []

      | Test testop, Num n :: vs' ->
        (try value_of_bool (Eval_numeric.eval_testop testop n) :: vs', []
        with exn -> vs', [Trapping (numeric_error e.at exn) @@ e.at])

      | Compare relop, Num n2 :: Num n1 :: vs' ->
        (try value_of_bool (Eval_numeric.eval_relop relop n1 n2) :: vs', []
        with exn -> vs', [Trapping (numeric_error e.at exn) @@ e.at])

      | Unary unop, Num n :: vs' ->
        (try Num (Eval_numeric.eval_unop unop n) :: vs', []
        with exn -> vs', [Trapping (numeric_error e.at exn) @@ e.at])

      | Binary binop, Num n2 :: Num n1 :: vs' ->
        (try Num (Eval_numeric.eval_binop binop n1 n2) :: vs', []
        with exn -> vs', [Trapping (numeric_error e.at exn) @@ e.at])

      | Convert cvtop, Num n :: vs' ->
        (try Num (Eval_numeric.eval_cvtop cvtop n) :: vs', []
        with exn -> vs', [Trapping (numeric_error e.at exn) @@ e.at])

      | _ ->
        let s1 = string_of_values (List.rev vs) in
        let s2 = string_of_value_types (List.map type_of_value (List.rev vs)) in
        Crash.error e.at
          ("missing or ill-typed operand on stack (" ^ s1 ^ " : " ^ s2 ^ ")")
      )

    | Trapping msg, vs ->
      assert false

    | Returning vs', vs ->
      Crash.error e.at "undefined frame"

    | Breaking (k, vs'), vs ->
      Crash.error e.at "undefined label"

    | Label (n, es0, (vs', [])), vs ->
      vs' @ vs, []

    | Label (n, es0, (vs', {it = Trapping msg; at} :: es')), vs ->
      vs, [Trapping msg @@ at]

    | Label (n, es0, (vs', {it = Returning vs0; at} :: es')), vs ->
      vs, [Returning vs0 @@ at]

    | Label (n, es0, (vs', {it = Breaking (0l, vs0); at} :: es')), vs ->
      take n vs0 e.at @ vs, List.map plain es0

    | Label (n, es0, (vs', {it = Breaking (k, vs0); at} :: es')), vs ->
      vs, [Breaking (Int32.sub k 1l, vs0) @@ at]

    | Label (n, es0, code'), vs ->
      let c' = step {c with code = code'} in
      vs, [Label (n, es0, c'.code) @@ e.at]

    | Frame (n, frame', (vs', [])), vs ->
      vs' @ vs, []

    | Frame (n, frame', (vs', {it = Trapping msg; at} :: es')), vs ->
      vs, [Trapping msg @@ at]

    | Frame (n, frame', (vs', {it = Returning vs0; at} :: es')), vs ->
      take n vs0 e.at @ vs, []

    | Frame (n, frame', code'), vs ->
      let c' = step {frame = frame'; code = code'; budget = c.budget - 1} in
      vs, [Frame (n, c'.frame, c'.code) @@ e.at]

    | Invoke func, vs when c.budget = 0 ->
      Exhaustion.error e.at "call stack exhausted"

    | Invoke func, vs ->
      let FuncType (ins, out) = Func.type_of func in
      let n = List.length ins in
      let args, vs' = take n vs e.at, drop n vs e.at in
      (match func with
      | Func.AstFunc (t, inst', f) ->
        let locals' = List.rev args @ List.map default_value f.it.locals in
        let code' = [], [Plain (Block (out, f.it.body)) @@ f.at] in
        let frame' = {inst = !inst'; locals = List.map ref locals'} in
        vs', [Frame (List.length out, frame', code') @@ e.at]

      | Func.HostFunc (t, f) ->
        try List.rev (f (List.rev args)) @ vs', []
        with Crash (_, msg) -> Crash.error e.at msg
      )
  in {c with code = vs', es' @ List.tl es}


let rec eval (c : config) : value stack =
  match c.code with
  | vs, [] ->
    vs

  | vs, {it = Trapping msg; at} :: _ ->
    Trap.error at msg

  | vs, es ->
    eval (step c)


(* Functions & Constants *)

let invoke (func : func_inst) (vs : value list) : value list =
  let at = match func with Func.AstFunc (_,_, f) -> f.at | _ -> no_region in
  let FuncType (ins, out) = Func.type_of func in
  if List.length vs <> List.length ins then
    Crash.error at "wrong number of arguments";
  let c = config empty_module_inst (List.rev vs) [Invoke func @@ at] in
  try List.rev (eval c) with Stack_overflow ->
    Exhaustion.error at "call stack exhausted"

let eval_const (inst : module_inst) (const : const) : value =
  let c = config inst [] (List.map plain const.it) in
  match eval c with
  | [v] -> v
  | vs -> Crash.error const.at "wrong number of results on stack"

let i32 (v : value) at =
  match v with
  | Num (I32 i) -> i
  | _ -> Crash.error at "type error: i32 value expected"


(* Modules *)

let create_func (inst : module_inst) (f : func) : func_inst =
  Func.alloc (type_ inst f.it.ftype) (ref inst) f

let create_table (inst : module_inst) (tab : table) : table_inst =
  let {ttype} = tab.it in
  Table.alloc ttype

let create_memory (inst : module_inst) (mem : memory) : memory_inst =
  let {mtype} = mem.it in
  Memory.alloc mtype

let create_global (inst : module_inst) (glob : global) : global_inst =
  let {gtype; value} = glob.it in
  let v = eval_const inst value in
  Global.alloc gtype v

let create_export (inst : module_inst) (ex : export) : export_inst =
  let {name; edesc} = ex.it in
  let ext =
    match edesc.it with
    | FuncExport x -> ExternFunc (func inst x)
    | TableExport x -> ExternTable (table inst x)
    | MemoryExport x -> ExternMemory (memory inst x)
    | GlobalExport x -> ExternGlobal (global inst x)
  in name, ext


let init_func (inst : module_inst) (func : func_inst) =
  match func with
  | Func.AstFunc (_, inst_ref, _) -> inst_ref := inst
  | _ -> assert false

let init_table (inst : module_inst) (seg : table_segment) =
  let {index; offset = const; init} = seg.it in
  let tab = table inst index in
  let offset = i32 (eval_const inst const) const.at in
  let end_ = Int32.(add offset (of_int (List.length init))) in
  let bound = Table.size tab in
  if I32.lt_u bound end_ || I32.lt_u end_ offset then
    Link.error seg.at "elements segment does not fit table";
  fun () ->
    Table.blit tab offset (List.map (fun x -> FuncRef (func inst x)) init)

let init_memory (inst : module_inst) (seg : memory_segment) =
  let {index; offset = const; init} = seg.it in
  let mem = memory inst index in
  let offset' = i32 (eval_const inst const) const.at in
  let offset = I64_convert.extend_i32_u offset' in
  let end_ = Int64.(add offset (of_int (String.length init))) in
  let bound = Memory.bound mem in
  if I64.lt_u bound end_ || I64.lt_u end_ offset then
    Link.error seg.at "data segment does not fit memory";
  fun () -> Memory.store_bytes mem offset init


let add_import (m : module_) (ext : extern) (im : import) (inst : module_inst)
  : module_inst =
  if not (match_extern_type (extern_type_of ext) (import_type m im)) then
    Link.error im.at "incompatible import type";
  match ext with
  | ExternFunc func -> {inst with funcs = func :: inst.funcs}
  | ExternTable tab -> {inst with tables = tab :: inst.tables}
  | ExternMemory mem -> {inst with memories = mem :: inst.memories}
  | ExternGlobal glob -> {inst with globals = glob :: inst.globals}

let init (m : module_) (exts : extern list) : module_inst =
  let
    { imports; tables; memories; globals; funcs; types;
      exports; elems; data; start
    } = m.it
  in
  if List.length exts <> List.length imports then
    Link.error m.at "wrong number of imports provided for initialisation";
  let inst0 =
    { (List.fold_right2 (add_import m) exts imports empty_module_inst) with
      types = List.map (fun type_ -> type_.it) types }
  in
  let fs = List.map (create_func inst0) funcs in
  let inst1 =
    { inst0 with
      funcs = inst0.funcs @ fs;
      tables = inst0.tables @ List.map (create_table inst0) tables;
      memories = inst0.memories @ List.map (create_memory inst0) memories;
      globals = inst0.globals @ List.map (create_global inst0) globals;
    }
  in
  let inst = {inst1 with exports = List.map (create_export inst1) exports} in
  List.iter (init_func inst) fs;
  let init_elems = List.map (init_table inst) elems in
  let init_datas = List.map (init_memory inst) data in
  List.iter (fun f -> f ()) init_elems;
  List.iter (fun f -> f ()) init_datas;
  Lib.Option.app (fun x -> ignore (invoke (func inst x) [])) start;
  inst<|MERGE_RESOLUTION|>--- conflicted
+++ resolved
@@ -197,11 +197,11 @@
         with Global.NotMutable -> Crash.error e.at "write to immutable global"
            | Global.Type -> Crash.error e.at "type mismatch at global write")
 
-      | GetTable x, Num (I32 i) :: vs' ->
+      | TableGet x, Num (I32 i) :: vs' ->
         (try Ref (Table.load (table frame.inst x) i) :: vs', []
         with exn -> vs', [Trapping (table_error e.at exn) @@ e.at])
 
-      | SetTable x, Ref r :: Num (I32 i) :: vs' ->
+      | TableSet x, Ref r :: Num (I32 i) :: vs' ->
         (try Table.store (table frame.inst x) i r; vs', []
         with exn -> vs', [Trapping (table_error e.at exn) @@ e.at])
 
@@ -231,11 +231,7 @@
         let mem = memory frame.inst (0l @@ e.at) in
         Num (I32 (Memory.size mem)) :: vs, []
 
-<<<<<<< HEAD
-      | GrowMemory, Num (I32 delta) :: vs' ->
-=======
-      | MemoryGrow, I32 delta :: vs' ->
->>>>>>> 6fdf92b8
+      | MemoryGrow, Num (I32 delta) :: vs' ->
         let mem = memory frame.inst (0l @@ e.at) in
         let old_size = Memory.size mem in
         let result =
@@ -243,13 +239,13 @@
           with Memory.SizeOverflow | Memory.SizeLimit | Memory.OutOfMemory -> -1l
         in Num (I32 result) :: vs', []
 
-      | Null, vs' ->
+      | RefNull, vs' ->
         Ref NullRef :: vs', []
 
-      | IsNull, Ref NullRef :: vs' ->
+      | RefIsNull, Ref NullRef :: vs' ->
         Num (I32 1l) :: vs', []
 
-      | IsNull, v :: vs' ->
+      | RefIsNull, v :: vs' ->
         Num (I32 0l) :: vs', []
 
       | Const n, vs ->
