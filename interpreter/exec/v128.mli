(* Types *)

type t
type bits = string

type ('i8x16, 'i16x8, 'i32x4, 'i64x2, 'f32x4, 'f64x2) laneop =
  | I8x16 of 'i8x16 | I16x8 of 'i16x8 | I32x4 of 'i32x4 | I64x2 of 'i64x2
  | F32x4 of 'f32x4 | F64x2 of 'f64x2

type shape = (unit, unit, unit, unit, unit, unit) laneop


(* Basics *)

val bitwidth : int

val num_lanes : ('a, 'b, 'c, 'd, 'e, 'f) laneop -> int
val type_of_lane : ('a, 'b, 'c, 'd, 'e, 'f) laneop -> Types.numtype
val string_of_shape : ('a, 'b, 'c, 'd, 'e, 'f) laneop -> string

val zero : t
val of_bits : bits -> t
val to_bits : t -> bits


(* String conversion *)

val to_string : t -> string
val to_hex_string : t -> string
val of_strings : shape -> string list -> t


(* Shape-based operations *)

module type IntShape =
sig
  type lane

  val num_lanes : int
  val to_lanes : t -> lane list
  val of_lanes : lane list -> t

  val splat : lane -> t
  val extract_lane_s : int -> t -> lane
  val extract_lane_u : int -> t -> lane
  val replace_lane : int -> t -> lane -> t

  val eq : t -> t -> t
  val ne : t -> t -> t
  val lt_s : t -> t -> t
  val lt_u : t -> t -> t
  val le_s : t -> t -> t
  val le_u : t -> t -> t
  val gt_s : t -> t -> t
  val gt_u : t -> t -> t
  val ge_s : t -> t -> t
  val ge_u : t -> t -> t
  val abs : t -> t
  val neg : t -> t
  val popcnt : t -> t
  val add : t -> t -> t
  val sub : t -> t -> t
  val min_s : t -> t -> t
  val min_u : t -> t -> t
  val max_s : t -> t -> t
  val max_u : t -> t -> t
  val mul : t -> t -> t
  val avgr_u : t -> t -> t
  val any_true : t -> bool
  val all_true : t -> bool
  val bitmask : t -> Int32.t
  val shl : t -> I32.t -> t
  val shr_s : t -> I32.t -> t
  val shr_u : t -> I32.t -> t
  val add_sat_s : t -> t -> t
  val add_sat_u : t -> t -> t
  val sub_sat_s : t -> t -> t
  val sub_sat_u : t -> t -> t
  val q15mulr_sat_s : t -> t -> t
end

module type FloatShape =
sig
  type lane

  val num_lanes : int
  val to_lanes : t -> lane list
  val of_lanes : lane list -> t

  val splat : lane -> t
  val extract_lane : int -> t -> lane
  val replace_lane : int -> t -> lane -> t

  val eq : t -> t -> t
  val ne : t -> t -> t
  val lt : t -> t -> t
  val le : t -> t -> t
  val gt : t -> t -> t
  val ge : t -> t -> t
  val abs : t -> t
  val neg : t -> t
  val sqrt : t -> t
  val ceil : t -> t
  val floor : t -> t
  val trunc : t -> t
  val nearest : t -> t
  val add : t -> t -> t
  val sub : t -> t -> t
  val mul : t -> t -> t
  val div : t -> t -> t
  val fma : t -> t -> t -> t
  val fnma : t -> t -> t -> t
  val min : t -> t -> t
  val max : t -> t -> t
  val pmin : t -> t -> t
  val pmax : t -> t -> t
end

module I8x16 : IntShape with type lane = I8.t
module I16x8 : IntShape with type lane = I16.t
module I32x4 : IntShape with type lane = I32.t
module I64x2 : IntShape with type lane = I64.t
module F32x4 : FloatShape with type lane = F32.t
module F64x2 : FloatShape with type lane = F64.t


(* Special shapes *)

module V1x128 :
sig
  val lognot : t -> t
  val and_ : t -> t -> t
  val or_ : t -> t -> t
  val xor : t -> t -> t
  val andnot : t -> t -> t
  val bitselect : t -> t -> t -> t
end

module V8x16 :
sig
  val swizzle : t -> t -> t
  val shuffle : t -> t -> int list -> t
end


(* Conversions *)

module I8x16_convert :
sig
  val narrow_s : t -> t -> t
  val narrow_u : t -> t -> t
end

module I16x8_convert :
sig
  val narrow_s : t -> t -> t
  val narrow_u : t -> t -> t
  val extend_low_s : t -> t
  val extend_high_s : t -> t
  val extend_low_u : t -> t
  val extend_high_u : t -> t
  val extmul_low_s : t -> t -> t
  val extmul_high_s : t -> t -> t
  val extmul_low_u : t -> t -> t
  val extmul_high_u : t -> t -> t
  val extadd_pairwise_s : t -> t
  val extadd_pairwise_u : t -> t
  val dot_s : t -> t -> t
end

module I32x4_convert :
sig
  val trunc_sat_f32x4_s : t -> t
  val trunc_sat_f32x4_u : t -> t
  val trunc_sat_f64x2_s_zero : t -> t
  val trunc_sat_f64x2_u_zero : t -> t
  val extend_low_s : t -> t
  val extend_high_s : t -> t
  val extend_low_u : t -> t
  val extend_high_u : t -> t
  val dot_s : t -> t -> t
<<<<<<< HEAD
  val dot_s_add : t -> t -> t -> t
=======
  val dot_add_s : t -> t -> t -> t
>>>>>>> d0eee4ae
  val extmul_low_s : t -> t -> t
  val extmul_high_s : t -> t -> t
  val extmul_low_u : t -> t -> t
  val extmul_high_u : t -> t -> t
  val extadd_pairwise_s : t -> t
  val extadd_pairwise_u : t -> t
end

module I64x2_convert :
sig
  val extend_low_s : t -> t
  val extend_high_s : t -> t
  val extend_low_u : t -> t
  val extend_high_u : t -> t
  val extmul_low_s : t -> t -> t
  val extmul_high_s : t -> t -> t
  val extmul_low_u : t -> t -> t
  val extmul_high_u : t -> t -> t
end

module F32x4_convert :
sig
  val convert_i32x4_s : t -> t
  val convert_i32x4_u : t -> t
  val demote_f64x2_zero : t -> t
end

module F64x2_convert :
sig
  val promote_low_f32x4 : t -> t
  val convert_i32x4_s : t -> t
  val convert_i32x4_u : t -> t
end<|MERGE_RESOLUTION|>--- conflicted
+++ resolved
@@ -179,11 +179,7 @@
   val extend_low_u : t -> t
   val extend_high_u : t -> t
   val dot_s : t -> t -> t
-<<<<<<< HEAD
-  val dot_s_add : t -> t -> t -> t
-=======
   val dot_add_s : t -> t -> t -> t
->>>>>>> d0eee4ae
   val extmul_low_s : t -> t -> t
   val extmul_high_s : t -> t -> t
   val extmul_low_u : t -> t -> t
