--- conflicted
+++ resolved
@@ -127,11 +127,7 @@
 
 let empty_context () =
   { types = empty_types (); tables = empty (); memories = empty ();
-<<<<<<< HEAD
     tags = empty (); funcs = empty (); locals = empty (); globals = empty ();
-=======
-    funcs = empty (); locals = empty (); globals = empty ();
->>>>>>> ba81d7a2
     datas = empty (); elems = empty (); labels = empty ();
     deferred_locals = ref []
   }
@@ -193,10 +189,7 @@
 let bind_global (c : context) x = bind_abs "global" c.globals x
 let bind_table (c : context) x = bind_abs "table" c.tables x
 let bind_memory (c : context) x = bind_abs "memory" c.memories x
-<<<<<<< HEAD
 let bind_tag (c : context) x = bind_abs "tag" c.tags x
-=======
->>>>>>> ba81d7a2
 let bind_elem (c : context) x = bind_abs "elem segment" c.elems x
 let bind_data (c : context) x = bind_abs "data segment" c.datas x
 let bind_label (c : context) x = bind_rel "label" c.labels x
@@ -217,10 +210,7 @@
 let anon_global (c : context) loc = bind "global" c.globals 1l (at loc)
 let anon_table (c : context) loc = bind "table" c.tables 1l (at loc)
 let anon_memory (c : context) loc = bind "memory" c.memories 1l (at loc)
-<<<<<<< HEAD
 let anon_tag (c : context) loc = bind "tag" c.tags 1l (at loc)
-=======
->>>>>>> ba81d7a2
 let anon_elem (c : context) loc = bind "elem segment" c.elems 1l (at loc)
 let anon_data (c : context) loc = bind "data segment" c.datas 1l (at loc)
 let anon_label (c : context) loc = bind "label" c.labels 1l (at loc)
@@ -264,13 +254,8 @@
 %token<Pack.pack_size> PACK_TYPE
 %token<V128.shape> VEC_SHAPE
 %token ANYREF NULLREF EQREF I31REF STRUCTREF ARRAYREF
-<<<<<<< HEAD
 %token FUNCREF NULLFUNCREF EXNREF NULLEXNREF EXTERNREF NULLEXTERNREF
 %token ANY NONE EQ I31 REF NOFUNC EXN NOEXN EXTERN NOEXTERN NULL
-=======
-%token FUNCREF NULLFUNCREF EXTERNREF NULLEXTERNREF
-%token ANY NONE EQ I31 REF NOFUNC EXTERN NOEXTERN NULL
->>>>>>> ba81d7a2
 %token MUT FIELD STRUCT ARRAY SUB FINAL REC
 %token UNREACHABLE NOP DROP SELECT
 %token BLOCK END IF THEN ELSE LOOP
@@ -279,10 +264,7 @@
 %token<Ast.idx -> Types.ref_type -> Types.ref_type -> Ast.instr'> BR_ON_CAST
 %token CALL CALL_REF CALL_INDIRECT
 %token RETURN RETURN_CALL RETURN_CALL_REF RETURN_CALL_INDIRECT
-<<<<<<< HEAD
 %token THROW THROW_REF TRY_TABLE CATCH CATCH_REF CATCH_ALL CATCH_ALL_REF
-=======
->>>>>>> ba81d7a2
 %token LOCAL_GET LOCAL_SET LOCAL_TEE GLOBAL_GET GLOBAL_SET
 %token TABLE_GET TABLE_SET
 %token TABLE_SIZE TABLE_GROW TABLE_FILL TABLE_COPY TABLE_INIT ELEM_DROP
@@ -291,11 +273,7 @@
 %token<string> OFFSET_EQ_NAT ALIGN_EQ_NAT
 %token<string Source.phrase -> Ast.instr' * Value.num> CONST
 %token<Ast.instr'> UNARY BINARY TEST COMPARE CONVERT
-<<<<<<< HEAD
 %token REF_NULL REF_FUNC REF_I31 REF_STRUCT REF_ARRAY REF_EXN REF_EXTERN REF_HOST
-=======
-%token REF_NULL REF_FUNC REF_I31 REF_STRUCT REF_ARRAY REF_EXTERN REF_HOST
->>>>>>> ba81d7a2
 %token REF_EQ REF_IS_NULL REF_AS_NON_NULL REF_TEST REF_CAST
 %token<Ast.instr'> I31_GET
 %token<Ast.idx -> Ast.instr'> STRUCT_NEW ARRAY_NEW ARRAY_GET
@@ -305,13 +283,8 @@
 %token ARRAY_SET ARRAY_LEN
 %token ARRAY_COPY ARRAY_FILL ARRAY_INIT_DATA ARRAY_INIT_ELEM
 %token<Ast.instr'> EXTERN_CONVERT
-<<<<<<< HEAD
-%token<int option -> Memory.offset -> Ast.instr'> VEC_LOAD VEC_STORE
-%token<int option -> Memory.offset -> int -> Ast.instr'> VEC_LOAD_LANE VEC_STORE_LANE
-=======
 %token<Ast.idx -> int option -> Memory.offset -> Ast.instr'> VEC_LOAD VEC_STORE
 %token<Ast.idx -> int option -> Memory.offset -> int -> Ast.instr'> VEC_LOAD_LANE VEC_STORE_LANE
->>>>>>> ba81d7a2
 %token<V128.shape -> string Source.phrase list -> Source.region -> Ast.instr' * Value.vec> VEC_CONST
 %token<Ast.instr'> VEC_UNARY VEC_BINARY VEC_TERNARY VEC_TEST
 %token<Ast.instr'> VEC_SHIFT VEC_BITMASK VEC_SPLAT
@@ -359,11 +332,8 @@
   | ARRAY { fun c -> ArrayHT }
   | FUNC { fun c -> FuncHT }
   | NOFUNC { fun c -> NoFuncHT }
-<<<<<<< HEAD
   | EXN { fun c -> ExnHT }
   | NOEXN { fun c -> NoExnHT }
-=======
->>>>>>> ba81d7a2
   | EXTERN { fun c -> ExternHT }
   | NOEXTERN { fun c -> NoExternHT }
   | var { fun c -> VarHT (StatX ($1 c type_).it) }
@@ -378,11 +348,8 @@
   | ARRAYREF { fun c -> (Null, ArrayHT) }  /* Sugar */
   | FUNCREF { fun c -> (Null, FuncHT) }  /* Sugar */
   | NULLFUNCREF { fun c -> (Null, NoFuncHT) }  /* Sugar */
-<<<<<<< HEAD
   | EXNREF { fun c -> (Null, ExnHT) }  /* Sugar */
   | NULLEXNREF { fun c -> (Null, NoExnHT) }  /* Sugar */
-=======
->>>>>>> ba81d7a2
   | EXTERNREF { fun c -> (Null, ExternHT) }  /* Sugar */
   | NULLEXTERNREF { fun c -> (Null, NoExternHT) }  /* Sugar */
 
@@ -418,17 +385,10 @@
       ignore (anon_fields c x (Lib.List32.length fts) $loc($3)); fts @ $5 c x }
   | LPAR FIELD bind_var field_type RPAR struct_field_list
     { fun c x -> ignore (bind_field c x $3); $4 c :: $6 c x }
-<<<<<<< HEAD
 
 struct_type :
   | struct_field_list { fun c x -> StructT ($1 c x) }
 
-=======
-
-struct_type :
-  | struct_field_list { fun c x -> StructT ($1 c x) }
-
->>>>>>> ba81d7a2
 array_type :
   | field_type { fun c -> ArrayT ($1 c) }
 
@@ -489,8 +449,6 @@
 var :
   | NAT { fun c lookup -> nat32 $1 $sloc @@ $sloc }
   | VAR { fun c lookup -> lookup c ($1 @@ $sloc) @@ $sloc }
-<<<<<<< HEAD
-=======
 
 var_opt :
   | /* empty */ { fun c lookup at -> 0l @@ at }
@@ -499,7 +457,6 @@
 var_var_opt :
   | /* empty */ { fun c lookup at -> 0l @@ at, 0l @@ at }
   | var var { fun c lookup at -> $1 c lookup, $2 c lookup }
->>>>>>> ba81d7a2
 
 var_list :
   | /* empty */ { fun c lookup -> [] }
@@ -575,48 +532,13 @@
   | CALL_REF var { fun c -> call_ref ($2 c type_) }
   | RETURN_CALL var { fun c -> return_call ($2 c func) }
   | RETURN_CALL_REF var { fun c -> return_call_ref ($2 c type_) }
-<<<<<<< HEAD
   | THROW var { fun c -> throw ($2 c tag) }
   | THROW_REF { fun c -> throw_ref }
-=======
->>>>>>> ba81d7a2
   | LOCAL_GET var { fun c -> local_get ($2 c local) }
   | LOCAL_SET var { fun c -> local_set ($2 c local) }
   | LOCAL_TEE var { fun c -> local_tee ($2 c local) }
   | GLOBAL_GET var { fun c -> global_get ($2 c global) }
   | GLOBAL_SET var { fun c -> global_set ($2 c global) }
-<<<<<<< HEAD
-  | TABLE_GET var { fun c -> table_get ($2 c table) }
-  | TABLE_SET var { fun c -> table_set ($2 c table) }
-  | TABLE_SIZE var { fun c -> table_size ($2 c table) }
-  | TABLE_GROW var { fun c -> table_grow ($2 c table) }
-  | TABLE_FILL var { fun c -> table_fill ($2 c table) }
-  | TABLE_COPY var var { fun c -> table_copy ($2 c table) ($3 c table) }
-  | TABLE_INIT var var { fun c -> table_init ($2 c table) ($3 c elem) }
-  | TABLE_GET { fun c -> table_get (0l @@ $sloc) }  /* Sugar */
-  | TABLE_SET { fun c -> table_set (0l @@ $sloc) }  /* Sugar */
-  | TABLE_SIZE { fun c -> table_size (0l @@ $sloc) }  /* Sugar */
-  | TABLE_GROW { fun c -> table_grow (0l @@ $sloc) }  /* Sugar */
-  | TABLE_FILL { fun c -> table_fill (0l @@ $sloc) }  /* Sugar */
-  | TABLE_COPY  /* Sugar */
-    { fun c -> table_copy (0l @@ $sloc) (0l @@ $sloc) }
-  | TABLE_INIT var  /* Sugar */
-    { fun c -> table_init (0l @@ $sloc) ($2 c elem) }
-  | ELEM_DROP var { fun c -> elem_drop ($2 c elem) }
-  | LOAD offset_opt align_opt { fun c -> $1 $3 $2 }
-  | STORE offset_opt align_opt { fun c -> $1 $3 $2 }
-  | VEC_LOAD offset_opt align_opt { fun c -> $1 $3 $2 }
-  | VEC_STORE offset_opt align_opt { fun c -> $1 $3 $2 }
-  | VEC_LOAD_LANE offset_opt align_opt NAT
-    { fun c -> $1 $3 $2 (vec_lane_index $4 (at $sloc)) }
-  | VEC_STORE_LANE offset_opt align_opt NAT
-    { fun c -> $1 $3 $2 (vec_lane_index $4 (at $sloc)) }
-  | MEMORY_SIZE { fun c -> memory_size }
-  | MEMORY_GROW { fun c -> memory_grow }
-  | MEMORY_FILL { fun c -> memory_fill }
-  | MEMORY_COPY { fun c -> memory_copy }
-  | MEMORY_INIT var { fun c -> memory_init ($2 c data) }
-=======
   | TABLE_GET var_opt { fun c -> table_get ($2 c table $loc($1)) }
   | TABLE_SET var_opt { fun c -> table_set ($2 c table $loc($1)) }
   | TABLE_SIZE var_opt { fun c -> table_size ($2 c table $loc($1)) }
@@ -648,7 +570,6 @@
     { fun c -> memory_init ($2 c memory) ($3 c data) }
   | MEMORY_INIT var  /* Sugar */
     { fun c -> memory_init (0l @@ $loc($1)) ($2 c data) }
->>>>>>> ba81d7a2
   | DATA_DROP var { fun c -> data_drop ($2 c data) }
   | REF_NULL heap_type { fun c -> ref_null ($2 c) }
   | REF_FUNC var { fun c -> ref_func ($2 c func) }
@@ -691,8 +612,6 @@
   | VEC_SPLAT { fun c -> $1 }
   | VEC_EXTRACT NAT { fun c -> $1 (vec_lane_index $2 (at $sloc)) }
   | VEC_REPLACE NAT { fun c -> $1 (vec_lane_index $2 (at $sloc)) }
-<<<<<<< HEAD
-=======
 
 
 lane_imms :
@@ -713,7 +632,6 @@
   | NAT  /* Sugar */
     { fun instr at0 c -> instr (0l @@ at0) None 0l
         (vec_lane_index $1 (at $loc($1))) }
->>>>>>> ba81d7a2
 
 
 select_instr_instr_list :
@@ -804,7 +722,6 @@
   | LPAR RESULT val_type_list RPAR block_result_body
     { fun c -> let FuncT (ts1, ts2), es = $5 c in
       FuncT (ts1, snd $3 c @ ts2), es }
-<<<<<<< HEAD
 
 
 handler_block :
@@ -847,8 +764,6 @@
   | LPAR CATCH_ALL_REF var RPAR handler_block_body
     { fun c c' -> let cs, es = $5 c c' in
       (catch_all_ref ($3 c label) @@ $loc($2)) :: cs, es }
-=======
->>>>>>> ba81d7a2
 
 
 expr :  /* Sugar */
@@ -1301,15 +1216,12 @@
   | LPAR GLOBAL bind_var_opt global_type RPAR
     { fun c -> ignore ($3 c anon_global bind_global);
       fun () -> GlobalImport ($4 c) }
-<<<<<<< HEAD
   | LPAR TAG bind_var_opt type_use RPAR
     { fun c -> ignore ($3 c anon_tag bind_tag);
       fun () -> TagImport ($4 c) }
   | LPAR TAG bind_var_opt func_type RPAR  /* Sugar */
     { fun c -> ignore ($3 c anon_tag bind_tag);
       fun () -> TagImport (inline_func_type c ($4 c) $loc($4)) }
-=======
->>>>>>> ba81d7a2
 
 import :
   | LPAR IMPORT name name import_desc RPAR
@@ -1537,10 +1449,7 @@
   | LPAR REF_STRUCT RPAR { RefResult (RefTypePat StructHT) @@ $sloc }
   | LPAR REF_ARRAY RPAR { RefResult (RefTypePat ArrayHT) @@ $sloc }
   | LPAR REF_FUNC RPAR { RefResult (RefTypePat FuncHT) @@ $sloc }
-<<<<<<< HEAD
 /*| LPAR REF_EXN RPAR { RefResult (RefTypePat ExnRefType) @@ $sloc }*/
-=======
->>>>>>> ba81d7a2
   | LPAR REF_EXTERN RPAR { RefResult (RefTypePat ExternHT) @@ $sloc }
   | LPAR REF_NULL RPAR { RefResult NullPat @@ $sloc }
   | LPAR VEC_CONST VEC_SHAPE list(numpat) RPAR
