--- conflicted
+++ resolved
@@ -246,16 +246,12 @@
   | "br" { BR }
   | "br_if" { BR_IF }
   | "br_table" { BR_TABLE }
-<<<<<<< HEAD
   | "br_on_null" { BR_CAST br_on_null }
   | "br_on_i31" { BR_CAST br_on_i31 }
   | "br_on_data" { BR_CAST br_on_data }
   | "br_on_func" { BR_CAST br_on_func }
   | "br_on_cast" { BR_CAST br_on_cast }
-=======
-  | "br_on_null" { BR_ON_NULL }
-  | "br_on_non_null" { BR_ON_NON_NULL }
->>>>>>> 25d26e7d
+  | "br_on_non_null" { BR_CAST_FAIL br_on_non_null }
   | "return" { RETURN }
   | "if" { IF }
   | "then" { THEN }
