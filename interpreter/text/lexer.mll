--- conflicted
+++ resolved
@@ -161,7 +161,7 @@
     { error_nest (Lexing.lexeme_end_p lexbuf) lexbuf "illegal escape" }
 
   | "anyref" { ANYREF }
-  | "anyfunc" { ANYFUNC }
+  | "funcref" { FUNCREF }
   | (nxx as t) { NUM_TYPE (num_type t) }
   | "mut" { MUT }
 
@@ -177,14 +177,9 @@
         (fun s -> let n = F64.of_string s.it in
           f64_const (n @@ s.at), Values.F64 n))
     }
-<<<<<<< HEAD
   | "ref.null" { REF_NULL }
   | "ref.host" { REF_HOST }
   | "ref.isnull" { REF_ISNULL }
-=======
-  | "funcref" { FUNCREF }
-  | "mut" { MUT }
->>>>>>> 6fdf92b8
 
   | "nop" { NOP }
   | "unreachable" { UNREACHABLE }
@@ -203,21 +198,13 @@
   | "call" { CALL }
   | "call_indirect" { CALL_INDIRECT }
 
-<<<<<<< HEAD
-  | "get_local" { GET_LOCAL }
-  | "set_local" { SET_LOCAL }
-  | "tee_local" { TEE_LOCAL }
-  | "get_global" { GET_GLOBAL }
-  | "set_global" { SET_GLOBAL }
-  | "get_table" { GET_TABLE }
-  | "set_table" { SET_TABLE }
-=======
   | "local.get" { LOCAL_GET }
   | "local.set" { LOCAL_SET }
   | "local.tee" { LOCAL_TEE }
   | "global.get" { GLOBAL_GET }
   | "global.set" { GLOBAL_SET }
->>>>>>> 6fdf92b8
+  | "table.get" { TABLE_GET }
+  | "table.set" { TABLE_SET }
 
   | (nxx as t)".load"
     { LOAD (fun a o ->
