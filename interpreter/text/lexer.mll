--- conflicted
+++ resolved
@@ -54,14 +54,13 @@
   | "f64" -> Types.F64Type
   | _ -> assert false
 
-<<<<<<< HEAD
+let vec_type = function
+  | "v128" -> Types.V128Type
+  | _ -> assert false
+
 let packed_type = function
   | "i8" -> Types.Pack8
   | "i16" -> Types.Pack16
-=======
-let vec_type = function
-  | "v128" -> Types.V128Type
->>>>>>> a4a7f684
   | _ -> assert false
 
 let intop t i32 i64 =
@@ -193,13 +192,10 @@
 let ixx = "i" ("32" | "64")
 let fxx = "f" ("32" | "64")
 let nxx = ixx | fxx
-<<<<<<< HEAD
+let vxxx = "v128"
 let pixx = "i" ("8" | "16")
-=======
-let vxxx = "v128"
->>>>>>> a4a7f684
-let mixx = "i" ("8" | "16" | "32" | "64")
-let mfxx = "f" ("32" | "64")
+let mixx = ixx | pixx
+let mfxx = fxx
 let sign = "s" | "u"
 let mem_size = "8" | "16" | "32"
 let v128_int_shape = "i8x16" | "i16x8" | "i32x4" | "i64x2"
@@ -238,17 +234,14 @@
   | "extern" { EXTERN }
   | "externref" { EXTERNREF }
   | "funcref" { FUNCREF }
-<<<<<<< HEAD
-  | (nxx as t) { NUM_TYPE (num_type t) }
-  | (pixx as t) { PACKED_TYPE (packed_type t) }
-=======
-  | nxx as t { NUM_TYPE (num_type t) }
-  | vxxx as t { VEC_TYPE (vec_type t) }
->>>>>>> a4a7f684
   | "mut" { MUT }
   | "field" { FIELD }
   | "sub" { SUB }
   | "rec" { REC }
+
+  | nxx as t { NUM_TYPE (num_type t) }
+  | vxxx as t { VEC_TYPE (vec_type t) }
+  | pixx as t { PACKED_TYPE (packed_type t) }
 
   | v128_shape as s { VEC_SHAPE (v128_shape s) }
 
