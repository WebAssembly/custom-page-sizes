open Source
open Ast
open Script
open Values
open Types
open Sexpr


(* Generic formatting *)

let nat n = I32.to_string_u (I32.of_int_u n)
let nat32 = I32.to_string_u

let add_hex_char buf c = Printf.bprintf buf "\\%02x" (Char.code c)
let add_char buf = function
  | '\n' -> Buffer.add_string buf "\\n"
  | '\t' -> Buffer.add_string buf "\\t"
  | '\"' -> Buffer.add_string buf "\\\""
  | '\\' -> Buffer.add_string buf "\\\\"
  | c when '\x20' <= c && c < '\x7f' -> Buffer.add_char buf c
  | c -> add_hex_char buf c
let add_unicode_char buf = function
  | (0x09 | 0x0a) as uc -> add_char buf (Char.chr uc)
  | uc when 0x20 <= uc && uc < 0x7f -> add_char buf (Char.chr uc)
  | uc -> Printf.bprintf buf "\\u{%02x}" uc

let string_with iter add_char s =
  let buf = Buffer.create 256 in
  Buffer.add_char buf '\"';
  iter (add_char buf) s;
  Buffer.add_char buf '\"';
  Buffer.contents buf

let bytes = string_with String.iter add_hex_char
let string = string_with String.iter add_char
let name = string_with List.iter add_unicode_char

let list_of_opt = function None -> [] | Some x -> [x]

let list f xs = List.map f xs
let listi f xs = List.mapi f xs
let opt f xo = list f (list_of_opt xo)

let tab head f xs = if xs = [] then [] else [Node (head, list f xs)]
let atom f x = Atom (f x)

let break_bytes s =
  let ss = Lib.String.breakup s 16 in
  list (atom bytes) ss

let break_string s =
  let ss, s' = Lib.List.split_last (Lib.String.split s '\n') in
  list (atom string) (List.map (fun s -> s ^ "\n") ss @ [s'])


(* Types *)

let num_type t = string_of_num_type t
let ref_type t = string_of_ref_type t
let value_type t = string_of_value_type t

let decls kind ts = tab kind (atom value_type) ts

let stack_type ts = decls "result" ts

let func_type (FuncType (ins, out)) =
  Node ("func", decls "param" ins @ decls "result" out)

let struct_type = func_type

let limits nat {min; max} =
  String.concat " " (nat min :: opt nat max)

let global_type = function
  | GlobalType (t, Immutable) -> atom string_of_value_type t
  | GlobalType (t, Mutable) -> Node ("mut", [atom string_of_value_type t])


(* Operators *)

module IntOp =
struct
  open Ast.IntOp

  let testop xx = function
    | Eqz -> "eqz"

  let relop xx = function
    | Eq -> "eq"
    | Ne -> "ne"
    | LtS -> "lt_s"
    | LtU -> "lt_u"
    | GtS -> "gt_s"
    | GtU -> "gt_u"
    | LeS -> "le_s"
    | LeU -> "le_u"
    | GeS -> "ge_s"
    | GeU -> "ge_u"

  let unop xx = function
    | Clz -> "clz"
    | Ctz -> "ctz"
    | Popcnt -> "popcnt"

  let binop xx = function
    | Add -> "add"
    | Sub -> "sub"
    | Mul -> "mul"
    | DivS -> "div_s"
    | DivU -> "div_u"
    | RemS -> "rem_s"
    | RemU -> "rem_u"
    | And -> "and"
    | Or -> "or"
    | Xor -> "xor"
    | Shl -> "shl"
    | ShrS -> "shr_s"
    | ShrU -> "shr_u"
    | Rotl -> "rotl"
    | Rotr -> "rotr"

  let cvtop xx = function
    | ExtendSI32 -> "extend_i32_s"
    | ExtendUI32 -> "extend_i32_u"
    | WrapI64 -> "wrap_i64"
    | TruncSF32 -> "trunc_f32_s"
    | TruncUF32 -> "trunc_f32_u"
    | TruncSF64 -> "trunc_f64_s"
    | TruncUF64 -> "trunc_f64_u"
    | ReinterpretFloat -> "reinterpret_f" ^ xx
end

module FloatOp =
struct
  open Ast.FloatOp

  let testop xx = fun _ -> assert false

  let relop xx = function
    | Eq -> "eq"
    | Ne -> "ne"
    | Lt -> "lt"
    | Gt -> "gt"
    | Le -> "le"
    | Ge -> "ge"

  let unop xx = function
    | Neg -> "neg"
    | Abs -> "abs"
    | Ceil -> "ceil"
    | Floor -> "floor"
    | Trunc -> "trunc"
    | Nearest -> "nearest"
    | Sqrt -> "sqrt"

  let binop xx = function
    | Add -> "add"
    | Sub -> "sub"
    | Mul -> "mul"
    | Div -> "div"
    | Min -> "min"
    | Max -> "max"
    | CopySign -> "copysign"

  let cvtop xx = function
    | ConvertSI32 -> "convert_i32_s"
    | ConvertUI32 -> "convert_i32_u"
    | ConvertSI64 -> "convert_i64_s"
    | ConvertUI64 -> "convert_i64_u"
    | PromoteF32 -> "promote_f32"
    | DemoteF64 -> "demote_f64"
    | ReinterpretInt -> "reinterpret_i" ^ xx
end

let oper (intop, floatop) op =
  num_type (type_of_num op) ^ "." ^
  (match op with
  | I32 o -> intop "32" o
  | I64 o -> intop "64" o
  | F32 o -> floatop "32" o
  | F64 o -> floatop "64" o
  )

let unop = oper (IntOp.unop, FloatOp.unop)
let binop = oper (IntOp.binop, FloatOp.binop)
let testop = oper (IntOp.testop, FloatOp.testop)
let relop = oper (IntOp.relop, FloatOp.relop)
let cvtop = oper (IntOp.cvtop, FloatOp.cvtop)

let pack_size = function
  | Memory.Pack8 -> "8"
  | Memory.Pack16 -> "16"
  | Memory.Pack32 -> "32"

let extension = function
  | Memory.SX -> "_s"
  | Memory.ZX -> "_u"

<<<<<<< HEAD
let memop name {ty; align; offset; _} =
  num_type ty ^ "." ^ name ^
=======
let memop name {ty; align; offset; _} sz =
  value_type ty ^ "." ^ name ^
>>>>>>> c663194c
  (if offset = 0l then "" else " offset=" ^ nat32 offset) ^
  (if 1 lsl align = sz then "" else " align=" ^ nat (1 lsl align))

let loadop op =
  match op.sz with
  | None -> memop "load" op (size op.ty)
  | Some (sz, ext) ->
    memop ("load" ^ pack_size sz ^ extension ext) op (Memory.packed_size sz)

let storeop op =
  match op.sz with
  | None -> memop "store" op (size op.ty)
  | Some sz -> memop ("store" ^ pack_size sz) op (Memory.packed_size sz)


(* Expressions *)

let var x = nat32 x.it
let num v = string_of_num v.it
let constop v = num_type (type_of_num v.it) ^ ".const"

let rec instr e =
  let head, inner =
    match e.it with
    | Unreachable -> "unreachable", []
    | Nop -> "nop", []
    | Drop -> "drop", []
    | Select None -> "select", []
    | Select (Some []) -> "select", [Node ("result", [])]
    | Select (Some ts) -> "select", decls "result" ts
    | Block (ts, es) -> "block", stack_type ts @ list instr es
    | Loop (ts, es) -> "loop", stack_type ts @ list instr es
    | If (ts, es1, es2) ->
      "if", stack_type ts @
        [Node ("then", list instr es1); Node ("else", list instr es2)]
    | Br x -> "br " ^ var x, []
    | BrIf x -> "br_if " ^ var x, []
    | BrTable (xs, x) ->
      "br_table " ^ String.concat " " (list var (xs @ [x])), []
    | Return -> "return", []
    | Call x -> "call " ^ var x, []
    | CallIndirect (x, y) ->
      "call_indirect " ^ var x, [Node ("type " ^ var y, [])]
    | LocalGet x -> "local.get " ^ var x, []
    | LocalSet x -> "local.set " ^ var x, []
    | LocalTee x -> "local.tee " ^ var x, []
    | GlobalGet x -> "global.get " ^ var x, []
    | GlobalSet x -> "global.set " ^ var x, []
    | TableGet x -> "table.get " ^ var x, []
    | TableSet x -> "table.set " ^ var x, []
    | TableSize x -> "table.size " ^ var x, []
    | TableGrow x -> "table.grow " ^ var x, []
    | TableFill x -> "table.fill " ^ var x, []
    | Load op -> loadop op, []
    | Store op -> storeop op, []
    | MemorySize -> "memory.size", []
    | MemoryGrow -> "memory.grow", []
    | RefNull -> "ref.null", []
    | RefIsNull -> "ref.is_null", []
    | RefFunc x -> "ref.func " ^ var x, []
    | Const lit -> constop lit ^ " " ^ num lit, []
    | Test op -> testop op, []
    | Compare op -> relop op, []
    | Unary op -> unop op, []
    | Binary op -> binop op, []
    | Convert op -> cvtop op, []
  in Node (head, inner)

let const c =
  list instr c.it


(* Functions *)

let func_with_name name f =
  let {ftype; locals; body} = f.it in
  Node ("func" ^ name,
    [Node ("type " ^ var ftype, [])] @
    decls "local" locals @
    list instr body
  )

let func_with_index off i f =
  func_with_name (" $" ^ nat (off + i)) f

let func f =
  func_with_name "" f

let start x = Node ("start " ^ var x, [])


(* Tables & memories *)

let table off i tab =
  let {ttype = TableType (lim, t)} = tab.it in
  Node ("table $" ^ nat (off + i) ^ " " ^ limits nat32 lim,
    [atom ref_type t]
  )

let memory off i mem =
  let {mtype = MemoryType lim} = mem.it in
  Node ("memory $" ^ nat (off + i) ^ " " ^ limits nat32 lim, [])

let segment head dat seg =
  let {index; offset; init} = seg.it in
  Node (head, atom var index :: Node ("offset", const offset) :: dat init)

let elems seg =
  segment "elem" (list (atom var)) seg

let data seg =
  segment "data" break_bytes seg


(* Modules *)

let typedef i ty =
  Node ("type $" ^ nat i, [struct_type ty.it])

let import_desc fx tx mx gx d =
  match d.it with
  | FuncImport x ->
    incr fx; Node ("func $" ^ nat (!fx - 1), [Node ("type", [atom var x])])
  | TableImport t ->
    incr tx; table 0 (!tx - 1) ({ttype = t} @@ d.at)
  | MemoryImport t ->
    incr mx; memory 0 (!mx - 1) ({mtype = t} @@ d.at)
  | GlobalImport t ->
    incr gx; Node ("global $" ^ nat (!gx - 1), [global_type t])

let import fx tx mx gx im =
  let {module_name; item_name; idesc} = im.it in
  Node ("import",
    [atom name module_name; atom name item_name; import_desc fx tx mx gx idesc]
  )

let export_desc d =
  match d.it with
  | FuncExport x -> Node ("func", [atom var x])
  | TableExport x -> Node ("table", [atom var x])
  | MemoryExport x -> Node ("memory", [atom var x])
  | GlobalExport x -> Node ("global", [atom var x])

let export ex =
  let {name = n; edesc} = ex.it in
  Node ("export", [atom name n; export_desc edesc])

let global off i g =
  let {gtype; value} = g.it in
  Node ("global $" ^ nat (off + i), global_type gtype :: const value)


(* Modules *)

let var_opt = function
  | None -> ""
  | Some x -> " " ^ x.it

let module_with_var_opt x_opt m =
  let fx = ref 0 in
  let tx = ref 0 in
  let mx = ref 0 in
  let gx = ref 0 in
  let imports = list (import fx tx mx gx) m.it.imports in
  Node ("module" ^ var_opt x_opt,
    listi typedef m.it.types @
    imports @
    listi (table !tx) m.it.tables @
    listi (memory !mx) m.it.memories @
    listi (global !gx) m.it.globals @
    listi (func_with_index !fx) m.it.funcs @
    list export m.it.exports @
    opt start m.it.start @
    list elems m.it.elems @
    list data m.it.data
  )

let binary_module_with_var_opt x_opt bs =
  Node ("module" ^ var_opt x_opt ^ " binary", break_bytes bs)

let quoted_module_with_var_opt x_opt s =
  Node ("module" ^ var_opt x_opt ^ " quote", break_string s)

let module_ = module_with_var_opt None


(* Scripts *)

let value v =
  match v.it with
  | Num (Values.I32 i) -> Node ("i32.const " ^ I32.to_string_s i, [])
  | Num (Values.I64 i) -> Node ("i64.const " ^ I64.to_string_s i, [])
  | Num (Values.F32 z) -> Node ("f32.const " ^ F32.to_string z, [])
  | Num (Values.F64 z) -> Node ("f64.const " ^ F64.to_string z, [])
  | Ref NullRef -> Node ("ref.null", [])
  | Ref (HostRef n) -> Node ("ref.host " ^ Int32.to_string n, [])
  | _ -> assert false

let definition mode x_opt def =
  try
    match mode with
    | `Textual ->
      let rec unquote def =
        match def.it with
        | Textual m -> m
        | Encoded (_, bs) -> Decode.decode "" bs
        | Quoted (_, s) -> unquote (Parse.string_to_module s)
      in module_with_var_opt x_opt (unquote def)
    | `Binary ->
      let rec unquote def =
        match def.it with
        | Textual m -> Encode.encode m
        | Encoded (_, bs) -> Encode.encode (Decode.decode "" bs)
        | Quoted (_, s) -> unquote (Parse.string_to_module s)
      in binary_module_with_var_opt x_opt (unquote def)
    | `Original ->
      match def.it with
      | Textual m -> module_with_var_opt x_opt m
      | Encoded (_, bs) -> binary_module_with_var_opt x_opt bs
      | Quoted (_, s) -> quoted_module_with_var_opt x_opt s
  with Parse.Syntax _ ->
    quoted_module_with_var_opt x_opt "<invalid module>"

let access x_opt n =
  String.concat " " [var_opt x_opt; name n]

let action act =
  match act.it with
  | Invoke (x_opt, name, vs) ->
    Node ("invoke" ^ access x_opt name, List.map value vs)
  | Get (x_opt, name) ->
    Node ("get" ^ access x_opt name, [])

let assertion mode ass =
  match ass.it with
  | AssertMalformed (def, re) ->
    Node ("assert_malformed", [definition `Original None def; Atom (string re)])
  | AssertInvalid (def, re) ->
    Node ("assert_invalid", [definition mode None def; Atom (string re)])
  | AssertUnlinkable (def, re) ->
    Node ("assert_unlinkable", [definition mode None def; Atom (string re)])
  | AssertUninstantiable (def, re) ->
    Node ("assert_trap", [definition mode None def; Atom (string re)])
  | AssertReturn (act, vs) ->
    Node ("assert_return", action act :: List.map value vs)
  | AssertReturnCanonicalNaN act ->
    Node ("assert_return_canonical_nan", [action act])
  | AssertReturnArithmeticNaN act ->
    Node ("assert_return_arithmetic_nan", [action act])
  | AssertReturnRef act ->
    Node ("assert_return_ref", [action act])
  | AssertReturnFunc act ->
    Node ("assert_return_func", [action act])
  | AssertTrap (act, re) ->
    Node ("assert_trap", [action act; Atom (string re)])
  | AssertExhaustion (act, re) ->
    Node ("assert_exhaustion", [action act; Atom (string re)])

let command mode cmd =
  match cmd.it with
  | Module (x_opt, def) -> definition mode x_opt def
  | Register (n, x_opt) ->
    Node ("register " ^ name n ^ var_opt x_opt, [])
  | Action act -> action act
  | Assertion ass -> assertion mode ass
  | Meta _ -> assert false

let script mode scr = List.map (command mode) scr<|MERGE_RESOLUTION|>--- conflicted
+++ resolved
@@ -196,13 +196,8 @@
   | Memory.SX -> "_s"
   | Memory.ZX -> "_u"
 
-<<<<<<< HEAD
-let memop name {ty; align; offset; _} =
+let memop name {ty; align; offset; _} sz =
   num_type ty ^ "." ^ name ^
-=======
-let memop name {ty; align; offset; _} sz =
-  value_type ty ^ "." ^ name ^
->>>>>>> c663194c
   (if offset = 0l then "" else " offset=" ^ nat32 offset) ^
   (if 1 lsl align = sz then "" else " align=" ^ nat (1 lsl align))
 
