open Source
open Ast
open Script
open Values
open Types
open Sexpr


(* Generic formatting *)

let nat n = I32.to_string_u (I32.of_int_u n)
let nat32 = I32.to_string_u

let add_hex_char buf c = Printf.bprintf buf "\\%02x" (Char.code c)
let add_char buf = function
  | '\n' -> Buffer.add_string buf "\\n"
  | '\t' -> Buffer.add_string buf "\\t"
  | '\"' -> Buffer.add_string buf "\\\""
  | '\\' -> Buffer.add_string buf "\\\\"
  | c when '\x20' <= c && c < '\x7f' -> Buffer.add_char buf c
  | c -> add_hex_char buf c
let add_unicode_char buf = function
  | (0x09 | 0x0a) as uc -> add_char buf (Char.chr uc)
  | uc when 0x20 <= uc && uc < 0x7f -> add_char buf (Char.chr uc)
  | uc -> Printf.bprintf buf "\\u{%02x}" uc

let string_with iter add_char s =
  let buf = Buffer.create 256 in
  Buffer.add_char buf '\"';
  iter (add_char buf) s;
  Buffer.add_char buf '\"';
  Buffer.contents buf

let bytes = string_with String.iter add_hex_char
let string = string_with String.iter add_char
let name = string_with List.iter add_unicode_char

let list_of_opt = function None -> [] | Some x -> [x]

let list f xs = List.map f xs
let listi f xs = List.mapi f xs
let opt f xo = list f (list_of_opt xo)

let tab head f xs = if xs = [] then [] else [Node (head, list f xs)]
let atom f x = Atom (f x)

let break_bytes s =
  let ss = Lib.String.breakup s 16 in
  list (atom bytes) ss

let break_string s =
  let ss, s' = Lib.List.split_last (Lib.String.split s '\n') in
  list (atom string) (List.map (fun s -> s ^ "\n") ss @ [s'])


(* Types *)

let num_type t = string_of_num_type t
let vec_type t = string_of_vec_type t
let ref_type t = string_of_ref_type t
let refed_type t = string_of_refed_type t
let value_type t = string_of_value_type t

let decls kind ts = tab kind (atom value_type) ts

let func_type (FuncType (ins, out)) =
  Node ("func", decls "param" ins @ decls "result" out)

let struct_type = func_type

let limits nat {min; max} =
  String.concat " " (nat min :: opt nat max)

let global_type = function
  | GlobalType (t, Immutable) -> atom string_of_value_type t
  | GlobalType (t, Mutable) -> Node ("mut", [atom string_of_value_type t])

let pack_size = function
  | Pack8 -> "8"
  | Pack16 -> "16"
  | Pack32 -> "32"
  | Pack64 -> "64"

let extension = function
  | SX -> "_s"
  | ZX -> "_u"

let pack_shape = function
  | Pack8x8 -> "8x8"
  | Pack16x4 -> "16x4"
  | Pack32x2 -> "32x2"

let vec_extension sz = function
  | ExtLane (sh, ext) -> pack_shape sh ^ extension ext
  | ExtSplat -> pack_size sz ^ "_splat"
  | ExtZero -> pack_size sz ^ "_zero"


(* Operators *)

module IntOp =
struct
  open Ast.IntOp

  let testop xx = function
    | Eqz -> "eqz"

  let relop xx = function
    | Eq -> "eq"
    | Ne -> "ne"
    | LtS -> "lt_s"
    | LtU -> "lt_u"
    | GtS -> "gt_s"
    | GtU -> "gt_u"
    | LeS -> "le_s"
    | LeU -> "le_u"
    | GeS -> "ge_s"
    | GeU -> "ge_u"

  let unop xx = function
    | Clz -> "clz"
    | Ctz -> "ctz"
    | Popcnt -> "popcnt"
    | ExtendS sz -> "extend" ^ pack_size sz ^ "_s"

  let binop xx = function
    | Add -> "add"
    | Sub -> "sub"
    | Mul -> "mul"
    | DivS -> "div_s"
    | DivU -> "div_u"
    | RemS -> "rem_s"
    | RemU -> "rem_u"
    | And -> "and"
    | Or -> "or"
    | Xor -> "xor"
    | Shl -> "shl"
    | ShrS -> "shr_s"
    | ShrU -> "shr_u"
    | Rotl -> "rotl"
    | Rotr -> "rotr"

  let cvtop xx = function
    | ExtendSI32 -> "extend_i32_s"
    | ExtendUI32 -> "extend_i32_u"
    | WrapI64 -> "wrap_i64"
    | TruncSF32 -> "trunc_f32_s"
    | TruncUF32 -> "trunc_f32_u"
    | TruncSF64 -> "trunc_f64_s"
    | TruncUF64 -> "trunc_f64_u"
    | TruncSatSF32 -> "trunc_sat_f32_s"
    | TruncSatUF32 -> "trunc_sat_f32_u"
    | TruncSatSF64 -> "trunc_sat_f64_s"
    | TruncSatUF64 -> "trunc_sat_f64_u"
    | ReinterpretFloat -> "reinterpret_f" ^ xx
end

module FloatOp =
struct
  open Ast.FloatOp

  let testop xx = function (_ : testop) -> .

  let relop xx = function
    | Eq -> "eq"
    | Ne -> "ne"
    | Lt -> "lt"
    | Gt -> "gt"
    | Le -> "le"
    | Ge -> "ge"

  let unop xx = function
    | Neg -> "neg"
    | Abs -> "abs"
    | Ceil -> "ceil"
    | Floor -> "floor"
    | Trunc -> "trunc"
    | Nearest -> "nearest"
    | Sqrt -> "sqrt"

  let binop xx = function
    | Add -> "add"
    | Sub -> "sub"
    | Mul -> "mul"
    | Div -> "div"
    | Min -> "min"
    | Max -> "max"
    | CopySign -> "copysign"

  let cvtop xx = function
    | ConvertSI32 -> "convert_i32_s"
    | ConvertUI32 -> "convert_i32_u"
    | ConvertSI64 -> "convert_i64_s"
    | ConvertUI64 -> "convert_i64_u"
    | PromoteF32 -> "promote_f32"
    | DemoteF64 -> "demote_f64"
    | ReinterpretInt -> "reinterpret_i" ^ xx
end

module V128Op =
struct
  open Ast.V128Op

  let half = function
    | "16x8" -> "8x16"
    | "32x4" -> "16x8"
    | "64x2" -> "32x4"
    | _ -> assert false

  let double = function
    | "8x16" -> "16x8"
    | "16x8" -> "32x4"
    | "32x4" -> "64x2"
    | _ -> assert false

  let voidop xxxx = function (_ : void) -> .

  let itestop xxxx (op : itestop) = match op with
    | AllTrue -> "all_true"

  let iunop xxxx (op : iunop) = match op with
    | Neg -> "neg"
    | Abs -> "abs"
    | Popcnt -> "popcnt"

  let funop xxxx (op : funop) = match op with
    | Neg -> "neg"
    | Abs -> "abs"
    | Sqrt -> "sqrt"
    | Ceil -> "ceil"
    | Floor -> "floor"
    | Trunc -> "trunc"
    | Nearest -> "nearest"

  let ibinop xxxx (op : ibinop) = match op with
    | Add -> "add"
    | AddSatS -> "add_sat_s"
    | AddSatU -> "add_sat_u"
    | Sub -> "sub"
    | SubSatS -> "sub_sat_s"
    | SubSatU -> "sub_sat_u"
    | Mul -> "mul"
    | DotS -> "dot_i" ^ half xxxx ^ "_s"
    | ExtMulLowS -> "extmul_low_i" ^ half xxxx ^ "_s"
    | ExtMulHighS -> "extmul_high_i" ^ half xxxx ^ "_s"
    | ExtMulLowU -> "extmul_low_i" ^ half xxxx ^ "_u"
    | ExtMulHighU -> "extmul_high_i" ^ half xxxx ^ "_u"
    | Q15MulRSatS -> "q15mulr_sat_s"
    | MinS -> "min_s"
    | MinU -> "min_u"
    | MaxS -> "max_s"
    | MaxU -> "max_u"
    | AvgrU -> "avgr_u"
    | NarrowS -> "narrow_i" ^ double xxxx ^ "_s"
    | NarrowU -> "narrow_i" ^ double xxxx ^ "_u"
    | Shuffle is -> "shuffle " ^ String.concat " " (List.map nat is)
    | Swizzle -> "swizzle"

  let fbinop xxxx (op : fbinop) = match op with
    | Add -> "add"
    | Sub -> "sub"
    | Mul -> "mul"
    | Div -> "div"
    | Min -> "min"
    | Max -> "max"
    | Pmin -> "pmin"
    | Pmax -> "pmax"

  let irelop xxxx (op : irelop) = match op with
    | Eq -> "eq"
    | Ne -> "ne"
    | LtS -> "lt_s"
    | LtU -> "lt_u"
    | GtS -> "gt_s"
    | GtU -> "gt_u"
    | LeS -> "le_s"
    | LeU -> "le_u"
    | GeS -> "ge_s"
    | GeU -> "ge_u"

  let frelop xxxx (op : frelop) = match op with
    | Eq -> "eq"
    | Ne -> "ne"
    | Lt -> "lt"
    | Le -> "le"
    | Gt -> "gt"
    | Ge -> "ge"

  let icvtop xxxx (op : icvtop) = match op with
    | ExtendLowS -> "extend_low_i" ^ half xxxx ^ "_s"
    | ExtendLowU -> "extend_low_i" ^ half xxxx ^ "_u"
    | ExtendHighS -> "extend_high_i" ^ half xxxx ^ "_s"
    | ExtendHighU -> "extend_high_i" ^ half xxxx ^ "_u"
    | ExtAddPairwiseS -> "extadd_pairwise_i" ^ half xxxx ^ "_s"
    | ExtAddPairwiseU -> "extadd_pairwise_i" ^ half xxxx ^ "_u"
    | TruncSatSF32x4 -> "trunc_sat_f32x4_s"
    | TruncSatUF32x4 -> "trunc_sat_f32x4_u"
    | TruncSatSZeroF64x2 -> "trunc_sat_f64x2_s_zero"
    | TruncSatUZeroF64x2 -> "trunc_sat_f64x2_u_zero"

  let fcvtop xxxx (op : fcvtop) = match op with
    | DemoteZeroF64x2  -> "demote_f64x2_zero"
    | PromoteLowF32x4  -> "promote_low_f32x4"
    | ConvertSI32x4 ->
      "convert_" ^ (if xxxx = "32x4" then "" else "low_") ^ "i32x4_s"
    | ConvertUI32x4 ->
      "convert_" ^ (if xxxx = "32x4" then "" else "low_") ^ "i32x4_u"

  let ishiftop xxxx (op : ishiftop) = match op with
    | Shl -> "shl"
    | ShrS -> "shr_s"
    | ShrU -> "shr_u"

  let ibitmaskop xxxx (op : ibitmaskop) = match op with
    | Bitmask -> "bitmask"

  let vtestop (op : vtestop) = match op with
    | AnyTrue -> "any_true"

  let vunop (op : vunop) = match op with
    | Not -> "not"

  let vbinop (op : vbinop) = match op with
    | And -> "and"
    | AndNot -> "andnot"
    | Or -> "or"
    | Xor -> "xor"

  let vternop (op : vternop) = match op with
    | Bitselect -> "bitselect"

  let splatop xxxx (op : nsplatop) = match op with
    | Splat -> "splat"

  let pextractop xxxx (op : extension nextractop) = match op with
    | Extract (i, ext) -> "extract_lane" ^ extension ext ^ " " ^ nat i

  let extractop xxxx (op : unit nextractop) = match op with
    | Extract (i, ()) -> "extract_lane " ^ nat i

  let replaceop xxxx (op : nreplaceop) = match op with
    | Replace i -> "replace_lane " ^ nat i

  let lane_oper (pop, iop, fop) op =
    match op with
    | V128.I8x16 o -> pop "8x16" o
    | V128.I16x8 o -> pop "16x8" o
    | V128.I32x4 o -> iop "32x4" o
    | V128.I64x2 o -> iop "64x2" o
    | V128.F32x4 o -> fop "32x4" o
    | V128.F64x2 o -> fop "64x2" o
end

let oper (iop, fop) op =
  num_type (type_of_num op) ^ "." ^
  (match op with
  | I32 o -> iop "32" o
  | I64 o -> iop "64" o
  | F32 o -> fop "32" o
  | F64 o -> fop "64" o
  )

let vec_oper (vop) op =
  match op with
  | V128 o -> "v128." ^ vop o

let vec_shape_oper (pop, iop, fop) op =
  match op with
  | V128 o -> V128.string_of_shape o ^ "." ^ V128Op.lane_oper (pop, iop, fop) o

let unop = oper (IntOp.unop, FloatOp.unop)
let binop = oper (IntOp.binop, FloatOp.binop)
let testop = oper (IntOp.testop, FloatOp.testop)
let relop = oper (IntOp.relop, FloatOp.relop)
let cvtop = oper (IntOp.cvtop, FloatOp.cvtop)

let vec_unop = vec_shape_oper (V128Op.iunop, V128Op.iunop, V128Op.funop)
let vec_binop = vec_shape_oper (V128Op.ibinop, V128Op.ibinop, V128Op.fbinop)
let vec_testop = vec_shape_oper (V128Op.itestop, V128Op.itestop, V128Op.voidop)
let vec_relop = vec_shape_oper (V128Op.irelop, V128Op.irelop, V128Op.frelop)
let vec_cvtop = vec_shape_oper (V128Op.icvtop, V128Op.icvtop, V128Op.fcvtop)
let vec_shiftop = vec_shape_oper (V128Op.ishiftop, V128Op.ishiftop, V128Op.voidop)
let vec_bitmaskop = vec_shape_oper (V128Op.ibitmaskop, V128Op.ibitmaskop, V128Op.voidop)
let vec_vunop = vec_oper (V128Op.vunop)
let vec_vbinop = vec_oper (V128Op.vbinop)
let vec_vternop = vec_oper (V128Op.vternop)
let vec_vtestop = vec_oper (V128Op.vtestop)
let vec_splatop = vec_shape_oper (V128Op.splatop, V128Op.splatop, V128Op.splatop)
let vec_extractop = vec_shape_oper (V128Op.pextractop, V128Op.extractop, V128Op.extractop)
let vec_replaceop = vec_shape_oper (V128Op.replaceop, V128Op.replaceop, V128Op.replaceop)

let memop name typ {ty; align; offset; _} sz =
  typ ty ^ "." ^ name ^
  (if offset = 0l then "" else " offset=" ^ nat32 offset) ^
  (if 1 lsl align = sz then "" else " align=" ^ nat (1 lsl align))

let loadop op =
  match op.pack with
  | None -> memop "load" num_type op (num_size op.ty)
  | Some (sz, ext) ->
    memop ("load" ^ pack_size sz ^ extension ext) num_type op (packed_size sz)

let storeop op =
  match op.pack with
  | None -> memop "store" num_type op (num_size op.ty)
  | Some sz -> memop ("store" ^ pack_size sz) num_type op (packed_size sz)

let vec_loadop (op : vec_loadop) =
  match op.pack with
  | None -> memop "load" vec_type op (vec_size op.ty)
  | Some (sz, ext) ->
    memop ("load" ^ vec_extension sz ext) vec_type op (packed_size sz)

let vec_storeop op =
  memop "store" vec_type op (vec_size op.ty)

let vec_laneop instr (op, i) =
  memop (instr ^ pack_size op.pack ^ "_lane") vec_type op
    (packed_size op.pack) ^ " " ^ nat i


(* Expressions *)

let var x = nat32 x.it
let num v = string_of_num v.it
let vec v = string_of_vec v.it
let constop v = num_type (type_of_num v) ^ ".const"
let vec_constop v = vec_type (type_of_vec v) ^ ".const i32x4"

let block_type = function
  | VarBlockType x -> [Node ("type " ^ var x, [])]
  | ValBlockType ts -> decls "result" (list_of_opt ts)

let rec instr e =
  let head, inner =
    match e.it with
    | Unreachable -> "unreachable", []
    | Nop -> "nop", []
    | Drop -> "drop", []
    | Select None -> "select", []
    | Select (Some []) -> "select", [Node ("result", [])]
    | Select (Some ts) -> "select", decls "result" ts
    | Block (bt, es) -> "block", block_type bt @ list instr es
    | Loop (bt, es) -> "loop", block_type bt @ list instr es
    | If (bt, es1, es2) ->
      "if", block_type bt @
        [Node ("then", list instr es1); Node ("else", list instr es2)]
    | Br x -> "br " ^ var x, []
    | BrIf x -> "br_if " ^ var x, []
    | BrTable (xs, x) ->
      "br_table " ^ String.concat " " (list var (xs @ [x])), []
    | Return -> "return", []
    | Call x -> "call " ^ var x, []
    | CallIndirect (x, y) ->
      "call_indirect " ^ var x, [Node ("type " ^ var y, [])]
    | LocalGet x -> "local.get " ^ var x, []
    | LocalSet x -> "local.set " ^ var x, []
    | LocalTee x -> "local.tee " ^ var x, []
    | GlobalGet x -> "global.get " ^ var x, []
    | GlobalSet x -> "global.set " ^ var x, []
    | TableGet x -> "table.get " ^ var x, []
    | TableSet x -> "table.set " ^ var x, []
    | TableSize x -> "table.size " ^ var x, []
    | TableGrow x -> "table.grow " ^ var x, []
    | TableFill x -> "table.fill " ^ var x, []
    | TableCopy (x, y) -> "table.copy " ^ var x ^ " " ^ var y, []
    | TableInit (x, y) -> "table.init " ^ var x ^ " " ^ var y, []
    | ElemDrop x -> "elem.drop " ^ var x, []
    | Load op -> loadop op, []
    | Store op -> storeop op, []
    | VecLoad op -> vec_loadop op, []
    | VecStore op -> vec_storeop op, []
    | VecLoadLane op -> vec_laneop "load" op, []
    | VecStoreLane op -> vec_laneop "store" op, []
    | MemorySize -> "memory.size", []
    | MemoryGrow -> "memory.grow", []
    | MemoryFill -> "memory.fill", []
    | MemoryCopy -> "memory.copy", []
    | MemoryInit x -> "memory.init " ^ var x, []
    | DataDrop x -> "data.drop " ^ var x, []
    | RefNull t -> "ref.null", [Atom (refed_type t)]
    | RefIsNull -> "ref.is_null", []
    | RefFunc x -> "ref.func " ^ var x, []
    | Const n -> constop n.it ^ " " ^ num n, []
    | Test op -> testop op, []
    | Compare op -> relop op, []
    | Unary op -> unop op, []
    | Binary op -> binop op, []
    | Convert op -> cvtop op, []
    | VecConst v -> vec_constop v.it ^ " " ^ vec v, []
    | VecTest op -> vec_testop op, []
    | VecUnary op -> vec_unop op, []
    | VecBinary op -> vec_binop op, []
    | VecCompare op -> vec_relop op, []
    | VecConvert op -> vec_cvtop op, []
    | VecShift op -> vec_shiftop op, []
    | VecBitmask op -> vec_bitmaskop op, []
    | VecTestBits op -> vec_vtestop op, []
    | VecUnaryBits op -> vec_vunop op, []
    | VecBinaryBits op -> vec_vbinop op, []
    | VecTernaryBits op -> vec_vternop op, []
    | VecSplat op -> vec_splatop op, []
    | VecExtract op -> vec_extractop op, []
    | VecReplace op -> vec_replaceop op, []
  in Node (head, inner)

let const head c =
  match c.it with
  | [e] -> instr e
  | es -> Node (head, list instr c.it)


(* Functions *)

let func_with_name name f =
  let {ftype; locals; body} = f.it in
  Node ("func" ^ name,
    [Node ("type " ^ var ftype, [])] @
    decls "local" locals @
    list instr body
  )

let func_with_index off i f =
  func_with_name (" $" ^ nat (off + i)) f

let func f =
  func_with_name "" f


(* Tables & memories *)

let table off i tab =
  let {ttype = TableType (lim, t)} = tab.it in
  Node ("table $" ^ nat (off + i) ^ " " ^ limits nat32 lim,
    [atom ref_type t]
  )

let memory off i mem =
  let {mtype = MemoryType lim} = mem.it in
  Node ("memory $" ^ nat (off + i) ^ " " ^ limits nat32 lim, [])

let is_elem_kind = function
  | FuncRefType -> true
  | _ -> false

let elem_kind = function
  | FuncRefType -> "func"
  | _ -> assert false

let is_elem_index e =
  match e.it with
  | [{it = RefFunc _; _}] -> true
  | _ -> false

let elem_index e =
  match e.it with
  | [{it = RefFunc x; _}] -> atom var x
  | _ -> assert false

let segment_mode category mode =
  match mode.it with
  | Passive -> []
  | Active {index; offset} ->
    (if index.it = 0l then [] else [Node (category, [atom var index])]) @
    [const "offset" offset]
  | Declarative -> [Atom "declare"]

let elem i seg =
  let {etype; einit; emode} = seg.it in
  Node ("elem $" ^ nat i,
    segment_mode "table" emode @
    if is_elem_kind etype && List.for_all is_elem_index einit then
      atom elem_kind etype :: list elem_index einit
    else
      atom ref_type etype :: list (const "item") einit
  )

let data i seg =
  let {dinit; dmode} = seg.it in
  Node ("data $" ^ nat i, segment_mode "memory" dmode @ break_bytes dinit)


(* Modules *)

let typedef i ty =
  Node ("type $" ^ nat i, [struct_type ty.it])

let import_desc fx tx mx gx d =
  match d.it with
  | FuncImport x ->
    incr fx; Node ("func $" ^ nat (!fx - 1), [Node ("type", [atom var x])])
  | TableImport t ->
    incr tx; table 0 (!tx - 1) ({ttype = t} @@ d.at)
  | MemoryImport t ->
    incr mx; memory 0 (!mx - 1) ({mtype = t} @@ d.at)
  | GlobalImport t ->
    incr gx; Node ("global $" ^ nat (!gx - 1), [global_type t])

let import fx tx mx gx im =
  let {module_name; item_name; idesc} = im.it in
  Node ("import",
    [atom name module_name; atom name item_name; import_desc fx tx mx gx idesc]
  )

let export_desc d =
  match d.it with
  | FuncExport x -> Node ("func", [atom var x])
  | TableExport x -> Node ("table", [atom var x])
  | MemoryExport x -> Node ("memory", [atom var x])
  | GlobalExport x -> Node ("global", [atom var x])

let export ex =
  let {name = n; edesc} = ex.it in
  Node ("export", [atom name n; export_desc edesc])

let global off i g =
  let {gtype; ginit} = g.it in
  Node ("global $" ^ nat (off + i), global_type gtype :: list instr ginit.it)

let start s =
  Node ("start " ^ var s.it.sfunc, [])

let custom m mnode (module S : Custom.Section) =
  S.Handler.arrange m mnode S.it

(* Module *)

let var_opt = function
  | None -> ""
  | Some x -> " " ^ x.it

let module_with_var_opt x_opt (m, cs) =
  let fx = ref 0 in
  let tx = ref 0 in
  let mx = ref 0 in
  let gx = ref 0 in
  let imports = list (import fx tx mx gx) m.it.imports in
  let ret = Node ("module" ^ var_opt x_opt,
    listi typedef m.it.types @
    imports @
    listi (table !tx) m.it.tables @
    listi (memory !mx) m.it.memories @
    listi (global !gx) m.it.globals @
    list export m.it.exports @
    opt start m.it.start @
    listi elem m.it.elems @
    listi (func_with_index !fx) m.it.funcs @
    listi data m.it.datas
  ) in
  List.fold_left (custom m) ret cs


let binary_module_with_var_opt x_opt bs =
  Node ("module" ^ var_opt x_opt ^ " binary", break_bytes bs)

let quoted_module_with_var_opt x_opt s =
  Node ("module" ^ var_opt x_opt ^ " quote", break_string s)

let module_with_custom = module_with_var_opt None
let module_ m = module_with_custom (m, [])


(* Scripts *)

let num mode = if mode = `Binary then hex_string_of_num else string_of_num
let vec mode = if mode = `Binary then hex_string_of_vec else string_of_vec

let ref_ = function
  | NullRef t -> Node ("ref.null " ^ refed_type t, [])
  | ExternRef n -> Node ("ref.extern " ^ nat32 n, [])
  | _ -> assert false

let literal mode lit =
  match lit.it with
  | Num n -> Node (constop n ^ " " ^ num mode n, [])
  | Vec v -> Node (vec_constop v ^ " " ^ vec mode v, [])
  | Ref r -> ref_ r

let definition mode x_opt def =
  try
    match mode with
    | `Textual ->
      let rec unquote def =
        match def.it with
<<<<<<< HEAD
        | Textual (m, cs) -> m, cs
        | Encoded (_, bs) -> Decode.decode_with_custom "" bs
        | Quoted (_, s) -> unquote (Parse.string_to_module s)
=======
        | Textual m -> m
        | Encoded (_, bs) -> Decode.decode "" bs
        | Quoted (_, s) -> unquote (snd (Parse.Module.parse_string s))
>>>>>>> bc76fd79
      in module_with_var_opt x_opt (unquote def)
    | `Binary ->
      let rec unquote def =
        match def.it with
<<<<<<< HEAD
        | Textual (m, cs) -> Encode.encode_with_custom (m, cs)
        | Encoded (_, bs) ->
          Encode.encode_with_custom (Decode.decode_with_custom "" bs)
        | Quoted (_, s) -> unquote (Parse.string_to_module s)
=======
        | Textual m -> Encode.encode m
        | Encoded (_, bs) -> Encode.encode (Decode.decode "" bs)
        | Quoted (_, s) -> unquote (snd (Parse.Module.parse_string s))
>>>>>>> bc76fd79
      in binary_module_with_var_opt x_opt (unquote def)
    | `Original ->
      match def.it with
      | Textual (m, cs) -> module_with_var_opt x_opt (m, cs)
      | Encoded (_, bs) -> binary_module_with_var_opt x_opt bs
      | Quoted (_, s) -> quoted_module_with_var_opt x_opt s
  with Parse.Syntax _ ->
    quoted_module_with_var_opt x_opt "<invalid module>"

let access x_opt n =
  String.concat " " [var_opt x_opt; name n]

let action mode act =
  match act.it with
  | Invoke (x_opt, name, lits) ->
    Node ("invoke" ^ access x_opt name, List.map (literal mode) lits)
  | Get (x_opt, name) ->
    Node ("get" ^ access x_opt name, [])

let nan = function
  | CanonicalNan -> "nan:canonical"
  | ArithmeticNan -> "nan:arithmetic"

let nanop (n : nanop) =
  match n.it with
  | F32 n' | F64 n' -> nan n'
  | _ -> .

let num_pat mode = function
  | NumPat n -> literal mode (Values.Num n.it @@ n.at)
  | NanPat nan -> Node (constop nan.it ^ " " ^ nanop nan, [])

let lane_pat mode pat shape =
  let choose fb ft = if mode = `Binary then fb else ft in
  match pat, shape with
  | NumPat {it = Values.I32 i; _}, V128.I8x16 () ->
    choose I8.to_hex_string I8.to_string_s i
  | NumPat {it = Values.I32 i; _}, V128.I16x8 () ->
    choose I16.to_hex_string I16.to_string_s i
  | NumPat n, _ -> num mode n.it
  | NanPat nan, _ -> nanop nan

let vec_pat mode = function
  | VecPat (V128 (shape, pats)) ->
    let lanes = List.map (fun p -> Atom (lane_pat mode p shape)) pats in
    Node ("v128.const " ^ V128.string_of_shape shape, lanes)

let ref_pat = function
  | RefPat r -> ref_ r.it
  | RefTypePat t -> Node ("ref." ^ refed_type t, [])

let result mode res =
  match res.it with
  | NumResult np -> num_pat mode np
  | VecResult vp -> vec_pat mode vp
  | RefResult rp -> ref_pat rp

let assertion mode ass =
  match ass.it with
  | AssertMalformed (def, re) ->
    (match mode, def.it with
    | `Binary, Quoted _ -> []
    | _ ->
      [Node ("assert_malformed", [definition `Original None def; Atom (string re)])]
    )
  | AssertMalformedCustom (def, re) ->
    (match mode, def.it with
    | `Binary, Quoted _ -> []
    | _ ->
      [Node ("assert_malformed_custom", [definition `Original None def; Atom (string re)])]
    )
  | AssertInvalid (def, re) ->
    [Node ("assert_invalid", [definition mode None def; Atom (string re)])]
  | AssertInvalidCustom (def, re) ->
    [Node ("assert_invalid_custom", [definition mode None def; Atom (string re)])]
  | AssertUnlinkable (def, re) ->
    [Node ("assert_unlinkable", [definition mode None def; Atom (string re)])]
  | AssertUninstantiable (def, re) ->
    [Node ("assert_trap", [definition mode None def; Atom (string re)])]
  | AssertReturn (act, results) ->
    [Node ("assert_return", action mode act :: List.map (result mode) results)]
  | AssertTrap (act, re) ->
    [Node ("assert_trap", [action mode act; Atom (string re)])]
  | AssertExhaustion (act, re) ->
    [Node ("assert_exhaustion", [action mode act; Atom (string re)])]

let command mode cmd =
  match cmd.it with
  | Module (x_opt, def) -> [definition mode x_opt def]
  | Register (n, x_opt) -> [Node ("register " ^ name n ^ var_opt x_opt, [])]
  | Action act -> [action mode act]
  | Assertion ass -> assertion mode ass
  | Meta _ -> assert false

let script mode scr = Lib.List.concat_map (command mode) scr<|MERGE_RESOLUTION|>--- conflicted
+++ resolved
@@ -682,35 +682,25 @@
     | `Textual ->
       let rec unquote def =
         match def.it with
-<<<<<<< HEAD
         | Textual (m, cs) -> m, cs
-        | Encoded (_, bs) -> Decode.decode_with_custom "" bs
-        | Quoted (_, s) -> unquote (Parse.string_to_module s)
-=======
-        | Textual m -> m
-        | Encoded (_, bs) -> Decode.decode "" bs
-        | Quoted (_, s) -> unquote (snd (Parse.Module.parse_string s))
->>>>>>> bc76fd79
+        | Encoded (name, bs) -> Decode.decode_with_custom name bs.it
+        | Quoted (_, s) ->
+          unquote (snd (Parse.Module.parse_string ~offset:s.at s.it))
       in module_with_var_opt x_opt (unquote def)
     | `Binary ->
       let rec unquote def =
         match def.it with
-<<<<<<< HEAD
         | Textual (m, cs) -> Encode.encode_with_custom (m, cs)
-        | Encoded (_, bs) ->
-          Encode.encode_with_custom (Decode.decode_with_custom "" bs)
-        | Quoted (_, s) -> unquote (Parse.string_to_module s)
-=======
-        | Textual m -> Encode.encode m
-        | Encoded (_, bs) -> Encode.encode (Decode.decode "" bs)
-        | Quoted (_, s) -> unquote (snd (Parse.Module.parse_string s))
->>>>>>> bc76fd79
+        | Encoded (name, bs) ->
+          Encode.encode_with_custom (Decode.decode_with_custom name bs.it)
+        | Quoted (_, s) ->
+          unquote (snd (Parse.Module.parse_string ~offset:s.at s.it))
       in binary_module_with_var_opt x_opt (unquote def)
     | `Original ->
       match def.it with
       | Textual (m, cs) -> module_with_var_opt x_opt (m, cs)
-      | Encoded (_, bs) -> binary_module_with_var_opt x_opt bs
-      | Quoted (_, s) -> quoted_module_with_var_opt x_opt s
+      | Encoded (_, bs) -> binary_module_with_var_opt x_opt bs.it
+      | Quoted (_, s) -> quoted_module_with_var_opt x_opt s.it
   with Parse.Syntax _ ->
     quoted_module_with_var_opt x_opt "<invalid module>"
 
