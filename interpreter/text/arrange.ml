open Source
open Ast
open Pack
open Script
open Value
open Types
open Sexpr


(* Generic formatting *)

let nat n = I32.to_string_u (I32.of_int_u n)
let nat32 = I32.to_string_u
let nat64 = I64.to_string_u

let add_hex_char buf c = Printf.bprintf buf "\\%02x" (Char.code c)
let add_char buf = function
  | '\t' -> Buffer.add_string buf "\\t"
  | '\n' -> Buffer.add_string buf "\\n"
  | '\r' -> Buffer.add_string buf "\\r"
  | '\"' -> Buffer.add_string buf "\\\""
  | '\\' -> Buffer.add_string buf "\\\\"
  | c when '\x20' <= c && c < '\x7f' -> Buffer.add_char buf c
  | c -> add_hex_char buf c
let add_unicode_char buf = function
  | (0x09 | 0x0a | 0x0d) as uc -> add_char buf (Char.chr uc)
  | uc when 0x20 <= uc && uc < 0x7f -> add_char buf (Char.chr uc)
  | uc -> Printf.bprintf buf "\\u{%02x}" uc

let string_with iter add_char s =
  let buf = Buffer.create 256 in
  Buffer.add_char buf '\"';
  iter (add_char buf) s;
  Buffer.add_char buf '\"';
  Buffer.contents buf

let bytes = string_with String.iter add_hex_char
let string = string_with String.iter add_char
let name = string_with List.iter add_unicode_char

let list_of_opt = function None -> [] | Some x -> [x]

let list f xs = List.map f xs
let listi f xs = List.mapi f xs
let opt f xo = list f (list_of_opt xo)
let opt_s f xo = Lib.Option.get (Lib.Option.map f xo) ""

let tab head f xs = if xs = [] then [] else [Node (head, list f xs)]
let atom f x = Atom (f x)

let break_bytes s =
  let ss = Lib.String.breakup s 16 in
  list (atom bytes) ss

let break_string s =
  let ss, s' = Lib.List.split_last (Lib.String.split s '\n') in
  list (atom string) (List.map (fun s -> s ^ "\n") ss @ [s'])


(* Types *)

let mutability node = function
  | Cons -> node
  | Var -> Node ("mut", [node])

let addrtype t = string_of_addrtype t
let numtype t = string_of_numtype t
let vectype t = string_of_vectype t
let reftype t =
  match t with
  | (Null, AnyHT) -> "anyref"
  | (Null, EqHT) -> "eqref"
  | (Null, I31HT) -> "i31ref"
  | (Null, StructHT) -> "structref"
  | (Null, ArrayHT) -> "arrayref"
  | (Null, FuncHT) -> "funcref"
  | (Null, ExnHT) -> "exnref"
  | t -> string_of_reftype t

let typeidx t = string_of_typeuse t
let typeuse t = Node ("type " ^ typeidx t, [])
let heaptype t = string_of_heaptype t
let valtype t = string_of_valtype t
let storagetype t = string_of_storagetype t

let final = function
  | NoFinal -> ""
  | Final -> " final"

let decls kind ts = tab kind (atom valtype) ts

let fieldtype (FieldT (mut, t)) =
  mutability (atom storagetype t) mut

let structtype (StructT fts) =
  Node ("struct", list (fun ft -> Node ("field", [fieldtype ft])) fts)

let arraytype (ArrayT ft) =
  Node ("array", [fieldtype ft])

let functype (FuncT (ts1, ts2)) =
  Node ("func", decls "param" ts1 @ decls "result" ts2)

let comptype = function
  | StructCT st -> structtype st
  | ArrayCT at -> arraytype at
  | FuncCT ft -> functype ft

let subtype = function
  | SubT (Final, [], ct) -> comptype ct
  | SubT (fin, uts, ct) ->
    Node (String.concat " "
      (("sub" ^ final fin) :: List.map typeidx uts), [comptype ct])

let rectype i j st =
  Node ("type $" ^ nat (i + j), [subtype st])


let limits nat {min; max} =
  String.concat " " (nat min :: opt nat max)

let tagtype (TagT ut) =
  [typeuse ut]

let globaltype (GlobalT (mut, t)) =
  [mutability (atom string_of_valtype t) mut]

let memorytype (MemoryT (at, lim)) =
  [Atom (addrtype at ^ " " ^ limits nat64 lim)]

let tabletype (TableT (at, lim, t)) =
  [Atom (addrtype at ^ " " ^ limits nat64 lim); atom reftype t]


let packsize = function
  | Pack8 -> "8"
  | Pack16 -> "16"
  | Pack32 -> "32"
  | Pack64 -> "64"

let ext = function
  | S -> "_s"
  | U -> "_u"

let packshape = function
  | Pack8x8 -> "8x8"
  | Pack16x4 -> "16x4"
  | Pack32x2 -> "32x2"

let vext sz = function
  | ExtLane (sh, sx) -> packshape sh ^ ext sx
  | ExtSplat -> packsize sz ^ "_splat"
  | ExtZero -> packsize sz ^ "_zero"


(* Operators *)

module IntOp =
struct
  open Ast.IntOp

  let testop xx = function
    | Eqz -> "eqz"

  let relop xx = function
    | Eq -> "eq"
    | Ne -> "ne"
    | Lt sx -> "lt" ^ ext sx
    | Gt sx -> "gt" ^ ext sx
    | Le sx -> "le" ^ ext sx
    | Ge sx -> "ge" ^ ext sx

  let unop xx = function
    | Clz -> "clz"
    | Ctz -> "ctz"
    | Popcnt -> "popcnt"
    | ExtendS sz -> "extend" ^ packsize sz ^ ext S

  let binop xx = function
    | Add -> "add"
    | Sub -> "sub"
    | Mul -> "mul"
    | Div sx -> "div" ^ ext sx
    | Rem sx -> "rem" ^ ext sx
    | And -> "and"
    | Or -> "or"
    | Xor -> "xor"
    | Shl -> "shl"
    | Shr sx -> "shr" ^ ext sx
    | Rotl -> "rotl"
    | Rotr -> "rotr"

  let cvtop xx = function
    | ExtendI32 sx -> "extend_i32" ^ ext sx
    | WrapI64 -> "wrap_i64"
    | TruncF32 sx -> "trunc_f32" ^ ext sx
    | TruncF64 sx -> "trunc_f64" ^ ext sx
    | TruncSatF32 sx -> "trunc_sat_f32" ^ ext sx
    | TruncSatF64 sx -> "trunc_sat_f64" ^ ext sx
    | ReinterpretFloat -> "reinterpret_f" ^ xx
end

module FloatOp =
struct
  open Ast.FloatOp

  let testop xx = function (_ : testop) -> .

  let relop xx = function
    | Eq -> "eq"
    | Ne -> "ne"
    | Lt -> "lt"
    | Gt -> "gt"
    | Le -> "le"
    | Ge -> "ge"

  let unop xx = function
    | Neg -> "neg"
    | Abs -> "abs"
    | Ceil -> "ceil"
    | Floor -> "floor"
    | Trunc -> "trunc"
    | Nearest -> "nearest"
    | Sqrt -> "sqrt"

  let binop xx = function
    | Add -> "add"
    | Sub -> "sub"
    | Mul -> "mul"
    | Div -> "div"
    | Min -> "min"
    | Max -> "max"
    | CopySign -> "copysign"

  let cvtop xx = function
    | ConvertI32 sx -> "convert_i32" ^ ext sx
    | ConvertI64 sx -> "convert_i64" ^ ext sx
    | PromoteF32 -> "promote_f32"
    | DemoteF64 -> "demote_f64"
    | ReinterpretInt -> "reinterpret_i" ^ xx
end

module V128Op =
struct
  open Ast.V128Op

  let half = function
    | Low -> "_low"
    | High -> "_high"

  let halve = function
    | "16x8" -> "8x16"
    | "32x4" -> "16x8"
    | "64x2" -> "32x4"
    | _ -> assert false

  let double = function
    | "8x16" -> "16x8"
    | "16x8" -> "32x4"
    | "32x4" -> "64x2"
    | _ -> assert false

  let without_high_bit = function
    | "8x16" -> "7x16"
    | _ -> assert false

  let voidop xxxx = function (_ : void) -> .

  let itestop xxxx (op : itestop) = match op with
    | AllTrue -> "all_true"

  let iunop xxxx (op : iunop) = match op with
    | Neg -> "neg"
    | Abs -> "abs"
    | Popcnt -> "popcnt"

  let funop xxxx (op : funop) = match op with
    | Neg -> "neg"
    | Abs -> "abs"
    | Sqrt -> "sqrt"
    | Ceil -> "ceil"
    | Floor -> "floor"
    | Trunc -> "trunc"
    | Nearest -> "nearest"

  let ibinop xxxx (op : ibinop) = match op with
    | Add -> "add"
    | AddSat sx -> "add_sat" ^ ext sx
    | Sub -> "sub"
    | SubSat sx -> "sub_sat" ^ ext sx
    | Mul -> "mul"
    | DotS -> "dot_i" ^ halve xxxx ^ "_s"
    | ExtMul (hf, sx) -> "extmul" ^ half hf ^ "_i" ^ halve xxxx ^ ext sx
    | Q15MulRSatS -> "q15mulr_sat" ^ ext S
    | Min sx -> "min" ^ ext sx
    | Max sx -> "max" ^ ext sx
    | AvgrU -> "avgr" ^ ext U
    | Narrow sx -> "narrow_i" ^ double xxxx ^ ext sx
    | Shuffle is -> "shuffle " ^ String.concat " " (List.map nat is)
    | Swizzle -> "swizzle"
    | RelaxedSwizzle -> "relaxed_swizzle"
    | RelaxedQ15MulRS -> "relaxed_q15mulr" ^ ext S
    | RelaxedDot ->
      "relaxed_dot_i" ^ halve xxxx ^ "_i" ^ without_high_bit (halve xxxx) ^ "_s"

  let iternop xxxx (op : iternop) = match op with
    | RelaxedLaneselect -> "relaxed_laneselect"
<<<<<<< HEAD
    | RelaxedDotAdd -> "relaxed_dot_i" ^ half (half xxxx) ^ "_i" ^ without_high_bit (half (half xxxx)) ^ "_add_s"
=======
    | RelaxedDotAddS ->
      "relaxed_dot_i" ^ halve (halve xxxx) ^ "_i" ^
        without_high_bit (halve (halve xxxx)) ^ "_add" ^ ext S
>>>>>>> d0eee4ae

  let fbinop xxxx (op : fbinop) = match op with
    | Add -> "add"
    | Sub -> "sub"
    | Mul -> "mul"
    | Div -> "div"
    | Min -> "min"
    | Max -> "max"
    | Pmin -> "pmin"
    | Pmax -> "pmax"
    | RelaxedMin -> "relaxed_min"
    | RelaxedMax -> "relaxed_max"

  let fternop xxxx (op : fternop) = match op with
    | RelaxedMadd -> "relaxed_madd"
    | RelaxedNmadd-> "relaxed_nmadd"

  let irelop xxxx (op : irelop) = match op with
    | Eq -> "eq"
    | Ne -> "ne"
    | Lt sx -> "lt" ^ ext sx
    | Gt sx -> "gt" ^ ext sx
    | Le sx -> "le" ^ ext sx
    | Ge sx -> "ge" ^ ext sx

  let frelop xxxx (op : frelop) = match op with
    | Eq -> "eq"
    | Ne -> "ne"
    | Lt -> "lt"
    | Le -> "le"
    | Gt -> "gt"
    | Ge -> "ge"

  let icvtop xxxx (op : icvtop) = match op with
    | Extend (hf, sx) -> "extend" ^ half hf ^ "_i" ^ halve xxxx ^ ext sx
    | ExtAddPairwise sx -> "extadd_pairwise_i" ^ halve xxxx ^ ext sx
    | TruncSatF32x4 sx -> "trunc_sat_f32x4" ^ ext sx
    | TruncSatZeroF64x2 sx -> "trunc_sat_f64x2" ^ ext sx ^ "_zero"
    | RelaxedTruncF32x4 sx -> "relaxed_trunc_f32x4" ^ ext sx
    | RelaxedTruncZeroF64x2 sx -> "relaxed_trunc_f64x2" ^ ext sx ^ "_zero"

  let fcvtop xxxx (op : fcvtop) = match op with
    | DemoteZeroF64x2  -> "demote_f64x2_zero"
    | PromoteLowF32x4  -> "promote_low_f32x4"
    | ConvertI32x4 sx ->
      "convert_" ^ (if xxxx = "32x4" then "" else "low_") ^ "i32x4" ^ ext sx

  let ishiftop xxxx (op : ishiftop) = match op with
    | Shl -> "shl"
    | Shr sx -> "shr" ^ ext sx

  let ibitmaskop xxxx (op : ibitmaskop) = match op with
    | Bitmask -> "bitmask"

  let vtestop (op : vtestop) = match op with
    | AnyTrue -> "any_true"

  let vunop (op : vunop) = match op with
    | Not -> "not"

  let vbinop (op : vbinop) = match op with
    | And -> "and"
    | AndNot -> "andnot"
    | Or -> "or"
    | Xor -> "xor"

  let vternop (op : vternop) = match op with
    | Bitselect -> "bitselect"

  let splatop xxxx (op : nsplatop) = match op with
    | Splat -> "splat"

  let pextractop xxxx (op : sx nextractop) = match op with
    | Extract (i, sx) -> "extract_lane" ^ ext sx ^ " " ^ nat i

  let extractop xxxx (op : unit nextractop) = match op with
    | Extract (i, ()) -> "extract_lane " ^ nat i

  let replaceop xxxx (op : nreplaceop) = match op with
    | Replace i -> "replace_lane " ^ nat i

  let lane_oper (pop, iop, fop) op =
    match op with
    | V128.I8x16 o -> pop "8x16" o
    | V128.I16x8 o -> pop "16x8" o
    | V128.I32x4 o -> iop "32x4" o
    | V128.I64x2 o -> iop "64x2" o
    | V128.F32x4 o -> fop "32x4" o
    | V128.F64x2 o -> fop "64x2" o
end

let oper (iop, fop) op =
  string_of_numtype (type_of_num op) ^ "." ^
  (match op with
  | I32 o -> iop "32" o
  | I64 o -> iop "64" o
  | F32 o -> fop "32" o
  | F64 o -> fop "64" o
  )

let voper (vop) op =
  match op with
  | V128 o -> "v128." ^ vop o

let shoper (pop, iop, fop) op =
  match op with
  | V128 o -> V128.string_of_shape o ^ "." ^ V128Op.lane_oper (pop, iop, fop) o

let unop = oper (IntOp.unop, FloatOp.unop)
let binop = oper (IntOp.binop, FloatOp.binop)
let testop = oper (IntOp.testop, FloatOp.testop)
let relop = oper (IntOp.relop, FloatOp.relop)
let cvtop = oper (IntOp.cvtop, FloatOp.cvtop)

let vunop = shoper (V128Op.iunop, V128Op.iunop, V128Op.funop)
let vbinop = shoper (V128Op.ibinop, V128Op.ibinop, V128Op.fbinop)
let vternop = shoper (V128Op.iternop, V128Op.iternop, V128Op.fternop)
let vtestop = shoper (V128Op.itestop, V128Op.itestop, V128Op.voidop)
let vrelop = shoper (V128Op.irelop, V128Op.irelop, V128Op.frelop)
let vcvtop = shoper (V128Op.icvtop, V128Op.icvtop, V128Op.fcvtop)
let vshiftop = shoper (V128Op.ishiftop, V128Op.ishiftop, V128Op.voidop)
let vbitmaskop = shoper (V128Op.ibitmaskop, V128Op.ibitmaskop, V128Op.voidop)
let vvunop = voper (V128Op.vunop)
let vvbinop = voper (V128Op.vbinop)
let vvternop = voper (V128Op.vternop)
let vvtestop = voper (V128Op.vtestop)
let vsplatop = shoper (V128Op.splatop, V128Op.splatop, V128Op.splatop)
let vextractop = shoper (V128Op.pextractop, V128Op.extractop, V128Op.extractop)
let vreplaceop = shoper (V128Op.replaceop, V128Op.replaceop, V128Op.replaceop)

let idx x = nat32 x.it
let num v = string_of_num v.it
let vec v = string_of_vec v.it

let memop name x typ {ty; align; offset; _} sz =
  typ ty ^ "." ^ name ^ " " ^ idx x ^
  (if offset = 0L then "" else " offset=" ^ nat64 offset) ^
  (if 1 lsl align = sz then "" else " align=" ^ nat64 (Int64.shift_left 1L align))

let loadop x op =
  match op.pack with
  | None -> memop "load" x numtype op (num_size op.ty)
  | Some (sz, sx) ->
    memop ("load" ^ packsize sz ^ ext sx) x numtype op (packed_size sz)

let storeop x op =
  match op.pack with
  | None -> memop "store" x numtype op (num_size op.ty)
  | Some sz -> memop ("store" ^ packsize sz) x numtype op (packed_size sz)

let vloadop x (op : vloadop) =
  match op.pack with
  | None -> memop "load" x vectype op (vec_size op.ty)
  | Some (sz, ext) ->
    memop ("load" ^ vext sz ext) x vectype op (packed_size sz)

let vstoreop x op =
  memop "store" x vectype op (vec_size op.ty)

let vlaneop instr x op i =
  memop (instr ^ packsize op.pack ^ "_lane") x vectype op
    (packed_size op.pack) ^ " " ^ nat i

let initop = function
  | Explicit -> ""
  | Implicit -> "_default"

let constop v = string_of_numtype (type_of_num v) ^ ".const"
let vconstop v = string_of_vectype (type_of_vec v) ^ ".const i32x4"

let externop = function
  | Internalize -> "any.convert_extern"
  | Externalize -> "extern.convert_any"


(* Expressions *)

let blocktype = function
  | VarBlockType x -> [Node ("type " ^ idx x, [])]
  | ValBlockType ts -> decls "result" (list_of_opt ts)

let rec instr e =
  let head, inner =
    match e.it with
    | Unreachable -> "unreachable", []
    | Nop -> "nop", []
    | Drop -> "drop", []
    | Select None -> "select", []
    | Select (Some []) -> "select", [Node ("result", [])]
    | Select (Some ts) -> "select", decls "result" ts
    | Block (bt, es) -> "block", blocktype bt @ list instr es
    | Loop (bt, es) -> "loop", blocktype bt @ list instr es
    | If (bt, es1, es2) ->
      "if", blocktype bt @
        [Node ("then", list instr es1); Node ("else", list instr es2)]
    | Br x -> "br " ^ idx x, []
    | BrIf x -> "br_if " ^ idx x, []
    | BrTable (xs, x) ->
      "br_table " ^ String.concat " " (list idx (xs @ [x])), []
    | BrOnNull x -> "br_on_null " ^ idx x, []
    | BrOnNonNull x -> "br_on_non_null " ^ idx x, []
    | BrOnCast (x, t1, t2) ->
      "br_on_cast " ^ idx x, [Atom (reftype t1); Atom (reftype t2)]
    | BrOnCastFail (x, t1, t2) ->
      "br_on_cast_fail " ^ idx x, [Atom (reftype t1); Atom (reftype t2)]
    | Return -> "return", []
    | Call x -> "call " ^ idx x, []
    | CallRef x -> "call_ref " ^ idx x, []
    | CallIndirect (x, y) ->
      "call_indirect " ^ idx x, [Node ("type " ^ idx y, [])]
    | ReturnCall x -> "return_call " ^ idx x, []
    | ReturnCallRef x -> "return_call_ref " ^ idx x, []
    | ReturnCallIndirect (x, y) ->
      "return_call_indirect " ^ idx x, [Node ("type " ^ idx y, [])]
    | Throw x -> "throw " ^ idx x, []
    | ThrowRef -> "throw_ref", []
    | TryTable (bt, cs, es) ->
      "try_table", blocktype bt @ list catch cs @ list instr es
    | LocalGet x -> "local.get " ^ idx x, []
    | LocalSet x -> "local.set " ^ idx x, []
    | LocalTee x -> "local.tee " ^ idx x, []
    | GlobalGet x -> "global.get " ^ idx x, []
    | GlobalSet x -> "global.set " ^ idx x, []
    | TableGet x -> "table.get " ^ idx x, []
    | TableSet x -> "table.set " ^ idx x, []
    | TableSize x -> "table.size " ^ idx x, []
    | TableGrow x -> "table.grow " ^ idx x, []
    | TableFill x -> "table.fill " ^ idx x, []
    | TableCopy (x, y) -> "table.copy " ^ idx x ^ " " ^ idx y, []
    | TableInit (x, y) -> "table.init " ^ idx x ^ " " ^ idx y, []
    | ElemDrop x -> "elem.drop " ^ idx x, []
    | Load (x, op) -> loadop x op, []
    | Store (x, op) -> storeop x op, []
    | VecLoad (x, op) -> vloadop x op, []
    | VecStore (x, op) -> vstoreop x op, []
    | VecLoadLane (x, op, i) -> vlaneop "load" x op i, []
    | VecStoreLane (x, op, i) -> vlaneop "store" x op i, []
    | MemorySize x -> "memory.size " ^ idx x, []
    | MemoryGrow x -> "memory.grow " ^ idx x, []
    | MemoryFill x -> "memory.fill " ^ idx x, []
    | MemoryCopy (x, y) -> "memory.copy " ^ idx x ^ " " ^ idx y, []
    | MemoryInit (x, y) -> "memory.init " ^ idx x ^ " " ^ idx y, []
    | DataDrop x -> "data.drop " ^ idx x, []
    | RefNull t -> "ref.null", [Atom (heaptype t)]
    | RefFunc x -> "ref.func " ^ idx x, []
    | RefIsNull -> "ref.is_null", []
    | RefAsNonNull -> "ref.as_non_null", []
    | RefTest t -> "ref.test", [Atom (reftype t)]
    | RefCast t -> "ref.cast", [Atom (reftype t)]
    | RefEq -> "ref.eq", []
    | RefI31 -> "ref.i31", []
    | I31Get sx -> "i31.get" ^ ext sx, []
    | StructNew (x, op) -> "struct.new" ^ initop op ^ " " ^ idx x, []
    | StructGet (x, y, sxo) ->
      "struct.get" ^ opt_s ext sxo ^ " " ^ idx x ^ " " ^ idx y, []
    | StructSet (x, y) -> "struct.set " ^ idx x ^ " " ^ idx y, []
    | ArrayNew (x, op) -> "array.new" ^ initop op ^ " " ^ idx x, []
    | ArrayNewFixed (x, n) -> "array.new_fixed " ^ idx x ^ " " ^ nat32 n, []
    | ArrayNewElem (x, y) -> "array.new_elem " ^ idx x ^ " " ^ idx y, []
    | ArrayNewData (x, y) -> "array.new_data " ^ idx x ^ " " ^ idx y, []
    | ArrayGet (x, sxo) -> "array.get" ^ opt_s ext sxo ^ " " ^ idx x, []
    | ArraySet x -> "array.set " ^ idx x, []
    | ArrayLen -> "array.len", []
    | ArrayCopy (x, y) -> "array.copy " ^ idx x ^ " " ^ idx y, []
    | ArrayFill x -> "array.fill " ^ idx x, []
    | ArrayInitData (x, y) -> "array.init_data " ^ idx x ^ " " ^ idx y, []
    | ArrayInitElem (x, y) -> "array.init_elem " ^ idx x ^ " " ^ idx y, []
    | ExternConvert op -> externop op, []
    | Const n -> constop n.it ^ " " ^ num n, []
    | Test op -> testop op, []
    | Compare op -> relop op, []
    | Unary op -> unop op, []
    | Binary op -> binop op, []
    | Convert op -> cvtop op, []
    | VecConst v -> vconstop v.it ^ " " ^ vec v, []
    | VecTest op -> vtestop op, []
    | VecUnary op -> vunop op, []
    | VecBinary op -> vbinop op, []
    | VecTernary op -> vternop op, []
    | VecCompare op -> vrelop op, []
    | VecConvert op -> vcvtop op, []
    | VecShift op -> vshiftop op, []
    | VecBitmask op -> vbitmaskop op, []
    | VecTestBits op -> vvtestop op, []
    | VecUnaryBits op -> vvunop op, []
    | VecBinaryBits op -> vvbinop op, []
    | VecTernaryBits op -> vvternop op, []
    | VecSplat op -> vsplatop op, []
    | VecExtract op -> vextractop op, []
    | VecReplace op -> vreplaceop op, []
  in Node (head, inner)

and catch c =
  match c.it with
  | Catch (x1, x2) -> Node ("catch " ^ idx x1 ^ " " ^ idx x2, [])
  | CatchRef (x1, x2) -> Node ("catch_ref " ^ idx x1 ^ " " ^ idx x2, [])
  | CatchAll x -> Node ("catch_all " ^ idx x, [])
  | CatchAllRef x -> Node ("catch_all_ref " ^ idx x, [])

let const head c =
  match c.it with
  | [e] -> instr e
  | es -> Node (head, list instr c.it)


(* Modules *)

let type_ (ns, i) ty =
  match ty.it with
  | RecT [st] when not Free.(Set.mem (Int32.of_int i) (type_ ty).types) ->
    rectype i 0 st :: ns, i + 1
  | RecT sts ->
    Node ("rec", List.mapi (rectype i) sts) :: ns, i + List.length sts

let tag off i tag =
  let Tag tt = tag.it in
  Node ("tag $" ^ nat (off + i), tagtype tt)

let global off i g =
  let Global (gt, c) = g.it in
  Node ("global $" ^ nat (off + i), globaltype gt @ list instr c.it)

let memory off i mem =
  let Memory mt = mem.it in
  Node ("memory $" ^ nat (off + i), memorytype mt)

let table off i tab =
  let Table (tt, c) = tab.it in
  Node ("table $" ^ nat (off + i), tabletype tt @ list instr c.it)

let func_with_name name f =
  let Func (x, ls, es) = f.it in
  Node ("func" ^ name,
    [Node ("type " ^ idx x, [])] @
    decls "local" (List.map (fun {it = Local t; _} -> t) ls) @
    list instr es
  )

let func_with_index off i f =
  func_with_name (" $" ^ nat (off + i)) f

let func f =
  func_with_name "" f

let is_elemkind = function
  | (NoNull, FuncHT) -> true
  | _ -> false

let elemkind = function
  | (NoNull, FuncHT) -> "func"
  | _ -> assert false

let is_elemidx e =
  match e.it with
  | [{it = RefFunc _; _}] -> true
  | _ -> false

let elemidx e =
  match e.it with
  | [{it = RefFunc x; _}] -> atom idx x
  | _ -> assert false

let segmentmode category mode =
  match mode.it with
  | Passive -> []
  | Active (x, c) ->
    (if x.it = 0l then [] else [Node (category, [atom idx x])]) @
    [const "offset" c]
  | Declarative -> [Atom "declare"]

let data i seg =
  let Data (bs, mode) = seg.it in
  Node ("data $" ^ nat i, segmentmode "memory" mode @ break_bytes bs)

let elem i seg =
  let Elem (rt, cs, mode) = seg.it in
  Node ("elem $" ^ nat i,
    segmentmode "table" mode @
    if is_elemkind rt && List.for_all is_elemidx cs then
      atom elemkind rt :: list elemidx cs
    else
      atom reftype rt :: list (const "item") cs
  )

let start s =
  let Start x = s.it in
  Node ("start " ^ idx x, [])


let importtype fx tx mx tgx gx = function
  | ExternTagT tt -> incr tgx; Node ("tag $" ^ nat (!tgx - 1), tagtype tt)
  | ExternGlobalT gt -> incr gx; Node ("global $" ^ nat (!gx - 1), globaltype gt)
  | ExternMemoryT mt -> incr mx; Node ("memory $" ^ nat (!mx - 1), memorytype mt)
  | ExternTableT tt -> incr tx; Node ("table $" ^ nat (!tx - 1), tabletype tt)
  | ExternFuncT ut -> incr fx; Node ("func $" ^ nat (!fx - 1), [typeuse ut])

let import fx tx mx ex gx im =
  let Import (module_name, item_name, xt) = im.it in
  Node ("import",
    [atom name module_name; atom name item_name; importtype fx tx mx ex gx xt]
  )

let externidx xx =
  match xx.it with
  | TagX x -> Node ("tag", [atom idx x])
  | GlobalX x -> Node ("global", [atom idx x])
  | MemoryX x -> Node ("memory", [atom idx x])
  | TableX x -> Node ("table", [atom idx x])
  | FuncX x -> Node ("func", [atom idx x])

let export ex =
  let Export (n, xx) = ex.it in
  Node ("export", [atom name n; externidx xx])

let custom m mnode (module S : Custom.Section) =
  S.Handler.arrange m mnode S.it


let idx x =
  if String.for_all (fun c -> Lib.Char.is_alphanum_ascii c || c = '_') x.it then
    "$" ^ x.it
  else
    "$" ^ name (Utf8.decode x.it)

let var_opt = function
  | None -> ""
  | Some x -> " " ^ idx x

let module_with_var_opt isdef x_opt (m, cs) =
  let fx = ref 0 in
  let tx = ref 0 in
  let mx = ref 0 in
  let tgx = ref 0 in
  let gx = ref 0 in
  let imports = list (import fx tx mx tgx gx) m.it.imports in
  let head = if isdef then "module definition" else "module" in
  let ret = Node (head ^ var_opt x_opt,
    List.rev (fst (List.fold_left type_ ([], 0) m.it.types)) @
    imports @
    listi (table !tx) m.it.tables @
    listi (memory !mx) m.it.memories @
    listi (tag !tgx) m.it.tags @
    listi (global !gx) m.it.globals @
    list export m.it.exports @
    opt start m.it.start @
    listi elem m.it.elems @
    listi (func_with_index !fx) m.it.funcs @
    listi data m.it.datas
  ) in
  List.fold_left (custom m) ret cs


let binary_module_with_var_opt isdef x_opt bs =
  let head = if isdef then "module definition" else "module" in
  Node (head ^ var_opt x_opt ^ " binary", break_bytes bs)

let quoted_module_with_var_opt isdef x_opt s =
  let head = if isdef then "module definition" else "module" in
  Node (head ^ var_opt x_opt ^ " quote", break_string s)

let module_with_custom = module_with_var_opt false None
let module_ m = module_with_custom (m, [])


(* Scripts *)

let num mode = if mode = `Binary then hex_string_of_num else string_of_num
let vec mode = if mode = `Binary then hex_string_of_vec else string_of_vec

let ref_ = function
  | NullRef t -> Node ("ref.null " ^ heaptype t, [])
  | Script.HostRef n -> Node ("ref.host " ^ nat32 n, [])
  | Extern.ExternRef (Script.HostRef n) -> Node ("ref.extern " ^ nat32 n, [])
  | _ -> assert false

let literal mode lit =
  match lit.it with
  | Num n -> Node (constop n ^ " " ^ num mode n, [])
  | Vec v -> Node (vconstop v ^ " " ^ vec mode v, [])
  | Ref r -> ref_ r

let definition mode isdef x_opt def =
  try
    match mode with
    | `Textual ->
      let rec unquote def =
        match def.it with
        | Textual (m, cs) -> m, cs
        | Encoded (name, bs) -> Decode.decode_with_custom name bs.it
        | Quoted (_, s) ->
          unquote (snd (Parse.Module.parse_string ~offset:s.at s.it))
      in module_with_var_opt isdef x_opt (unquote def)
    | `Binary ->
      let rec unquote def =
        match def.it with
        | Textual (m, cs) -> Encode.encode_with_custom (m, cs)
        | Encoded (name, bs) ->
          Encode.encode_with_custom (Decode.decode_with_custom name bs.it)
        | Quoted (_, s) ->
          unquote (snd (Parse.Module.parse_string ~offset:s.at s.it))
      in binary_module_with_var_opt isdef x_opt (unquote def)
    | `Original ->
      match def.it with
      | Textual (m, cs) -> module_with_var_opt isdef x_opt (m, cs)
      | Encoded (_, bs) -> binary_module_with_var_opt isdef x_opt bs.it
      | Quoted (_, s) -> quoted_module_with_var_opt isdef x_opt s.it
  with Parse.Syntax _ ->
    quoted_module_with_var_opt isdef x_opt "<invalid module>"

let access x_opt n =
  String.concat " " [var_opt x_opt; name n]

let action mode act =
  match act.it with
  | Invoke (x_opt, name, lits) ->
    Node ("invoke" ^ access x_opt name, List.map (literal mode) lits)
  | Get (x_opt, name) ->
    Node ("get" ^ access x_opt name, [])

let nan = function
  | CanonicalNan -> "nan:canonical"
  | ArithmeticNan -> "nan:arithmetic"

let nanop (n : nanop) =
  match n.it with
  | F32 n' | F64 n' -> nan n'
  | _ -> .

let num_pat mode = function
  | NumPat n -> literal mode (Value.Num n.it @@ n.at)
  | NanPat nan -> Node (constop nan.it ^ " " ^ nanop nan, [])

let lane_pat mode pat shape =
  let choose fb ft = if mode = `Binary then fb else ft in
  match pat, shape with
  | NumPat {it = Value.I32 i; _}, V128.I8x16 () ->
    choose I8.to_hex_string I8.to_string_s i
  | NumPat {it = Value.I32 i; _}, V128.I16x8 () ->
    choose I16.to_hex_string I16.to_string_s i
  | NumPat n, _ -> num mode n.it
  | NanPat nan, _ -> nanop nan

let vec_pat mode = function
  | VecPat (V128 (shape, pats)) ->
    let lanes = List.map (fun p -> Atom (lane_pat mode p shape)) pats in
    Node ("v128.const " ^ V128.string_of_shape shape, lanes)

let ref_pat = function
  | RefPat r -> ref_ r.it
  | RefTypePat t -> Node ("ref." ^ heaptype t, [])
  | NullPat -> Node ("ref.null", [])

let rec result mode res =
  match res.it with
  | NumResult np -> num_pat mode np
  | VecResult vp -> vec_pat mode vp
  | RefResult rp -> ref_pat rp
  | EitherResult ress -> Node ("either", List.map (result mode) ress)

let instance (x1_opt, x2_opt) =
  Node ("module instance" ^ var_opt x1_opt ^ var_opt x2_opt, [])

let assertion mode ass =
  match ass.it with
  | AssertMalformed (def, re) ->
    (match mode, def.it with
    | `Binary, Quoted _ -> []
    | _ ->
      [Node ("assert_malformed", [definition `Original false None def; Atom (string re)])]
    )
  | AssertMalformedCustom (def, re) ->
    (match mode, def.it with
    | `Binary, Quoted _ -> []
    | _ ->
      [Node ("assert_malformed_custom", [definition `Original false None def; Atom (string re)])]
    )
  | AssertInvalid (def, re) ->
    [Node ("assert_invalid", [definition mode false None def; Atom (string re)])]
  | AssertInvalidCustom (def, re) ->
    [Node ("assert_invalid_custom", [definition mode false None def; Atom (string re)])]
  | AssertUnlinkable (x_opt, re) ->
    [Node ("assert_unlinkable", [instance (None, x_opt); Atom (string re)])]
  | AssertUninstantiable (x_opt, re) ->
    [Node ("assert_trap", [instance (None, x_opt); Atom (string re)])]
  | AssertReturn (act, results) ->
    [Node ("assert_return", action mode act :: List.map (result mode) results)]
  | AssertTrap (act, re) ->
    [Node ("assert_trap", [action mode act; Atom (string re)])]
  | AssertException act ->
    [Node ("assert_exception", [action mode act])]
  | AssertExhaustion (act, re) ->
    [Node ("assert_exhaustion", [action mode act; Atom (string re)])]

let command mode cmd =
  match cmd.it with
  | Module (x_opt, def) -> [definition mode true x_opt def]
  | Instance (x1_opt, x2_opt) -> [instance (x1_opt, x2_opt)]
  | Register (n, x_opt) -> [Node ("register " ^ name n ^ var_opt x_opt, [])]
  | Action act -> [action mode act]
  | Assertion ass -> assertion mode ass
  | Meta _ -> assert false

let script mode scr = List.concat_map (command mode) scr<|MERGE_RESOLUTION|>--- conflicted
+++ resolved
@@ -305,13 +305,9 @@
 
   let iternop xxxx (op : iternop) = match op with
     | RelaxedLaneselect -> "relaxed_laneselect"
-<<<<<<< HEAD
-    | RelaxedDotAdd -> "relaxed_dot_i" ^ half (half xxxx) ^ "_i" ^ without_high_bit (half (half xxxx)) ^ "_add_s"
-=======
     | RelaxedDotAddS ->
       "relaxed_dot_i" ^ halve (halve xxxx) ^ "_i" ^
         without_high_bit (halve (halve xxxx)) ^ "_add" ^ ext S
->>>>>>> d0eee4ae
 
   let fbinop xxxx (op : fbinop) = match op with
     | Add -> "add"
