--- conflicted
+++ resolved
@@ -9,19 +9,6 @@
 
   let rec repeat n f x =
     if n = 0 then x else repeat (n - 1) f (f x)
-end
-
-<<<<<<< HEAD
-module Int =
-struct
-  let log2 n =
-    if n <= 0 then failwith "log2";
-    let rec loop acc n = if n = 1 then acc else loop (acc + 1) (n lsr 1) in
-    loop 0 n
-
-  let is_power_of_two n =
-    if n < 0 then failwith "is_power_of_two";
-    n <> 0 && n land (n - 1) = 0
 end
 
 module Char =
@@ -33,8 +20,6 @@
   let is_alphanum_ascii c = is_digit_ascii c || is_letter_ascii c
 end
 
-=======
->>>>>>> 73784346
 module String =
 struct
   let implode cs =
@@ -249,7 +234,6 @@
     | None -> ()
 end
 
-<<<<<<< HEAD
 module Promise =
 struct
   type 'a t = 'a option ref
@@ -260,7 +244,8 @@
   let fulfill p x = if !p = None then p := Some x else raise Promise
   let value_opt p = !p
   let value p = match !p with Some x -> x | None -> raise Promise
-=======
+end
+
 module Int =
 struct
   let log2 n =
@@ -301,5 +286,4 @@
 
   let is_power_of_two n =
     if n < 0L then failwith "is_power_of_two" else is_power_of_two_unsigned n
->>>>>>> 73784346
 end