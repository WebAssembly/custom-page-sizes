--- conflicted
+++ resolved
@@ -228,53 +228,37 @@
 
 let type_of_result r =
   match r with
-<<<<<<< HEAD
-  | LitResult v -> Value.type_of_value v.it
-  | NanResult n -> Types.NumType (Value.type_of_num n.it)
-  | RefResult t -> Types.(RefType (NonNullable, t))
-  | NullResult -> Types.(RefType (Nullable, ExternHeapType))
-
-let string_of_result r =
-  match r with
-  | LitResult v -> Value.string_of_value v.it
-  | NanResult nanop ->
-    (match nanop.it with
+  | NumResult (NumPat n) -> Types.NumType (Value.type_of_num n.it)
+  | NumResult (NanPat n) -> Types.NumType (Value.type_of_num n.it)
+  | VecResult (VecPat _) -> Types.VecType Types.V128Type
+  | RefResult (RefPat r) -> Types.RefType (Value.type_of_ref r.it)
+  | RefResult (RefTypePat t) -> Types.(RefType (NonNullable, t))
+  | RefResult (NullPat) -> Types.(RefType (Nullable, ExternHeapType))
+
+let string_of_num_pat (p : num_pat) =
+  match p with
+  | NumPat n -> Value.string_of_num n.it
+  | NanPat nanop ->
+    match nanop.it with
     | Value.I32 _ | Value.I64 _ -> assert false
     | Value.F32 n | Value.F64 n -> string_of_nan n
-    )
-  | RefResult t -> Types.string_of_heap_type t
-  | NullResult -> "null"
-=======
-  | NumResult (NumPat n) -> Types.NumType (Values.type_of_num n.it)
-  | NumResult (NanPat n) -> Types.NumType (Values.type_of_num n.it)
-  | VecResult (VecPat _) -> Types.VecType Types.V128Type
-  | RefResult (RefPat r) -> Types.RefType (Values.type_of_ref r.it)
-  | RefResult (RefTypePat t) -> Types.RefType t
-
-let string_of_num_pat (p : num_pat) =
-  match p with
-  | NumPat n -> Values.string_of_num n.it
-  | NanPat nanop ->
-    match nanop.it with
-    | Values.I32 _ | Values.I64 _ -> assert false
-    | Values.F32 n | Values.F64 n -> string_of_nan n
 
 let string_of_vec_pat (p : vec_pat) =
   match p with
-  | VecPat (Values.V128 (shape, ns)) ->
+  | VecPat (Value.V128 (shape, ns)) ->
     String.concat " " (List.map string_of_num_pat ns)
 
 let string_of_ref_pat (p : ref_pat) =
   match p with
-  | RefPat r -> Values.string_of_ref r.it
-  | RefTypePat t -> Types.string_of_refed_type t
+  | RefPat r -> Value.string_of_ref r.it
+  | RefTypePat t -> Types.string_of_heap_type t
+  | NullPat -> "null"
 
 let string_of_result r =
   match r with
   | NumResult np -> string_of_num_pat np
   | VecResult vp -> string_of_vec_pat vp
   | RefResult rp -> string_of_ref_pat rp
->>>>>>> f2086a49
 
 let string_of_results = function
   | [r] -> string_of_result r
@@ -361,44 +345,8 @@
     | None -> Assert.error act.at "undefined export"
     )
 
-<<<<<<< HEAD
-let assert_result at got expect =
+let assert_nan_pat n nan =
   let open Value in
-  if
-    List.length got <> List.length expect ||
-    List.exists2 (fun v r ->
-      match r with
-      | LitResult v' -> v <> v'.it
-      | NanResult nanop ->
-        (match nanop.it, v with
-        | F32 CanonicalNan, Num (F32 z) ->
-          z <> F32.pos_nan && z <> F32.neg_nan
-        | F64 CanonicalNan, Num (F64 z) ->
-          z <> F64.pos_nan && z <> F64.neg_nan
-        | F32 ArithmeticNan, Num (F32 z) ->
-          let pos_nan = F32.to_bits F32.pos_nan in
-          Int32.logand (F32.to_bits z) pos_nan <> pos_nan
-        | F64 ArithmeticNan, Num (F64 z) ->
-          let pos_nan = F64.to_bits F64.pos_nan in
-          Int64.logand (F64.to_bits z) pos_nan <> pos_nan
-        | _, _ -> false
-        )
-      | RefResult t ->
-        (match t, v with
-        | Types.FuncHeapType, Ref (Instance.FuncRef _)
-        | Types.ExternHeapType, Ref (ExternRef _) -> false
-        | _ -> true
-        )
-      | NullResult ->
-        (match v with
-        | Ref (NullRef _) -> false
-        | _ -> true
-        )
-    ) got expect
-=======
-
-let assert_nan_pat n nan =
-  let open Values in
   match n, nan.it with
   | F32 z, F32 CanonicalNan -> z = F32.pos_nan || z = F32.neg_nan
   | F64 z, F64 CanonicalNan -> z = F64.pos_nan || z = F64.neg_nan
@@ -416,7 +364,7 @@
     | NanPat nanop -> assert_nan_pat n nanop
 
 let assert_vec_pat v p =
-  let open Values in
+  let open Value in
   match v, p with
   | V128 v, VecPat (V128 (shape, ps)) ->
     let extract = match shape with
@@ -432,13 +380,14 @@
 
 let assert_ref_pat r p =
   match r, p with
-  | r, RefPat r' -> r = r'.it
-  | Instance.FuncRef _, RefTypePat Types.FuncRefType
-  | ExternRef _, RefTypePat Types.ExternRefType -> true
+  | r, RefPat r' -> Value.eq_ref r r'.it
+  | Instance.FuncRef _, RefTypePat Types.FuncHeapType
+  | ExternRef _, RefTypePat Types.ExternHeapType -> true
+  | Value.NullRef _, NullPat -> true
   | _ -> false
 
 let assert_pat v r =
-  let open Values in
+  let open Value in
   match v, r with
   | Num n, NumResult np -> assert_num_pat n np
   | Vec v, VecResult vp -> assert_vec_pat v vp
@@ -449,7 +398,6 @@
   if
     List.length got <> List.length expect ||
     List.exists2 (fun v r -> not (assert_pat v r)) got expect
->>>>>>> f2086a49
   then begin
     print_string "Result: "; print_values got;
     print_string "Expect: "; print_results expect;
