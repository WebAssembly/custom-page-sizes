# This Makefile uses dune but does not rely on ocamlfind or the Opam
# package manager to build. However, Opam package management is available
# optionally through the install target.
#
# The $(JSLIB).js target requires Js_of_ocaml (using ocamlfind).
#
# See README.me for instructions.


# Configuration

NAME =		wasm
LIB =		$(NAME)
JSLIB =		wast.js
ZIP =		$(NAME).zip

BUILDDIR =	_build/default

JS =		# set to JS shell command to run JS tests, empty to skip


# Main targets

.PHONY:		default all ci jslib zip

default:	$(NAME)
all:		default partest
ci:		all jslib zip

jslib:		$(JSLIB)
zip:		$(ZIP)


# Building

<<<<<<< HEAD
.PHONY:                $(NAME) $(JSLIB)
=======
.PHONY:		$(NAME) $(JSLIB)
>>>>>>> 724b3e7f

$(NAME):
	rm -f $@
	dune build $@.exe
	ln $(BUILDDIR)/$@.exe $@

$(JSLIB):
	rm -f $@
	dune build $(@:%.js=%.bc.js)
	ln $(BUILDDIR)/$(@:%.js=%.bc.js) $@


# Unit tests

UNITTESTDIR =	unittest
UNITTESTFILES =	$(shell cd $(UNITTESTDIR) > /dev/null; ls *.ml)
UNITTESTS =	$(UNITTESTFILES:%.ml=%)

.PHONY: unittest

unittest: $(UNITTESTS:%=unittest/%)

unittest/%:
	dune build $(@F).exe
	dune exec ./$(@F).exe


# Test suite

TESTDIR =	../test/core
TESTFILES =	$(shell cd $(TESTDIR) > /dev/null; ls *.wast; ls [a-z]*/*.wast)
TESTS =		$(TESTFILES:%.wast=%)

.PHONY: test partest quiettest

test: $(NAME) unittest
	$(TESTDIR)/run.py --wasm `pwd`/$(NAME) $(if $(JS),--js '$(JS)',)

test/%: $(NAME)
	$(TESTDIR)/run.py --wasm `pwd`/$(NAME) $(if $(JS),--js '$(JS)',) $(TESTDIR)/$*.wast

run/%: $(NAME)
	./$(NAME) $(TESTDIR)/$*.wast

partest: $(NAME) unittest
	make -j10 quiettest

quiettest: $(TESTS:%=quiettest/%)
	@echo All tests passed.

quiettest/%: $(NAME)
	@ ( \
	  $(TESTDIR)/run.py 2>$(@F).out --wasm `pwd`/$(NAME) $(if $(JS),--js '$(JS)',) $(TESTDIR)/$*.wast && \
	  rm $(@F).out \
	) || \
	(cat $(@F).out && rm $(@F).out && exit 1)


# Packaging

.PHONY: install

install:
	dune build -p $(NAME) @install
	dune install

opam-release/%:
	git tag opam-$*
	git push --tags
	rm -f opam-$*.zip
	wget https://github.com/WebAssembly/spec/archive/opam-$*.zip
	cp wasm.opam opam
	echo "url {" >> opam
	echo "  src: \"https://github.com/WebAssembly/spec/archive/opam-$*.zip\"" >> opam
	echo "  checksum: \"md5=`md5 -q opam-$*.zip`\"" >> opam
	echo "}" >> opam
	rm opam-$*.zip
	@echo Created file ./opam, submit to github opam-repository/packages/wasm/wasm.$*/opam

$(ZIP):
	git archive --format=zip --prefix=$(NAME)/ -o $@ HEAD


# Cleanup

.PHONY: clean distclean

clean:
	dune clean

distclean: clean
	rm -f $(NAME) $(JSLIB) $(ZIP)<|MERGE_RESOLUTION|>--- conflicted
+++ resolved
@@ -33,11 +33,7 @@
 
 # Building
 
-<<<<<<< HEAD
-.PHONY:                $(NAME) $(JSLIB)
-=======
 .PHONY:		$(NAME) $(JSLIB)
->>>>>>> 724b3e7f
 
 $(NAME):
 	rm -f $@
