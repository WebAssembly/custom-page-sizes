(lang dune 2.9)

(name wasm)

(generate_opam_files true)
<<<<<<< HEAD
=======
(using menhir 2.1)
(implicit_transitive_deps false)
>>>>>>> 724b3e7f

(license Apache-2.0)

(source
  (github WebAssembly/spec))

(authors "Andreas Rossberg <rossberg@mpi-sws.org")
(maintainers "Andreas Rossberg <rossberg@mpi-sws.org")

(package
  (name wasm)
  (synopsis "Library to read and write WebAssembly (Wasm) files and manipulate their AST")
  (tags (wasm webassembly spec interpreter))
  (depends
<<<<<<< HEAD
    (ocaml (>= 4.12))))
=======
    (ocaml (>= 4.12))
    (menhir (>= 20220210))))
>>>>>>> 724b3e7f
<|MERGE_RESOLUTION|>--- conflicted
+++ resolved
@@ -3,16 +3,11 @@
 (name wasm)
 
 (generate_opam_files true)
-<<<<<<< HEAD
-=======
 (using menhir 2.1)
 (implicit_transitive_deps false)
->>>>>>> 724b3e7f
 
 (license Apache-2.0)
-
-(source
-  (github WebAssembly/spec))
+(source (github WebAssembly/spec))
 
 (authors "Andreas Rossberg <rossberg@mpi-sws.org")
 (maintainers "Andreas Rossberg <rossberg@mpi-sws.org")
@@ -22,9 +17,7 @@
   (synopsis "Library to read and write WebAssembly (Wasm) files and manipulate their AST")
   (tags (wasm webassembly spec interpreter))
   (depends
-<<<<<<< HEAD
-    (ocaml (>= 4.12))))
-=======
     (ocaml (>= 4.12))
-    (menhir (>= 20220210))))
->>>>>>> 724b3e7f
+    (menhir (>= 20220210))
+  )
+)