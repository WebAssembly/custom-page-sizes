open Source
open Ast
open Types

module Set = Set.Make(Int32)

type t =
{
  types : Set.t;
  globals : Set.t;
  tables : Set.t;
  memories : Set.t;
  funcs : Set.t;
  elems : Set.t;
  datas : Set.t;
  locals : Set.t;
  labels : Set.t;
}

let empty : t =
{
  types = Set.empty;
  globals = Set.empty;
  tables = Set.empty;
  memories = Set.empty;
  funcs = Set.empty;
  elems = Set.empty;
  datas = Set.empty;
  locals = Set.empty;
  labels = Set.empty;
}

let union (s1 : t) (s2 : t) : t =
{
  types = Set.union s1.types s2.types;
  globals = Set.union s1.globals s2.globals;
  tables = Set.union s1.tables s2.tables;
  memories = Set.union s1.memories s2.memories;
  funcs = Set.union s1.funcs s2.funcs;
  elems = Set.union s1.elems s2.elems;
  datas = Set.union s1.datas s2.datas;
  locals = Set.union s1.locals s2.locals;
  labels = Set.union s1.labels s2.labels;
}

let types s = {empty with types = s}
let globals s = {empty with globals = s}
let tables s = {empty with tables = s}
let memories s = {empty with memories = s}
let funcs s = {empty with funcs = s}
let elems s = {empty with elems = s}
let datas s = {empty with datas = s}
let locals s = {empty with locals = s}
let labels s = {empty with labels = s}

let idx' x' = Set.singleton x'
let idx x = Set.singleton x.it
let zero = Set.singleton 0l
let shift s = Set.map (Int32.add (-1l)) (Set.remove 0l s)

let (++) = union
let list free xs = List.fold_left union empty (List.map free xs)

let var_type = function
  | SynVar x -> types (idx' x)
  | SemVar _ -> assert false

let num_type = function
  | I32Type | I64Type | F32Type | F64Type -> empty

let heap_type = function
  | AnyHeapType | EqHeapType | I31HeapType | DataHeapType
  | FuncHeapType | ExternHeapType | BotHeapType -> empty
  | DefHeapType x | RttHeapType (x, _) -> var_type x

let ref_type = function
  | (_, t) -> heap_type t

let value_type = function
  | NumType t -> num_type t
  | RefType t -> ref_type t
  | BotType -> empty

let packed_type t = empty

let storage_type = function
  | ValueStorageType t -> value_type t
  | PackedStorageType t -> packed_type t

let field_type (FieldType (st, _)) = storage_type st

let struct_type (StructType fts) = list field_type fts
let array_type (ArrayType ft) = field_type ft
let func_type (FuncType (ins, out)) = list value_type ins ++ list value_type out

let def_type = function
  | StructDefType st -> struct_type st
  | ArrayDefType at -> array_type at
  | FuncDefType ft -> func_type ft

<<<<<<< HEAD
let global_type (GlobalType (t, _mut)) = value_type t
let table_type (TableType (_lim, t)) = ref_type t
let memory_type (MemoryType (_lim)) = empty
=======
let block_type = function
  | VarBlockType x -> var_type x
  | ValBlockType _ -> empty
>>>>>>> 6be99760

let rec instr (e : instr) =
  match e.it with
  | Unreachable | Nop | Drop -> empty
  | Select tso -> list value_type (Lib.Option.get tso [])
  | RefTest _ | RefCast _ | RefEq -> empty
  | RefNull t -> heap_type t
  | RefFunc x -> funcs (idx x)
  | I31New | I31Get _ -> empty
  | StructNew (x, _) | ArrayNew (x, _) -> types (idx x)
  | StructGet (x, _, _) | StructSet (x, _) -> types (idx x)
  | ArrayGet (x, _) | ArraySet x | ArrayLen x -> types (idx x)
  | RttCanon x | RttSub x -> types (idx x)
  | Const _ | Test _ | Compare _ | Unary _ | Binary _ | Convert _ -> empty
  | Block (bt, es) | Loop (bt, es) -> block_type bt ++ block es
  | If (bt, es1, es2) -> block_type bt ++ block es1 ++ block es2
  | Let (bt, ts, es) ->
    let free = block_type bt ++ block es in
    {free with locals = Lib.Fun.repeat (List.length ts) shift free.locals}
  | Br x | BrIf x | BrCast (x, _) -> labels (idx x)
  | BrTable (xs, x) -> list (fun x -> labels (idx x)) (x::xs)
  | Return | CallRef | ReturnCallRef -> empty
  | Call x -> funcs (idx x)
  | CallIndirect (x, y) -> tables (idx x) ++ types (idx y)
  | FuncBind x -> types (idx x)
  | LocalGet x | LocalSet x | LocalTee x -> locals (idx x)
  | GlobalGet x | GlobalSet x -> globals (idx x)
  | TableGet x | TableSet x | TableSize x | TableGrow x | TableFill x ->
    tables (idx x)
  | TableCopy (x, y) -> tables (idx x) ++ tables (idx y)
  | TableInit (x, y) -> tables (idx x) ++ elems (idx y)
  | ElemDrop x -> elems (idx x)
  | Load _ | Store _ | MemorySize | MemoryGrow | MemoryCopy | MemoryFill ->
    memories zero
  | MemoryInit x -> memories zero ++ datas (idx x)
  | DataDrop x -> datas (idx x)

and block (es : instr list) =
  let free = list instr es in {free with labels = shift free.labels}

let const (c : const) = block c.it

let global (g : global) = global_type g.it.gtype ++ const g.it.ginit
let func (f : func) =
  {(types (idx f.it.ftype) ++ block f.it.body) with locals = Set.empty}
let table (t : table) = table_type t.it.ttype
let memory (m : memory) = memory_type m.it.mtype

let segment_mode f (m : segment_mode) =
  match m.it with
  | Passive | Declarative -> empty
  | Active {index; offset} -> f (idx index) ++ const offset

let elem (s : elem_segment) =
  list const s.it.einit ++ segment_mode tables s.it.emode

let data (s : data_segment) =
  segment_mode memories s.it.dmode

let type_ (t : type_) = def_type t.it

let export_desc (d : export_desc) =
  match d.it with
  | FuncExport x -> funcs (idx x)
  | TableExport x -> tables (idx x)
  | MemoryExport x -> memories (idx x)
  | GlobalExport x -> globals (idx x)

let import_desc (d : import_desc) =
  match d.it with
  | FuncImport x -> types (idx x)
  | TableImport tt -> table_type tt
  | MemoryImport mt -> memory_type mt
  | GlobalImport gt -> global_type gt

let export (e : export) = export_desc e.it.edesc
let import (i : import) = import_desc i.it.idesc

let start (s : idx option) =
  funcs (Lib.Option.get (Lib.Option.map idx s) Set.empty)

let module_ (m : module_) =
  list type_ m.it.types ++
  list global m.it.globals ++
  list table m.it.tables ++
  list memory m.it.memories ++
  list func m.it.funcs ++
  start m.it.start ++
  list elem m.it.elems ++
  list data m.it.datas ++
  list import m.it.imports ++
  list export m.it.exports<|MERGE_RESOLUTION|>--- conflicted
+++ resolved
@@ -98,15 +98,13 @@
   | ArrayDefType at -> array_type at
   | FuncDefType ft -> func_type ft
 
-<<<<<<< HEAD
 let global_type (GlobalType (t, _mut)) = value_type t
 let table_type (TableType (_lim, t)) = ref_type t
 let memory_type (MemoryType (_lim)) = empty
-=======
+
 let block_type = function
   | VarBlockType x -> var_type x
   | ValBlockType _ -> empty
->>>>>>> 6be99760
 
 let rec instr (e : instr) =
   match e.it with
