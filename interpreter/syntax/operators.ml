--- conflicted
+++ resolved
@@ -23,11 +23,7 @@
 let block bt es = Block (bt, es)
 let loop bt es = Loop (bt, es)
 let if_ bt es1 es2 = If (bt, es1, es2)
-<<<<<<< HEAD
-
-=======
-let try_table bt cs es = TryTable (bt, cs, es)
->>>>>>> 25632dd9
+
 let br x = Br x
 let br_if x = BrIf x
 let br_table xs x = BrTable (xs, x)
@@ -46,14 +42,12 @@
 let call_ref x = CallRef x
 let call_indirect x y = CallIndirect (x, y)
 let return_call x = ReturnCall x
-<<<<<<< HEAD
 let return_call_ref x = ReturnCallRef x
 let return_call_indirect x y = ReturnCallIndirect (x, y)
-=======
-let return_call_indirect x y = ReturnCallIndirect (x, y)
+
 let throw x = Throw x
 let throw_ref = ThrowRef
->>>>>>> 25632dd9
+let try_table bt cs es = TryTable (bt, cs, es)
 
 let local_get x = LocalGet x
 let local_set x = LocalSet x
