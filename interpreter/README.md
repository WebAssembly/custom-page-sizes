# WebAssembly Interpreter

This repository implements a reference interpreter for WebAssembly. It is written for clarity and simplicity, _not_ speed. It is intended as a playground for trying out ideas and a device for nailing down the exact semantics, and as a proxy for the (yet to be produced) formal specification of WebAssembly. For that purpose, the code is written in a fairly declarative, "speccy" way.

The interpreter can

* *decode*/*parse* and *validate* modules in binary or text format
* *execute* scripts with module definitions, invocations, and assertions
* *convert* between binary and text format (both directions)
* *export* test scripts to self-contained JavaScript test cases
* *run* as an interactive interpreter

The text format defines modules in S-expression syntax. Moreover, it is generalised to a (very dumb) form of *script* that can define multiples module and a batch of invocations, assertions, and conversions between them. As such it is richer than the binary format, with the additional functionality purely intended as testing infrastructure. (See [below](#scripts) for details.)


## Building

You'll need OCaml 4.02 or higher. An easy way to get this on Linux is to download the [source tarball from our mirror of the ocaml website](https://wasm.storage.googleapis.com/ocaml-4.02.2.tar.gz) and do the configure / make dance.  On macOS, with [Homebrew](http://brew.sh/) installed, simply `brew install ocaml ocamlbuild`.

Once you have OCaml, simply do

```
make
```
You'll get an executable named `./wasm`. This is a byte code executable. If you want a (faster) native code executable, do
```
make opt
```
To run the test suite,
```
make test
```
To do everything:
```
make all
```
Before committing changes, you should do
```
make land
```
That builds `all`, plus updates `winmake.bat`.


#### Building on Windows

We recommend a pre-built installer. With [this one](https://protz.github.io/ocaml-installer/) you have two options:

1. Bare OCaml. If you just want to build the interpreter and don't care about modifying it, you don't need to install the Cygwin core that comes with the installer. Just install OCaml itself and run
```
winmake.bat
```
in a Windows shell, which creates a program named `wasm`. Note that this will be a byte code executable only, i.e., somewhat slower.

2. OCaml + Cygwin. If you want to build a native code executable, or want to hack on the interpreter (i.e., use incremental compilation), then you need to install the Cygwin core that is included with the OCaml installer. Then you can build the interpreter using `make` in the Cygwin terminal, as described above.

Either way, in order to run the test suite you'll need to have Python installed. If you used Option 1, you can invoke the test runner `runtests.py` directly instead of doing it through `make`.


#### Cross-compiling the Interpreter to JavaScript ####

The Makefile also provides a target to compile (parts of) the interpreter into a (Javacript library)[javascript-library]:
```
make wast.js
```
Building this target requires node.js and BuckleScript.


## Synopsis

#### Running Modules or Scripts

You can call the executable with

```
wasm [option | file ...]
```

where `file`, depending on its extension, either should be a binary (`.wasm`) or textual (`.wat`) module file to be loaded, or a script file (`.wast`, see below) to be run.

By default, the interpreter validates all modules.
The `-u` option selects "unchecked mode", which skips validation and runs code as is.
Runtime type errors will be captured and reported appropriately.

#### Converting Modules or Scripts

A file prefixed by `-o` is taken to be an output file. Depending on its extension, this will write out the preceding module definition in either S-expression or binary format. This option can be used to convert between the two in both directions, e.g.:

```
wasm -d module.wat -o module.wasm
wasm -d module.wasm -o module.wat
```

In the second case, the produced script contains exactly one module definition.
The `-d` option selects "dry mode" and ensures that the input module is not run, even if it has a start section.
In addition, the `-u` option for "unchecked mode" can be used to convert even modules that do not validate.

The interpreter can also convert entire test scripts:

```
wasm -d script.wast -o script.bin.wast
wasm -d script.wast -o script2.wast
wasm -d script.wast -o script.js
```

The first creates a new test scripts where all embedded modules are converted to binary, the second one where all are converted to textual.

The last invocation produces an equivalent, self-contained JavaScript test file.
The flag `-h` can be used to omit the test harness from the converted file;
it then is the client's responsibility to provide versions of the necessary functions.

#### Command Line Expressions

Finally, the option `-e` allows to provide arbitrary script commands directly on the command line. For example:

```
wasm module.wasm -e '(invoke "foo")'
```

#### Interactive Mode

If neither a file nor any of the previous options is given, you'll land in the REPL and can enter script commands interactively. You can also get into the REPL by explicitly passing `-` as a file name. You can do that in combination to giving a module or script file, so that you can then invoke its exports interactively, e.g.:

```
wasm module.wat -
```

See `wasm -h` for (the few) additional options.


#### JavaScript Library ####

The file `wast.js` generated by the respective [Makefile target](cross-compiling-the-interpreter-to-javascript) is a self-contained JavaScript library for making the [S-expression syntax](s-expression-syntax) available directly within JavaScript.
It provides a global object named `WebAssemblyText` that currently provides two methods,
```
WebAssemblyText.encode(source)
```
which turns a module in S-expression syntax into a WebAssembly binary, and
```
WebAssemblyText.decode(binary, width = 80)
```
which pretty-prints a binary back into a canonicalised S-expression string.

For example:
```
let source = '(module (func (export "f") (param i32 i32) (result i32) (i32.add (get_local 0) (get_local 1))))'
let binary = WebAssemblyText.encode(source)

(new WebAssembly.Instance(new WebAssembly.Module(binary))).exports.f(3, 4)
// => 7

WebAssemblyText.decode(binary)
// =>
// (module
//   (type $0 (func (param i32 i32) (result i32)))
//   (func $0 (type 0) (get_local 0) (get_local 1) (i32.add))
//   (export "f" (func 0))
// )
```


## S-Expression Syntax

The implementation consumes a WebAssembly AST given in S-expression syntax. Here is an overview of the grammar of types, expressions, functions, and modules, mirroring what's described in the [design doc](https://github.com/WebAssembly/design/blob/master/Semantics.md).

Note: The grammar is shown here for convenience, the definite source is the [specification of the text format](https://webassembly.github.io/spec/core/text/).
```
num:    <digit> (_? <digit>)*
hexnum: <hexdigit> (_? <hexdigit>)*
nat:    <num> | 0x<hexnum>
int:    <nat> | +<nat> | -<nat>
float:  <num>.<num>?(e|E <num>)? | 0x<hexnum>.<hexnum>?(p|P <num>)?
name:   $(<letter> | <digit> | _ | . | + | - | * | / | \ | ^ | ~ | = | < | > | ! | ? | @ | # | $ | % | & | | | : | ' | `)+
string: "(<char> | \n | \t | \\ | \' | \" | \<hex><hex> | \u{<hex>+})*"

num: <int> | <float>
var: <nat> | <name>

unop:  ctz | clz | popcnt | ...
binop: add | sub | mul | ...
relop: eq | ne | lt | ...
sign:  s|u
offset: offset=<nat>
align: align=(1|2|4|8|...)
cvtop: trunc_s | trunc_u | extend_s | extend_u | ...

num_type: i32 | i64 | f32 | f64
ref_type: anyref | anyfunc
val_type: num_type | ref_type
block_type : ( result <val_type>* )*
func_type:   ( type <var> )? <param>* <result>*
global_type: <val_type> | ( mut <val_type> )
table_type:  <nat> <nat>? <ref_type>
memory_type: <nat> <nat>?

expr:
  ( <op> )
  ( <op> <expr>+ )                                                   ;; = <expr>+ (<op>)
  ( block <name>? <block_type> <instr>* )
  ( loop <name>? <block_type> <instr>* )
  ( if <name>? <block_type> ( then <instr>* ) ( else <instr>* )? )
  ( if <name>? <block_type> <expr>+ ( then <instr>* ) ( else <instr>* )? ) ;; = <expr>+ (if <name>? <block_type> (then <instr>*) (else <instr>*)?)

instr:
  <expr>
  <op>                                                               ;; = (<op>)
  block <name>? <block_type> <instr>* end <name>?                    ;; = (block <name>? <block_type> <instr>*)
  loop <name>? <block_type> <instr>* end <name>?                     ;; = (loop <name>? <block_type> <instr>*)
  if <name>? <block_type> <instr>* end <name>?                       ;; = (if <name>? <block_type> (then <instr>*))
  if <name>? <block_type> <instr>* else <name>? <instr>* end <name>? ;; = (if <name>? <block_type> (then <instr>*) (else <instr>*))

op:
  unreachable
  nop
  br <var>
  br_if <var>
  br_table <var>+
  return
  call <var>
  call_indirect <func_type>
  drop
  select
  get_local <var>
  set_local <var>
  tee_local <var>
  get_global <var>
  set_global <var>
<<<<<<< HEAD
  get_table <var>
  set_table <var>
  <num_type>.load((8|16|32)_<sign>)? <offset>? <align>?
  <num_type>.store(8|16|32)? <offset>? <align>?
  current_memory
  grow_memory
  ref.null
  ref.isnull
  ref.eq
  <num_type>.const <num>
  <num_type>.<unop>
  <num_type>.<binop>
  <num_type>.<testop>
  <num_type>.<relop>
  <num_type>.<cvtop>/<num_type>
=======
  <val_type>.load((8|16|32)_<sign>)? <offset>? <align>?
  <val_type>.store(8|16|32)? <offset>? <align>?
  memory.size
  memory.grow
  <val_type>.const <value>
  <val_type>.<unop>
  <val_type>.<binop>
  <val_type>.<testop>
  <val_type>.<relop>
  <val_type>.<cvtop>/<val_type>
>>>>>>> 6fdf92b8

func:    ( func <name>? <func_type> <local>* <instr>* )
         ( func <name>? ( export <string> ) <...> )                         ;; = (export <string> (func <N>)) (func <name>? <...>)
         ( func <name>? ( import <string> <string> ) <func_type>)           ;; = (import <name>? <string> <string> (func <func_type>))
param:   ( param <val_type>* ) | ( param <name> <val_type> )
result:  ( result <val_type>* )
local:   ( local <val_type>* ) | ( local <name> <val_type> )

global:  ( global <name>? <global_type> <instr>* )
         ( global <name>? ( export <string> ) <...> )                       ;; = (export <string> (global <N>)) (global <name>? <...>)
         ( global <name>? ( import <string> <string> ) <global_type> )      ;; = (import <name>? <string> <string> (global <global_type>))
table:   ( table <name>? <table_type> )
         ( table <name>? ( export <string> ) <...> )                        ;; = (export <string> (table <N>)) (table <name>? <...>)
         ( table <name>? ( import <string> <string> ) <table_type> )        ;; = (import <name>? <string> <string> (table <table_type>))
         ( table <name>? ( export <string> )* <ref_type> ( elem <var>* ) ) ;; = (table <name>? ( export <string> )* <size> <size> <ref_type>) (elem (i32.const 0) <var>*)
elem:    ( elem <var>? (offset <instr>* ) <var>* )
         ( elem <var>? <expr> <var>* )                                      ;; = (elem <var>? (offset <expr>) <var>*)
memory:  ( memory <name>? <memory_type> )
         ( memory <name>? ( export <string> ) <...> )                       ;; = (export <string> (memory <N>))+ (memory <name>? <...>)
         ( memory <name>? ( import <string> <string> ) <memory_type> )      ;; = (import <name>? <string> <string> (memory <memory_type>))
         ( memory <name>? ( export <string> )* ( data <string>* ) )         ;; = (memory <name>? ( export <string> )* <size> <size>) (data (i32.const 0) <string>*)
data:    ( data <var>? ( offset <instr>* ) <string>* )
         ( data <var>? <expr> <string>* )                                   ;; = (data <var>? (offset <expr>) <string>*)

start:   ( start <var> )

typedef: ( type <name>? ( func <param>* <result>* ) )

import:  ( import <string> <string> <imkind> )
imkind:  ( func <name>? <func_type> )
         ( global <name>? <global_type> )
         ( table <name>? <table_type> )
         ( memory <name>? <memory_type> )
export:  ( export <string> <exkind> )
exkind:  ( func <var> )
         ( global <var> )
         ( table <var> )
         ( memory <var> )

module:  ( module <name>? <typedef>* <func>* <import>* <export>* <table>* <memory>? <global>* <elem>* <data>* <start>? )
         <typedef>* <func>* <import>* <export>* <table>* <memory>? <global>* <elem>* <data>* <start>?  ;; =
         ( module <typedef>* <func>* <import>* <export>* <table>* <memory>? <global>* <elem>* <data>* <start>? )
```

Here, productions marked with respective comments are abbreviation forms for equivalent expansions (see the explanation of the AST below).
In particular, WebAssembly is a stack machine, so that all expressions of the form `(<op> <expr>+)` are merely abbreviations of a corresponding post-order sequence of instructions.
For raw instructions, the syntax allows omitting the parentheses around the operator name and its immediate operands. In the case of control operators (`block`, `loop`, `if`), this requires marking the end of the nested sequence with an explicit `end` keyword.

Any form of naming via `<name>` and `<var>` (including expression labels) is merely notational convenience of this text format. The actual AST has no names, and all bindings are referred to via ordered numeric indices; consequently, names are immediately resolved in the parser and replaced by indices. Indices can also be used directly in the text format.

The segment strings in the memory field are used to initialize the consecutive memory at the given offset.
The `<size>` in the expansion of the two short-hand forms for `table` and `memory` is the minimal size that can hold the segment: the number of `<var>`s for tables, and the accumulative length of the strings rounded up to page size for memories.

In addition to the grammar rules above, the fields of a module may appear in any order, except that all imports must occur before the first proper definition of a function, table, memory, or global.

Comments can be written in one of two ways:

```
comment:
  ;; <char>* <eol>
  (; (<char> | <comment>)* ;)
```

In particular, comments of the latter form nest properly.


## Scripts

In order to be able to check and run modules for testing purposes, the S-expression format is interpreted as a very simple and dumb notion of "script", with commands as follows:

```
script: <cmd>*

cmd:
  <module>                                   ;; define, validate, and initialize module
  ( register <string> <name>? )              ;; register module for imports
module with given failure string
  <action>                                   ;; perform action and print results
  <assertion>                                ;; assert result of an action
  <meta>                                     ;; meta command

module:
  ...
  ( module <name>? binary <string>* )        ;; module in binary format (may be malformed)
  ( module <name>? quote <string>* )         ;; module quoted in text (may be malformed)

action:
  ( invoke <name>? <string> <const>* )       ;; invoke function export
  ( get <name>? <string> )                   ;; get global export

const:
  ( <num_type>.const <num> )                 ;; number value
  ( ref.null )                               ;; null reference
  ( ref.host <nat> )                         ;; host reference

assertion:
  ( assert_return <action> <const>* )        ;; assert action has expected results
  ( assert_return_canonical_nan <action> )   ;; assert action results in NaN in a canonical form
  ( assert_return_arithmetic_nan <action> )  ;; assert action results in NaN with 1 in MSB of fraction field
  ( assert_trap <action> <failure> )         ;; assert action traps with given failure string
  ( assert_malformed <module> <failure> )    ;; assert module cannot be decoded with given failure string
  ( assert_invalid <module> <failure> )      ;; assert module is invalid with given failure string
  ( assert_unlinkable <module> <failure> )   ;; assert module fails to link
  ( assert_trap <module> <failure> )         ;; assert module traps on instantiation

meta:
  ( script <name>? <script> )                ;; name a subscript
  ( input <name>? <string> )                 ;; read script or module from file
  ( output <name>? <string>? )               ;; output module to stout or file
```
Commands are executed in sequence. Commands taking an optional module name refer to the most recently defined module if no name is given. They are only possible after a module has been defined.

After a module is _registered_ under a string name it is available for importing in other modules.

The script format supports additional syntax for defining modules.
A module of the form `(module binary <string>*)` is given in binary form and will be decoded from the (concatenation of the) strings.
A module of the form `(module quote <string>*)` is given in textual form and will be parsed from the (concatenation of the) strings. In both cases, decoding/parsing happens when the command is executed, not when the script is parsed, so that meta commands like `assert_malformed` can be used to check expected errors.

There are also a number of meta commands.
The `script` command is a simple mechanism to name sub-scripts themselves. This is mainly useful for converting scripts with the `output` command. Commands inside a `script` will be executed normally, but nested meta are expanded in place (`input`, recursively) or elided (`output`) in the named script.

The `input` and `output` meta commands determine the requested file format from the file name extension. They can handle both `.wasm`, `.wat`, and `.wast` files. In the case of input, a `.wast` script will be recursively executed. Output additionally handles `.js` as a target, which will convert the referenced script to an equivalent, self-contained JavaScript runner. It also recognises `.bin.wast` specially, which creates a script where module definitions are in binary.

The interpreter supports a "dry" mode (flag `-d`), in which modules are only validated. In this mode, all actions and assertions are ignored.
It also supports an "unchecked" mode (flag `-u`), in which module definitions are not validated before use.

## Abstract Syntax

The abstract WebAssembly syntax, as described above and in the [design doc](https://github.com/WebAssembly/design/blob/master/Semantics.md), is defined in [ast.ml](syntax/ast.ml).

However, to simplify the implementation, this AST representation represents some of the inner structure of the operators more explicitly. The mapping from the operators as given in the design doc to their structured form is defined in [operators.ml](syntax/operators.ml).


## Implementation

The implementation is split into several directories:

* `syntax`: the definition of abstract syntax; corresponds to the "Structure" section of the language specification

* `valid`: validation of code and modules; corresponds to the "Validation" section of the language specification

* `runtime`: the definition of runtime structures; corresponds to the "Execution/Runtime" section of the language specification

* `exec`: execution and module instantiation; corresponds to the "Execution" section of the language specification

* `binary`: encoding and decoding of the binary format; corresponds to the "Binary Format" section of the language specification

* `text`: parsing and printing the S-expressions text format; corresponds to the "Text Format" section of the language specification

* `script`: abstract syntax and execution of the extended script language

* `host`: definition of host environment modules

* `main`: main program

* `util`: utility libraries.

The implementation consists of the following parts:

* *Abstract Syntax* (`ast.ml`, `operators.ml`, `types.ml`, `source.ml[i]`, `script.ml`). Notably, the `phrase` wrapper type around each AST node carries the source position information.

* *Parser* (`lexer.mll`, `parser.mly`, `parse.ml[i]`). Generated with ocamllex and ocamlyacc. The lexer does the opcode encoding (non-trivial tokens carry e.g. type information as semantic values, as declared in `parser.mly`), the parser the actual S-expression parsing.

* *Pretty Printer* (`print.ml[i]`, `arrange.ml[i]`, `sexpr.ml[i]`). Turns a module or script AST back into the textual S-expression format.

* *Decoder*/*Encoder* (`decode.ml[i]`, `encode.ml[i]`). The former parses the binary format and turns it into an AST, the latter does the inverse.

* *Validator* (`valid.ml[i]`). Does a recursive walk of the AST, passing down the *expected* type for expressions, and checking each expression against that. An expected empty type can be matched by any result, corresponding to implicit dropping of unused values (e.g. in a block).

* *Evaluator* (`eval.ml[i]`, `values.ml`, `func.ml[i]`, `table.ml[i]`, `memory.ml[i]`, `global.ml[i]`, `instance.ml`, `eval_numeric.ml[i]`, `int.ml`, `float.ml`, and a few more). Implements evaluation as a small-step semantics that rewrites a program one computation step at a time.

* *JS Generator* (`js.ml[i]`). Converts a script to equivalent JavaScript.

* *Driver* (`main.ml`, `run.ml[i]`, `import.ml[i]`, `error.ml`, `flags.ml`). Executes scripts, reports results or errors, etc.

The most relevant pieces are probably the validator (`valid.ml`) and the evaluator (`eval.ml`). They are written to look as much like a "specification" as possible. Hopefully, the code is fairly self-explanatory, at least for those with a passing familiarity with functional programming.

In typical FP convention (and for better readability), the code tends to use single-character names for local variables where consistent naming conventions are applicable (e.g., `e` for expressions, `v` for values, `xs` for lists of `x`s, etc.). See `ast.ml`, `eval.ml` and `eval.ml` for more comments.<|MERGE_RESOLUTION|>--- conflicted
+++ resolved
@@ -216,42 +216,29 @@
   br_table <var>+
   return
   call <var>
-  call_indirect <func_type>
+  call_indirect <var> <func_type>
   drop
   select
-  get_local <var>
-  set_local <var>
-  tee_local <var>
-  get_global <var>
-  set_global <var>
-<<<<<<< HEAD
-  get_table <var>
-  set_table <var>
-  <num_type>.load((8|16|32)_<sign>)? <offset>? <align>?
-  <num_type>.store(8|16|32)? <offset>? <align>?
-  current_memory
-  grow_memory
-  ref.null
-  ref.isnull
-  ref.eq
-  <num_type>.const <num>
-  <num_type>.<unop>
-  <num_type>.<binop>
-  <num_type>.<testop>
-  <num_type>.<relop>
-  <num_type>.<cvtop>/<num_type>
-=======
+  local.get <var>
+  local.set <var>
+  local.tee <var>
+  global.get <var>
+  global.set <var>
+  table.get <var>
+  table.set <var>
   <val_type>.load((8|16|32)_<sign>)? <offset>? <align>?
   <val_type>.store(8|16|32)? <offset>? <align>?
   memory.size
   memory.grow
+  ref.null
+  ref.isnull
+  ref.eq
   <val_type>.const <value>
   <val_type>.<unop>
   <val_type>.<binop>
   <val_type>.<testop>
   <val_type>.<relop>
-  <val_type>.<cvtop>/<val_type>
->>>>>>> 6fdf92b8
+  <val_type>.<cvtop>_<val_type>(_<sign>)?
 
 func:    ( func <name>? <func_type> <local>* <instr>* )
          ( func <name>? ( export <string> ) <...> )                         ;; = (export <string> (func <N>)) (func <name>? <...>)
