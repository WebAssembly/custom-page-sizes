<pre class='metadata'>
Title: WebAssembly JavaScript Interface
Shortname: wasm-js-api
Group: wasm
Status: ED
Issue Tracking: GitHub https://github.com/WebAssembly/spec/issues
Level: 2
TR: https://www.w3.org/TR/wasm-js-api-2/
ED: https://webassembly.github.io/spec/js-api/
Implementation Report: https://webassembly.org/features/
Editor: Ms2ger, w3cid 46309, Igalia
Repository: WebAssembly/spec
Markup Shorthands: css no, markdown yes
Abstract: This document provides an explicit JavaScript API for interacting with WebAssembly.
Prepare For TR: true
Date: now
</pre>

<pre class='biblio'>
{
  "WEBASSEMBLY": {
    "href": "https://webassembly.github.io/spec/core/",
    "title": "WebAssembly Core Specification",
    "publisher": "W3C WebAssembly Community Group",
    "status": "Draft"
  },
  "WASMWEB": {
    "href": "https://webassembly.github.io/spec/js-api/",
    "title": "WebAssembly Web API Specification",
    "publisher": "W3C WebAssembly Community Group",
    "status": "Draft"
  }
}
</pre>

<pre class="anchors">
urlPrefix: https://tc39.github.io/ecma262/; spec: ECMASCRIPT
    type: interface; for: ECMAScript
        text: ArrayBuffer; url: sec-arraybuffer-objects
    type: exception; for: ECMAScript
        text: Error; url: sec-error-objects
        text: NativeError; url: sec-nativeerror-constructors
        text: TypeError; url: sec-native-error-types-used-in-this-standard-typeerror
        text: RangeError; url: sec-native-error-types-used-in-this-standard-rangeerror
    type: dfn
        url: sec-returnifabrupt-shorthands
            text: !
            text: ?
        url: sec-ecmascript-language-types-bigint-type
            text: is a BigInt
            text: is not a BigInt
        url: sec-ecmascript-language-types-boolean-type
            text: is a Boolean
            text: is not a Boolean
        url: sec-ecmascript-language-types-number-type
            text: is a Number
            text: is not a Number
        url: sec-ecmascript-language-types-string-type
            text: is a String
            text: is not a String
        url: sec-ecmascript-language-types-symbol-type
            text: is a Symbol
            text: is not a Symbol
        url: sec-object-type
            text: is an Object
            text: is not an Object
        text: current Realm; url: current-realm
        text: ObjectCreate; url: sec-objectcreate
        text: CreateBuiltinFunction; url: sec-createbuiltinfunction
        text: SetFunctionName; url: sec-setfunctionname
        text: SetFunctionLength; url: sec-setfunctionlength
        text: the Number value; url: sec-ecmascript-language-types-number-type
        text: is a Number; url: sec-ecmascript-language-types-number-type
        text: is a BigInt; url: sec-ecmascript-language-types-bigint-type
        text: NumberToRawBytes; url: sec-numbertorawbytes
        text: Built-in Function Objects; url: sec-built-in-function-objects
        text: NativeError Object Structure; url: sec-nativeerror-object-structure
        text: CreateArrayFromList; url: sec-createarrayfromlist
        text: GetMethod; url: sec-getmethod
        text: IterableToList; url: sec-iterabletolist
        text: ToBigInt64; url: #sec-tobigint64
        text: BigInt; url: #sec-ecmascript-language-types-bigint-type
        text: MakeBasicObject; url: #sec-makebasicobject
        text: ℝ; url: #ℝ
        text: Built-in Function Objects; url: sec-built-in-function-objects
        text: NativeError Object Structure; url: sec-nativeerror-object-structure
        text: 𝔽; url: #𝔽
        text: ℤ; url: #ℤ
        text: mathematical value; url: #mathematical-value
        text: SameValue; url: sec-samevalue
        text: Array; url: sec-array-exotic-objects
        text: BigInt; url: sec-ecmascript-language-types-bigint-type
urlPrefix: https://webassembly.github.io/spec/core/; spec: WebAssembly; type: dfn
    text: embedding interface; url: appending/embedding.html
    text: scope; url: intro/introduction.html#scope
    url: valid/modules.html#valid-module
        text: valid
        text: WebAssembly module validation
    text: valid limits; url: valid/types.html#valid-limits
    text: valid memtype; url: valid/types.html#valid-memtype
    text: valid tabletype; url: valid/types.html#valid-tabletype
    text: module grammar; url: binary/modules.html#binary-module
    text: custom section; url: binary/modules.html#custom-section
    text: customsec; url: binary/modules.html#binary-customsec
    text: memory instance; url: exec/runtime.html#memory-instances
    text: table instance; url: exec/runtime.html#table-instances
    text: global instance; url: exec/runtime.html#global-instances
    text: trap; url: exec/runtime.html#syntax-trap
    url: exec/runtime.html#values
        text: WebAssembly value
        text: i64.const
        text: i32.const
        text: f32.const
        text: f64.const
        text: v128.const
        text: ref.null
        text: ref.i31
        text: ref.array
        text: ref.struct
        text: ref.func
        text: ref.host
        text: ref.extern
        text: ref.exn
    text: function index; url: syntax/modules.html#syntax-funcidx
    text: function instance; url: exec/runtime.html#function-instances
    text: store_init; url: appendix/embedding.html#embed-store-init
    text: module_decode; url: appendix/embedding.html#embed-module-decode
    text: module_validate; url: appendix/embedding.html#embed-module-validate
    text: module_instantiate; url: appendix/embedding.html#embed-module-instantiate
    text: module_imports; url: appendix/embedding.html#embed-module-imports
    text: module_exports; url: appendix/embedding.html#embed-module-exports
    text: instance_export; url: appendix/embedding.html#embed-instance-export
    text: func_alloc; url: appendix/embedding.html#embed-func-alloc
    text: func_type; url: appendix/embedding.html#embed-func-type
    text: func_invoke; url: appendix/embedding.html#embed-func-invoke
    text: table_alloc; url: appendix/embedding.html#embed-table-alloc
    text: table_type; url: appendix/embedding.html#embed-table-type
    text: table_read; url: appendix/embedding.html#embed-table-read
    text: table_write; url: appendix/embedding.html#embed-table-write
    text: table_size; url: appendix/embedding.html#embed-table-size
    text: table_grow; url: appendix/embedding.html#embed-table-grow
    text: mem_alloc; url: appendix/embedding.html#embed-mem-alloc
    text: mem_type; url: appendix/embedding.html#embed-mem-type
    text: mem_read; url: appendix/embedding.html#embed-mem-read
    text: mem_write; url: appendix/embedding.html#embed-mem-write
    text: mem_size; url: appendix/embedding.html#embed-mem-size
    text: mem_grow; url: appendix/embedding.html#embed-mem-grow
    text: global_alloc; url: appendix/embedding.html#embed-global-alloc
    text: global_type; url: appendix/embedding.html#embed-global-type
    text: global_read; url: appendix/embedding.html#embed-global-read
    text: global_write; url: appendix/embedding.html#embed-global-write
    text: ref_type; url: appendix/embedding.html#embed-ref-type
    text: val_default; url: appendix/embedding.html#embed-val-default
    text: match_valtype; url: appendix/embedding.html#embed-match-valtype
    text: error; url: appendix/embedding.html#embed-error
    text: store; url: exec/runtime.html#syntax-store
    text: address type; url: syntax/types.html#syntax-addrtype
    text: limits; url: syntax/types.html#syntax-limits
    text: table type; url: syntax/types.html#syntax-tabletype
    text: table address; url: exec/runtime.html#syntax-tableaddr
    text: function address; url: exec/runtime.html#syntax-funcaddr
    text: memory type; url: syntax/types.html#syntax-memtype
    text: memory address; url: exec/runtime.html#syntax-memaddr
    text: global address; url: exec/runtime.html#syntax-globaladdr
    text: tag address; url: exec/runtime.html#syntax-tagaddr
    text: tag type; url: syntax/types.html#syntax-tagtype
    text: struct address; url: exec/runtime.html#syntax-structaddr
    text: array address; url: exec/runtime.html#syntax-arrayaddr
    text: exception address; url: exec/runtime.html#syntax-exnaddr
    text: host address; url: exec/runtime.html#syntax-hostaddr
    text: extern address; url: exec/runtime.html#syntax-externaddr
    text: page size; url: exec/runtime.html#page-size
    text: tag_alloc; url: appendix/embedding.html#embed-tag-alloc
    text: tag_type; url: appendix/embedding.html#embed-tag-type
    text: exn_alloc; url: appendix/embedding.html#embed-exn-alloc
    text: exn_tag; url: appendix/embedding.html#embed-exn-tag
    text: exn_read; url: appendix/embedding.html#embed-exn-read
    url: syntax/values.html#syntax-int
        text: u32
        text: u64
    url: syntax/types.html#syntax-numtype
        text: i32
        text: i64
        text: f32
        text: f64
    url: syntax/types.html#vector-types
        text: v128
    url: syntax/types.html#syntax-reftype
        text: reftype
        text: funcref
        text: exnref
        text: externref
        text: ref
    url: syntax/types.html#heap-types; for: heap-type
        text: extern
        text: func
        text: i31
        text: any
    url: syntax/values.html#syntax-float
        text: +∞
        text: −∞
        text: nan
        text: canon
        text: signif
    text: function element; url: exec/runtime.html#syntax-funcelem
    text: import component; url: syntax/modules.html#imports
    url: exec/runtime.html#syntax-externval
        text: external value
        for: external value
            text: tag
    text: host function; url: exec/runtime.html#syntax-hostfunc
    text: the instantiation algorithm; url: exec/modules.html#instantiation
    text: module; url: syntax/modules.html#syntax-module
    text: imports; url: syntax/modules.html#syntax-module
    text: import; url: syntax/modules.html#syntax-import
    url: syntax/types.html#external-types; for: external-type
        text: external type
        text: func
        text: table
        text: mem
        text: global
        for: externtype
            text: tag
    text: global type; url: syntax/types.html#syntax-globaltype
    url: syntax/types.html#syntax-mut
        text: var
        text: const
    text: address; url: exec/runtime.html#addresses
    text: signed_31; url: exec/numerics.html#aux-signed
    text: signed_32; url: exec/numerics.html#aux-signed
    text: memory.grow; url: exec/instructions.html#exec-memory-grow
    text: throw_ref; url: exec/instructions.html#exec-throw-ref
    text: current frame; url: exec/conventions.html#exec-notation-textual
    text: module; for: frame; url: exec/runtime.html#syntax-frame
    text: memaddrs; for: moduleinst; url: exec/runtime.html#syntax-moduleinst
    text: signed_64; url: exec/numerics.html#aux-signed
    text: sequence; url: syntax/conventions.html#grammar-notation
    text: exception; for: tagtype/attribute; url: syntax/types.html#syntax-tagtype
urlPrefix: https://heycam.github.io/webidl/; spec: WebIDL
    type: dfn
        text: create a namespace object; url: create-a-namespace-object
        text: [EnforceRange]; url: #EnforceRange
        text: unsigned long; url: #idl-unsigned-long
        text: js-unsigned-long; url: #js-unsigned-long
urlPrefix: https://webassembly.github.io/js-types/js-api/; spec: WebAssembly JS API (JS Type Reflection)
    type: abstract-op; text: FromValueType; url: abstract-opdef-fromvaluetype
urlPrefix: https://tc39.es/proposal-resizablearraybuffer/; spec: ResizableArrayBuffer proposal
    type: dfn
        text: handled; url: sec-hostresizearraybuffer
        text: IsFixedLengthArrayBuffer; url: sec-isfixedarraybuffer
        text: HostResizeArrayBuffer; url: sec-hostresizearraybuffer
</pre>

<pre class='link-defaults'>
spec:infra; type:dfn; text:list
spec:ecma-262; type:exception; for:ECMAScript; text:Error
spec:ecmascript; type:exception; for:ECMAScript; text:TypeError
spec:ecmascript; type:exception; for:ECMAScript; text:RangeError
spec:ecmascript; type:interface; for:ECMAScript; text:ArrayBuffer
spec:ecmascript; type:dfn; text:agent
spec:webidl; type:dfn; text:resolve
</pre>

<style>
emu-const {
    font-family: serif;
}
</style>

<h2 id="intro">Introduction</h2>

By design, the [=scope=] of the WebAssembly core specification [[WEBASSEMBLY]] does not include a description of how WebAssembly programs interact with their surrounding execution environment.
Instead it defines an abstract [=embedding interface=] between WebAssembly and its environment, (called the *embedder*).
It is only through this interface that an embedder interacts with the semantics of WebAssembly, and the embedder implements the connection between its host environment and the embedding API.
This document describes the embedding of WebAssembly into JavaScript [[ECMASCRIPT]] environments, including how WebAssembly modules can be constructed and instantiated, how imported and exported functions are called, how data is exchanged, and how errors are handled.
When the JavaScript environment is itself embedded in a Web browser, the Web API spec [[WASMWEB]] describes additional behavior relevant to the Web environment.


<h2 id="sample">Sample API Usage</h2>

<p><em>This section is non-normative.</em></p>

Given `demo.wat` (encoded to `demo.wasm`):

```lisp
(module
    (import "js" "import1" (func $i1))
    (import "js" "import2" (func $i2))
    (func $main (call $i1))
    (start $main)
    (func (export "f") (call $i2))
)
```

and the following JavaScript, run in a browser:

```javascript
var importObj = {js: {
    import1: () => console.log("hello,"),
    import2: () => console.log("world!")
}};
fetch('demo.wasm').then(response =>
    response.arrayBuffer()
).then(buffer =>
    WebAssembly.instantiate(buffer, importObj)
).then(({module, instance}) =>
    instance.exports.f()
);
```

<h2 id="notation">Notation</h2>

This specification depends on the Infra Standard. [[INFRA]]

The WebAssembly [=sequence=] type is equivalent to the [=list=] type defined there; values of one
are treated as values of the other transparently.

<h2 id="webassembly-storage">Internal storage</h2>

<h3 id="store">Interaction of the WebAssembly Store with JavaScript</h3>

Note: WebAssembly semantics are defined in terms of an abstract [=store=], representing the state of the WebAssembly abstract machine. WebAssembly operations take a store and return an updated store.

Each [=agent=] has an <dfn>associated store</dfn>. When a new agent is created, its associated store is set to the result of [=store_init=]().

Note: In this specification, no WebAssembly-related objects, memory or addresses can be shared among agents in an [=agent cluster=]. In a future version of WebAssembly, this may change.

Elements of the WebAssembly store may be <dfn>identified with</dfn> JavaScript values. In particular, each WebAssembly [=memory instance=] with a corresponding {{Memory}} object is identified with a JavaScript [=Data Block=]; modifications to this Data Block are identified to updating the agent's store to a store which reflects those changes, and vice versa.

<h3 id="object-caches">WebAssembly JS Object Caches</h3>

Note: There are several WebAssembly objects that may have a corresponding JavaScript object. The correspondence is stored in a per-agent mapping from WebAssembly [=address=]es to JavaScript objects.
This mapping is used to ensure that, for a given [=agent=], there exists at most one JavaScript object for a particular WebAssembly address. However, this property does not hold for shared objects.

Each [=agent=] is associated with the following [=ordered map=]s:
    * The <dfn>Memory object cache</dfn>, mapping [=memory address=]es to {{Memory}} objects.
    * The <dfn>Table object cache</dfn>, mapping [=table address=]es to {{Table}} objects.
    * The <dfn>Exported Function cache</dfn>, mapping [=function address=]es to [=Exported Function=] objects.
    * The <dfn>Exported GC Object cache</dfn>, mapping [=struct address=]es and [=array address=]es to [=Exported GC Object=] objects.
    * The <dfn>Global object cache</dfn>, mapping [=global address=]es to {{Global}} objects.
    * The <dfn>Tag object cache</dfn>, mapping [=tag addresses=] to {{Tag}} objects.
    * The <dfn>Exception object cache</dfn>, mapping [=exception address=]es to {{Exception}} objects.
    * The <dfn>Host value cache</dfn>, mapping [=host address=]es to values.


<h2 id="webassembly-namespace">The WebAssembly Namespace</h2>

<pre class="idl">
dictionary WebAssemblyInstantiatedSource {
    required Module module;
    required Instance instance;
};

[Exposed=*]
namespace WebAssembly {
    boolean validate(BufferSource bytes);
    Promise&lt;Module> compile(BufferSource bytes);

    Promise&lt;WebAssemblyInstantiatedSource> instantiate(
        BufferSource bytes, optional object importObject);

    Promise&lt;Instance> instantiate(
        Module moduleObject, optional object importObject);

    readonly attribute Tag JSTag;
};
</pre>

<!--
Should we include notes describing what the functions do, as the HTML spec does? It could look like this:

Note:
  WebAssembly.validate(|bytes|) synchronously validates bytes of WebAssembly, returning true if the validation was successful.
  WebAssembly.compile(|bytes|) asynchronously validates and complies bytes of WebAssembly into a Module.
  WebAssembly.instantiate(|bytes|, |importObject|) asynchronously compiles and instantiates a WebAssembly module from bytes of source.
  The WebAssembly.instantiate(|moduleObject|, |importObject|) asynchronously instantiates a compiled module.
-->

<div algorithm>
  To <dfn>compile a WebAssembly module</dfn> from source bytes |bytes|, perform the following steps:
    1. Let |module| be [=module_decode=](|bytes|). If |module| is [=error=], return [=error=].
    1. If [=module_validate=](|module|) is [=error=], return [=error=].
    1. Return |module|.
</div>

<div algorithm>
  The <dfn method for="WebAssembly">validate(|bytes|)</dfn> method, when invoked, performs the following steps:
    1. Let |stableBytes| be a [=get a copy of the buffer source|copy of the bytes held by the buffer=] |bytes|.
    1. [=Compile a WebAssembly module|Compile=] |stableBytes| as a WebAssembly module and store the results as |module|.
    1. If |module| is [=error=], return false.
    1. Return true.
</div>

A {{Module}} object represents a single WebAssembly module. Each {{Module}} object has the following internal slots:

    * \[[Module]] : a WebAssembly [=/module=]
    * \[[Bytes]] : the source bytes of \[[Module]].

<div algorithm>
  To <dfn>construct a WebAssembly module object</dfn> from a module |module| and source bytes |bytes|, perform the following steps:

    1. Let |moduleObject| be a new {{Module}} object.
    1. Set |moduleObject|.\[[Module]] to |module|.
    1. Set |moduleObject|.\[[Bytes]] to |bytes|.
    1. Return |moduleObject|.
</div>

<div algorithm>
  To <dfn>asynchronously compile a WebAssembly module</dfn> from source bytes |bytes|, using optional [=task source=] |taskSource|, perform the following steps:

    1. Let |promise| be [=a new promise=].
    1. Run the following steps [=in parallel=]:
        1. [=compile a WebAssembly module|Compile the WebAssembly module=] |bytes| and store the result as |module|.
        1. [=Queue a task=] to perform the following steps. If |taskSource| was provided, queue the task on that task source.
            1. If |module| is [=error=], reject |promise| with a {{CompileError}} exception.
            1. Otherwise,
                1. [=Construct a WebAssembly module object=] from |module| and |bytes|, and let |moduleObject| be the result.
                1. [=Resolve=] |promise| with |moduleObject|.
    1. Return |promise|.
</div>

<div algorithm>
    The <dfn method for="WebAssembly">compile(|bytes|)</dfn> method, when invoked, performs the following steps:
    1. Let |stableBytes| be a [=get a copy of the buffer source|copy of the bytes held by the buffer=] |bytes|.
    1. [=Asynchronously compile a WebAssembly module=] from |stableBytes| and return the result.
</div>

<div algorithm="read-the-imports">
  To <dfn>read the imports</dfn> from a WebAssembly module |module| from imports object |importObject|, perform the following steps:
    1. If |module|.[=imports=] [=list/is empty|is not empty=], and |importObject| is undefined, throw a {{TypeError}} exception.
    1. Let |imports| be « ».
    1. [=list/iterate|For each=] (|moduleName|, |componentName|, |externtype|) of [=module_imports=](|module|),
        1. Let |o| be [=?=] [$Get$](|importObject|, |moduleName|).
        1. If |o| [=is not an Object=], throw a {{TypeError}} exception.
        1. Let |v| be [=?=] [$Get$](|o|, |componentName|).
        1. If |externtype| is of the form [=external-type/func=] |functype|,
            1. If [$IsCallable$](|v|) is false, throw a {{LinkError}} exception.
            1. If |v| has a \[[FunctionAddress]] internal slot, and therefore is an [=Exported Function=],
                1. Let |funcaddr| be the value of |v|'s \[[FunctionAddress]] internal slot.
            1. Otherwise,
                1. [=Create a host function=] from |v| and |functype|, and let |funcaddr| be the result.
                1. Let |index| be the number of external functions in |imports|. This value |index| is known as the <dfn>index of the host function</dfn> |funcaddr|.
            1. Let |externfunc| be the [=external value=] [=external value|func=] |funcaddr|.
            1. [=list/Append=] |externfunc| to |imports|.
<<<<<<< HEAD
        1. If |externtype| is of the form [=external-type/global=] <var ignore>mut</var> |valtype|,
            1. If |v| [=implements=] {{Global}},
                1. Let |globaladdr| be |v|.\[[Global]].
            1. Otherwise,
                1. If |valtype| is [=i64=] and [=Type=](|v|) is not BigInt,
                    1. Throw a {{LinkError}} exception.
                1. If |valtype| is one of [=i32=], [=f32=] or [=f64=] and [=Type=](|v|) is not Number,
=======
        1. If |externtype| is of the form [=global=] <var ignore>mut</var> |valtype|,
            1. If |v| [=is a Number=] or |v| [=is a BigInt=],
                1. If |valtype| is [=i64=] and |v| [=is a Number=],
                    1. Throw a {{LinkError}} exception.
                1. If |valtype| is not [=i64=] and |v| [=is a BigInt=],
>>>>>>> 05949f50
                    1. Throw a {{LinkError}} exception.
                1. If |valtype| is [=v128=],
                    1. Throw a {{LinkError}} exception.
                1. Let |value| be [=ToWebAssemblyValue=](|v|, |valtype|). If this operation throws a {{TypeError}}, catch it, and throw a {{LinkError}} exception.
                1. Let |store| be the [=surrounding agent=]'s [=associated store=].
                1. Let (|store|, |globaladdr|) be [=global_alloc=](|store|, [=const=] |valtype|, |value|).
                1. Set the [=surrounding agent=]'s [=associated store=] to |store|.
            1. Let |externglobal| be [=external value|global=] |globaladdr|.
            1. [=list/Append=] |externglobal| to |imports|.
        1. If |externtype| is of the form [=external-type/mem=] <var ignore>memtype</var>,
            1. If |v| does not [=implement=] {{Memory}}, throw a {{LinkError}} exception.
            1. Let |externmem| be the [=external value=] [=external value|mem=] |v|.\[[Memory]].
            1. [=list/Append=] |externmem| to |imports|.
        1. If |externtype| is of the form [=external-type/table=] <var ignore>tabletype</var>,
            1. If |v| does not [=implement=] {{Table}}, throw a {{LinkError}} exception.
            1. Let |tableaddr| be |v|.\[[Table]].
            1. Let |externtable| be the [=external value=] [=external value|table=] |tableaddr|.
            1. [=list/Append=] |externtable| to |imports|.
        1. If |externtype| is of the form [=external-type/tag=] |attribute| <var ignore>functype</var>,
            1. Assert: |attribute| is [=tagtype/attribute/exception=].
            1. If |v| does not [=implement=] {{Tag}}, throw a {{LinkError}} exception.
            1. Let |tagaddr| be |v|.\[[Address]].
            1. Let |externtag| be the [=external value=] [=external value/tag=] |tagaddr|.
            1. [=list/Append=] |externtag| to |imports|.
    1. Return |imports|.

Note: This algorithm only verifies the right kind of JavaScript values are passed.
The verification of WebAssembly type requirements is deferred to the
"[=instantiate the core of a WebAssembly module=]" algorithm.
</div>

<div algorithm>
  To <dfn>create an exports object</dfn> from a WebAssembly module |module| and instance |instance|, perform the following steps:
    1. Let |exportsObject| be [=!=] [$OrdinaryObjectCreate$](null).
    1. [=list/iterate|For each=] (|name|, |externtype|) of [=module_exports=](|module|),
        1. Let |externval| be [=instance_export=](|instance|, |name|).
        1. Assert: |externval| is not [=error=].
        1. If |externtype| is of the form [=external-type/func=] <var ignore>functype</var>,
            1. Assert: |externval| is of the form [=external value|func=] |funcaddr|.
            1. Let [=external value|func=] |funcaddr| be |externval|.
            1. Let |func| be the result of creating [=a new Exported Function=] from |funcaddr|.
            1. Let |value| be |func|.
        1. If |externtype| is of the form [=external-type/global=] <var ignore>mut</var> <var ignore>globaltype</var>,
            1. Assert: |externval| is of the form [=external value|global=] |globaladdr|.
            1. Let [=external value|global=] |globaladdr| be |externval|.
            1. Let |global| be [=create a global object|a new Global object=] created from |globaladdr|.
            1. Let |value| be |global|.
        1. If |externtype| is of the form [=external-type/mem=] <var ignore>memtype</var>,
            1. Assert: |externval| is of the form [=external value|mem=] |memaddr|.
            1. Let [=external value|mem=] |memaddr| be |externval|.
            1. Let |memory| be [=create a memory object|a new Memory object=] created from |memaddr|.
            1. Let |value| be |memory|.
        1. If |externtype| is of the form [=external-type/table=] <var ignore>tabletype</var>,
            1. Assert: |externval| is of the form [=external value|table=] |tableaddr|.
            1. Let [=external value|table=] |tableaddr| be |externval|.
            1. Let |table| be [=create a Table object|a new Table object=] created from |tableaddr|.
            1. Let |value| be |table|.
        1. If |externtype| is of the form [=external-type/tag=] |attribute| <var ignore>functype</var>,
            1. Assert: |attribute| is [=tagtype/attribute/exception=].
            1. Assert: |externval| is of the form [=external value/tag=] |tagaddr|.
            1. Let [=external value/tag=] |tagaddr| be |externval|.
            1. Let |tag| be [=create a Tag object|a new Tag object=] created from |tagaddr|.
            1. Let |value| be |tag|.
        1. Let |status| be [=!=] [$CreateDataProperty$](|exportsObject|, |name|, |value|).
        1. Assert: |status| is true.

        Note: the validity and uniqueness checks performed during [=WebAssembly module validation=] ensure that each property name is valid and no properties are defined twice.
    1. Perform [=!=] [$SetIntegrityLevel$](|exportsObject|, `"frozen"`).
    1. Return |exportsObject|.
</div>

<div algorithm>
  To <dfn>initialize an instance object</dfn> |instanceObject| from a WebAssembly module |module| and instance |instance|, perform the following steps:

    1. [=Create an exports object=] from |module| and |instance| and let |exportsObject| be the result.
    1. Set |instanceObject|.\[[Instance]] to |instance|.
    1. Set |instanceObject|.\[[Exports]] to |exportsObject|.
</div>

<div algorithm>
  To <dfn>instantiate the core of a WebAssembly module</dfn> from a module |module| and imports |imports|, perform the following steps:
    1. Let |store| be the [=surrounding agent=]'s [=associated store=].
    1. Let |result| be [=module_instantiate=](|store|, |module|, |imports|).
    1. If |result| is [=error=], throw an appropriate exception type:
        * A {{LinkError}} exception for most cases which occur during linking.
        * If the error came when running the start function, throw a {{RuntimeError}} for most errors which occur from WebAssembly, or the error object propagated from inner ECMAScript code.
        * Another error type if appropriate, for example an out-of-memory exception, as documented in <a href="#errors">the WebAssembly error mapping</a>.
    1. Let (|store|, |instance|) be |result|.
    1. Set the [=surrounding agent=]'s [=associated store=] to |store|.
    1. Return |instance|.
</div>

<div algorithm>
  To <dfn>asynchronously instantiate a WebAssembly module</dfn> from a {{Module}} |moduleObject| and imports |importObject|, perform the following steps:
    1. Let |promise| be [=a new promise=].
    1. Let |module| be |moduleObject|.\[[Module]].
    1. [=Read the imports=] of |module| with imports |importObject|, and let |imports| be the result.
        If this operation throws an exception, catch it, [=reject=] |promise| with the exception, and return |promise|.
    1. Run the following steps [=in parallel=]:
        1. [=Queue a task=] to perform the following steps:
            Note: Implementation-specific work may be performed here.
            1.  [=Instantiate the core of a WebAssembly module=] |module| with |imports|, and let |instance| be the result.
                If this throws an exception, catch it, [=reject=] |promise| with the exception, and terminate these substeps.
            1.  Let |instanceObject| be a [=/new=] {{Instance}}.
            1.  [=initialize an instance object|Initialize=] |instanceObject| from |module| and |instance|.
                If this throws an exception, catch it, [=reject=] |promise| with the exception, and terminate these substeps.
            1. [=Resolve=] |promise| with |instanceObject|.
    1. Return |promise|.
</div>

<div algorithm>
  To <dfn>instantiate a promise of a module</dfn> |promiseOfModule| with imports |importObject|, perform the following steps:

    1. Let |promise| be [=a new promise=].
    1. [=Upon fulfillment=] of |promiseOfModule| with value |module|:
        1. [=asynchronously instantiate a WebAssembly module|Instantiate the WebAssembly module=] |module| importing |importObject|, and let |innerPromise| be the result.
        1. [=Upon fulfillment=] of |innerPromise| with value |instance|.
            1. Let |result| be the {{WebAssemblyInstantiatedSource}} value «[ "{{WebAssemblyInstantiatedSource/module}}" → |module|, "{{WebAssemblyInstantiatedSource/instance}}" → |instance| ]».
            1. [=Resolve=] |promise| with |result|.
        1. [=Upon rejection=] of |innerPromise| with reason |reason|:
            1. [=Reject=] |promise| with |reason|.
    1. [=Upon rejection=] of |promiseOfModule| with reason |reason|:
        1. [=Reject=] |promise| with |reason|.
    1. Return |promise|.
</div>

<div algorithm>
  The <dfn method for="WebAssembly">instantiate(|bytes|, |importObject|)</dfn> method, when invoked, performs the following steps:
    1. Let |stableBytes| be a [=get a copy of the buffer source|copy of the bytes held by the buffer=] |bytes|.
    1. [=Asynchronously compile a WebAssembly module=] from |stableBytes| and let |promiseOfModule| be the result.
    1. [=Instantiate a promise of a module|Instantiate=] |promiseOfModule| with imports |importObject| and return the result.
</div>

<div algorithm>
  The <dfn method for="WebAssembly">instantiate(|moduleObject|, |importObject|)</dfn> method, when invoked, performs the following steps:
    1. [=asynchronously instantiate a WebAssembly module|Asynchronously instantiate the WebAssembly module=] |moduleObject| importing |importObject|, and return the result.
</div>

Note: A follow-on streaming API is documented in the <a href="https://webassembly.github.io/spec/web-api/index.html">WebAssembly Web API</a>.

The getter of the <dfn attribute for="WebAssembly">JSTag</dfn> attribute of the {{WebAssembly}} Namespace, when invoked, performs the following steps:
    1. Let |JSTagAddr| be the result of [=get the JavaScript exception tag|getting the JavaScript exception tag=].
    1. Let |JSTagObject| be the result of [=create a Tag object|creating a Tag object=] from |JSTagAddr|.
    1. Return |JSTagObject|.

<h3 id="modules">Modules</h3>

<pre class="idl">
enum ImportExportKind {
  "function",
  "table",
  "memory",
  "global",
  "tag"
};

enum AddressType {
  "i32",
  "i64",
};

typedef any AddressValue;

dictionary ModuleExportDescriptor {
  required USVString name;
  required ImportExportKind kind;
  // Note: Other fields such as signature may be added in the future.
};

dictionary ModuleImportDescriptor {
  required USVString module;
  required USVString name;
  required ImportExportKind kind;
};

[LegacyNamespace=WebAssembly, Exposed=*]
interface Module {
  constructor(BufferSource bytes);
  static sequence&lt;ModuleExportDescriptor> exports(Module moduleObject);
  static sequence&lt;ModuleImportDescriptor> imports(Module moduleObject);
  static sequence&lt;ArrayBuffer> customSections(Module moduleObject, DOMString sectionName);
};
</pre>

<div algorithm>
  The <dfn>string value of the extern type</dfn> |type| is
    * "function" if |type| is of the form [=external-type/func=] <var ignore>functype</var>
    * "table" if |type| is of the form [=external-type/table=] <var ignore>tabletype</var>
    * "memory" if |type| is of the form [=external-type/mem=] <var ignore>memtype</var>
    * "global" if |type| is of the form [=external-type/global=] <var ignore>globaltype</var>
    * "tag" if |type| is of the form [=external-type/tag=] <var ignore>tag</var>
</div>

<div algorithm>
    The <dfn method for="Module">exports(|moduleObject|)</dfn> method, when invoked, performs the following steps:
    1. Let |module| be |moduleObject|.\[[Module]].
    1. Let |exports| be « ».
    1. [=list/iterate|For each=] (|name|, |type|) of [=module_exports=](|module|),
        1. Let |kind| be the [=string value of the extern type=] |type|.
        1. Let |obj| be «[ "{{ModuleExportDescriptor/name}}" → |name|, "{{ModuleExportDescriptor/kind}}" → |kind| ]».
        1. [=list/Append=] |obj| to |exports|.
    1. Return |exports|.
</div>

<div algorithm>
    The <dfn method for="Module">imports(|moduleObject|)</dfn> method, when invoked, performs the following steps:
    1. Let |module| be |moduleObject|.\[[Module]].
    1. Let |imports| be « ».
    1. [=list/iterate|For each=] (|moduleName|, |name|, |type|) of [=module_imports=](|module|),
        1. Let |kind| be the [=string value of the extern type=] |type|.
        1. Let |obj| be «[ "{{ModuleImportDescriptor/module}}" → |moduleName|, "{{ModuleImportDescriptor/name}}" → |name|, "{{ModuleImportDescriptor/kind}}" → |kind| ]».
        1. [=list/Append=] |obj| to |imports|.
    1. Return |imports|.
</div>

<div algorithm>
    The <dfn method for="Module">customSections(|moduleObject|, |sectionName|)</dfn> method, when invoked, performs the following steps:
    1. Let |bytes| be |moduleObject|.\[[Bytes]].
    1. Let |customSections| be « ».
    1. [=list/iterate|For each=] [=custom section=] |customSection| of |bytes|, interpreted according to the [=module grammar=],
        1. Let |name| be the <code>name</code> of |customSection|, [=UTF-8 decode without BOM or fail|decoded as UTF-8=].
        1. Assert: |name| is not failure (|moduleObject|.\[[Module]] is [=valid=]).
        1. If |name| equals |sectionName| as string values,
            1. [=list/Append=] a new {{ArrayBuffer}} containing a copy of the bytes in |bytes| for the range matched by this [=customsec=] production to |customSections|.
    1. Return |customSections|.
</div>

<div algorithm>
    The <dfn constructor for="Module">Module(|bytes|)</dfn> constructor, when invoked, performs the following steps:

    1. Let |stableBytes| be a [=get a copy of the buffer source|copy of the bytes held by the buffer=] |bytes|.
    1. [=Compile a WebAssembly module|Compile the WebAssembly module=] |stableBytes| and store the result as |module|.
    1. If |module| is [=error=], throw a {{CompileError}} exception.
    1. Set **this**.\[[Module]] to |module|.
    1. Set **this**.\[[Bytes]] to |stableBytes|.

Note: Some implementations enforce a size limitation on |bytes|. Use of this API is discouraged, in favor of asynchronous APIs.
</div>

<h3 id="instances">Instances</h3>

<pre class="idl">
[LegacyNamespace=WebAssembly, Exposed=*]
interface Instance {
  constructor(Module module, optional object importObject);
  readonly attribute object exports;
};
</pre>

<div algorithm>
  The <dfn constructor for="Instance">Instance(|module|, |importObject|)</dfn> constructor, when invoked, runs the following steps:
    1. Let |module| be |module|.\[[Module]].
    1. [=Read the imports=] of |module| with imports |importObject|, and let |imports| be the result.
    1. [=Instantiate the core of a WebAssembly module=] |module| with |imports|, and let |instance| be the result.
    1. [=initialize an instance object|Initialize=] **this** from |module| and |instance|.

Note: The use of this synchronous API is discouraged, as some implementations sometimes do long-running compilation work when instantiating.
</div>

<div algorithm>
    The getter of the <dfn attribute for="Instance">exports</dfn> attribute of {{Instance}} returns **this**.\[[Exports]].
</div>

<h3 id="memories">Memories</h3>

<pre class="idl">
dictionary MemoryDescriptor {
  required AddressValue initial;
  AddressValue maximum;
  AddressType address;
};

[LegacyNamespace=WebAssembly, Exposed=*]
interface Memory {
  constructor(MemoryDescriptor descriptor);
  AddressValue grow(AddressValue delta);
  ArrayBuffer toFixedLengthBuffer();
  ArrayBuffer toResizableBuffer();
  readonly attribute ArrayBuffer buffer;
};
</pre>

A {{Memory}} object represents a single [=memory instance=]
which can be simultaneously referenced by multiple {{Instance}} objects. Each
{{Memory}} object has the following internal slots:

    * \[[Memory]] : a [=memory address=]
    * \[[BufferObject]] : an {{ArrayBuffer}} whose [=Data Block=] is [=identified with=] the above memory address

<div algorithm>
    To <dfn>create a fixed length memory buffer</dfn> from a [=memory address=] |memaddr|, perform the following steps:

    1. Let |block| be a [=Data Block=] which is [=identified with=] the underlying memory of |memaddr|.
    1. Let |buffer| be a new {{ArrayBuffer}} with the internal slots \[[ArrayBufferData]], \[[ArrayBufferByteLength]], and \[[ArrayBufferDetachKey]].
    1. Set |buffer|.\[[ArrayBufferData]] to |block|.
    1. Set |buffer|.\[[ArrayBufferByteLength]] to the length of |block|.
    1. Set |buffer|.\[[ArrayBufferDetachKey]] to "WebAssembly.Memory".
    1. Return |buffer|.
</div>

<div algorithm>
    To <dfn>create a resizable memory buffer</dfn> from a [=memory address=] |memaddr| and a |maxsize|, perform the following steps:

    1. Let |block| be a [=Data Block=] which is [=identified with=] the underlying memory of |memaddr|.
    1. Let |length| be the length of |block|.
    1. If |maxsize| &gt; (65536 &times; 65536),
        1. Throw a {{RangeError}} exception.
    1. Let |buffer| be a new {{ArrayBuffer}} with the internal slots \[[ArrayBufferData]], \[[ArrayBufferByteLength]], \[[ArrayBufferMaxByteLength]], and \[[ArrayBufferDetachKey]].
    1. Set |buffer|.\[[ArrayBufferData]] to |block|.
    1. Set |buffer|.\[[ArrayBufferByteLength]] to |length|.
    1. Set |buffer|.\[[ArrayBufferMaxByteLength]] is |maxsize|.
    1. Set |buffer|.\[[ArrayBufferDetachKey]] to "WebAssembly.Memory".
    1. Return |buffer|.
</div>

<div algorithm>
    To <dfn>initialize a memory object</dfn> |memory| from a [=memory address=] |memaddr|, perform the following steps:
    1. Let |map| be the [=surrounding agent=]'s associated [=Memory object cache=].
    1. Assert: |map|[|memaddr|] doesn't [=map/exist=].
    1. Let |buffer| be the result of [=create a fixed length memory buffer|creating a fixed length memory buffer=] from |memaddr|.
    1. Set |memory|.\[[Memory]] to |memaddr|.
    1. Set |memory|.\[[BufferObject]] to |buffer|.
    1. [=map/Set=] |map|[|memaddr|] to |memory|.
</div>

<div algorithm>
    To <dfn>create a memory object</dfn> from a [=memory address=] |memaddr|, perform the following steps:

    1. Let |map| be the [=surrounding agent=]'s associated [=Memory object cache=].
    1. If |map|[|memaddr|] [=map/exists=],
        1. Return |map|[|memaddr|].
    1. Let |memory| be a [=/new=] {{Memory}}.
    1. [=initialize a memory object|Initialize=] |memory| from |memaddr|.
    1. Return |memory|.
</div>

<div algorithm>
    The <dfn constructor for="Memory">Memory(|descriptor|)</dfn> constructor, when invoked, performs the following steps:
    1. If |descriptor|["address"] [=map/exists=], let |addrtype| be |descriptor|["address"]; otherwise, let |addrtype| be "i32".
    1. Let |initial| be [=?=] [=AddressValueToU64=](|descriptor|["initial"], |addrtype|).
    1. If |descriptor|["maximum"] [=map/exists=], let |maximum| be [=?=] [=AddressValueToU64=](|descriptor|["maximum"], |addrtype|); otherwise, let |maximum| be empty.
    1. Let |memtype| be [=memory type=] |addrtype| { **min** |initial|, **max** |maximum| }.
    1. If |memtype| is not [=valid memtype|valid=], throw a {{RangeError}} exception.
    1. Let |store| be the [=surrounding agent=]'s [=associated store=].
    1. Let (|store|, |memaddr|) be [=mem_alloc=](|store|, |memtype|). If allocation fails, throw a {{RangeError}} exception.
    1. Set the [=surrounding agent=]'s [=associated store=] to |store|.
    1. [=initialize a memory object|Initialize=] **this** from |memaddr|.
</div>

<div algorithm>
    To <dfn>refresh the Memory buffer</dfn> of |memaddr|, perform the following steps:

    1. Let |map| be the [=surrounding agent=]'s associated [=Memory object cache=].
    1. Assert: |map|[|memaddr|] [=map/exists=].
    1. Let |memory| be |map|[|memaddr|].
    1. Let |buffer| be |memory|.\[[BufferObject]].
    1. If [=IsFixedLengthArrayBuffer=](|buffer|) is true,
        1. Perform [=!=] [$DetachArrayBuffer$](|buffer|, "WebAssembly.Memory").
        1. Let |buffer| be the result of [=create a fixed length memory buffer|creating a fixed length memory buffer=] from |memaddr|.
        1. Set |memory|.\[[BufferObject]] to |buffer|.
    1. Otherwise,
        1. Let |block| be a [=Data Block=] which is [=identified with=] the underlying memory of |memaddr|.
        1. Set |buffer|.\[[ArrayBufferData]] to |block|.
        1. Set |buffer|.\[[ArrayBufferByteLength]] to the length of |block|.
</div>

<div algorithm>
    To <dfn>grow the memory buffer</dfn> associated with a [=memory address=] |memaddr| by |delta|, perform the following steps:

    1. Let |store| be the [=surrounding agent=]'s [=associated store=].
    1. Let |ret| be the [=mem_size=](|store|, |memaddr|).
    1. Let |store| be [=mem_grow=](|store|, |memaddr|, |delta|).
    1. If |store| is [=error=], throw a {{RangeError}} exception.
    1. Set the [=surrounding agent=]'s [=associated store=] to |store|.
    1. [=Refresh the memory buffer=] of |memaddr|.
    1. Return |ret|.
</div>

<div algorithm=dom-Memory-grow>
    The <dfn method for="Memory">grow(|delta|)</dfn> method, when invoked, performs the following steps:
    1. Let |memaddr| be **this**.\[[Memory]].
    1. Let |store| be the [=surrounding agent=]'s [=associated store=].
    1. Let |addrtype| be the [=address type=] in [=mem_type=](|store|, |memaddr|).
    1. Let |delta64| be [=?=] [=AddressValueToU64=](|delta|, |addrtype|).
    1. Let |ret| be the result of [=grow the memory buffer|growing the memory buffer=] associated with |memaddr| by |delta64|.
    1. Return [=U64ToAddressValue=](|ret|, |addrtype|).
</div>

Immediately after a WebAssembly [=memory.grow=] instruction executes, perform the following steps:

<div algorithm="memory.grow">
    1. If the top of the stack is not [=i32.const=] (−1),
        1. Let |frame| be the [=current frame=].
        1. Assert: due to validation, |frame|.[=frame/module=].[=moduleinst/memaddrs=][0] exists.
        1. Let |memaddr| be the memory address |frame|.[=frame/module=].[=moduleinst/memaddrs=][0].
        1. [=Refresh the memory buffer=] of |memaddr|.
</div>

<div algorithm=dom-Memory-toFixedLengthBuffer>
    The <dfn method for="Memory">toFixedLengthBuffer()</dfn> method, when invoked, performs the following steps:
    1. Let |buffer| be **this**.\[[BufferObject]].
    1. If [=IsFixedLengthArrayBuffer=](|buffer|) is true, return |buffer|.
    1. Let |memaddr| be **this**.\[[Memory]].
    1. Let |fixedBuffer| be the result of [=create a fixed length memory buffer|creating a fixed length memory buffer=] from |memaddr|.
    1. Perform [=!=] [$DetachArrayBuffer$](|buffer|, "WebAssembly.Memory").
    1. Set **this**.\[[BufferObject]] to |fixedBuffer|.
    1. Return |fixedBuffer|.
</div>

<div algorithm=dom-Memory-toResizableBuffer>
    The <dfn method for="Memory">toResizableBuffer()</dfn> method, when invoked, performs the following steps:
    1. Let |buffer| be **this**.\[[BufferObject]].
    1. If [=IsFixedLengthArrayBuffer=](|buffer|) is false, return |buffer|.
    1. Let |memaddr| be **this**.\[[Memory]].
    1. Let |store| be the [=surrounding agent=]'s [=associated store=].
    1. Let |memtype| be [=mem_type=](|store|, |memaddr|).
    1. If |memtype| has a max,
        1. Let |maxsize| be the max value in |memtype|.
    1. Otherwise,
        1. Let |maxsize| be 65536 &times; 65536.
    1. Let |resizableBuffer| be the result of [=create a resizable memory buffer|creating a resizable memory buffer=] from |memaddr| and |maxsize|.
    1. Perform [=!=] [$DetachArrayBuffer$](|buffer|, "WebAssembly.Memory").
    1. Set **this**.\[[BufferObject]] to |resizableBuffer|.
    1. Return |resizableBuffer|.
</div>

{{ArrayBuffer}} objects returned by a {{Memory}} object must have a size that is a multiple of a WebAssembly [=page size=] (the constant 65536). For this reason [=HostResizeArrayBuffer=] is redefined as follows.

<div algorithm>

    The <dfn id=HostResizeArrayBuffer export>abstract operation [=HostResizeArrayBuffer=]</dfn> takes arguments |buffer| (an {{ArrayBuffer}}) and |newLength|. It performs the following steps when called.

    1. If |buffer|.\[[ArrayBufferDetachKey]] is "WebAssembly.Memory",
        1. Let |map| be the [=surrounding agent=]'s associated [=Memory object cache=].
        1. Assert: |buffer| is the \[[BufferObject]] of exactly one value in |map|.
        1. [=map/iterate|For each=] |memaddr| &rarr; |mem| in |map|,
            1. If [=SameValue=](|mem|.\[[BufferObject]], |buffer|) is true,
                1. Assert: |buffer|.\[[ArrayBufferByteLength]] modulo 65536 is 0.
                1. Let |lengthDelta| be |newLength| - |buffer|.\[[ArrayBufferByteLength]].
                1. If |lengthDelta| &lt; 0 or |lengthDelta| modulo 65536 is not 0,
                    1. Throw a {{RangeError}} exception.
                1. Let |delta| be |lengthDelta| &div; 65536.
                1. [=Grow the memory buffer=] associated with |memaddr| by |delta|.
         1. Return <emu-const>handled</emu-const>.
    1. Otherwise, return <emu-const>unhandled</emu-const>.
</div>

<div algorithm>
    The getter of the <dfn attribute for="Memory">buffer</dfn> attribute of {{Memory}} returns **this**.\[[BufferObject]].
</div>

<h3 id="tables">Tables</h3>

<pre class="idl">
enum TableKind {
  "externref",
  "anyfunc",
  // Note: More values may be added in future iterations,
  // e.g., typed function references, typed GC references
};

dictionary TableDescriptor {
  required TableKind element;
  required AddressValue initial;
  AddressValue maximum;
  AddressType address;
};

[LegacyNamespace=WebAssembly, Exposed=*]
interface Table {
  constructor(TableDescriptor descriptor, optional any value);
  AddressValue grow(AddressValue delta, optional any value);
  any get(AddressValue index);
  undefined set(AddressValue index, optional any value);
  readonly attribute AddressValue length;
};
</pre>

A {{Table}} object represents a single [=table instance=] which can be simultaneously referenced by
multiple {{Instance}} objects.
Each {{Table}} object has a \[[Table]] internal slot, which is a [=table address=].

<div algorithm>
    To <dfn>initialize a table object</dfn> |table| from a [=table address=] |tableaddr|, perform the following steps:
    1. Let |map| be the [=surrounding agent=]'s associated [=Table object cache=].
    1. Assert: |map|[|tableaddr|] doesn't [=map/exist=].
    1. Set |table|.\[[Table]] to |tableaddr|.
    1. [=map/Set=] |map|[|tableaddr|] to |table|.
</div>

<div algorithm>
    To <dfn>create a table object</dfn> from a [=table address=] |tableaddr|, perform the following steps:
    1. Let |map| be the [=surrounding agent=]'s associated [=Table object cache=].
    1. If |map|[|tableaddr|] [=map/exists=],
        1. Return |map|[|tableaddr|].
    1. Let |table| be a [=/new=] {{Table}}.
    1. [=initialize a table object|Initialize=] |table| from |tableaddr|.
    1. Return |table|.
</div>

<div algorithm>
    The <dfn constructor for="Table">Table(|descriptor|, |value|)</dfn> constructor, when invoked, performs the following steps:
    1. Let |elementtype| be [=ToValueType=](|descriptor|["element"]).
    1. If |elementtype| is not a [=reftype=],
        1. [=Throw=] a {{TypeError}} exception.
    1. If |descriptor|["address"] [=map/exists=], let |addrtype| be |descriptor|["address"]; otherwise, let |addrtype| be "i32".
    1. Let |initial| be [=?=] [=AddressValueToU64=](|descriptor|["initial"], |addrtype|).
    1. If |descriptor|["maximum"] [=map/exists=], let |maximum| be [=?=] [=AddressValueToU64=](|descriptor|["maximum"], |addrtype|); otherwise, let |maximum| be empty.
    1. Let |type| be the [=table type=] |addrtype| { <b>[=limits|min=]</b> |initial|, <b>[=limits|max=]</b> |maximum| } |elementType|.
    1. If |type| is not [=valid tabletype|valid=], throw a {{RangeError}} exception.
    1. If |value| is missing,
        1. Let |ref| be [=DefaultValue=](|elementtype|).
        1. Assert: |ref| is not [=error=].
    1. Otherwise,
        1. Let |ref| be [=?=] [=ToWebAssemblyValue=](|value|, |elementType|).
    1. Let |store| be the [=surrounding agent=]'s [=associated store=].
    1. Let (|store|, |tableaddr|) be [=table_alloc=](|store|, |type|, |ref|). If allocation fails, throw a {{RangeError}} exception.
    1. Set the [=surrounding agent=]'s [=associated store=] to |store|.
    1. [=initialize a table object|Initialize=] **this** from |tableaddr|.
</div>

<div algorithm=dom-Table-grow>
    The <dfn method for="Table">grow(|delta|, |value|)</dfn> method, when invoked, performs the following steps:
    1. Let |tableaddr| be **this**.\[[Table]].
    1. Let |store| be the [=surrounding agent=]'s [=associated store=].
    1. Let |initialSize| be [=table_size=](|store|, |tableaddr|).
    1. Let (|addrtype|, <var ignore>limits</var>, |elementtype|) be [=table_type=](|store|, |tableaddr|).
    1. Let |delta64| be [=?=] [=AddressValueToU64=](|delta|, |addrtype|).
    1. If |value| is missing,
        1. Let |ref| be [=DefaultValue=](|elementtype|).
        1. If |ref| is [=error=], throw a {{TypeError}} exception.
    1. Otherwise,
        1. Let |ref| be [=?=] [=ToWebAssemblyValue=](|value|, |elementtype|).
    1. Let |result| be [=table_grow=](|store|, |tableaddr|, |delta64|, |ref|).
    1. If |result| is [=error=], throw a {{RangeError}} exception.

        Note: The above exception can happen due to either insufficient memory or an invalid size parameter.

    1. Set the [=surrounding agent=]'s [=associated store=] to |result|.
    1. Return |initialSize|.
</div>

<div algorithm>
    The getter of the <dfn attribute for="Table">length</dfn> attribute of {{Table}}, when invoked, performs the following steps:
    1. Let |tableaddr| be **this**.\[[Table]].
    1. Let |store| be the [=surrounding agent=]'s [=associated store=].
    1. Let |addrtype| be the [=address type=] in [=table_type=](|store|, |tableaddr|).
    1. Let |length64| be [=table_size=](|store|, |tableaddr|).
    1. Return [=U64ToAddressValue=](|length64|, |addrtype|).
</div>

<div algorithm>
    The <dfn method for="Table">get(|index|)</dfn> method, when invoked, performs the following steps:
    1. Let |tableaddr| be **this**.\[[Table]].
    1. Let |store| be the [=surrounding agent=]'s [=associated store=].
    1. Let (|addrtype|, <var ignore>limits</var>, |elementtype|) be [=table_type=](|store|, |tableaddr|).
    1. If |elementtype| is [=exnref=],
        1. Throw a {{TypeError}} exception.
    1. Let |index64| be [=?=] [=AddressValueToU64=](|index|, |addrtype|).
    1. Let |result| be [=table_read=](|store|, |tableaddr|, |index64|).
    1. If |result| is [=error=], throw a {{RangeError}} exception.
    1. Return [=ToJSValue=](|result|).
</div>

<div algorithm>
    The <dfn method for="Table">set(|index|, |value|)</dfn> method, when invoked, performs the following steps:
    1. Let |tableaddr| be **this**.\[[Table]].
    1. Let |store| be the [=surrounding agent=]'s [=associated store=].
    1. Let (|addrtype|, <var ignore>limits</var>, |elementtype|) be [=table_type=](|store|, |tableaddr|).
    1. If |elementtype| is [=exnref=],
        1. Throw a {{TypeError}} exception.
    1. Let |index64| be [=?=] [=AddressValueToU64=](|index|, |addrtype|).
    1. If |value| is missing,
        1. Let |ref| be [=DefaultValue=](|elementtype|).
        1. If |ref| is [=error=], throw a {{TypeError}} exception.
    1. Otherwise,
        1. Let |ref| be [=?=] [=ToWebAssemblyValue=](|value|, |elementtype|).
    1. Let |store| be [=table_write=](|store|, |tableaddr|, |index64|, |ref|).
    1. If |store| is [=error=], throw a {{RangeError}} exception.
    1. Set the [=surrounding agent=]'s [=associated store=] to |store|.
</div>

<h3 id="globals">Globals</h3>

<pre class="idl">
enum ValueType {
  "i32",
  "i64",
  "f32",
  "f64",
  "v128",
  "externref",
  "anyfunc",
};
</pre>

Note: this type may be extended with additional cases in future versions of WebAssembly.

<pre class="idl">
dictionary GlobalDescriptor {
  required ValueType value;
  boolean mutable = false;
};

[LegacyNamespace=WebAssembly, Exposed=*]
interface Global {
  constructor(GlobalDescriptor descriptor, optional any v);
  any valueOf();
  attribute any value;
};
</pre>

A {{Global}} object represents a single [=global instance=]
which can be simultaneously referenced by multiple {{Instance}} objects. Each
{{Global}} object has one internal slot:

    * \[[Global]] : a [=global address=]

<div algorithm>
    To <dfn>initialize a global object</dfn> |global| from a [=global address=] |globaladdr|, perform the following steps:
    1. Let |map| be the [=surrounding agent=]'s associated [=Global object cache=].
    1. Assert: |map|[|globaladdr|] doesn't [=map/exist=].
    1. Set |global|.\[[Global]] to |globaladdr|.
    1. [=map/Set=] |map|[|globaladdr|] to |global|.
</div>

<div algorithm>
    To <dfn>create a global object</dfn> from a [=global address=] |globaladdr|, perform the following steps:
    1. Let |map| be the [=surrounding agent=]'s associated [=Global object cache=].
    1. If |map|[|globaladdr|] [=map/exists=],
        1. Return |map|[|globaladdr|].
    1. Let |global| be a [=/new=] {{Global}}.
    1. [=initialize a global object|Initialize=] |global| from |globaladdr|.
    1. Return |global|.
</div>

<div algorithm>
    The algorithm <dfn>ToValueType</dfn>(|s|) performs the following steps:
    1. If |s| equals "i32", return [=i32=].
    1. If |s| equals "i64", return [=i64=].
    1. If |s| equals "f32", return [=f32=].
    1. If |s| equals "f64", return [=f64=].
    1. If |s| equals "v128", return [=v128=].
    1. If |s| equals "anyfunc", return [=funcref=].
    1. If |s| equals "externref", return [=externref=].
    1. Assert: This step is not reached.
</div>

<div algorithm>
    The algorithm <dfn>DefaultValue</dfn>(|valuetype|) performs the following steps:
    1. If |valuetype| equals [=externref=], return [=ToWebAssemblyValue=](undefined, |valuetype|).
    1. Return [=val_default=](|valuetype|).
</div>

<div algorithm>
    The <dfn constructor for="Global">Global(|descriptor|, |v|)</dfn> constructor, when invoked, performs the following steps:
    1. Let |mutable| be |descriptor|["mutable"].
    1. Let |valuetype| be [=ToValueType=](|descriptor|["value"]).
    1. If |valuetype| is [=v128=] or [=exnref=],
        1. Throw a {{TypeError}} exception.
    1. If |v| is missing,
        1. Let |value| be [=DefaultValue=](|valuetype|).
        1. Assert: |value| is not [=error=].
    1. Otherwise,
        1. Let |value| be [=ToWebAssemblyValue=](|v|, |valuetype|).
    1. If |mutable| is true, let |globaltype| be [=var=] |valuetype|; otherwise, let |globaltype| be [=const=] |valuetype|.
    1. Let |store| be the current agent's [=associated store=].
    1. Let (|store|, |globaladdr|) be [=global_alloc=](|store|, |globaltype|, |value|). <!-- TODO(littledan): Report allocation failure https://github.com/WebAssembly/spec/issues/584 -->
    1. Set the current agent's [=associated store=] to |store|.
    1. [=initialize a global object|Initialize=] **this** from |globaladdr|.
</div>

<div algorithm>
    The algorithm <dfn>GetGlobalValue</dfn>({{Global}} |global|) performs the following steps:
    1. Let |store| be the current agent's [=associated store=].
    1. Let |globaladdr| be |global|.\[[Global]].
    1. Let |globaltype| be [=global_type=](|store|, |globaladdr|).
    1. If |globaltype| is of the form <var ignore>mut</var> |valuetype| where |valuetype| is [=v128=] or [=exnref=], throw a {{TypeError}}.
    1. Let |value| be [=global_read=](|store|, |globaladdr|).
    1. Return [=ToJSValue=](|value|).
</div>

<div algorithm>
    The getter of the <dfn attribute for="Global">value</dfn> attribute of {{Global}}, when invoked, performs the following steps:
    1. Return [=GetGlobalValue=](**this**).

    The setter of the value attribute of {{Global}}, when invoked, performs the following steps:
    1. Let |store| be the current agent's [=associated store=].
    1. Let |globaladdr| be **this**.\[[Global]].
    1. Let |mut| |valuetype| be [=global_type=](|store|, |globaladdr|).
    1. If |valuetype| is [=v128=] or [=exnref=], throw a {{TypeError}}.
    1. If |mut| is [=const=], throw a {{TypeError}}.
    1. Let |value| be [=ToWebAssemblyValue=](**the given value**, |valuetype|).
    1. Let |store| be [=global_write=](|store|, |globaladdr|, |value|).
    1. If |store| is [=error=], throw a {{RangeError}} exception.
    1. Set the current agent's [=associated store=] to |store|.
</div>

<div algorithm>
    The <dfn method for="Global">valueOf()</dfn> method, when invoked, performs the following steps:
    1. Return [=GetGlobalValue=](**this**).
</div>

<h3 id="exported-function-exotic-objects">Exported Functions</h3>

A WebAssembly function is made available in JavaScript as an <dfn>Exported Function</dfn>.
Exported Functions are [=Built-in Function Objects=] which are not constructors, and which have a \[[FunctionAddress]] internal slot.
This slot holds a [=function address=] relative to the [=surrounding agent=]'s [=associated store=].

<div algorithm>
  The <dfn>name of the WebAssembly function</dfn> |funcaddr| is found by performing the following steps:

    1. Let |store| be the [=surrounding agent=]'s [=associated store=].
    1. Let |funcinst| be |store|.funcs[|funcaddr|].
    1. If |funcinst| is of the form {type <var ignore>functype</var>, hostcode |hostfunc|},
        1. Assert: |hostfunc| is a JavaScript object and [$IsCallable$](|hostfunc|) is true.
        1. Let |index| be the [=index of the host function=] |funcaddr|.
    1. Otherwise,
        1. Let |moduleinst| be |funcinst|.module.
        1. Assert: |funcaddr| is contained in |moduleinst|.funcaddrs.
        1. Let |index| be the index of |moduleinst|.funcaddrs where |funcaddr| is found.
    1. Return [=!=] [$ToString$](|index|).
</div>

<div algorithm>
  To create <dfn>a new Exported Function</dfn> from a WebAssembly [=function address=] |funcaddr|, perform the following steps:

    1. Let |map| be the [=surrounding agent=]'s associated [=Exported Function cache=].
    1. If |map|[|funcaddr|] [=map/exists=],
        1. Return |map|[|funcaddr|].
    1. Let |steps| be "[=call an Exported Function|call the Exported Function=] |funcaddr| with arguments."
    1. Let |realm| be the [=current Realm=].
    1. Let |store| be the [=surrounding agent=]'s [=associated store=].
    1. Let |functype| be [=func_type=](|store|, |funcaddr|).
    1. Let [|paramTypes|] → [<var ignore>resultTypes</var>] be |functype|.
    1. Let |arity| be |paramTypes|'s [=list/size=].
    1. Let |name| be the [=name of the WebAssembly function=] |funcaddr|.
    1. Let |function| be [=!=] [$CreateBuiltinFunction$](|steps|, |arity|, |name|, « \[[FunctionAddress]] », |realm|).
    1. Set |function|.\[[FunctionAddress]] to |funcaddr|.
    1. [=map/Set=] |map|[|funcaddr|] to |function|.
    1. Return |function|.
</div>

<div algorithm>
  To <dfn>call an Exported Function</dfn> with [=function address=] |funcaddr| and a [=list=] of JavaScript arguments |argValues|, perform the following steps:

    1. Let |store| be the [=surrounding agent=]'s [=associated store=].
    1. Let |functype| be [=func_type=](|store|, |funcaddr|).
    1. Let [|parameters|] → [|results|] be |functype|.
    1. If |parameters| or |results| contain [=v128=] or [=exnref=], throw a {{TypeError}}.

        Note: the above error is thrown each time the \[[Call]] method is invoked.
    1. Let |args| be « ».
    1. Let |i| be 0.
    1. [=list/iterate|For each=] |t| of |parameters|,
        1. If |argValues|'s [=list/size=] &gt; |i|, let |arg| be |argValues|[|i|].
        1. Otherwise, let |arg| be undefined.
        1. [=list/Append=] [=ToWebAssemblyValue=](|arg|, |t|) to |args|.
        1. Set |i| to |i| + 1.
    1. Let (|store|, |ret|) be the result of [=func_invoke=](|store|, |funcaddr|, |args|).
    1. Set the [=surrounding agent=]'s [=associated store=] to |store|.
    1. If |ret| is [=error=], throw an exception. This exception should be a WebAssembly {{RuntimeError}} exception, unless otherwise indicated by <a href="#errors">the WebAssembly error mapping</a>.
    1. If |ret| is [=THROW=] [=ref.exn=] |exnaddr|, then
        1. Let |tagaddr| be [=exn_tag=](|store|, |exnaddr|).
        1. Let |payload| be [=exn_read=](|store|, |exnaddr|).
        1. Let |jsTagAddr| be the result of [=get the JavaScript exception tag |getting the JavaScript exception tag=].
        1. If |tagaddr| is equal to |jsTagAddr|,
            1. Throw the result of [=retrieving a host value=] from |payload|[0].
        1. Otherwise,
            1. Let |exception| be [=create an Exception object|a new Exception=] created from |exnaddr|.
            1. Throw |exception|.
    1. Let |outArity| be the [=list/size=] of |ret|.
    1. If |outArity| is 0, return undefined.
    1. Otherwise, if |outArity| is 1, return [=ToJSValue=](|ret|[0]).
    1. Otherwise,
        1. Let |values| be « ».
        1. [=list/iterate|For each=] |r| of |ret|,
            1. [=list/Append=] [=ToJSValue=](|r|) to |values|.
        1. Return [$CreateArrayFromList$](|values|).
</div>

Note: [=call an Exported Function|Calling an Exported Function=] executes in the \[[Realm]] of the callee Exported Function, as per the definition of [=built-in function objects=].

Note: Exported Functions do not have a \[[Construct]] method and thus it is not possible to call one with the `new` operator.

<div algorithm>
  To <dfn>run a host function</dfn> from the JavaScript object |func|, type |functype|, and [=list=] of [=WebAssembly values=] |arguments|, perform the following steps:

    1. Let [|parameters|] → [|results|] be |functype|.
    1. If |parameters| or |results| contain [=v128=] or [=exnref=], throw a {{TypeError}}.
    1. Let |jsArguments| be « ».
    1. [=list/iterate|For each=] |arg| of |arguments|,
        1. [=list/Append=] [=!=] [=ToJSValue=](|arg|) to |jsArguments|.
    1. Let |ret| be [=?=] [$Call$](|func|, undefined, |jsArguments|).
    1. Let |resultsSize| be |results|'s [=list/size=].
    1. If |resultsSize| is 0, return « ».
    1. Otherwise, if |resultsSize| is 1, return « [=?=] [=ToWebAssemblyValue=](|ret|, |results|[0]) ».
    1. Otherwise,
        1. Let |method| be [=?=] [$GetMethod$](|ret|, {{%Symbol.iterator%}}).
        1. If |method| is undefined, [=throw=] a {{TypeError}}.
        1. Let |values| be [=?=] [$IteratorToList$]([=?=] [$GetIteratorFromMethod$](|ret|, |method|)).
        1. Let |wasmValues| be a new, empty [=list=].
        1. If |values|'s [=list/size=] is not |resultsSize|, throw a {{TypeError}} exception.
        1. For each |value| and |resultType| in |values| and |results|, paired linearly,
            1. [=list/Append=] [=ToWebAssemblyValue=](|value|, |resultType|) to |wasmValues|.
        1. Return |wasmValues|.
</div>

<div algorithm>
  To <dfn>create a host function</dfn> from the JavaScript object |func| and type |functype|, perform the following steps:

    1. Assert: [$IsCallable$](|func|).
    1. Let |stored settings| be the <a spec=HTML>incumbent settings object</a>.
    1. Let |hostfunc| be a [=host function=] which performs the following steps when called with arguments |arguments|:
        1. Let |realm| be |func|'s [=associated Realm=].
        1. Let |relevant settings| be |realm|'s [=realm/settings object=].
        1. [=Prepare to run script=] with |relevant settings|.
        1. [=Prepare to run a callback=] with |stored settings|.
        1. Let |result| be the result of [=run a host function|running a host function=] from |func|, |functype|, and |arguments|.
        1. [=Clean up after running a callback=] with |stored settings|.
        1. [=Clean up after running script=] with |relevant settings|.
        1. Assert: |result|.\[[Type]] is <emu-const>throw</emu-const> or <emu-const>normal</emu-const>.
        1. Let |store| be the [=surrounding agent=]'s [=associated store=].
        1. If |result|.\[[Type]] is <emu-const>throw</emu-const>, then:
            1. Let |v| be |result|.\[[Value]].
            1. If |v| [=implements=] {{Exception}},
                1. Let |address| be |v|.\[[Address]].
            1. Otherwise,
                1. Let |type| be the result of [=get the JavaScript exception tag |getting the JavaScript exception tag=].
                1. Let |payload| be [=!=] [=ToWebAssemblyValue=](|v|, [=externref=]).
                1. Let (|store|, |address|) be [=exn_alloc=](|store|, |type|, « |payload| »).
                1. Set the [=surrounding agent=]'s [=associated store=] to |store|.
            1. Execute the WebAssembly instructions ([=ref.exn=] |address|) ([=throw_ref=]).
        1. Otherwise, return |result|.\[[Value]].
    1. Let (|store|, |funcaddr|) be [=func_alloc=](|store|, |functype|, |hostfunc|).
    1. Set the [=surrounding agent=]'s [=associated store=] to |store|.
    1. Return |funcaddr|.
</div>

<div algorithm>
The algorithm <dfn>ToJSValue</dfn>(|w|) coerces a [=WebAssembly value=] to a JavaScript value by performing the following steps:

1. Assert: |w| is not of the form [=v128.const=] <var ignore>v128</var>.
1. Assert: |w| is not of the form [=ref.exn=] <var ignore>exnaddr</var>.
1. If |w| is of the form [=i64.const=] |u64|,
    1. Let |i64| be [=signed_64=](|u64|).
    1. Return [=ℤ=](|i64| interpreted as a [=mathematical value=]).
1. If |w| is of the form [=i32.const=] |u32|,
    1. Let |i32| be [=signed_32=](|u32|).
    2. Return [=𝔽=](|i32| interpreted as a [=mathematical value=]).
1. If |w| is of the form [=f32.const=] |f32|,
    1. If |f32| is [=+∞=] or [=−∞=], return **+∞**<sub>𝔽</sub> or **-∞**<sub>𝔽</sub>, respectively.
    1. If |f32| is [=nan=], return **NaN**.
    1. Return [=𝔽=](|f32| interpreted as a [=mathematical value=]).
1. If |w| is of the form [=f64.const=] |f64|,
    1. If |f64| is [=+∞=] or [=−∞=], return **+∞**<sub>𝔽</sub> or **-∞**<sub>𝔽</sub>, respectively.
    1. If |f64| is [=nan=], return **NaN**.
    1. Return [=𝔽=](|f64| interpreted as a [=mathematical value=]).
1. If |w| is of the form [=ref.null=] <var ignore>t</var>, return null.
1. If |w| is of the form [=ref.i31=] |u31|,
    1. Let |i31| be [=signed_31=](|u31|).
    1. Let return [=𝔽=](|i31|).
1. If |w| is of the form [=ref.struct=] |structaddr|, return the result of creating [=a new Exported GC Object=] from |structaddr| and "struct".
1. If |w| is of the form [=ref.array=] |arrayaddr|, return the result of creating [=a new Exported GC Object=] from |arrayaddr| and "array".
1. If |w| is of the form [=ref.func=] |funcaddr|, return the result of creating [=a new Exported Function=] from |funcaddr|.
1. If |w| is of the form [=ref.host=] |hostaddr|, return the result of [=retrieving a host value=] from |hostaddr|.
1. If |w| is of the form [=ref.extern=] |ref|, return [=ToJSValue=](|ref|).


Note: Number values which are equal to NaN may have various observable NaN payloads; see [$NumericToRawBytes$] for details.
</div>

<div algorithm>

For <dfn>retrieving a host value</dfn> from an [=host address=] |hostaddr|, perform the following steps:

1. Let |map| be the [=surrounding agent=]'s associated [=host value cache=].
1. Assert: |map|[|hostaddr|] [=map/exists=].
1. Return |map|[|hostaddr|].

</div>

<div algorithm>
The algorithm <dfn>ToWebAssemblyValue</dfn>(|v|, |type|) coerces a JavaScript value to a [=WebAssembly value=] by performing the following steps:

1. Assert: |type| is not [=v128=].
1. Assert: |type| is not [=exnref=].
1. If |type| is [=i64=],
    1. Let |i64| be [=?=] [$ToBigInt64$](|v|).
    1. Let |u64| be the unsigned integer such that |i64| is [=signed_64=](|u64|).
    1. Return [=i64.const=] |u64|.
1. If |type| is [=i32=],
    1. Let |i32| be [=?=] [$ToInt32$](|v|).
    1. Let |u32| be the unsigned integer such that |i32| is [=signed_32=](|u32|).
    1. Return [=i32.const=] |u32|.
1. If |type| is [=f32=],
    1. Let |number| be [=?=] [$ToNumber$](|v|).
    1. If |number| is **NaN**,
        1. Let |n| be an implementation-defined integer such that [=canon=]<sub>32</sub> &leq; |n| &lt; 2<sup>[=signif=](32)</sup>.
        1. Let |f32| be [=nan=](n).
    1. Otherwise,
        1. Let |f32| be |number| rounded to the nearest representable value using IEEE 754-2019 round to nearest, ties to even mode. [[IEEE-754]]
    1. Return [=f32.const=] |f32|.
1. If |type| is [=f64=],
    1. Let |number| be [=?=] [$ToNumber$](|v|).
    1. If |number| is **NaN**,
        1. Let |n| be an implementation-defined integer such that [=canon=]<sub>64</sub> &leq; |n| &lt; 2<sup>[=signif=](64)</sup>.
        1. Let |f64| be [=nan=](n).
    1. Otherwise,
        1. Let |f64| be |number|.
    1. Return [=f64.const=] |f64|.
1. If |type| is of the form [=ref=] |null| |heaptype|,
    1. If |v| is null,
        1. Let |r| be [=ref.null=] |heaptype|.
    1. Else if [=match_valtype=](|type|, [=ref=] |null| [=heap-type/extern=]),
        1. Let |ref| be [=ToWebAssemblyValue=](|v|, [=ref=] [=heap-type/any=]).
        1. Let |r| be [=ref.extern=] |ref|.
    1. Else if |v| is an [=Exported Function=] and [=match_valtype=](|type|, [=ref=] |null| [=heap-type/func=]),
        1. Let |funcaddr| be the value of |v|'s \[[FunctionAddress]] internal slot.
        1. Let |r| be [=ref.func=] |funcaddr|.
    1. Else if |v| [=is a Number=] and |v| is equal to [=?=] [$ToInt32$](|v|) and [=ℝ=](|v|) < 2<sup>30</sup> and [=ℝ=](|v|) ⩾ -2<sup>30</sup>,
        1. Let |i31| [=?=] [$ToInt32$](|v|).
        1. Let |u31| be the unsigned integer such that |i31| is [=signed_31=](|i31|).
        1. Let |r| be [=ref.i31=] |u31|.
    1. Else if |v| is an [=Exported GC Object=],
        1. Let |objectaddr| be the value of |v|'s \[[ObjectAddress]] internal slot.
        1. Let |objectkind| be the value of |v|'s \[[ObjectKind]] internal slot.
        1. If |objectkind| is "array",
            1. Let |r| be [=ref.array=] |objectaddr|.
        1. If |objectkind| is "struct",
            1. Let |r| be [=ref.struct=] |objectaddr|.
    1. Else,
        1. Let |map| be the [=surrounding agent=]'s associated [=host value cache=].
        1. If a [=host address=] |hostaddr| exists such that |map|[|hostaddr|] is the same as |v|,
            1. Return [=ref.host=] |hostaddr|.
        1. Let [=host address=] |hostaddr| be the smallest address such that |map|[|hostaddr|] [=map/exists=] is false.
        1. [=map/Set=] |map|[|hostaddr|] to |v|.
        1. Let |r| be [=ref.host=] |hostaddr|.
    1. Let |store| be the current agent's [=associated store=].
    1. Let |actualtype| be [=ref_type=](|store|, |r|).
    1. If [=match_valtype=](|actualtype|, |type|) is false,
        1. Throw a {{TypeError}}.
    1. Return |r|.
1. Assert: This step is not reached.

</div>

<div algorithm>
The algorithm <dfn>AddressValueToU64</dfn>(|v|, |addrtype|) converts a JavaScript value to a WebAssembly [=u64=] for use in embedding operations. It is designed to act like [=[EnforceRange]=] [=unsigned long=] for {{AddressType}} "i32", and to extend these semantics to {{AddressType}} "i64", by performing the following steps:

1. If |addrtype| is "i32",
    1. Let |n| be [=?=] [$ConvertToInt$](|v|, 32, "unsigned"), where the destination type is associated with [=[EnforceRange]=].

        Note: This is equivalent to the [=js-unsigned-long|JS conversion rules=] for [=[EnforceRange]=] [=unsigned long=].
    1. Return [=ℝ=](|n|) as a WebAssembly [=u64=].
1. If |addrtype| is "i64",
    1. Let |n| be [=?=] [$ToBigInt$](|v|).
    1. If |n| &lt; 0 or |n| &gt; 2<sup>64</sup> &minus; 1, [=throw=] a {{TypeError}}.

        Note: This operation is designed to emulate [=[EnforceRange]=].
    1. Return [=ℝ=](|n|) as a WebAssembly [=u64=].
1. Assert: This step is not reached.

</div>

<div algorithm>
The algorithm <dfn>U64ToAddressValue</dfn>(|v|, |addrtype|) converts a [=u64=] value from a WebAssembly embedding operation to the correct variant of {{AddressValue}} for an {{AddressType}}, by performing the following steps:

1. If |addrtype| is "i32", return [=𝔽=](|v| interpreted as a [=mathematical value=]).
1. Else if |addrtype| is "i64", return [=ℤ=](|v| interpreted as a [=mathematical value=]).
1. Assert: This step is not reached.

</div>

<h3 id="tags">Tags</h3>

The <dfn>tag_alloc</dfn>(|store|, |parameters|) algorithm creates a new [=tag address=] for |parameters| in |store| and returns the updated store and the [=tag address=].

<h4 id="tag-types">Tag types</h4>

<pre class="idl">
dictionary TagType {
  required sequence&lt;ValueType> parameters;
};

[LegacyNamespace=WebAssembly, Exposed=(Window,Worker,Worklet)]
interface Tag {
  constructor(TagType type);
};
</pre>

A {{Tag}} value represents an exception tag.

<div algorithm>

To <dfn>initialize a Tag object</dfn> |tag| from a [=tag address=] |tagAddress|, perform the following steps:

1. Let |map| be the [=surrounding agent=]'s associated [=Tag object cache=].
1. Assert: |map|[|tagAddress|] doesn't [=map/exist=].
1. Set |tag|.\[[Address]] to |tagAddress|.
1. [=map/Set=] |map|[|tagAddress|] to |tag|.

</div>

<div algorithm>
To <dfn>create a Tag object</dfn> from a [=tag address=] |tagAddress|, perform the following steps:

1. Let |map| be the [=surrounding agent=]'s associated [=Tag object cache=].
1. If |map|[|tagAddress|] [=map/exists=],
    1. Return |map|[|tagAddress|].
1. Let |tag| be a [=new=] {{Tag}}.
1. [=initialize a Tag object|Initialize=] |tag| from |tagAddress|.
1. Return |tag|.

</div>

<div algorithm>

The <dfn constructor for="Tag" lt="Tag(type)">new Tag(|type|)</dfn> constructor steps are:

1. Let |parameters| be |type|["parameters"].
1. Let |wasmParameters| be «».
1. [=list/iterate|For each=] |type| of |parameters|,
    1. [=list/Append=] [=ToValueType=](|type|) to |wasmParameters|.
1. Let |store| be the current agent's [=associated store=].
1. Let (|store|, |tagAddress|) be [=tag_alloc=](|store|, |wasmParameters|).
1. Set the current agent's [=associated store=] to |store|.
1. [=initialize a Tag object|Initialize=] **this** from |tagAddress|.

</div>


<h3 id="gc-exotic-objects">Garbage Collected Objects</h3>

A WebAssembly struct or array is made available in JavaScript as an <dfn>Exported GC Object</dfn>.
An [=Exported GC Object=] is an exotic object that wraps a garbage collected WebAssembly reference value.
Most JavaScript operations on an [=Exported GC Object=] will throw an exception or return undefined.

Note: These operations may be refined in the future to allow richer interactions in JavaScript with WebAssembly structs and arrays.

An [=Exported GC Object=] contains an \[[ObjectAddress]] internal slot, which holds a [=object address=] relative to the [=surrounding agent=]'s [=associated store=],
and an \[[ObjectKind]] internal slot, which holds the string value "struct" or "array".

The internal methods of an [=Exported GC Object=] use the following implementations.

<div algorithm>
  The <dfn>\[[GetPrototypeOf]] internal method of an Exported GC Object</dfn> <var ignore>O</var> takes no arguments and returns null. It performs the following steps when called:

    1. Return null.
</div>

<div algorithm>
  The <dfn>\[[SetPrototypeOf]] internal method of an Exported GC Object</dfn> <var ignore>O</var> takes argument <var ignore>V</var> (an Object or null) and returns a boolean. It performs the following steps when called:

    1. Return false.
</div>

<div algorithm>
  The <dfn>\[[IsExtensible]] internal method of an Exported GC Object</dfn> <var ignore>O</var> takes no arguments and returns a boolean. It performs the following steps when called:

    1. Return false.
</div>

<div algorithm>
  The <dfn>\[[PreventExtensions]] internal method of an Exported GC Object</dfn> <var ignore>O</var> takes no arguments and returns a boolean. It performs the following steps when called:

    1. Return false.
</div>

<div algorithm>
  The <dfn>\[[GetOwnProperty]] internal method of an Exported GC Object</dfn> <var ignore>O</var> takes argument <var ignore>P</var> (a property key) and returns undefined. It performs the following steps when called:

    1. Return undefined.
</div>

<div algorithm>
  The <dfn>\[[DefineOwnProperty]] internal method of an Exported GC Object</dfn> <var ignore>O</var> takes arguments <var ignore>P</var> (a property key) and <var ignore>Desc</var> (a property descriptor) and returns a boolean. It performs the following steps when called:

    1. Return false.
</div>

<div algorithm>
  The <dfn>\[[HasProperty]] internal method of an Exported GC Object</dfn> <var ignore>O</var> takes argument <var ignore>P</var> (a property key) and returns a boolean. It performs the following steps when called:

    1. Return false.
</div>

<div algorithm>
  The <dfn>\[[Get]] internal method of an Exported GC Object</dfn> <var ignore>O</var> takes arguments <var ignore>P</var> (a property key) and <var ignore>Receiver</var> (an ECMAScript language value) and returns undefined. It performs the following steps when called:

    1. Return undefined.
</div>

<div algorithm>
  The <dfn>\[[Set]] internal method of an Exported GC Object</dfn> <var ignore>O</var> takes arguments <var ignore>P</var> (a property key), <var ignore>V</var> (an ECMAScript language value), and <var ignore>Receiver</var> (an ECMAScript language value) and throws an exception. It performs the following steps when called:

    1. Throw a {{TypeError}}.
</div>

<div algorithm>
  The <dfn>\[[Delete]] internal method of an Exported GC Object</dfn> <var ignore>O</var> takes argument <var ignore>P</var> (a property key) and throws an exception. It performs the following steps when called:

    1. Throw a {{TypeError}}.
</div>

<div algorithm>
  The <dfn>\[[OwnPropertyKeys]] internal method of an Exported GC Object</dfn> <var ignore>O</var> takes no arguments and returns a list. It performs the following steps when called:

    1. Let keys be a new empty list.
    1. Return keys.
</div>

<div algorithm>
  To create <dfn>a new Exported GC Object</dfn> from a WebAssembly [=object address=] |objectaddr| and a string |objectkind|, perform the following steps:

    1. Assert: |objectkind| is either "array" or "struct".
    1. Let |map| be the [=surrounding agent=]'s associated [=exported GC object cache=].
    1. If |map|[|objectaddr|] [=map/exists=],
        1. Return |map|[|objectaddr|].
    1. Let |object| be [=MakeBasicObject=](« \[[ObjectAddress]] »).
    1. Set |object|.\[[ObjectAddress]] to |objectaddr|.
    1. Set |object|.\[[ObjectKind]] to |objectkind|.
    1. Set |object|.\[[GetPrototypeOf]] as specified in [=[[GetPrototypeOf]] internal method of an Exported GC Object=].
    1. Set |object|.\[[SetPrototypeOf]] as specified in [=[[SetPrototypeOf]] internal method of an Exported GC Object=].
    1. Set |object|.\[[IsExtensible]] as specified in [=[[IsExtensible]] internal method of an Exported GC Object=].
    1. Set |object|.\[[PreventExtensions]] as specified in [=[[PreventExtensions]] internal method of an Exported GC Object=].
    1. Set |object|.\[[GetOwnProperty]] as specified in [=[[GetOwnProperty]] internal method of an Exported GC Object=].
    1. Set |object|.\[[DefineOwnProperty]] as specified in [=[[DefineOwnProperty]] internal method of an Exported GC Object=].
    1. Set |object|.\[[HasProperty]] as specified in [=[[HasProperty]] internal method of an Exported GC Object=].
    1. Set |object|.\[[Get]] as specified in [=[[Get]] internal method of an Exported GC Object=].
    1. Set |object|.\[[Set]] as specified in [=[[Set]] internal method of an Exported GC Object=].
    1. Set |object|.\[[Delete]] as specified in [=[[Delete]] internal method of an Exported GC Object=].
    1. Set |object|.\[[OwnPropertyKeys]] as specified in [=[[OwnPropertyKeys]] internal method of an Exported GC Object=].
    1. [=map/Set=] |map|[|objectaddr|] to |object|.
    1. Return |object|.
</div>

<h3 id="exceptions">Exceptions</h3>

<pre class="idl">
dictionary ExceptionOptions {
  boolean traceStack = false;
};

[LegacyNamespace=WebAssembly, Exposed=(Window,Worker,Worklet)]
interface Exception {
  constructor(Tag exceptionTag, sequence&lt;any> payload, optional ExceptionOptions options = {});
  any getArg([EnforceRange] unsigned long index);
  boolean is(Tag exceptionTag);
  readonly attribute (DOMString or undefined) stack;
};
</pre>

An {{Exception}} value represents an exception.

<div algorithm>

To <dfn>initialize an Exception object</dfn> |exn| from an [=Exception address=] |exnAddress|, perform the following steps:

1. Let |map| be the [=surrounding agent=]'s associated [=Exception object cache=].
1. Assert: |map|[|exnAddress|] doesn't [=map/exist=].
1. Set |exn|.\[[Address]] to |exnAddress|.
1. [=map/Set=] |map|[|exnAddress|] to |exn|.
1. Let |store| be the [=surrounding agent=]'s [=associated store=].
1. Let |tagaddr| be [=exn_tag=](|store|, |exnAddress|).
1. Let |payload| be [=exn_read=](|store|, |exnAddress|).
1. Set |exn|.\[[Type]] to |tagaddr|.
1. Set |exn|.\[[Payload]] to |payload|.
1. Set |exn|.\[[Stack]] to undefined.

</div>

<div algorithm>

To <dfn>create an Exception object</dfn> from a [=exception address=] |exnAddress|, perform the following steps:

1. Let |map| be the [=surrounding agent=]'s associated [=Exception object cache=].
1. If |map|[|exnAddress|] [=map/exists=],
    1. Return |map|[|exnAddress|].
1. Let |exn| be a [=new=] {{Exception}}.
1. [=initialize an Exception object|Initialize=] |exn| from |exnAddress|.
1. Return |exn|.


</div>

<div algorithm>

The <dfn constructor for=Exception
lt="Exception(exceptionTag, payload, options)">new Exception(|exceptionTag|, |payload|, |options|)</dfn>
constructor steps are:

1. Let |JSTagAddr| be the result of [=get the JavaScript exception tag|getting the JavaScript exception tag=].
1. If |exceptionTag|.\[[Address]] is equal to |JSTagAddr|,
    1. Throw a {{TypeError}}.
1. Let |store| be the [=surrounding agent=]'s [=associated store=].
1. Let [|types|] → [] be [=tag_type=](|store|, |exceptionTag|.\[[Address]]).
1. If |types|'s [=list/size=] is not |payload|'s [=list/size=],
    1. Throw a {{TypeError}}.
1. Let |wasmPayload| be « ».
1. [=list/iterate|For each=] |value| and |resultType| of |payload| and |types|, paired linearly,
    1. If |resultType| is [=v128=] or [=exnref=],
        1. Throw a {{TypeError}}.
    1. [=list/Append=] [=?=] [=ToWebAssemblyValue=](|value|, |resultType|) to |wasmPayload|.
1. Let (|store|, |exceptionAddr|) be [=exn_alloc=](|store|, |exceptionTag|.\[[Address]], |wasmPayload|)
1. Set the [=surrounding agent=]'s [=associated store=] to |store|.
1. [=initialize an Exception object|Initialize=] **this** from |exceptionAddr|.
1. If |options|["traceStack"] is true,
    1. Set **this**.\[[Stack]] to either a {{DOMString}} representation of the current call stack or undefined.


</div>

<div algorithm>

The <dfn method for="Exception">getArg(|index|)</dfn> method steps are:

1. Let |store| be the [=surrounding agent=]'s [=associated store=].
1. Let |tagaddr| be [=exn_tag=](|store|, **this**.\[[Address]]).
1. Let |payload| be [=exn_read=](|store|, **this**.\[[Address]]).
1. Assert: |tagaddr| is equal to **this**.\[[Type]].
1. If |index| ≥ |payload|'s [=list/size=],
    1. Throw a {{RangeError}}.
1. Let [|types|] → [] be [=tag_type=](|store|, |tagaddr|).
1. If |types|[|index|] is [=v128=] or [=exnref=],
    1. Throw a {{TypeError}}.
1. Return [=ToJSValue=](|payload|[|index|]).

</div>

<div algorithm>

The <dfn method for="Exception">is(|exceptionTag|)</dfn> method steps are:

1. If **this**.\[[Type]] is not equal to |exceptionTag|.\[[Address]],
    1. Return false.
1. Return true.

</div>

<div algorithm>

The <dfn attribute for="Exception">stack</dfn> getter steps are:

1. Return **this**.\[[Stack]].

</div>

<h4 id="js-exceptions">JavaScript exceptions</h4>

The <dfn>JavaScript exception tag</dfn> is a [=tag address=] associated with
the surrounding agent. It is allocated in the agent's [=associated store=] on
first use and cached. It always has the [=tag type=] « [=externref=] » → « ».


<div algorithm>

To <dfn>get the JavaScript exception tag</dfn>, perform the following steps:

    1. If the [=surrounding agent=]'s associated [=JavaScript exception tag=] has been initialized,
        1. return the [=surrounding agent=]'s associated [=JavaScript exception tag=]
    1. Let |store| be the [=surrounding agent=]'s [=associated store=].
    1. Let (|store|, |tagAddress|) be [=tag_alloc=](|store|, « [=externref=] » → « »).
    1. Set the current agent's [=associated store=] to |store|.
    1. Set the current agent's associated [=JavaScript exception tag=] to |tagAddress|.
    1. return |tagAddress|.


</div>

<h3 id="error-objects">Error Objects</h3>

WebAssembly defines the following Error classes: <dfn exception>CompileError</dfn>, <dfn exception>LinkError</dfn>, and <dfn exception>RuntimeError</dfn>.

<div algorithm="create the WebAssembly namespace object">
When the [=namespace object=] for the {{WebAssembly}} namespace is [=create a namespace object|created=], the following steps must be run:

1.  Let |namespaceObject| be the [=namespace object=].
1.  [=list/iterate|For each=] |error| of « "CompileError", "LinkError", "RuntimeError" »,
    1.  Let |constructor| be a new object, implementing the [=NativeError Object Structure=], with <var ignore>NativeError</var> set to |error|.
    1.  [=!=] [$DefineMethodProperty$](|namespaceObject|, |error|,  |constructor|, false).

</div>

Note: This defines {{CompileError}}, {{LinkError}}, and {{RuntimeError}} classes on the {{WebAssembly}} namespace, which are produced by the APIs defined in this specification.
They expose the same interface as native JavaScript errors like {{TypeError}} and {{RangeError}}.

Note: It is not currently possible to define this behavior using Web IDL.


<h2 id="errors">Error Condition Mappings to JavaScript</h2>

Running WebAssembly programs encounter certain events which halt execution of the WebAssembly code.
WebAssembly code (currently)
has no way to catch these conditions and thus an exception will necessarily
propagate to the enclosing non-WebAssembly caller (whether it is a browser,
JavaScript or another runtime system) where it is handled like a normal JavaScript exception.

If WebAssembly calls JavaScript via import and the JavaScript throws an
exception, the exception is propagated through the WebAssembly activation to the
enclosing caller.

Because JavaScript exceptions can be handled, and JavaScript can continue to
call WebAssembly exports after a trap has been handled, traps do not, in
general, prevent future execution.

<h3 id="stack-overflow">Stack Overflow</h3>

Whenever a stack overflow occurs in
WebAssembly code, the same class of exception is thrown as for a stack overflow in
JavaScript. The particular exception here is implementation-defined in both cases.

Note: ECMAScript doesn't specify any sort of behavior on stack overflow; implementations have been observed to throw {{RangeError}}, InternalError or Error. Any is valid here.

<h3 id="out-of-memory">Out of Memory</h3>

Whenever validation, compilation or instantiation run out of memory, the
same class of exception is thrown as for out of memory conditions in JavaScript.
The particular exception here is implementation-defined in both cases.

Note: ECMAScript doesn't specify any sort of behavior on out-of-memory conditions; implementations have been observed to throw OOMError and to crash. Either is valid here.

<div class="issue">
    A failed allocation of a large table or memory may either result in
        - a {{RangeError}}, as specified in the {{Memory}} {{Memory/grow()}} and {{Table}} {{Table/grow()}} operations
        - returning -1 as the [=memory.grow=] instruction
        - UA-specific OOM behavior as described in this section.
    In a future revision, we may reconsider more reliable and recoverable errors for allocations of large amounts of memory.

    See [Issue 879](https://github.com/WebAssembly/spec/issues/879) for further discussion.
</div>


<h2 id="limits">Implementation-defined Limits</h2>

The WebAssembly core specification allows an implementation to define limits on the syntactic structure of the module.
While each embedding of WebAssembly may choose to define its own limits, for predictability the standard WebAssembly JavaScript Interface described in this document defines the following exact limits.
An implementation must reject a module that exceeds one of the following limits with a {{CompileError}}.
In practice, an implementation may run out of resources for valid modules below these limits.

<ul>
<li>The maximum size of a module is 1,073,741,824 bytes (1 GiB).</li>
<li>The maximum number of types defined in the types section is 1,000,000.</li>
<li>The maximum number of recursion groups defined in the types sections is 1,000,000.</li>
<li>The maximum number of types defined in a recursion group is 1,000,000.</li>
<li>The maximum depth of a defined subtype hierarchy is 63 (where a type defined with no supertype has depth 0).
<li>The maximum number of functions defined in a module is 1,000,000.</li>
<li>The maximum number of imports declared in a module is 100,000.</li>
<li>The maximum number of exports declared in a module is 100,000.</li>
<li>The maximum number of globals defined in a module is 1,000,000.</li>
<li>The maximum number of tags defined in a module is 1,000,000.</li>
<li>The maximum number of data segments defined in a module is 100,000.</li>

<li>The maximum number of tables, including declared or imported tables, is 100,000.</li>
<li>The maximum size of a table is 10,000,000.</li>
<li>The maximum number of table entries in any table initialization is 10,000,000.</li>
<li>The maximum number of memories, including defined and imported memories, is 100.</li>

<li>The maximum number of parameters to any function or block is 1,000.</li>
<li>The maximum number of return values for any function or block is 1,000.</li>
<li>The maximum size of a function body, including locals declarations, is 7,654,321 bytes.</li>
<li>The maximum number of locals declared in a function, including implicitly declared as parameters, is 50,000.</li>
<li>The maximum number of fields in a struct is 10,000.</li>
<li>The maximum number of operands to `array.new_fixed` is 10,000.</li>
</ul>

An implementation must throw a {{RuntimeError}} if one of the following limits is exceeded during runtime:
In practice, an implementation may run out of resources for valid modules below these limits.

<ul>
<li>The maximum size of a table is 10,000,000.</li>
<li>The maximum size of a 32-bit memory is 65,536 pages (4 GiB).</li>
<li>The maximum size of a 64-bit memory is 262,144 pages (16 GiB).</li>
</ul>

<h2 id="security-considerations">Security and Privacy Considerations</h2>

<p><em>This section is non-normative.</em></p>

This document defines a host environment for WebAssembly. It enables a WebAssembly instance to [=import=] JavaScript objects and functions from an [=read the imports|import object=], but otherwise provides no access to the embedding environment. Thus a WebAssembly instance is bound to the same constraints as JavaScript.

<h2 id="change-history">Change History</h2>

<p><em>This section is non-normative.</em></p>

<p>Since the original release 1.0 of the WebAssembly specification, a number of proposals for extensions have been integrated.
The following sections provide an overview of what has changed.</p>

<h3 id="release-20">Release 2.0</h3>

<h4 id="changes-multivalue" class="no-toc heading settled">Multiple Values</h4>
Multiple values can be returned to and from JavaScript functions as an [=Array=] object.

<h4 id="changes-bigint" class="no-toc heading settled">BigInt Integration</h4>
WebAssembly [=i64=] values can be passed to and from JavaScript (via imported or exported globals, table get or set operations, function return values or arguments) as [=BigInt=] objects.

<h4 id="changes-reftypes" class="no-toc heading settled">Reference Types</h4>
JavaScript values can be passed to and from WebAssembly (via imported or exported globals, table set or get operations, and function arguments or return values) as [=externref=] values.

<h4 id="changes-multitable" class="no-toc heading settled">Multiple Tables</h4>
Multiple tables can be exported and imported to and from JavaScript.

<h3 id="release-30">Release 3.0</h3>

<h4 id="changes-multimemory" class="no-toc heading settled">Multiple Memories</h4>
Multiple memories can be exported and imported to and from JavaScript.<|MERGE_RESOLUTION|>--- conflicted
+++ resolved
@@ -442,7 +442,6 @@
                 1. Let |index| be the number of external functions in |imports|. This value |index| is known as the <dfn>index of the host function</dfn> |funcaddr|.
             1. Let |externfunc| be the [=external value=] [=external value|func=] |funcaddr|.
             1. [=list/Append=] |externfunc| to |imports|.
-<<<<<<< HEAD
         1. If |externtype| is of the form [=external-type/global=] <var ignore>mut</var> |valtype|,
             1. If |v| [=implements=] {{Global}},
                 1. Let |globaladdr| be |v|.\[[Global]].
@@ -450,13 +449,6 @@
                 1. If |valtype| is [=i64=] and [=Type=](|v|) is not BigInt,
                     1. Throw a {{LinkError}} exception.
                 1. If |valtype| is one of [=i32=], [=f32=] or [=f64=] and [=Type=](|v|) is not Number,
-=======
-        1. If |externtype| is of the form [=global=] <var ignore>mut</var> |valtype|,
-            1. If |v| [=is a Number=] or |v| [=is a BigInt=],
-                1. If |valtype| is [=i64=] and |v| [=is a Number=],
-                    1. Throw a {{LinkError}} exception.
-                1. If |valtype| is not [=i64=] and |v| [=is a BigInt=],
->>>>>>> 05949f50
                     1. Throw a {{LinkError}} exception.
                 1. If |valtype| is [=v128=],
                     1. Throw a {{LinkError}} exception.
