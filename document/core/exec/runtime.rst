--- conflicted
+++ resolved
@@ -12,17 +12,12 @@
 .. _syntax-num:
 .. _syntax-vecc:
 .. _syntax-ref:
-<<<<<<< HEAD
 .. _syntax-ref.i31num:
 .. _syntax-ref.struct:
 .. _syntax-ref.array:
+.. _syntax-ref.exn:
 .. _syntax-ref.host:
 .. _syntax-ref.extern:
-=======
-.. _syntax-ref.func-addr:
-.. _syntax-ref.exn-addr:
-.. _syntax-ref.extern-addr:
->>>>>>> 25632dd9
 .. _syntax-val:
 .. _syntax-null:
 
@@ -36,18 +31,13 @@
 It is convenient to reuse the same notation as for the |CONST| :ref:`instructions <syntax-const>` and |REFNULL| producing them.
 
 References other than null are represented with additional :ref:`administrative instructions <syntax-instr-admin>`.
-<<<<<<< HEAD
 They either are *scalar references*, containing a 31-bit :ref:`integer <syntax-int>`,
 *structure references*, pointing to a specific :ref:`structure address <syntax-structaddr>`,
 *array references*, pointing to a specific :ref:`array address <syntax-arrayaddr>`,
 *function references*, pointing to a specific :ref:`function address <syntax-funcaddr>`,
+*exception references*, pointing to a specific :ref:`exception address <syntax-exnaddr>`,
 or *host references* pointing to an uninterpreted form of :ref:`host address <syntax-hostaddr>` defined by the :ref:`embedder <embedder>`.
 Any of the aformentioned references can furthermore be wrapped up as an *external reference*.
-=======
-They either are *function references*, pointing to a specific :ref:`function address <syntax-funcaddr>`,
-*exception references*, pointing to a specific :ref:`exception address <syntax-exnaddr>`,
-or *external references* pointing to an uninterpreted form of :ref:`external address <syntax-externaddr>` that can be defined by the :ref:`embedder <embedder>` to represent its own objects.
->>>>>>> 25632dd9
 
 .. math::
    \begin{array}{llcl}
@@ -64,13 +54,9 @@
      \REFSTRUCTADDR~\structaddr \\&&|&
      \REFARRAYADDR~\arrayaddr \\&&|&
      \REFFUNCADDR~\funcaddr \\&&|&
-<<<<<<< HEAD
+     \REFEXNADDR~\exnaddr \\&&|&
      \REFHOSTADDR~\hostaddr \\&&|&
      \REFEXTERN~\reff \\
-=======
-     \REFEXNADDR~\exnaddr \\&&|&
-     \REFEXTERNADDR~\externaddr \\
->>>>>>> 25632dd9
    \production{value} & \val &::=&
      \num ~|~ \vecc ~|~ \reff \\
    \end{array}
@@ -107,22 +93,18 @@
 ~~~~~~~
 
 A *result* is the outcome of a computation.
-It is either a sequence of :ref:`values <syntax-val>`, a :ref:`trap <syntax-trap>`, or a thrown :ref:`exception <exec-throw_ref>`.
+It is either a sequence of :ref:`values <syntax-val>`, an uncaught :ref:`exception <exec-throw_ref>`, or a :ref:`trap <syntax-trap>`.
 
 .. math::
    \begin{array}{llcl}
    \production{result} & \result &::=&
      \val^\ast \\&&|&
-     \TRAP  \\&&|&
-     \XT[(\REFEXNADDR~\exnaddr)~\THROWREF]
-   \end{array}
-
-
-<<<<<<< HEAD
-.. index:: ! store, type instance, function instance, table instance, memory instance, global instance, module, allocation, structure instance, array instance
-=======
-.. index:: ! store, function instance, table instance, memory instance, tag instance, global instance, module, allocation
->>>>>>> 25632dd9
+     \XT[(\REFEXNADDR~\exnaddr)~\THROWREF] \\&&|&
+     \TRAP \\
+   \end{array}
+
+
+.. index:: ! store, type instance, function instance, table instance, memory instance, global instance, tag instance, module, allocation, structure instance, array instance, exception instance
    pair: abstract syntax; store
 .. _syntax-store:
 .. _store:
@@ -131,11 +113,19 @@
 ~~~~~
 
 The *store* represents all global state that can be manipulated by WebAssembly programs.
-<<<<<<< HEAD
-It consists of the runtime representation of all *instances* of :ref:`functions <syntax-funcinst>`, :ref:`tables <syntax-tableinst>`, :ref:`memories <syntax-meminst>`, and :ref:`globals <syntax-globalinst>`, :ref:`element segments <syntax-eleminst>`, :ref:`data segments <syntax-datainst>`, and :ref:`structures <syntax-structinst>` or :ref:`arrays <syntax-arrayinst>` that have been :ref:`allocated <alloc>` during the life time of the abstract machine. [#gc]_
-=======
-It consists of the runtime representation of all *instances* of :ref:`functions <syntax-funcinst>`, :ref:`tables <syntax-tableinst>`, :ref:`memories <syntax-meminst>`, :ref:`tags <syntax-taginst>`, and :ref:`globals <syntax-globalinst>`, :ref:`element segments <syntax-eleminst>`, :ref:`data segments <syntax-datainst>`, and :ref:`exceptions <syntax-exninst>` that have been :ref:`allocated <alloc>` during the life time of the abstract machine. [#gc]_
->>>>>>> 25632dd9
+It consists of the runtime representation of all *instances* of
+:ref:`functions <syntax-funcinst>`,
+:ref:`tables <syntax-tableinst>`,
+:ref:`memories <syntax-meminst>`,
+:ref:`globals <syntax-globalinst>`,
+:ref:`tags <syntax-taginst>`,
+:ref:`element segments <syntax-eleminst>`,
+:ref:`data segments <syntax-datainst>`,
+and
+:ref:`structures <syntax-structinst>`,
+:ref:`arrays <syntax-arrayinst>` or
+:ref:`exceptions <syntax-exninst>`
+that have been :ref:`allocated <alloc>` during the life time of the abstract machine. [#gc]_
 
 It is an invariant of the semantics that no element or data instance is :ref:`addressed <syntax-addr>` from anywhere else but the owning module instances.
 
@@ -148,16 +138,13 @@
      \SFUNCS & \funcinst^\ast, \\
      \STABLES & \tableinst^\ast, \\
      \SMEMS & \meminst^\ast, \\
+     \SGLOBALS & \globalinst^\ast, \\
      \STAGS & \taginst^\ast, \\
-     \SGLOBALS & \globalinst^\ast, \\
      \SELEMS & \eleminst^\ast, \\
      \SDATAS & \datainst^\ast, \\
-<<<<<<< HEAD
      \SSTRUCTS & \structinst^\ast, \\
-     \SARRAYS & \arrayinst^\ast ~\}
-=======
+     \SARRAYS & \arrayinst^\ast, \\
      \SEXNS & \exninst^\ast ~\} \\
->>>>>>> 25632dd9
      \end{array}
    \end{array}
 
@@ -173,64 +160,57 @@
 * The meta variable :math:`S` ranges over stores where clear from context.
 
 
-<<<<<<< HEAD
-.. index:: ! address, store, function instance, table instance, memory instance, global instance, element instance, data instance, structure instance, array instance, embedder, host
-=======
-.. index:: ! address, store, function instance, table instance, memory instance, tag instance, global instance, element instance, data instance, embedder
->>>>>>> 25632dd9
+.. index:: ! address, store, function instance, table instance, memory instance, global instance, tag instance, element instance, data instance, structure instance, array instance, exception instance, embedder, host
    pair: abstract syntax; function address
    pair: abstract syntax; table address
    pair: abstract syntax; memory address
+   pair: abstract syntax; global address
    pair: abstract syntax; tag address
-   pair: abstract syntax; global address
    pair: abstract syntax; element address
    pair: abstract syntax; data address
-<<<<<<< HEAD
    pair: abstract syntax; structure address
    pair: abstract syntax; array address
-=======
    pair: abstract syntax; exception address
->>>>>>> 25632dd9
    pair: abstract syntax; host address
    pair: function; address
    pair: table; address
    pair: memory; address
+   pair: global; address
    pair: tag; address
-   pair: global; address
    pair: element; address
    pair: data; address
-<<<<<<< HEAD
    pair: structure; address
    pair: array; address
-=======
    pair: exception; address
->>>>>>> 25632dd9
    pair: host; address
 .. _syntax-funcaddr:
 .. _syntax-tableaddr:
 .. _syntax-memaddr:
+.. _syntax-globaladdr:
 .. _syntax-tagaddr:
-.. _syntax-globaladdr:
 .. _syntax-elemaddr:
 .. _syntax-dataaddr:
-<<<<<<< HEAD
 .. _syntax-structaddr:
+.. _syntax-exnaddr:
 .. _syntax-arrayaddr:
 .. _syntax-hostaddr:
-=======
-.. _syntax-exnaddr:
-.. _syntax-externaddr:
->>>>>>> 25632dd9
 .. _syntax-addr:
 
 Addresses
 ~~~~~~~~~
 
-<<<<<<< HEAD
-:ref:`Function instances <syntax-funcinst>`, :ref:`table instances <syntax-tableinst>`, :ref:`memory instances <syntax-meminst>`, and :ref:`global instances <syntax-globalinst>`, :ref:`element instances <syntax-eleminst>`, :ref:`data instances <syntax-datainst>` and :ref:`structure <syntax-structinst>` or :ref:`array instances <syntax-arrayinst>` in the :ref:`store <syntax-store>` are referenced with abstract *addresses*.
-=======
-:ref:`Function instances <syntax-funcinst>`, :ref:`table instances <syntax-tableinst>`, :ref:`memory instances <syntax-meminst>`, :ref:`tag instances <syntax-taginst>`, :ref:`global instances <syntax-globalinst>`, :ref:`element instances <syntax-eleminst>`, :ref:`data instances <syntax-datainst>`, and :ref:`exception instances <syntax-exninst>` in the :ref:`store <syntax-store>` are referenced with abstract *addresses*.
->>>>>>> 25632dd9
+:ref:`Function instances <syntax-funcinst>`,
+:ref:`table instances <syntax-tableinst>`,
+:ref:`memory instances <syntax-meminst>`,
+:ref:`global instances <syntax-globalinst>`,
+:ref:`tag instances <syntax-taginst>`,
+:ref:`element instances <syntax-eleminst>`,
+:ref:`data instances <syntax-datainst>`
+and
+:ref:`structure <syntax-structinst>`,
+:ref:`array instances <syntax-arrayinst>` or
+:ref:`exception instances <syntax-exninst>`
+in the :ref:`store <syntax-store>` are referenced with abstract *addresses*.
 These are simply indices into the respective store component.
 In addition, an :ref:`embedder <embedder>` may supply an uninterpreted set of *host addresses*.
 
@@ -244,25 +224,21 @@
      \addr \\
    \production{memory address} & \memaddr &::=&
      \addr \\
+   \production{global address} & \globaladdr &::=&
+     \addr \\
    \production{tag address} & \tagaddr &::=&
      \addr \\
-   \production{global address} & \globaladdr &::=&
-     \addr \\
    \production{element address} & \elemaddr &::=&
      \addr \\
    \production{data address} & \dataaddr &::=&
      \addr \\
-<<<<<<< HEAD
    \production{structure address} & \structaddr &::=&
      \addr \\
    \production{array address} & \arrayaddr &::=&
      \addr \\
+   \production{exception address} & \exnaddr &::=&
+     \addr \\
    \production{host address} & \hostaddr &::=&
-=======
-   \production{exception address} & \exnaddr &::=&
-     \addr \\
-   \production{extern address} & \externaddr &::=&
->>>>>>> 25632dd9
      \addr \\
    \end{array}
 
@@ -281,7 +257,6 @@
    hence logical addresses can be arbitrarily large natural numbers.
 
 
-<<<<<<< HEAD
 .. _free-funcaddr:
 .. _free-tableaddr:
 .. _free-memaddr:
@@ -301,10 +276,7 @@
 
 
 
-.. index:: ! instance, function type, type instance, function instance, table instance, memory instance, global instance, element instance, data instance, export instance, table address, memory address, global address, element address, data address, index, name
-=======
-.. index:: ! instance, function type, function instance, table instance, memory instance, tag instance, global instance, element instance, data instance, export instance, table address, memory address, tag address, global address, element address, data address, index, name
->>>>>>> 25632dd9
+.. index:: ! instance, function type, type instance, function instance, table instance, memory instance, global instance, tag instance, element instance, data instance, export instance, table address, memory address, global address, tag address, element address, data address, index, name
    pair: abstract syntax; module instance
    pair: module; instance
 .. _syntax-moduleinst:
@@ -324,8 +296,8 @@
      \MIFUNCS & \funcaddr^\ast, \\
      \MITABLES & \tableaddr^\ast, \\
      \MIMEMS & \memaddr^\ast, \\
+     \MIGLOBALS & \globaladdr^\ast, \\
      \MITAGS & \tagaddr^\ast, \\
-     \MIGLOBALS & \globaladdr^\ast, \\
      \MIELEMS & \elemaddr^\ast, \\
      \MIDATAS & \dataaddr^\ast, \\
      \MIEXPORTS & \exportinst^\ast ~\} \\
@@ -333,7 +305,12 @@
    \end{array}
 
 Each component references runtime instances corresponding to respective declarations from the original module -- whether imported or defined -- in the order of their static :ref:`indices <syntax-index>`.
-:ref:`Function instances <syntax-funcinst>`, :ref:`table instances <syntax-tableinst>`, :ref:`memory instances <syntax-meminst>`, :ref:`tag instances <syntax-taginst>`, and :ref:`global instances <syntax-globalinst>` are referenced with an indirection through their respective :ref:`addresses <syntax-addr>` in the :ref:`store <syntax-store>`.
+:ref:`Function instances <syntax-funcinst>`,
+:ref:`table instances <syntax-tableinst>`,
+:ref:`memory instances <syntax-meminst>`,
+:ref:`global instances <syntax-globalinst>`, and
+:ref:`tag instances <syntax-taginst>`
+are referenced with an indirection through their respective :ref:`addresses <syntax-addr>` in the :ref:`store <syntax-store>`.
 
 It is an invariant of the semantics that all :ref:`export instances <syntax-exportinst>` in a given module instance have different :ref:`names <syntax-name>`.
 
@@ -418,6 +395,28 @@
 It is an invariant of the semantics that the length of the byte vector, divided by page size, never exceeds the maximum size of :math:`\memtype`, if present.
 
 
+.. index:: ! global instance, global, value, mutability, instruction, embedder
+   pair: abstract syntax; global instance
+   pair: global; instance
+.. _syntax-globalinst:
+
+Global Instances
+~~~~~~~~~~~~~~~~
+
+A *global instance* is the runtime representation of a :ref:`global <syntax-global>` variable.
+It records its :ref:`type <syntax-globaltype>` and holds an individual :ref:`value <syntax-val>`.
+
+.. math::
+   \begin{array}{llll}
+   \production{global instance} & \globalinst &::=&
+     \{ \GITYPE~\globaltype, \GIVALUE~\val \} \\
+   \end{array}
+
+The value of mutable globals can be mutated through :ref:`variable instructions <syntax-instr-variable>` or by external means provided by the :ref:`embedder <embedder>`.
+
+It is an invariant of the semantics that the value has a type :ref:`matching <match-valtype>` the :ref:`value type <syntax-valtype>` of :math:`\globaltype`.
+
+
 .. index:: ! tag instance, tag, exception tag, tag type
    pair: abstract syntax; tag instance
    pair: tag; instance
@@ -436,28 +435,6 @@
    \end{array}
 
 
-.. index:: ! global instance, global, value, mutability, instruction, embedder
-   pair: abstract syntax; global instance
-   pair: global; instance
-.. _syntax-globalinst:
-
-Global Instances
-~~~~~~~~~~~~~~~~
-
-A *global instance* is the runtime representation of a :ref:`global <syntax-global>` variable.
-It records its :ref:`type <syntax-globaltype>` and holds an individual :ref:`value <syntax-val>`.
-
-.. math::
-   \begin{array}{llll}
-   \production{global instance} & \globalinst &::=&
-     \{ \GITYPE~\globaltype, \GIVALUE~\val \} \\
-   \end{array}
-
-The value of mutable globals can be mutated through :ref:`variable instructions <syntax-instr-variable>` or by external means provided by the :ref:`embedder <embedder>`.
-
-It is an invariant of the semantics that the value has a type :ref:`matching <match-valtype>` the :ref:`value type <syntax-valtype>` of :math:`\globaltype`.
-
-
 .. index:: ! element instance, element segment, embedder, element expression
    pair: abstract syntax; element instance
    pair: element; instance
@@ -512,11 +489,7 @@
    \end{array}
 
 
-<<<<<<< HEAD
-.. index:: ! external value, function address, table address, memory address, global address, store, function, table, memory, global, instruction type
-=======
-.. index:: ! external value, function address, table address, memory address, tag address, global address, store, function, table, memory, tag, global
->>>>>>> 25632dd9
+.. index:: ! external value, function address, table address, memory address, global address, tag address, store, function, table, memory, global, tag, instruction type
    pair: abstract syntax; external value
    pair: external; value
 .. _syntax-externval:
@@ -533,8 +506,8 @@
      \EVFUNC~\funcaddr \\&&|&
      \EVTABLE~\tableaddr \\&&|&
      \EVMEM~\memaddr \\&&|&
-     \EVTAG~\tagaddr \\&&|&
-     \EVGLOBAL~\globaladdr \\
+     \EVGLOBAL~\globaladdr \\&&|&
+     \EVTAG~\tagaddr \\
    \end{array}
 
 
@@ -550,12 +523,11 @@
 
 * :math:`\evmems(\externval^\ast) = [\memaddr ~|~ (\EVMEM~\memaddr) \in \externval^\ast]`
 
+* :math:`\evglobals(\externval^\ast) = [\globaladdr ~|~ (\EVGLOBAL~\globaladdr) \in \externval^\ast]`
+
 * :math:`\evtags(\externval^\ast) = [\tagaddr ~|~ (\EVTAG~\tagaddr) \in \externval^\ast]`
 
-* :math:`\evglobals(\externval^\ast) = [\globaladdr ~|~ (\EVGLOBAL~\globaladdr) \in \externval^\ast]`
-
-
-<<<<<<< HEAD
+
 .. index:: ! structure instance, ! array instance, structure type, array type, defined type, ! field value, ! packed value
    pair: abstract syntax; field value
    pair: abstract syntax; packed value
@@ -612,8 +584,6 @@
      \end{array}
 
 
-.. index:: ! stack, ! frame, ! label, instruction, store, activation, function, call, local, module instance
-=======
 .. index:: ! exception instance, tag, tag address,
    pair: abstract syntax; exception instance
    pair: exception; instance
@@ -634,7 +604,6 @@
 
 
 .. index:: ! stack, ! frame, ! label, ! handler, instruction, store, activation, function, call, local, module instance, exception handler, exception
->>>>>>> 25632dd9
    pair: abstract syntax; frame
    pair: abstract syntax; label
    pair: abstract syntax; handler
@@ -742,13 +711,9 @@
 
 * The meta variable :math:`F` ranges over frame states where clear from context.
 
-<<<<<<< HEAD
+* The meta variable :math:`H` ranges over exception handlers where clear from context.
+
 * The following auxiliary definition takes a :ref:`block type <syntax-blocktype>` and looks up the :ref:`instruction type <syntax-instrtype>` that it denotes in the current frame:
-=======
-* The meta variable :math:`H` ranges over exception handlers where clear from context.
-
-* The following auxiliary definition takes a :ref:`block type <syntax-blocktype>` and looks up the :ref:`function type <syntax-functype>` that it denotes in the current frame:
->>>>>>> 25632dd9
 
 .. math::
    \begin{array}{llll}
@@ -776,43 +741,29 @@
    \production{administrative instruction} & \instr &::=&
      \dots \\ &&|&
      \TRAP \\ &&|&
-<<<<<<< HEAD
      \REFI31NUM~\u31 \\&&|&
      \REFSTRUCTADDR~\structaddr \\&&|&
      \REFARRAYADDR~\arrayaddr \\&&|&
      \REFFUNCADDR~\funcaddr \\&&|&
+     \REFEXNADDR~\exnaddr \\ &&|&
      \REFHOSTADDR~\hostaddr \\&&|&
      \REFEXTERN~\reff \\&&|&
-=======
-     \REFFUNCADDR~\funcaddr \\ &&|&
-     \REFEXTERNADDR~\externaddr \\ &&|&
-     \REFEXNADDR~\exnaddr \\ &&|&
->>>>>>> 25632dd9
      \INVOKE~\funcaddr \\ &&|&
      \RETURNINVOKE~\funcaddr \\ &&|&
      \LABEL_n\{\instr^\ast\}~\instr^\ast~\END \\ &&|&
-<<<<<<< HEAD
+     \HANDLER_n\{\catch^\ast\}~\instr^\ast~\END \\ &&|&
      \FRAME_n\{\framestate\}~\instr^\ast~\END \\
-=======
-     \HANDLER_n\{\catch^\ast\}~\instr^\ast~\END \\ &&|&
-     \FRAME_n\{\frame\}~\instr^\ast~\END \\
->>>>>>> 25632dd9
    \end{array}
 
 The |TRAP| instruction represents the occurrence of a trap.
 Traps are bubbled up through nested instruction sequences, ultimately reducing the entire program to a single |TRAP| instruction, signalling abrupt termination.
 
-<<<<<<< HEAD
 The |REFI31NUM| instruction represents :ref:`unboxed scalar <syntax-ref.i31>` reference values,
-|REFSTRUCTADDR| and |REFARRAYADDR| represent :ref:`structure <syntax-ref.struct>` and :ref:`array <syntax-ref.array>` reference values, respectively,
-and |REFFUNCADDR| instruction represents :ref:`function reference <syntax-ref.func>` values.
+|REFSTRUCTADDR| and |REFARRAYADDR| represent :ref:`structure <syntax-ref.struct>` and :ref:`array <syntax-ref.array>` references, respectively,
+|REFFUNCADDR| represents :ref:`function references <syntax-ref.func>`,
+and |REFEXNADDR| represents :ref:`exception references <syntax-ref.exn>`.
 Similarly, |REFHOSTADDR| represents :ref:`host references <syntax-ref.host>`
 and |REFEXTERN| represents any externalized reference.
-=======
-The |REFFUNCADDR| instruction represents :ref:`function reference values <syntax-ref.func-addr>`.
-Similarly, |REFEXTERNADDR| represents :ref:`external references <syntax-ref.extern-addr>`.
-The |REFEXNADDR| instruction represents an :ref:`exception reference <syntax-ref.exn-addr>`.
->>>>>>> 25632dd9
 
 The |INVOKE| instruction represents the imminent invocation of a :ref:`function instance <syntax-funcinst>`, identified by its :ref:`address <syntax-funcaddr>`.
 It unifies the handling of different forms of calls.
@@ -960,7 +911,7 @@
    \end{array}
 
 Reduction terminates when a thread's instruction sequence has been reduced to a :ref:`result <syntax-result>`,
-that is, either a sequence of :ref:`values <syntax-val>`, to an uncaught exception, or to a |TRAP|.
+that is, either a sequence of :ref:`values <syntax-val>`, to an uncaught :ref:`exception <syntax-throw_ref>`, or to a |TRAP|.
 
 .. note::
    The restriction on evaluation contexts rules out contexts like :math:`[\_]` and :math:`\epsilon~[\_]~\epsilon` for which :math:`E[\TRAP] = \TRAP`.
