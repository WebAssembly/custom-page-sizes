--- conflicted
+++ resolved
@@ -2561,17 +2561,11 @@
 :math:`\BLOCK~\blocktype~\instr^\ast~\END`
 ..........................................
 
-<<<<<<< HEAD
-1. Assert: due to :ref:`validation <valid-blocktype>`, :math:`\expand_{S;F}(\blocktype)` is defined.
-
-2. Let :math:`[t_1^m] \to [t_2^n]` be the :ref:`instruction type <syntax-instrtype>` :math:`\expand_{S;F}(\blocktype)`.
-=======
 1. Let :math:`F` be the :ref:`current <exec-notation-textual>` :ref:`frame <syntax-frame>`.
 
-2. Assert: due to :ref:`validation <valid-blocktype>`, :math:`\expand_F(\blocktype)` is defined.
-
-3. Let :math:`[t_1^m] \to [t_2^n]` be the :ref:`function type <syntax-functype>` :math:`\expand_F(\blocktype)`.
->>>>>>> f60370c6
+2. Assert: due to :ref:`validation <valid-blocktype>`, :math:`\expand_{S;F}(\blocktype)` is defined.
+
+3. Let :math:`[t_1^m] \to [t_2^n]` be the :ref:`instruction type <syntax-instrtype>` :math:`\expand_{S;F}(\blocktype)`.
 
 4. Let :math:`L` be the label whose arity is :math:`n` and whose continuation is the end of the block.
 
@@ -2595,17 +2589,11 @@
 :math:`\LOOP~\blocktype~\instr^\ast~\END`
 .........................................
 
-<<<<<<< HEAD
-1. Assert: due to :ref:`validation <valid-blocktype>`, :math:`\expand_{S;F}(\blocktype)` is defined.
-
-2. Let :math:`[t_1^m] \to [t_2^n]` be the :ref:`instruction type <syntax-instrtype>` :math:`\expand_{S;F}(\blocktype)`.
-=======
 1. Let :math:`F` be the :ref:`current <exec-notation-textual>` :ref:`frame <syntax-frame>`.
 
-2. Assert: due to :ref:`validation <valid-blocktype>`, :math:`\expand_F(\blocktype)` is defined.
-
-3. Let :math:`[t_1^m] \to [t_2^n]` be the :ref:`function type <syntax-functype>` :math:`\expand_F(\blocktype)`.
->>>>>>> f60370c6
+2. Assert: due to :ref:`validation <valid-blocktype>`, :math:`\expand_{S;F}(\blocktype)` is defined.
+
+3. Let :math:`[t_1^m] \to [t_2^n]` be the :ref:`instruction type <syntax-instrtype>` :math:`\expand_{S;F}(\blocktype)`.
 
 4. Let :math:`L` be the label whose arity is :math:`m` and whose continuation is the start of the loop.
 
