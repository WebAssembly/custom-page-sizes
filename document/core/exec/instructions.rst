--- conflicted
+++ resolved
@@ -2192,191 +2192,6 @@
 
 $${rule: {Step/vstore_lane-*}}
 
-<<<<<<< HEAD
-=======
-.. _exec-throw:
-
-:math:`\THROW~x`
-................
-
-1. Let :math:`F` be the :ref:`current <exec-notation-textual>` :ref:`frame <syntax-frame>`.
-
-2. Assert: due to :ref:`validation <valid-throw>`, :math:`F.\AMODULE.\MITAGS[x]` exists.
-
-3. Let :math:`a` be the :ref:`tag address <syntax-tagaddr>` :math:`F.\AMODULE.\MITAGS[x]`.
-
-4. Assert: due to :ref:`validation <valid-throw>`, :math:`S.\STAGS[a]` exists.
-
-5. Let :math:`\X{ti}` be the :ref:`tag instance <syntax-taginst>` :math:`S.\STAGS[a]`.
-
-6. Let :math:`[t^n] \toF [{t'}^\ast]` be the :ref:`tag type <syntax-tagtype>` :math:`\X{ti}.\TAGITYPE`.
-
-7. Assert: due to :ref:`validation <valid-throw>`, there are at least :math:`n` values on the top of the stack.
-
-8. Pop the :math:`n` values :math:`\val^n` from the stack.
-
-9. Let :math:`\X{exn}` be the :ref:`exception instance <syntax-exninst>` :math:`\{ \EITAG~a, \EIFIELDS~\val^n \}`.
-
-10. Let :math:`\X{ea}` be the length of :math:`S.\SEXNS`.
-
-11. Append :math:`\X{exn}` to :math:`S.\SEXNS`.
-
-12. Push the value :math:`\REFEXNADDR~\X{ea}` to the stack.
-
-13. Execute the instruction |THROWREF|.
-
-.. math::
-   ~\\[-1ex]
-   \begin{array}{lclr@{\qquad}l}
-   S; F; \val^n~(\THROW~x) &\stepto& S'; F; (\REFEXNADDR~|S.\SEXNS|)~\THROWREF &
-     (\begin{array}[t]{@{}r@{~}l@{}}
-      \iff & F.\AMODULE.\MITAGS[x] = a \\
-      \land & S.\STAGS[a].\TAGITYPE = [t^n] \toF [] \\
-      \land & \X{exn} = \{ \EITAG~a, \EIFIELDS~\val^n \} \\
-      \land & S' = S \with \SEXNS = S.\SEXNS~\X{exn} ) \\
-      \end{array} \\
-   \end{array}
-
-
-.. _exec-throw_ref:
-
-:math:`\THROWREF`
-.................
-
-1. Let :math:`F` be the :ref:`current <exec-notation-textual>` :ref:`frame <syntax-frame>`.
-
-2. Assert: due to :ref:`validation <valid-throw_ref>`, a :ref:`reference <syntax-ref>` is on the top of the stack.
-
-3. Pop the reference :math:`\reff` from the stack.
-
-4. If :math:`\reff` is :math:`\REFNULL~\X{ht}`, then:
-
-   a. Trap.
-
-5. Assert: due to :ref:`validation <valid-throw_ref>`, :math:`\reff` is an :ref:`exception reference <syntax-ref.exn>`.
-
-6. Let :math:`\REFEXNADDR~\X{ea}` be :math:`\reff`.
-
-7. Assert: due to :ref:`validation <valid-throw_ref>`, :math:`S.\SEXNS[\X{ea}]` exists.
-
-8. Let :math:`\X{exn}` be the :ref:`exception instance <syntax-exninst>` :math:`S.\SEXNS[\X{ea}]`.
-
-9. Let :math:`a` be the :ref:`tag address <syntax-tagaddr>` :math:`\X{exn}.\EITAG`.
-
-10. While the stack is not empty and the top of the stack is not an :ref:`exception handler <syntax-handler>`, do:
-
-   a. Pop the top element from the stack.
-
-11. Assert: the stack is now either empty, or there is an exception handler on the top of the stack.
-
-12. If the stack is empty, then:
-
-   a. Return the exception :math:`(\REFEXNADDR~a)` as a :ref:`result <syntax-result>`.
-
-13. Assert: there is an :ref:`exception handler <syntax-handler>` on the top of the stack.
-
-14. Pop the exception handler  :math:`\HANDLER_n\{\catch^\ast\}` from the stack.
-
-15. If :math:`\catch^\ast` is empty, then:
-
-    a. Push the exception reference :math:`\REFEXNADDR~\X{ea}` back to the stack.
-
-    b. Execute the instruction |THROWREF| again.
-
-16. Else:
-
-    a. Let :math:`\catch_1` be the first :ref:`catch clause <syntax-catch>` in :math:`\catch^\ast` and :math:`{\catch'}^\ast` the remaining clauses.
-
-    b. If :math:`\catch_1` is of the form :math:`\CATCH~x~l` and the :ref:`exception address <syntax-exnaddr>` :math:`a` equals :math:`F.\AMODULE.\MITAGS[x]`, then:
-
-       i. Push the values :math:`\X{exn}.\EIFIELDS` to the stack.
-
-       ii. Execute the instruction :math:`\BR~l`.
-
-    c. Else if :math:`\catch_1` is of the form :math:`\CATCHREF~x~l` and the :ref:`exception address <syntax-exnaddr>` :math:`a` equals :math:`F.\AMODULE.\MITAGS[x]`, then:
-
-       i. Push the values :math:`\X{exn}.\EIFIELDS` to the stack.
-
-       ii. Push the exception reference :math:`\REFEXNADDR~\X{ea}` to the stack.
-
-       iii. Execute the instruction :math:`\BR~l`.
-
-    d. Else if :math:`\catch_1` is of the form :math:`\CATCHALL~l`, then:
-
-       i. Execute the instruction :math:`\BR~l`.
-
-    e. Else if :math:`\catch_1` is of the form :math:`\CATCHALLREF~l`, then:
-
-       i. Push the exception reference :math:`\REFEXNADDR~\X{ea}` to the stack.
-
-       ii. Execute the instruction :math:`\BR~l`.
-
-    f. Else:
-
-       1. Push the modified handler  :math:`\HANDLER_n\{{\catch'}^\ast\}` back to the stack.
-
-       2. Push the exception reference :math:`\REFEXNADDR~\X{ea}` back to the stack.
-
-       3. Execute the instruction :math:`\THROWREF` again.
-
-.. math::
-   ~\\[-1ex]
-   \begin{array}{rcl}
-   (\REFNULL~\X{ht})~\THROWREF &\stepto&
-     \TRAP \\
-   \HANDLER_n\{\}~\XT[(\REFEXNADDR~a)~\THROWREF]~\END &\stepto&
-     (\REFEXNADDR~a)~\THROWREF \\
-   S; F; \HANDLER_n\{(\CATCH~x~l)~\catch^\ast\}~\XT[(\REFEXNADDR~a)~\THROWREF]~\END &\stepto&
-     \X{exn}.\EIFIELDS~(\BR~l) \\ &&
-     (\begin{array}[t]{@{}r@{~}l@{}}
-      \iff & \X{exn} = S.\SEXNS[a] \\
-      \land & \X{exn}.\EITAG = F.\AMODULE.\MITAGS[x]) \\
-      \end{array} \\
-   S; F; \HANDLER_n\{(\CATCHREF~x~l)~\catch^\ast\}~\XT[(\REFEXNADDR~a)~\THROWREF]~\END &\stepto&
-     \X{exn}.\EIFIELDS~(\REFEXNADDR~a)~(\BR~l) \\ &&
-     (\begin{array}[t]{@{}r@{~}l@{}}
-      \iff & \X{exn} = S.\SEXNS[a] \\
-      \land & \X{exn}.\EITAG = F.\AMODULE.\MITAGS[x]) \\
-      \end{array} \\
-   \HANDLER_n\{(\CATCHALL~l)~\catch^\ast\}~\XT[(\REFEXNADDR~a)~\THROWREF]~\END &\stepto&
-     (\BR~l) \\
-   \HANDLER_n\{(\CATCHALLREF~l)~\catch^\ast\}~\XT[(\REFEXNADDR~a)~\THROWREF]~\END &\stepto&
-     (\REFEXNADDR~a)~(\BR~l) \\
-   \HANDLER_n\{\catch_1~\catch^\ast\}~\XT[(\REFEXNADDR~a)~\THROWREF]~\END &\stepto&
-     \HANDLER_n\{\catch^\ast\}~\XT[(\REFEXNADDR~a)~\THROWREF]~\END \\ &&
-     (\otherwise) \\
-   \end{array}
-
-
-.. _exec-try_table:
-
-:math:`\TRYTABLE~\blocktype~\catch^\ast~\instr^\ast~\END`
-.........................................................
-
-1. Assert: due to :ref:`validation <valid-blocktype>`, :math:`\fblocktype_{S;F}(\blocktype)` is defined.
-
-2. Let :math:`[t_1^m] \to [t_2^n]` be the :ref:`instruction type <syntax-instrtype>` :math:`\fblocktype_{S;F}(\blocktype)`.
-
-3. Assert: due to :ref:`validation <valid-try_table>`, there are at least :math:`m` values on the top of the stack.
-
-4. Pop the values :math:`\val^m` from the stack.
-
-5. Let :math:`L` be the label whose arity is :math:`n` and whose continuation is the end of the |TRYTABLE| instruction.
-
-6. :ref:`Enter <exec-handler-enter>` the block :math:`\val^m~\instr_1^\ast` with label :math:`L` and exception handler :math:`\HANDLER_n\{\catch^\ast\}`.
-
-.. math::
-   ~\\[-1ex]
-   \begin{array}{r}
-   F; \val^m~(\TRYTABLE~\X{bt}~\catch^\ast~\instr^\ast~\END
-   \quad \stepto \quad
-   F; \HANDLER_n\{\catch^\ast\}~(\LABEL_n\{\epsilon\}~\val^m~\instr^\ast~\END)~\END \\ \qquad\qquad
-   (\iff \fblocktype_{S;F}(\X{bt}) = [t_1^m] \to [t_2^n] \land (F.\AMODULE.\MITAGS[x]=a_x)^\ast)
-   \end{array}
-
-
-.. _exec-br:
->>>>>>> 06969652
 
 .. _exec-memory.size:
 
@@ -2391,7 +2206,6 @@
 
 .. todo:: (6) Maybe we want to be more precise than just saying "Either" in the prose, elaborating that it may succeed or fail non-deterministically.
 
-<<<<<<< HEAD
 $${rule: {Step/memory.grow-*}}
 
 .. note::
@@ -2401,11 +2215,6 @@
    Failure *must* occur if the referenced memory instance has a maximum size defined that would be exceeded.
    However, failure *can* occur in other cases as well.
    In practice, the choice depends on the :ref:`resources <impl-exec>` available to the :ref:`embedder <embedder>`.
-=======
-   a. While the top of the stack is a value or a :ref:`handler <syntax-handler>`, do:
-
-      i. Pop the value or handler from the stack.
->>>>>>> 06969652
 
 
 .. _exec-memory.fill:
@@ -2746,13 +2555,149 @@
 $${rule: {Step_pure/return_call_indirect}}
 
 
-<<<<<<< HEAD
-.. index:: instruction, instruction sequence, block
+.. _exec-throw:
+
+$${rule-prose: exec/throw}
+
+.. todo:: check prose
+
+1. Let :math:`F` be the :ref:`current <exec-notation-textual>` :ref:`frame <syntax-frame>`.
+
+2. Assert: due to :ref:`validation <valid-throw>`, :math:`F.\AMODULE.\MITAGS[x]` exists.
+
+3. Let :math:`a` be the :ref:`tag address <syntax-tagaddr>` :math:`F.\AMODULE.\MITAGS[x]`.
+
+4. Assert: due to :ref:`validation <valid-throw>`, :math:`S.\STAGS[a]` exists.
+
+5. Let :math:`\X{ti}` be the :ref:`tag instance <syntax-taginst>` :math:`S.\STAGS[a]`.
+
+6. Let :math:`[t^n] \toF [{t'}^\ast]` be the :ref:`tag type <syntax-tagtype>` :math:`\X{ti}.\TAGITYPE`.
+
+7. Assert: due to :ref:`validation <valid-throw>`, there are at least :math:`n` values on the top of the stack.
+
+8. Pop the :math:`n` values :math:`\val^n` from the stack.
+
+9. Let :math:`\X{exn}` be the :ref:`exception instance <syntax-exninst>` :math:`\{ \EITAG~a, \EIFIELDS~\val^n \}`.
+
+10. Let :math:`\X{ea}` be the length of :math:`S.\SEXNS`.
+
+11. Append :math:`\X{exn}` to :math:`S.\SEXNS`.
+
+12. Push the value :math:`\REFEXNADDR~\X{ea}` to the stack.
+
+13. Execute the instruction |THROWREF|.
+
+$${rule: Step_read/throw}
+
+
+.. _exec-throw_ref:
+
+$${rule-prose: exec/throw_ref}
+
+.. todo:: check prose
+
+1. Let :math:`F` be the :ref:`current <exec-notation-textual>` :ref:`frame <syntax-frame>`.
+
+2. Assert: due to :ref:`validation <valid-throw_ref>`, a :ref:`reference <syntax-ref>` is on the top of the stack.
+
+3. Pop the reference :math:`\reff` from the stack.
+
+4. If :math:`\reff` is :math:`\REFNULL~\X{ht}`, then:
+
+   a. Trap.
+
+5. Assert: due to :ref:`validation <valid-throw_ref>`, :math:`\reff` is an :ref:`exception reference <syntax-ref.exn>`.
+
+6. Let :math:`\REFEXNADDR~\X{ea}` be :math:`\reff`.
+
+7. Assert: due to :ref:`validation <valid-throw_ref>`, :math:`S.\SEXNS[\X{ea}]` exists.
+
+8. Let :math:`\X{exn}` be the :ref:`exception instance <syntax-exninst>` :math:`S.\SEXNS[\X{ea}]`.
+
+9. Let :math:`a` be the :ref:`tag address <syntax-tagaddr>` :math:`\X{exn}.\EITAG`.
+
+10. While the stack is not empty and the top of the stack is not an :ref:`exception handler <syntax-handler>`, do:
+
+   a. Pop the top element from the stack.
+
+11. Assert: the stack is now either empty, or there is an exception handler on the top of the stack.
+
+12. If the stack is empty, then:
+
+   a. Return the exception :math:`(\REFEXNADDR~a)` as a :ref:`result <syntax-result>`.
+
+13. Assert: there is an :ref:`exception handler <syntax-handler>` on the top of the stack.
+
+14. Pop the exception handler  :math:`\HANDLER_n\{\catch^\ast\}` from the stack.
+
+15. If :math:`\catch^\ast` is empty, then:
+
+    a. Push the exception reference :math:`\REFEXNADDR~\X{ea}` back to the stack.
+
+    b. Execute the instruction |THROWREF| again.
+
+16. Else:
+
+    a. Let :math:`\catch_1` be the first :ref:`catch clause <syntax-catch>` in :math:`\catch^\ast` and :math:`{\catch'}^\ast` the remaining clauses.
+
+    b. If :math:`\catch_1` is of the form :math:`\CATCH~x~l` and the :ref:`exception address <syntax-exnaddr>` :math:`a` equals :math:`F.\AMODULE.\MITAGS[x]`, then:
+
+       i. Push the values :math:`\X{exn}.\EIFIELDS` to the stack.
+
+       ii. Execute the instruction :math:`\BR~l`.
+
+    c. Else if :math:`\catch_1` is of the form :math:`\CATCHREF~x~l` and the :ref:`exception address <syntax-exnaddr>` :math:`a` equals :math:`F.\AMODULE.\MITAGS[x]`, then:
+
+       i. Push the values :math:`\X{exn}.\EIFIELDS` to the stack.
+
+       ii. Push the exception reference :math:`\REFEXNADDR~\X{ea}` to the stack.
+
+       iii. Execute the instruction :math:`\BR~l`.
+
+    d. Else if :math:`\catch_1` is of the form :math:`\CATCHALL~l`, then:
+
+       i. Execute the instruction :math:`\BR~l`.
+
+    e. Else if :math:`\catch_1` is of the form :math:`\CATCHALLREF~l`, then:
+
+       i. Push the exception reference :math:`\REFEXNADDR~\X{ea}` to the stack.
+
+       ii. Execute the instruction :math:`\BR~l`.
+
+    f. Else:
+
+       1. Push the modified handler  :math:`\HANDLER_n\{{\catch'}^\ast\}` back to the stack.
+
+       2. Push the exception reference :math:`\REFEXNADDR~\X{ea}` back to the stack.
+
+       3. Execute the instruction :math:`\THROWREF` again.
+
+$${rule: Step_pure/throw_ref-*}
+
+
+.. _exec-try_table:
+
+$${rule-prose: exec/try_table}
+
+.. todo:: check prose
+
+1. Assert: due to :ref:`validation <valid-blocktype>`, :math:`\fblocktype_{S;F}(\blocktype)` is defined.
+
+2. Let :math:`[t_1^m] \to [t_2^n]` be the :ref:`instruction type <syntax-instrtype>` :math:`\fblocktype_{S;F}(\blocktype)`.
+
+3. Assert: due to :ref:`validation <valid-try_table>`, there are at least :math:`m` values on the top of the stack.
+
+4. Pop the values :math:`\val^m` from the stack.
+
+5. Let :math:`L` be the label whose arity is :math:`n` and whose continuation is the end of the |TRYTABLE| instruction.
+
+6. :ref:`Enter <exec-handler-enter>` the block :math:`\val^m~\instr_1^\ast` with label :math:`L` and exception handler :math:`\HANDLER_n\{\catch^\ast\}`.
+
+$${rule: Step_pure/try_table}
+
+
+.. index:: instruction, instruction sequence, block, exception, trap
 .. _exec-instrs:
-=======
-.. index:: instruction, instruction sequence, block, exception, trap
-.. _exec-instr-seq:
->>>>>>> 06969652
 
 Blocks
 ~~~~~~
@@ -2795,7 +2740,7 @@
 $${rule: Step_pure/label-vals}
 
 .. note::
-   This semantics also applies to the instruction sequence contained in a |LOOP| instruction.
+   This semantics also applies to the instruction sequence contained in a ${:LOOP} instruction.
    Therefore, execution of a loop falls off the end, unless a backwards branch is performed explicitly.
 
 
@@ -2806,7 +2751,7 @@
 Exception Handling
 ~~~~~~~~~~~~~~~~~~
 
-The following auxiliary rules define the semantics of entering and exiting |TRYTABLE| blocks.
+The following auxiliary rules define the semantics of entering and exiting ${:TRY_TABLE} blocks.
 
 .. _exec-handler-enter:
 
@@ -2818,19 +2763,19 @@
 2. Push :math:`H` onto the stack.
 
 3. Jump to the start of the instruction sequence :math:`\instr^\ast`.
-
 
 .. note::
    No formal reduction rule is needed for entering an exception :ref:`handler <syntax-handler>`
    because it is an :ref:`administrative instruction <syntax-instr-admin>`
-   that the |TRYTABLE| instruction reduces to directly.
+   that the ${:TRY_TABLE} instruction reduces to directly.
+
 
 .. _exec-handler-exit:
 
 Exiting an exception handler
 ............................
 
-When the end of a |TRYTABLE| block is reached without a jump, :ref:`exception <exception>`, or :ref:`trap <trap>`, then the following steps are performed.
+When the end of a ${:TRY_TABLE} block is reached without a jump, :ref:`exception <exception>`, or :ref:`trap <trap>`, then the following steps are performed.
 
 1. Let :math:`m` be the number of values on the top of the stack.
 
@@ -2845,6 +2790,8 @@
 6. Push :math:`\val^m` back to the stack.
 
 7. Jump to the position after the |END| of the administrative instruction associated with the handler :math:`H`.
+
+$${rule: Step_pure/handler-vals}
 
 .. math::
    ~\\[-1ex]
