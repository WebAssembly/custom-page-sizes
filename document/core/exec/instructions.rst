.. index:: instruction, function type, store, validation
.. _exec-instr:

Instructions
------------

WebAssembly computation is performed by executing individual :ref:`instructions <syntax-instr>`.


.. index:: numeric instruction, determinism, trap, NaN, value, value type
   pair: execution; instruction
   single: abstract syntax; instruction
.. _exec-instr-numeric:

Numeric Instructions
~~~~~~~~~~~~~~~~~~~~

Numeric instructions are defined in terms of the generic :ref:`numeric operators <exec-numeric>`.
The mapping of numeric instructions to their underlying operators is expressed by the following definition:

.. math::
   \begin{array}{lll@{\qquad}l}
   \X{op}_{\K{i}N}(n_1,\dots,n_k) &=& \F{i}\X{op}_N(n_1,\dots,n_k) \\
   \X{op}_{\K{f}N}(z_1,\dots,z_k) &=& \F{f}\X{op}_N(z_1,\dots,z_k) \\
   \end{array}

And for :ref:`conversion operators <exec-cvtop>`:

.. math::
   \begin{array}{lll@{\qquad}l}
   \X{cvtop}^{\sx^?}_{t_1,t_2}(c) &=& \X{cvtop}^{\sx^?}_{|t_1|,|t_2|}(c) \\
   \end{array}

Where the underlying operators are partial, the corresponding instruction will :ref:`trap <trap>` when the result is not defined.
Where the underlying operators are non-deterministic, because they may return one of multiple possible :ref:`NaN <syntax-nan>` values, so are the corresponding instructions.

.. note::
   For example, the result of instruction :math:`\I32.\ADD` applied to operands :math:`i_1, i_2`
   invokes :math:`\ADD_{\I32}(i_1, i_2)`,
   which maps to the generic :math:`\iadd_{32}(i_1, i_2)` via the above definition.
   Similarly, :math:`\I64.\TRUNC\K{\_}\F32\K{\_s}` applied to :math:`z`
   invokes :math:`\TRUNC^{\K{s}}_{\F32,\I64}(z)`,
   which maps to the generic :math:`\truncs_{32,64}(z)`.


.. _exec-const:

:math:`t\K{.}\CONST~c`
......................

1. Push the value :math:`t.\CONST~c` to the stack.

.. note::
   No formal reduction rule is required for this instruction, since |CONST| instructions already are :ref:`values <syntax-val>`.


.. _exec-unop:

:math:`t\K{.}\unop`
...................

1. Assert: due to :ref:`validation <valid-unop>`, a value of :ref:`value type <syntax-valtype>` :math:`t` is on the top of the stack.

2. Pop the value :math:`t.\CONST~c_1` from the stack.

3. If :math:`\unop_t(c_1)` is defined, then:

   a. Let :math:`c` be a possible result of computing :math:`\unop_t(c_1)`.

   b. Push the value :math:`t.\CONST~c` to the stack.

4. Else:

   a. Trap.

.. math::
   \begin{array}{lcl@{\qquad}l}
   (t\K{.}\CONST~c_1)~t\K{.}\unop &\stepto& (t\K{.}\CONST~c)
     & (\iff c \in \unop_t(c_1)) \\
   (t\K{.}\CONST~c_1)~t\K{.}\unop &\stepto& \TRAP
     & (\iff \unop_{t}(c_1) = \{\})
   \end{array}


.. _exec-binop:

:math:`t\K{.}\binop`
....................

1. Assert: due to :ref:`validation <valid-binop>`, two values of :ref:`value type <syntax-valtype>` :math:`t` are on the top of the stack.

2. Pop the value :math:`t.\CONST~c_2` from the stack.

3. Pop the value :math:`t.\CONST~c_1` from the stack.

4. If :math:`\binop_t(c_1, c_2)` is defined, then:

   a. Let :math:`c` be a possible result of computing :math:`\binop_t(c_1, c_2)`.

   b. Push the value :math:`t.\CONST~c` to the stack.

5. Else:

   a. Trap.

.. math::
   \begin{array}{lcl@{\qquad}l}
   (t\K{.}\CONST~c_1)~(t\K{.}\CONST~c_2)~t\K{.}\binop &\stepto& (t\K{.}\CONST~c)
     & (\iff c \in \binop_t(c_1,c_2)) \\
   (t\K{.}\CONST~c_1)~(t\K{.}\CONST~c_2)~t\K{.}\binop &\stepto& \TRAP
     & (\iff \binop_{t}(c_1,c_2) = \{\})
   \end{array}


.. _exec-testop:

:math:`t\K{.}\testop`
.....................

1. Assert: due to :ref:`validation <valid-testop>`, a value of :ref:`value type <syntax-valtype>` :math:`t` is on the top of the stack.

2. Pop the value :math:`t.\CONST~c_1` from the stack.

3. Let :math:`c` be the result of computing :math:`\testop_t(c_1)`.

4. Push the value :math:`\I32.\CONST~c` to the stack.

.. math::
   \begin{array}{lcl@{\qquad}l}
   (t\K{.}\CONST~c_1)~t\K{.}\testop &\stepto& (\I32\K{.}\CONST~c)
     & (\iff c = \testop_t(c_1)) \\
   \end{array}


.. _exec-relop:

:math:`t\K{.}\relop`
....................

1. Assert: due to :ref:`validation <valid-relop>`, two values of :ref:`value type <syntax-valtype>` :math:`t` are on the top of the stack.

2. Pop the value :math:`t.\CONST~c_2` from the stack.

3. Pop the value :math:`t.\CONST~c_1` from the stack.

4. Let :math:`c` be the result of computing :math:`\relop_t(c_1, c_2)`.

5. Push the value :math:`\I32.\CONST~c` to the stack.

.. math::
   \begin{array}{lcl@{\qquad}l}
   (t\K{.}\CONST~c_1)~(t\K{.}\CONST~c_2)~t\K{.}\relop &\stepto& (\I32\K{.}\CONST~c)
     & (\iff c = \relop_t(c_1,c_2)) \\
   \end{array}


.. _exec-cvtop:

:math:`t_2\K{.}\cvtop\K{\_}t_1\K{\_}\sx^?`
..........................................

1. Assert: due to :ref:`validation <valid-cvtop>`, a value of :ref:`value type <syntax-valtype>` :math:`t_1` is on the top of the stack.

2. Pop the value :math:`t_1.\CONST~c_1` from the stack.

3. If :math:`\cvtop^{\sx^?}_{t_1,t_2}(c_1)` is defined:

   a. Let :math:`c_2` be a possible result of computing :math:`\cvtop^{\sx^?}_{t_1,t_2}(c_1)`.

   b. Push the value :math:`t_2.\CONST~c_2` to the stack.

4. Else:

   a. Trap.

.. math::
   \begin{array}{lcl@{\qquad}l}
   (t_1\K{.}\CONST~c_1)~t_2\K{.}\cvtop\K{\_}t_1\K{\_}\sx^? &\stepto& (t_2\K{.}\CONST~c_2)
     & (\iff c_2 \in \cvtop^{\sx^?}_{t_1,t_2}(c_1)) \\
   (t_1\K{.}\CONST~c_1)~t_2\K{.}\cvtop\K{\_}t_1\K{\_}\sx^? &\stepto& \TRAP
     & (\iff \cvtop^{\sx^?}_{t_1,t_2}(c_1) = \{\})
   \end{array}


.. index:: reference instructions, reference
   pair: execution; instruction
   single: abstract syntax; instruction
.. _exec-instr-ref:

Reference Instructions
~~~~~~~~~~~~~~~~~~~~~~

.. _exec-ref.null:

:math:`\REFNULL~\X{ht}`
.......................

1. Push the value :math:`\REFNULL~\X{ht}` to the stack.

.. note::
   No formal reduction rule is required for this instruction, since the |REFNULL| instruction is already a :ref:`value <syntax-val>`.


.. _exec-ref.func:

:math:`\REFFUNC~x`
..................

1. Let :math:`F` be the :ref:`current <exec-notation-textual>` :ref:`frame <syntax-frame>`.

2. Assert: due to :ref:`validation <valid-ref.func>`, :math:`F.\AMODULE.\MIFUNCS[x]` exists.

3. Let :math:`a` be the :ref:`function address <syntax-funcaddr>` :math:`F.\AMODULE.\MIFUNCS[x]`.

4. Push the value :math:`\REFFUNCADDR~a` to the stack.

.. math::
   \begin{array}{lcl@{\qquad}l}
<<<<<<< HEAD
   F; \REFFUNC~x &\stepto& F; (\REFFUNCADDR~a)
=======
   F; (\REFFUNC~x) &\stepto& F; (\REFFUNCADDR~a)
>>>>>>> 259d803c
     & (\iff a = F.\AMODULE.\MIFUNCS[x]) \\
   \end{array}


.. _exec-ref.is_null:

:math:`\REFISNULL`
..................

1. Assert: due to :ref:`validation <valid-ref.is_null>`, a :ref:`reference value <syntax-ref>` is on the top of the stack.

2. Pop the value :math:`\reff` from the stack.

3. If :math:`\reff` is :math:`\REFNULL~\X{ht}`, then:

   a. Push the value :math:`\I32.\CONST~1` to the stack.

4. Else:

   a. Push the value :math:`\I32.\CONST~0` to the stack.

.. math::
   \begin{array}{lcl@{\qquad}l}
   \reff~\REFISNULL &\stepto& (\I32.\CONST~1)
     & (\iff \reff = \REFNULL~\X{ht}) \\
   \reff~\REFISNULL &\stepto& (\I32.\CONST~0)
     & (\otherwise) \\
   \end{array}


.. _exec-ref.as_non_null:

:math:`\REFASNONNULL`
.....................

1. Assert: due to :ref:`validation <valid-ref.is_null>`, a :ref:`reference value <syntax-ref>` is on the top of the stack.

2. Pop the value :math:`\reff` from the stack.

3. If :math:`\reff` is :math:`\REFNULL~\X{ht}`, then:

   a. Trap.

4. Push the value :math:`\reff` back to the stack.

.. math::
   \begin{array}{lcl@{\qquad}l}
   \reff~\REFASNONNULL &\stepto& \TRAP
     & (\iff \reff = \REFNULL~\X{ht}) \\
   \reff~\REFASNONNULL &\stepto& \reff
     & (\otherwise) \\
   \end{array}


.. _exec-ref.eq:

:math:`\REFEQ`
..............

1. Assert: due to :ref:`validation <valid-ref.eq>`, two :ref:`reference values <syntax-ref>` are on the top of the stack.

2. Pop the value :math:`\reff_2` from the stack.

3. Pop the value :math:`\reff_1` from the stack.

4. If :math:`\reff_1` is the same as :math:`\reff_2`, then:

   a. Push the value :math:`\I32.\CONST~1` to the stack.

5. Else:

   a. Push the value :math:`\I32.\CONST~0` to the stack.

.. math::
   \begin{array}{lcl@{\qquad}l}
   \reff_1~\reff_2~\REFEQ &\stepto& (\I32.\CONST~1)
     & (\iff \reff_1 = \reff_2) \\
   \reff_1~\reff_2~\REFEQ &\stepto& (\I32.\CONST~0)
     & (\iff \reff_1 \neq \reff_2) \\
   \end{array}


.. _exec-ref.test:

:math:`\REFTEST~\X{rt}`
.......................

1. Let :math:`F` be the :ref:`current <exec-notation-textual>` :ref:`frame <syntax-frame>`.

2. Let :math:`\X{rt}_1` be the :ref:`reference type <syntax-reftype>` :math:`\insttype_{F.\AMODULE}(\X{rt})`.

3. Assert: due to :ref:`validation <valid-ref.test>`, :math:`\X{rt}_1` is :ref:`closed <type-closed>`.

4. Assert: due to :ref:`validation <valid-ref.test>`, a :ref:`reference value <syntax-ref>` is on the top of the stack.

5. Pop the value :math:`\reff` from the stack.

6. Assert: due to validation, the :ref:`reference value <syntax-ref>` is :ref:`valid <valid-ref>` with some :ref:`reference type <syntax-reftype>`.

7. Let :math:`\X{rt}_2` be the :ref:`reference type <syntax-reftype>` of :math:`\reff`.

8. If the :ref:`reference type <syntax-reftype>` :math:`\X{rt}_2` :ref:`matches <match-reftype>` :math:`\X{rt}_1`, then:

   a. Push the value :math:`\I32.\CONST~1` to the stack.

9. Else:

   a. Push the value :math:`\I32.\CONST~0` to the stack.

.. math::
   \begin{array}{lcl@{\qquad}l}
   S; \reff~(\REFTEST~\X{rt}) &\stepto& (\I32.\CONST~1)
     & (\iff S \vdashval \reff : \X{rt}'
        \land \vdashreftypematch \X{rt}' \matchesreftype \insttype_{F.\AMODULE}(\X{rt})) \\
   S; \reff~(\REFTEST~\X{rt}) &\stepto& (\I32.\CONST~0)
     & (\otherwise) \\
   \end{array}


.. _exec-ref.cast:

:math:`\REFCAST~\X{rt}`
.......................

1. Let :math:`F` be the :ref:`current <exec-notation-textual>` :ref:`frame <syntax-frame>`.

2. Let :math:`\X{rt}_1` be the :ref:`reference type <syntax-reftype>` :math:`\insttype_{F.\AMODULE}(\X{rt})`.

3. Assert: due to :ref:`validation <valid-ref.test>`, :math:`\X{rt}_1` is :ref:`closed <type-closed>`.

4. Assert: due to :ref:`validation <valid-ref.test>`, a :ref:`reference value <syntax-ref>` is on the top of the stack.

5. Pop the value :math:`\reff` from the stack.

6. Assert: due to validation, the :ref:`reference value <syntax-ref>` is :ref:`valid <valid-ref>` with some :ref:`reference type <syntax-reftype>`.

7. Let :math:`\X{rt}_2` be the :ref:`reference type <syntax-reftype>` of :math:`\reff`.

8. If the :ref:`reference type <syntax-reftype>` :math:`\X{rt}_2` :ref:`matches <match-reftype>` :math:`\X{rt}_1`, then:

   a. Push the value :math:`\reff` back to the stack.

9. Else:

   a. Trap.

.. math::
   \begin{array}{lcl@{\qquad}l}
   S; \reff~(\REFCAST~\X{rt}) &\stepto& \reff
     & (\iff S \vdashval \reff : \X{rt}'
        \land \vdashreftypematch \X{rt}' \matchesreftype \insttype_{F.\AMODULE}(\X{rt})) \\
   S; \reff~(\REFCAST~\X{rt}) &\stepto& \TRAP
     & (\otherwise) \\
   \end{array}



.. _exec-i31.new:

:math:`\I31NEW`
...............

1. Assert: due to :ref:`validation <valid-extern.externalize>`, a :ref:`value <syntax-val>` of :ref:`type <syntax-valtype>` |I32| is on the top of the stack.

2. Pop the value :math:`(\I32.\CONST~i)` from the stack.

3. Let :math:`j` be the result of computing :math:`\wrap_{32,31}(i)`.

4. Push the reference value :math:`(\REFI31~j)` to the stack.

.. math::
   \begin{array}{lcl@{\qquad}l}
   (\I32.\CONST~i)~\I31NEW &\stepto& (\REFI31~\wrap_{32,31}(i))
   \end{array}


.. _exec-i31.get_s:

:math:`\I31GET\K{\_}\sx`
........................

1. Assert: due to :ref:`validation <valid-extern.externalize>`, a :ref:`value <syntax-val>` of :ref:`type <syntax-valtype>` :math:`(\REF~\NULL~\I31)` is on the top of the stack.

2. Pop the value :math:`\reff` from the stack.

3. If :math:`\reff` is :math:`\REFNULL~t`, then:

   a. Trap.

4. Assert: due to validation, a :math:`\reff` is a :ref:`scalar reference <syntax-ref.i31>`.

5. Let :math:`(\REFI31~i)` be the reference value :math:`\reff`.

6. Let :math:`j` be the result of computing :math:`\extend^{\sx}_{31,32}(i)`.

7. Push the value :math:`(\I32.\CONST~j)` to the stack.

.. math::
   \begin{array}{lcl@{\qquad}l}
   (\REFI31~i)~\I31NEW &\stepto& (\I32.\CONST~\extend^{\sx}_{31,32}(i)) \\
   (\REFNULL~t)~\I31NEW &\stepto& \TRAP
   \end{array}


.. _exec-struct.new:

:math:`\STRUCTNEW~\typeidx`
...........................

.. todo:: Abstract allocation of structs and arrays into alloc functions
.. todo:: Prose

.. math::
   \begin{array}{lcl@{\qquad}l}
   S; F; \val^n~(\STRUCTNEW~x) &\stepto& S'; F; (\REFSTRUCTADDR~|S.\SSTRUCTS|)
     \\&&
     \begin{array}[t]{@{}r@{~}l@{}}
      (\iff & F.\AMODULE.\MITYPES[x] = \TSTRUCT~\X{ft}^n \\
      \land & \X{si} = \{\SITYPE~F.\AMODULE[x], \SIFIELDS~(\packval_{\X{ft}}(\val))^n\} \\
      \land & S' = S \with \SSTRUCTS = S.\SSTRUCTS~\X{si})
     \end{array} \\
   \end{array}


.. _exec-struct.new_default:

:math:`\STRUCTNEWDEFAULT~\typeidx`
..................................

.. todo:: Prose

.. math::
   \begin{array}{lcl@{\qquad}l}
   F; (\STRUCTNEWDEFAULT~x) &\stepto& (\default_{\unpacktype(\X{ft})}))^n~(\STRUCTNEW~x)
     \\&&
     \begin{array}[t]{@{}r@{~}l@{}}
      (\iff & F.\AMODULE.\MITYPES[x] = \TSTRUCT~\X{ft}^n)
     \end{array} \\
   \end{array}

.. scratch
   .. math::
      \begin{array}{lcl@{\qquad}l}
      S; F; (\STRUCTNEWDEFAULT~x) &\stepto& S'; F; (\REFSTRUCTADDR~|S.\SSTRUCTS|)
        \\&&
        \begin{array}[t]{@{}r@{~}l@{}}
         (\iff & F.\AMODULE.\MITYPES[x] = \TSTRUCT~\X{ft}^n \\
         \land & \X{si} = \{\SITYPE~F.\AMODULE[x], \SIFIELDS~(\packval_{\X{ft}}(\default_{\unpacktype(\X{ft})}))^n\} \\
         \land & S' = S \with \SSTRUCTS = S.\SSTRUCTS~\X{si})
        \end{array} \\
      \end{array}


.. _exec-struct.get:
.. _exec-struct.get_sx:

:math:`\STRUCTGET\K{\_}\sx^?~\typeidx~i`
........................................

.. todo:: Prose

.. math::
   \begin{array}{lcl@{\qquad}l}
   S; F; (\REFSTRUCTADDR~a)~(\STRUCTGET\K{\_}\sx^?~x~i) &\stepto& \val
     &
     \begin{array}[t]{@{}r@{~}l@{}}
      (\iff & F.\AMODULE.\MITYPES[x] = \TSTRUCT~\X{ft}^n \\
      \land & \val = \unpackval^{\sx^?}_{\X{ft}[i]}(S.\SSTRUCTS[a].\SIFIELDS[i]))
     \end{array} \\
   \end{array}


.. _exec-struct.set:

:math:`\STRUCTSET~\typeidx~i`
.............................

.. todo:: Prose

.. math::
   \begin{array}{lcl@{\qquad}l}
   S; (\REFSTRUCTADDR~a)~\val~(\STRUCTSET~x~i) &\stepto& S'; \epsilon
     &
     \begin{array}[t]{@{}r@{~}l@{}}
     (\iff & F.\AMODULE.\MITYPES[x] = \TSTRUCT~\X{ft}^n \\
      \land & S' = S \with \SSTRUCTS[a].\SIFIELDS[i] = \packval_{\X{ft}[i]}(\val))
     \end{array} \\
   \end{array}


.. _exec-array.new:

:math:`\ARRAYNEW~\typeidx`
..........................

.. todo:: Prose

.. math::
   \begin{array}{lcl@{\qquad}l}
   \val~(\I32.\CONST~n)~(\ARRAYNEW~x) &\stepto& \val^n~(\ARRAYNEWFIXED~x~n)
   \end{array}

.. scratch
   .. math::
      \begin{array}{lcl@{\qquad}l}
      S; F; \val~(\I32.\CONST~n)~(\ARRAYNEW~x) &\stepto& S'; F; (\REFARRAYADDR~|S.\SARRAYS|)
        \\&&
        \begin{array}[t]{@{}r@{~}l@{}}
         (\iff & F.\AMODULE.\MITYPES[x] = \TARRAY~\X{ft} \\
         \land & \X{ai} = \{\AITYPE~F.\AMODULE[x], \AIFIELDS~(\packval_{\X{ft}}(\val))^n\} \\
         \land & S' = S \with \SARRAYS = S.\SARRAYS~\X{ai})
        \end{array} \\
      \end{array}


.. _exec-array.new_default:

:math:`\ARRAYNEWDEFAULT~\typeidx`
..................................

.. todo:: Prose

.. math::
   \begin{array}{lcl@{\qquad}l}
   F; (\I32.\CONST~n)~(\ARRAYNEWDEFAULT~x) &\stepto& (\default_{\unpacktype(\X{ft}}))^n~(\ARRAYNEWFIXED~x~n)
     \\&&
     \begin{array}[t]{@{}r@{~}l@{}}
      (\iff & F.\AMODULE.\MITYPES[x] = \TARRAY~\X{ft})
     \end{array} \\
   \end{array}

.. scratch
   .. math::
      \begin{array}{lcl@{\qquad}l}
      S; F; (\I32.\CONST~n)~(\ARRAYNEWDEFAULT~x) &\stepto& S'; F; (\REFARRAYADDR~|S.\SARRAYS|)
        \\&&
        \begin{array}[t]{@{}r@{~}l@{}}
         (\iff & F.\AMODULE.\MITYPES[x] = \TARRAY~\X{ft} \\
         \land & \X{ai} = \{\AITYPE~F.\AMODULE[x], \AIFIELDS~(\packval_{\X{ft}}(\default_{\unpacktype(\X{ft}}))^n\} \\
         \land & S' = S \with \SARRAYS = S.\SARRAYS~\X{ai})
        \end{array} \\
      \end{array}


.. _exec-array.new_fixed:

:math:`\ARRAYNEWFIXED~\typeidx`
...............................

.. todo:: Prose

.. math::
   \begin{array}{lcl@{\qquad}l}
   S; F; \val^n~(\I32.\CONST~n)~(\ARRAYNEWFIXED~x) &\stepto& S'; F; (\REFARRAYADDR~|S.\SARRAYS|)
     \\&&
     \begin{array}[t]{@{}r@{~}l@{}}
      (\iff & F.\AMODULE.\MITYPES[x] = \TARRAY~\X{ft}^n \\
      \land & \X{ai} = \{\AITYPE~F.\AMODULE[x], \AIFIELDS~(\packval_{\X{ft}}(\val))^n\} \\
      \land & S' = S \with \SARRAYS = S.\SARRAYS~\X{ai})
     \end{array} \\
   \end{array}


.. _exec-array.new_data:

:math:`\ARRAYNEWDATA~\typeidx~\dataidx`
.......................................

.. todo:: Prose
.. todo:: extend type size convention to field types

.. math::
   ~\\[-1ex]
   \begin{array}{lcl@{\qquad}l}
   S; F; (\I32.\CONST~s)~(\I32.\CONST~n)~(\ARRAYNEWDATA~x~y) &\stepto& \TRAP
     \\&&
     \begin{array}[t]{@{}r@{~}l@{}}
      (\iff & F.\AMODULE.\MITYPES[x] = \TARRAY~\X{ft}^n \\
      \land & s + n\cdot|\X{ft}| > |S.\SDATAS[F.\AMODULE.\MIDATAS[y]].\DIDATA|)
     \end{array} \\
   \\[1ex]
   S; F; (\I32.\CONST~s)~(\I32.\CONST~n)~(\ARRAYNEWDATA~x~y) &\stepto& (t.\CONST~i)^n~(\ARRAYNEWFIXED~x)
     \\&&
     \begin{array}[t]{@{}r@{~}l@{}}
      (\iff & F.\AMODULE.\MITYPES[x] = \TARRAY~\X{ft}^n \\
      \land & t = \unpacktype(\X{ft}) \\
      \land & (b^\ast)^n = S.\SDATAS[F.\AMODULE.\MIDATAS[y]].\DIDATA[s \slice n\cdot|\X{ft}|] \\
      \land & (\bytes_{\X{ft}}(i) = \unpackval_{\X{ft}}(b^\ast))^n)
     \end{array} \\
   \end{array}


.. _exec-array.new_elem:

:math:`\ARRAYNEWELEM~\typeidx~\elemidx`
.......................................

.. todo:: Prose

.. math::
   ~\\[-1ex]
   \begin{array}{lcl@{\qquad}l}
   S; F; (\I32.\CONST~s)~(\I32.\CONST~n)~(\ARRAYNEWELEM~x~y) &\stepto& \TRAP
     \\&&
     (\iff s + n > |S.\SELEMS[F.\AMODULE.\MIELEMS[y]].\EIELEM|)
   \\[1ex]
   S; F; (\I32.\CONST~s)~(\I32.\CONST~n)~(\ARRAYNEWELEM~x~y) &\stepto& \reff^n~(\ARRAYNEWFIXED~x)
     \\&&
     \begin{array}[t]{@{}r@{~}l@{}}
      (\iff & \reff^n = S.\SELEMS[F.\AMODULE.\MIELEMS[y]].\EIELEM[s \slice n])
     \end{array} \\
   \end{array}


.. _exec-array.get:
.. _exec-array.get_sx:

:math:`\ARRAYGET\K{\_}\sx^?~\typeidx`
.....................................

.. todo:: Prose

.. math::
   \begin{array}{lcl@{\qquad}l}
   S; (\REFARRAYADDR~a)~(\I32.\CONST~i)~(\ARRAYGET\K{\_}\sx^?~x) &\stepto& \val
     &
     \begin{array}[t]{@{}r@{~}l@{}}
      (\iff & F.\AMODULE.\MITYPES[x] = \TARRAY~\X{ft} \\
      \land & \val = \unpackval^{\sx^?}_{\X{ft}}(S.\SARRAYS[a].\AIFIELDS[i]))
     \end{array} \\
   \end{array}


.. _exec-array.set:

:math:`\ARRAYSET~\typeidx`
..........................

.. todo:: Prose

.. math::
   \begin{array}{lcl@{\qquad}l}
   S; (\REFARRAYADDR~a)~(\I32.\CONST~i)~\val~(\ARRAYSET~x) &\stepto& S'; \epsilon
     &
     \begin{array}[t]{@{}r@{~}l@{}}
     (\iff & F.\AMODULE.\MITYPES[x] = \TSTRUCT~\X{ft}^n \\
      \land & S' = S \with \SARRAYS[a].\AIFIELDS[i] = \packval_{\X{ft}}(\val))
     \end{array} \\
   \end{array}


.. _exec-array.len:

:math:`\ARRAYLEN`
.................

.. todo:: Prose

.. math::
   \begin{array}{lcl@{\qquad}l}
   S; (\REFARRAYADDR~a)~\ARRAYLEN &\stepto& (\I32.\CONST~|\SARRAYS[a].\AIFIELDS[i]|)
   \end{array}


.. _exec-extern.externalize:

:math:`\EXTERNEXTERNALIZE`
..........................

1. Assert: due to :ref:`validation <valid-extern.externalize>`, a :ref:`reference value <syntax-ref>` is on the top of the stack.

2. Pop the value :math:`\reff` from the stack.

3. Let :math:`\reff'` be the reference value :math:`(\REFEXTERN~\reff)`.

5. Push the reference value :math:`\reff'` to the stack.

.. math::
   \begin{array}{lcl@{\qquad}l}
   \reff~\EXTERNEXTERNALIZE &\stepto& (\REFEXTERN~\reff)
   \end{array}


.. _exec-extern.internalize:

:math:`\EXTERNINTERNALIZE`
..........................

1. Assert: due to :ref:`validation <valid-extern.internalize>`, a :ref:`reference value <syntax-ref>` is on the top of the stack.

2. Pop the value :math:`\reff` from the stack.

3. Assert: due to :ref:`validation <valid-extern.internalize>`, a :math:`\reff` is an :ref:`external reference <syntax-ref.extern>`.

4. Let :math:`(\REFEXTERN~\reff')` be the reference value :math:`\reff`.

5. Push the reference value :math:`\reff'` to the stack.

.. math::
   \begin{array}{lcl@{\qquad}l}
   (\REFEXTERN~\reff)~\EXTERNINTERNALIZE &\stepto& \reff
   \end{array}



.. index:: vector instruction
   pair: execution; instruction
   single: abstract syntax; instruction
.. _exec-instr-vec:

Vector Instructions
~~~~~~~~~~~~~~~~~~~

Most vector instructions are defined in terms of generic numeric operators applied lane-wise based on the :ref:`shape <syntax-vec-shape>`.

.. math::
   \begin{array}{lll@{\qquad}l}
   \X{op}_{t\K{x}N}(n_1,\dots,n_k) &=&
     \lanes^{-1}_{t\K{x}N}(op_t(\lanes_{t\K{x}N}(n_1) ~\dots~ \lanes_{t\K{x}N}(n_k))
   \end{array}

.. note::
   For example, the result of instruction :math:`\K{i32x4}.\ADD` applied to operands :math:`i_1, i_2`
   invokes :math:`\ADD_{\K{i32x4}}(i_1, i_2)`, which maps to
   :math:`\lanes^{-1}_{\K{i32x4}}(\ADD_{\I32}(i_1^+, i_2^+))`,
   where :math:`i_1^+` and :math:`i_2^+` are sequences resulting from invoking
   :math:`\lanes_{\K{i32x4}}(i_1)` and :math:`\lanes_{\K{i32x4}}(i_2)`
   respectively.


.. _exec-vconst:

:math:`\V128\K{.}\VCONST~c`
...........................

1. Push the value :math:`\V128.\VCONST~c` to the stack.

.. note::
   No formal reduction rule is required for this instruction, since |VCONST| instructions coincide with :ref:`values <syntax-val>`.


.. _exec-vvunop:

:math:`\V128\K{.}\vvunop`
.........................

1. Assert: due to :ref:`validation <valid-vvunop>`, a value of :ref:`value type <syntax-valtype>` |V128| is on the top of the stack.

2. Pop the value :math:`\V128.\VCONST~c_1` from the stack.

3. Let :math:`c` be the result of computing :math:`\vvunop_{\I128}(c_1)`.

4. Push the value :math:`\V128.\VCONST~c` to the stack.

.. math::
   \begin{array}{lcl@{\qquad}l}
   (\V128\K{.}\VCONST~c_1)~\V128\K{.}\vvunop &\stepto& (\V128\K{.}\VCONST~c)
     & (\iff c = \vvunop_{\I128}(c_1)) \\
   \end{array}


.. _exec-vvbinop:

:math:`\V128\K{.}\vvbinop`
..........................

1. Assert: due to :ref:`validation <valid-vvbinop>`, two values of :ref:`value type <syntax-valtype>` |V128| are on the top of the stack.

2. Pop the value :math:`\V128.\VCONST~c_2` from the stack.

3. Pop the value :math:`\V128.\VCONST~c_1` from the stack.

4. Let :math:`c` be the result of computing :math:`\vvbinop_{\I128}(c_1, c_2)`.

5. Push the value :math:`\V128.\VCONST~c` to the stack.

.. math::
   \begin{array}{lcl@{\qquad}l}
   (\V128\K{.}\VCONST~c_1)~(\V128\K{.}\VCONST~c_2)~\V128\K{.}\vvbinop &\stepto& (\V128\K{.}\VCONST~c)
     & (\iff c = \vvbinop_{\I128}(c_1, c_2)) \\
   \end{array}


.. _exec-vvternop:

:math:`\V128\K{.}\vvternop`
...........................

1. Assert: due to :ref:`validation <valid-vvternop>`, three values of :ref:`value type <syntax-valtype>` |V128| are on the top of the stack.

2. Pop the value :math:`\V128.\VCONST~c_3` from the stack.

3. Pop the value :math:`\V128.\VCONST~c_2` from the stack.

4. Pop the value :math:`\V128.\VCONST~c_1` from the stack.

5. Let :math:`c` be the result of computing :math:`\vvternop_{\I128}(c_1, c_2, c_3)`.

6. Push the value :math:`\V128.\VCONST~c` to the stack.

.. math::
   \begin{array}{lcl@{\qquad}l}
   (\V128\K{.}\VCONST~c_1)~(\V128\K{.}\VCONST~c_2)~(\V128\K{.}\VCONST~c_3)~\V128\K{.}\vvternop &\stepto& (\V128\K{.}\VCONST~c)
     & (\iff c = \vvternop_{\I128}(c_1, c_2, c_3)) \\
   \end{array}


.. _exec-vvtestop:
.. _exec-vec-any_true:

:math:`\V128\K{.}\ANYTRUE`
..........................

1. Assert: due to :ref:`validation <valid-vvtestop>`, a value of :ref:`value type <syntax-valtype>` |V128| is on the top of the stack.

2. Pop the value :math:`\V128.\VCONST~c_1` from the stack.

3. Let :math:`i` be the result of computing :math:`\ine_{128}(c_1, 0)`.

4. Push the value :math:`\I32.\CONST~i` onto the stack.

.. math::
   \begin{array}{lcl@{\qquad}l}
   (\V128\K{.}\VCONST~c_1)~\V128\K{.}\ANYTRUE &\stepto& (\I32\K{.}\CONST~i)
     & (\iff i = \ine_{128}(c_1, 0)) \\
   \end{array}


.. _exec-vec-swizzle:

:math:`\K{i8x16.}\SWIZZLE`
..........................

1. Assert: due to :ref:`validation <valid-vbinop>`, two values of :ref:`value type <syntax-valtype>` |V128| are on the top of the stack.

2. Pop the value :math:`\V128.\VCONST~c_2` from the stack.

3. Let :math:`i^\ast` be the result of computing :math:`\lanes_{i8x16}(c_2)`.

4. Pop the value :math:`\V128.\VCONST~c_1` from the stack.

5. Let :math:`j^\ast` be the result of computing :math:`\lanes_{i8x16}(c_1)`.

6. Let :math:`c^\ast` be the concatenation of the two sequences :math:`j^\ast` and :math:`0^{240}`.

7. Let :math:`c'` be the result of computing :math:`\lanes^{-1}_{i8x16}(c^\ast[ i^\ast[0] ] \dots c^\ast[ i^\ast[15] ])`.

8. Push the value :math:`\V128.\VCONST~c'` onto the stack.

.. math::
   \begin{array}{l}
   \begin{array}{lcl@{\qquad}l}
   (\V128\K{.}\VCONST~c_1)~(\V128\K{.}\VCONST~c_2)~\I8X16\K{.}\SWIZZLE &\stepto& (\V128\K{.}\VCONST~c')
   \end{array}
   \\ \qquad
     \begin{array}[t]{@{}r@{~}l@{}}
      (\iff & i^\ast = \lanes_{i8x16}(c_2) \\
      \wedge & c^\ast = \lanes_{i8x16}(c_1)~0^{240} \\
      \wedge & c' = \lanes^{-1}_{i8x16}(c^\ast[ i^\ast[0] ] \dots c^\ast[ i^\ast[15] ]))
     \end{array}
   \end{array}


.. _exec-vec-shuffle:

:math:`\K{i8x16.}\SHUFFLE~x^\ast`
.................................

1. Assert: due to :ref:`validation <valid-vec-shuffle>`, two values of :ref:`value type <syntax-valtype>` |V128| are on the top of the stack.

2. Assert: due to :ref:`validation <valid-vec-shuffle>`, for all :math:`x_i` in :math:`x^\ast` it holds that :math:`x_i < 32`.

3. Pop the value :math:`\V128.\VCONST~c_2` from the stack.

4. Let :math:`i_2^\ast` be the result of computing :math:`\lanes_{i8x16}(c_2)`.

5. Pop the value :math:`\V128.\VCONST~c_1` from the stack.

6. Let :math:`i_1^\ast` be the result of computing :math:`\lanes_{i8x16}(c_1)`.

7. Let :math:`i^\ast` be the concatenation of the two sequences :math:`i_1^\ast` and :math:`i_2^\ast`.

8. Let :math:`c` be the result of computing :math:`\lanes^{-1}_{i8x16}(i^\ast[x^\ast[0]] \dots i^\ast[x^\ast[15]])`.

9. Push the value :math:`\V128.\VCONST~c` onto the stack.

.. math::
   \begin{array}{l}
   \begin{array}{lcl@{\qquad}l}
   (\V128\K{.}\VCONST~c_1)~(\V128\K{.}\VCONST~c_2)~(\I8X16\K{.}\SHUFFLE~x^\ast) &\stepto& (\V128\K{.}\VCONST~c)
   \end{array}
   \\ \qquad
     \begin{array}[t]{@{}r@{~}l@{}}
      (\iff & i^\ast = \lanes_{i8x16}(c_1)~\lanes_{i8x16}(c_2) \\
      \wedge & c = \lanes^{-1}_{i8x16}(i^\ast[x^\ast[0]] \dots i^\ast[x^\ast[15]]))
     \end{array}
   \end{array}


.. _exec-vec-splat:

:math:`\shape\K{.}\SPLAT`
.........................

1. Let :math:`t` be the type :math:`\unpacked(\shape)`.

2. Assert: due to :ref:`validation <valid-vec-splat>`, a value of :ref:`value type <syntax-valtype>` :math:`t` is on the top of the stack.

3. Pop the value :math:`t.\CONST~c_1` from the stack.

4. Let :math:`N` be the integer :math:`\dim(\shape)`.

5. Let :math:`c` be the result of computing :math:`\lanes^{-1}_{\shape}(c_1^N)`.

6. Push the value :math:`\V128.\VCONST~c` to the stack.

.. math::
   \begin{array}{lcl@{\qquad}l}
   (t\K{.}\CONST~c_1)~\shape\K{.}\SPLAT &\stepto& (\V128\K{.}\VCONST~c)
     & (\iff t = \unpacked(\shape)
       \wedge c = \lanes^{-1}_{\shape}(c_1^{\dim(\shape)}))
     \\
   \end{array}


.. _exec-vec-extract_lane:

:math:`t_1\K{x}N\K{.}\EXTRACTLANE\K{\_}\sx^?~x`
...............................................

1. Assert: due to :ref:`validation <valid-vec-extract_lane>`, :math:`x < N`.

2. Assert: due to :ref:`validation <valid-vec-extract_lane>`, a value of :ref:`value type <syntax-valtype>` |V128| is on the top of the stack.

3. Pop the value :math:`\V128.\VCONST~c_1` from the stack.

4. Let :math:`i^\ast` be the result of computing :math:`\lanes_{t_1\K{x}N}(c_1)`.

5. Let :math:`t_2` be the type :math:`\unpacked(t_1\K{x}N)`.

6. Let :math:`c_2` be the result of computing :math:`\extend^{sx^?}_{t_1,t_2}(i^\ast[x])`.

7. Push the value :math:`t_2.\CONST~c_2` to the stack.

.. math::
   \begin{array}{l}
   \begin{array}{lcl@{\qquad}l}
   (\V128\K{.}\VCONST~c_1)~(t_1\K{x}N\K{.}\EXTRACTLANE~x) &\stepto& (t_2\K{.}\CONST~c_2)
   \end{array}
   \\ \qquad
     \begin{array}[t]{@{}r@{~}l@{}}
      (\iff & t_2 = \unpacked(t_1\K{x}N) \\
       \wedge & c_2 = \extend^{sx^?}_{t_1,t_2}(\lanes_{t_1\K{x}N}(c_1)[x]))
     \end{array}
   \end{array}


.. _exec-vec-replace_lane:

:math:`\shape\K{.}\REPLACELANE~x`
.................................

1. Assert: due to :ref:`validation <valid-vec-replace_lane>`, :math:`x < \dim(\shape)`.

2. Let :math:`t_1` be the type :math:`\unpacked(\shape)`.

3. Assert: due to :ref:`validation <valid-vec-replace_lane>`, a value of :ref:`value type <syntax-valtype>` :math:`t_1` is on the top of the stack.

4. Pop the value :math:`t_1.\CONST~c_1` from the stack.

5. Assert: due to :ref:`validation <valid-vec-replace_lane>`, a value of :ref:`value type <syntax-valtype>` |V128| is on the top of the stack.

6. Pop the value :math:`\V128.\VCONST~c_2` from the stack.

7. Let :math:`i^\ast` be the result of computing :math:`\lanes_{\shape}(c_2)`.

8. Let :math:`c` be the result of computing :math:`\lanes^{-1}_{\shape}(i^\ast \with [x] = c_1)`.

9. Push :math:`\V128.\VCONST~c` on the stack.

.. math::
   \begin{array}{l}
   \begin{array}{lcl@{\qquad}l}
   (t_1\K{.}\CONST~c_1)~(\V128\K{.}\VCONST~c_2)~(\shape\K{.}\REPLACELANE~x) &\stepto& (\V128\K{.}\VCONST~c)
   \end{array}
   \\ \qquad
     \begin{array}[t]{@{}r@{~}l@{}}
      (\iff & i^\ast = \lanes_{\shape}(c_2) \\
       \wedge & c = \lanes^{-1}_{\shape}(i^\ast \with [x] = c_1))
     \end{array}
   \end{array}


.. _exec-vunop:

:math:`\shape\K{.}\vunop`
.........................

1. Assert: due to :ref:`validation <valid-vunop>`, a value of :ref:`value type <syntax-valtype>` |V128| is on the top of the stack.

2. Pop the value :math:`\V128.\VCONST~c_1` from the stack.

3. Let :math:`c` be the result of computing :math:`\vunop_{\shape}(c_1)`.

4. Push the value :math:`\V128.\VCONST~c` to the stack.

.. math::
   \begin{array}{lcl@{\qquad}l}
   (\V128\K{.}\VCONST~c_1)~\V128\K{.}\vunop &\stepto& (\V128\K{.}\VCONST~c)
     & (\iff c = \vunop_{\shape}(c_1))
   \end{array}


.. _exec-vbinop:

:math:`\shape\K{.}\vbinop`
..........................

1. Assert: due to :ref:`validation <valid-vbinop>`, two values of :ref:`value type <syntax-valtype>` |V128| are on the top of the stack.

2. Pop the value :math:`\V128.\VCONST~c_2` from the stack.

3. Pop the value :math:`\V128.\VCONST~c_1` from the stack.

4. If :math:`\vbinop_{\shape}(c_1, c_2)` is defined:

   a. Let :math:`c` be a possible result of computing :math:`\vbinop_{\shape}(c_1, c_2)`.

   b. Push the value :math:`\V128.\VCONST~c` to the stack.

5. Else:

   a. Trap.

.. math::
   \begin{array}{lcl@{\qquad}l}
   (\V128\K{.}\VCONST~c_1)~(\V128\K{.}\VCONST~c_2)~\shape\K{.}\vbinop &\stepto& (\V128\K{.}\VCONST~c)
     & (\iff c \in \vbinop_{\shape}(c_1, c_2)) \\
   (\V128\K{.}\VCONST~c_1)~(\V128\K{.}\VCONST~c_2)~\shape\K{.}\vbinop &\stepto& \TRAP
     & (\iff \vbinop_{\shape}(c_1, c_2) = \{\})
   \end{array}


.. _exec-vrelop:

:math:`t\K{x}N\K{.}\vrelop`
...........................

1. Assert: due to :ref:`validation <valid-vrelop>`, two values of :ref:`value type <syntax-valtype>` |V128| are on the top of the stack.

2. Pop the value :math:`\V128.\VCONST~c_2` from the stack.

3. Pop the value :math:`\V128.\VCONST~c_1` from the stack.

4. Let :math:`i_1^\ast` be the result of computing :math:`\lanes_{t\K{x}N}(c_1)`.

5. Let :math:`i_2^\ast` be the result of computing :math:`\lanes_{t\K{x}N}(c_2)`.

6. Let :math:`i^\ast` be the result of computing :math:`\vrelop_t(i_1^\ast, i_2^\ast)`.

7. Let :math:`j^\ast` be the result of computing :math:`\extends_{1,|t|}(i^\ast)`.

8. Let :math:`c` be the result of computing :math:`\lanes^{-1}_{t\K{x}N}(j^\ast)`.

9. Push the value :math:`\V128.\VCONST~c` to the stack.

.. math::
   \begin{array}{l}
   \begin{array}{lcl@{\qquad}l}
   (\V128\K{.}\VCONST~c_1)~(\V128\K{.}\VCONST~c_2)~t\K{x}N\K{.}\vrelop &\stepto& (\V128\K{.}\VCONST~c)
   \end{array}
   \\ \qquad
     \begin{array}[t]{@{}r@{~}l@{}}
     (\iff c = \lanes^{-1}_{t\K{x}N}(\extends_{1,|t|}(\vrelop_t(\lanes_{t\K{x}N}(c_1), \lanes_{t\K{x}N}(c_2)))))
     \end{array}
   \end{array}


.. _exec-vishiftop:

:math:`t\K{x}N\K{.}\vishiftop`
..............................

1. Assert: due to :ref:`validation <valid-vishiftop>`, a value of :ref:`value type <syntax-valtype>` |I32| is on the top of the stack.

2. Pop the value :math:`\I32.\CONST~s` from the stack.

3. Assert: due to :ref:`validation <valid-vishiftop>`, a value of :ref:`value type <syntax-valtype>` |V128| is on the top of the stack.

4. Pop the value :math:`\V128.\VCONST~c_1` from the stack.

5. Let :math:`i^\ast` be the result of computing :math:`\lanes_{t\K{x}N}(c_1)`.

6. Let :math:`j^\ast` be the result of computing :math:`\vishiftop_{t}(i^\ast, s^N)`.

7. Let :math:`c` be the result of computing :math:`\lanes^{-1}_{t\K{x}N}(j^\ast)`.

8. Push the value :math:`\V128.\VCONST~c` to the stack.

.. math::
   \begin{array}{l}
   \begin{array}{lcl@{\qquad}l}
   (\V128\K{.}\VCONST~c_1)~(\I32\K{.}\CONST~s)~t\K{x}N\K{.}\vishiftop &\stepto& (\V128\K{.}\VCONST~c)
   \end{array}
   \\ \qquad
     \begin{array}[t]{@{}r@{~}l@{}}
     (\iff & i^\ast = \lanes_{t\K{x}N}(c_1) \\
     \wedge & c = \lanes^{-1}_{t\K{x}N}(\vishiftop_{t}(i^\ast, s^N)))
     \end{array}
   \end{array}


.. _exec-vtestop:
.. _exec-vec-all_true:

:math:`\shape\K{.}\ALLTRUE`
...........................

1. Assert: due to :ref:`validation <valid-vtestop>`, a value of :ref:`value type <syntax-valtype>` |V128| is on the top of the stack.

2. Pop the value :math:`\V128.\VCONST~c_1` from the stack.

3. Let :math:`i_1^\ast` be the result of computing :math:`\lanes_{\shape}(c_1)`.

4. Let :math:`i` be the result of computing :math:`\bool(\bigwedge(i_1 \neq 0)^\ast)`.

5. Push the value :math:`\I32.\CONST~i` onto the stack.


.. math::
   \begin{array}{l}
   \begin{array}{lcl@{\qquad}l}
   (\V128\K{.}\VCONST~c_1)~\shape\K{.}\ALLTRUE &\stepto& (\I32\K{.}\CONST~i)
   \end{array}
   \\ \qquad
     \begin{array}[t]{@{}r@{~}l@{}}
     (\iff & i_1^\ast = \lanes_{\shape}(c) \\
     \wedge & i = \bool(\bigwedge(i_1 \neq 0)^\ast))
     \end{array}
   \end{array}


.. _exec-vec-bitmask:

:math:`t\K{x}N\K{.}\BITMASK`
............................

1. Assert: due to :ref:`validation <valid-vec-bitmask>`, a value of :ref:`value type <syntax-valtype>` |V128| is on the top of the stack.

2. Pop the value :math:`\V128.\VCONST~c_1` from the stack.

3. Let :math:`i_1^N` be the result of computing :math:`\lanes_{t\K{x}N}(c)`.

4. Let :math:`B` be the :ref:`bit width <syntax-valtype>` :math:`|t|` of :ref:`value type <syntax-valtype>` :math:`t`.

5. Let :math:`i_2^N` be the result of computing :math:`\ilts_{B}(i_1^N, 0^N)`.

6. Let :math:`j^\ast` be the concatenation of the two sequences :math:`i_2^N` and :math:`0^{32-N}`.

7. Let :math:`c` be the result of computing :math:`\ibits_{32}^{-1}(j^\ast)`.

8. Push the value :math:`\I32.\CONST~c` onto the stack.

.. math::
   \begin{array}{lcl@{\qquad}l}
   (\V128\K{.}\VCONST~c_1)~t\K{x}N\K{.}\BITMASK &\stepto& (\I32\K{.}\CONST~c)
     & (\iff c = \ibits_{32}^{-1}(\ilts_{|t|}(\lanes_{t\K{x}N}(c), 0^N)))
     \\
   \end{array}


.. _exec-vec-narrow:

:math:`t_2\K{x}N\K{.}\NARROW\K{\_}t_1\K{x}M\K{\_}\sx`
.....................................................

1. Assert: due to :ref:`syntax <syntax-instr-vec>`, :math:`N = 2\cdot M`.

2. Assert: due to :ref:`validation <valid-vec-narrow>`, two values of :ref:`value type <syntax-valtype>` |V128| are on the top of the stack.

3. Pop the value :math:`\V128.\VCONST~c_2` from the stack.

4. Let :math:`i_2^M` be the result of computing :math:`\lanes_{t_1\K{x}M}(c_2)`.

5. Let :math:`d_2^M` be the result of computing :math:`\narrow^{\sx}_{|t_1|,|t_2|}(i_2^M)`.

6. Pop the value :math:`\V128.\VCONST~c_1` from the stack.

7. Let :math:`i_1^M` be the result of computing :math:`\lanes_{t_1\K{x}M}(c_1)`.

8. Let :math:`d_1^M` be the result of computing :math:`\narrow^{\sx}_{|t_1|,|t_2|}(i_1^M)`.

9. Let :math:`j^N` be the concatenation of the two sequences :math:`d_1^M` and :math:`d_2^M`.

10. Let :math:`c` be the result of computing :math:`\lanes^{-1}_{t_2\K{x}N}(j^N)`.

11. Push the value :math:`\V128.\VCONST~c` onto the stack.

.. math::
   \begin{array}{l}
   \begin{array}{lcl@{\qquad}l}
   (\V128\K{.}\VCONST~c_1)~(\V128\K{.}\VCONST~c_2)~t_2\K{x}N\K{.}\NARROW\_t_1\K{x}M\_\sx &\stepto& (\V128\K{.}\VCONST~c)
   \end{array}
   \\ \qquad
     \begin{array}[t]{@{}r@{~}l@{}}
     (\iff & d_1^M = \narrow^{\sx}_{|t_1|,|t_2|}( \lanes_{t_1\K{x}M}(c_1)) \\
     \wedge & d_2^M = \narrow^{\sx}_{|t_1|,|t_2|}( \lanes_{t_1\K{x}M}(c_2)) \\
     \wedge & c = \lanes^{-1}_{t_2\K{x}N}(d_1^M~d_2^M))
     \end{array}
   \end{array}


.. _exec-vcvtop:

:math:`t_2\K{x}N\K{.}\vcvtop\K{\_}t_1\K{x}M\K{\_}\sx`
.....................................................

1. Assert: due to :ref:`syntax <syntax-instr-vec>`, :math:`N = M`.

2. Assert: due to :ref:`validation <valid-vcvtop>`, a value of :ref:`value type <syntax-valtype>` |V128| is on the top of the stack.

3. Pop the value :math:`\V128.\VCONST~c_1` from the stack.

4. Let :math:`i^\ast` be the result of computing :math:`\lanes_{t_1\K{x}M}(c_1)`.

5. Let :math:`j^\ast` be the result of computing :math:`\vcvtop^{\sx}_{|t_1|,|t_2|}(i^\ast)`.

6. Let :math:`c` be the result of computing :math:`\lanes^{-1}_{t_2\K{x}N}(j^\ast)`.

7. Push the value :math:`\V128.\VCONST~c` onto the stack.

.. math::
   \begin{array}{l}
   \begin{array}{lcl@{\qquad}l}
   (\V128\K{.}\VCONST~c_1)~t_2\K{x}N\K{.}\vcvtop\K{\_}t_1\K{x}M\K{\_}\sx &\stepto& (\V128\K{.}\VCONST~c) \\
   \end{array}
   \\ \qquad
     \begin{array}[t]{@{}r@{~}l@{}}
     (\iff & c = \lanes^{-1}_{t_2\K{x}N}(\vcvtop^{\sx}_{|t_1|,|t_2|}(\lanes_{t_1\K{x}M}(c_1))))
     \end{array}
   \end{array}


:math:`t_2\K{x}N\K{.}\vcvtop\K{\_}\half\K{\_}t_1\K{x}M\K{\_}\sx^?`
..................................................................

1. Assert: due to :ref:`syntax <syntax-instr-vec>`, :math:`N = M / 2`.

2. Assert: due to :ref:`validation <valid-vcvtop>`, a value of :ref:`value type <syntax-valtype>` |V128| is on the top of the stack.

3. Pop the value :math:`\V128.\VCONST~c_1` from the stack.

4. Let :math:`i^\ast` be the result of computing :math:`\lanes_{t_1\K{x}M}(c_1)`.

5. If :math:`\half` is :math:`\K{low}`, then:

   a. Let :math:`j^\ast` be the sequence :math:`i^\ast[0 \slice N]`.

6. Else:

   a. Let :math:`j^\ast` be the sequence :math:`i^\ast[N \slice N]`.

7. Let :math:`k^\ast` be the result of computing :math:`\vcvtop^{\sx^?}_{|t_1|,|t_2|}(j^\ast)`.

8. Let :math:`c` be the result of computing :math:`\lanes^{-1}_{t_2\K{x}N}(k^\ast)`.

9. Push the value :math:`\V128.\VCONST~c` onto the stack.

.. math::
   \begin{array}{l}
   \begin{array}{lcl@{\qquad}l}
   (\V128\K{.}\VCONST~c_1)~t_2\K{x}N\K{.}\vcvtop\K{\_}\half\K{\_}t_1\K{x}M\K{\_}\sx^? &\stepto& (\V128\K{.}\VCONST~c) \\
   \end{array}
   \\ \qquad
     \begin{array}[t]{@{}r@{~}l@{}}
     (\iff & c = \lanes^{-1}_{t_2\K{x}N}(\vcvtop^{\sx^?}_{|t_1|,|t_2|}(\lanes_{t_1\K{x}M}(c_1)[\half(0, N) \slice N])))
     \end{array}
   \end{array}

where:

.. math::
   \begin{array}{lcl}
   \K{low}(x, y) &=& x \\
   \K{high}(x, y) &=& y \\
   \end{array}


:math:`t_2\K{x}N\K{.}\vcvtop\K{\_}t_1\K{x}M\K{\_}\sx\K{\_zero}`
...............................................................

1. Assert: due to :ref:`syntax <syntax-instr-vec>`, :math:`N = 2 \cdot M`.

2. Assert: due to :ref:`validation <valid-vcvtop>`, a value of :ref:`value type <syntax-valtype>` |V128| is on the top of the stack.

3. Pop the value :math:`\V128.\VCONST~c_1` from the stack.

4. Let :math:`i^\ast` be the result of computing :math:`\lanes_{t_1\K{x}M}(c_1)`.

5. Let :math:`j^\ast` be the result of computing :math:`\vcvtop^{\sx}_{|t_1|,|t_2|}(i^\ast)`.

6. Let :math:`k^\ast` be the concatenation of the two sequences :math:`j^\ast` and :math:`0^M`.

7. Let :math:`c` be the result of computing :math:`\lanes^{-1}_{t_2\K{x}N}(k^\ast)`.

8. Push the value :math:`\V128.\VCONST~c` onto the stack.

.. math::
   \begin{array}{l}
   \begin{array}{lcl@{\qquad}l}
   (\V128\K{.}\VCONST~c_1)~t_2\K{x}N\K{.}\vcvtop\K{\_}t_1\K{x}M\K{\_}\sx\K{\_zero} &\stepto& (\V128\K{.}\VCONST~c) \\
   \end{array}
   \\ \qquad
     \begin{array}[t]{@{}r@{~}l@{}}
     (\iff & c = \lanes^{-1}_{t_2\K{x}N}(\vcvtop^{\sx}_{|t_1|,|t_2|}(\lanes_{t_1\K{x}M}(c_1))~0^M))
     \end{array}
   \end{array}


.. _exec-vec-dot:

:math:`\K{i32x4.}\DOT\K{\_i16x8\_s}`
....................................

1. Assert: due to :ref:`validation <valid-vec-dot>`, two values of :ref:`value type <syntax-valtype>` |V128| are on the top of the stack.

2. Pop the value :math:`\V128.\VCONST~c_2` from the stack.

3. Pop the value :math:`\V128.\VCONST~c_1` from the stack.

4. Let :math:`i_1^\ast` be the result of computing :math:`\lanes_{\I16X8}(c_1)`.

5. Let :math:`j_1^\ast` be the result of computing :math:`\extends_{16,32}(i_1^\ast)`.

6. Let :math:`i_2^\ast` be the result of computing :math:`\lanes_{\I16X8}(c_2)`.

7. Let :math:`j_2^\ast` be the result of computing :math:`\extends_{16,32}(i_2^\ast)`.

8. Let :math:`(k_1~k_2)^\ast` be the result of computing :math:`\imul_{32}(j_1^\ast, j_2^\ast)`.

9. Let :math:`k^\ast` be the result of computing :math:`\iadd_{32}(k_1, k_2)^\ast`.

10. Let :math:`c` be the result of computing :math:`\lanes^{-1}_{\I32X4}(k^\ast)`.

11. Push the value :math:`\V128.\VCONST~c` onto the stack.

.. math::
   \begin{array}{l}
   \begin{array}{lcl@{\qquad}l}
   (\V128\K{.}\VCONST~c_1)~(\V128\K{.}\VCONST~c_2)~\K{i32x4.}\DOT\K{\_i16x8\_s} &\stepto& (\V128\K{.}\VCONST~c) \\
   \end{array}
   \\ \qquad
     \begin{array}[t]{@{}r@{~}l@{}}
     (\iff & (i_1~i_2)^\ast = \imul_{32}(\extends_{16,32}(\lanes_{\I16X8}(c_1)), \extends_{16,32}(\lanes_{\I16X8}(c_2))) \\
     \wedge & j^\ast = \iadd_{32}(i_1, i_2)^\ast \\
     \wedge & c = \lanes^{-1}_{\I32X4}(j^\ast))
     \end{array}
   \end{array}


.. _exec-vec-extmul:

:math:`t_2\K{x}N\K{.}\EXTMUL\K{\_}\half\K{\_}t_1\K{x}M\K{\_}\sx`
................................................................

1. Assert: due to :ref:`syntax <syntax-instr-vec>`, :math:`N = M / 2`.

2. Assert: due to :ref:`validation <valid-vec-extmul>`, two values of :ref:`value type <syntax-valtype>` |V128| are on the top of the stack.

3. Pop the value :math:`\V128.\VCONST~c_2` from the stack.

4. Pop the value :math:`\V128.\VCONST~c_1` from the stack.

5. Let :math:`i_1^\ast` be the result of computing :math:`\lanes_{t_1\K{x}M}(c_1)`.

6. Let :math:`i_2^\ast` be the result of computing :math:`\lanes_{t_1\K{x}M}(c_2)`.

7. If :math:`\half` is :math:`\K{low}`, then:

   a. Let :math:`j_1^\ast` be the sequence :math:`i_1^\ast[0 \slice N]`.

   b. Let :math:`j_2^\ast` be the sequence :math:`i_2^\ast[0 \slice N]`.

8. Else:

   a. Let :math:`j_1^\ast` be the sequence :math:`i_1^\ast[N \slice N]`.

   b. Let :math:`j_2^\ast` be the sequence :math:`i_2^\ast[N \slice N]`.

9. Let :math:`k_1^\ast` be the result of computing :math:`\extend^{\sx}_{|t_1|,|t_2|}(j_1^\ast)`.

10. Let :math:`k_2^\ast` be the result of computing :math:`\extend^{\sx}_{|t_1|,|t_2|}(j_2^\ast)`.

11. Let :math:`k^\ast` be the result of computing :math:`\imul_{t_2\K{x}N}(k_1^\ast, k_2^\ast)`.

12. Let :math:`c` be the result of computing :math:`\lanes^{-1}_{t_2\K{x}N}(k^\ast)`.

13. Push the value :math:`\V128.\VCONST~c` onto the stack.

.. math::
   \begin{array}{lcl@{\qquad}l}
   (\V128\K{.}\VCONST~c_1)~(\V128\K{.}\VCONST~c_2)~t_2\K{x}N\K{.}\EXTMUL\K{\_}\half\K{\_}t_1\K{x}M\_\sx &\stepto& (\V128\K{.}\VCONST~c) \\
   \end{array}
   \\ \qquad
     \begin{array}[t]{@{}r@{~}l@{}}
     (\iff & i^\ast = \lanes_{t_1\K{x}M}(c_1)[\half(0, N) \slice N] \\
     \wedge & j^\ast = \lanes_{t_1\K{x}M}(c_2)[\half(0, N) \slice N] \\
     \wedge & c = \lanes^{-1}_{t_2\K{x}N}(\imul_{t_2\K{x}N}(\extend^{\sx}_{|t_1|,|t_2|}(i^\ast), \extend^{\sx}_{|t_1|,|t_2|}(j^\ast))))
     \end{array}

where:

.. math::
   \begin{array}{lcl}
   \K{low}(x, y) &=& x \\
   \K{high}(x, y) &=& y \\
   \end{array}


.. _exec-vec-extadd_pairwise:

:math:`t_2\K{x}N\K{.}\EXTADDPAIRWISE\_t_1\K{x}M\_\sx`
.....................................................

1. Assert: due to :ref:`syntax <syntax-instr-vec>`, :math:`N = M / 2`.

2. Assert: due to :ref:`validation <valid-vec-extadd_pairwise>`, a value of :ref:`value type <syntax-valtype>` |V128| is on the top of the stack.

3. Pop the value :math:`\V128.\VCONST~c_1` from the stack.

4. Let :math:`i^\ast` be the result of computing :math:`\lanes_{t_1\K{x}M}(c_1)`.

5. Let :math:`(j_1~j_2)^\ast` be the result of computing :math:`\extend^{\sx}_{|t_1|,|t_2|}(i^\ast)`.

6. Let :math:`k^\ast` be the result of computing :math:`\iadd_{N}(j_1, j_2)^\ast`.

7. Let :math:`c` be the result of computing :math:`\lanes^{-1}_{t_2\K{x}N}(k^\ast)`.

8. Push the value :math:`\V128.\VCONST~c` to the stack.

.. math::
   \begin{array}{l}
   \begin{array}{lcl@{\qquad}l}
   (\V128\K{.}\VCONST~c_1)~t_2\K{x}N\K{.}\EXTADDPAIRWISE\_t_1\K{x}M\_\sx &\stepto& (\V128\K{.}\VCONST~c) \\
   \end{array}
   \\ \qquad
     \begin{array}[t]{@{}r@{~}l@{}}
     (\iff & (i_1~i_2)^\ast = \extend^{\sx}_{|t_1|,|t_2|}(\lanes_{t_1\K{x}M}(c_1)) \\
     \wedge & j^\ast = \iadd_{N}(i_1, i_2)^\ast \\
     \wedge & c = \lanes^{-1}_{t_2\K{x}N}(j^\ast))
     \end{array}
   \end{array}


.. index:: parametric instructions, value
   pair: execution; instruction
   single: abstract syntax; instruction
.. _exec-instr-parametric:

Parametric Instructions
~~~~~~~~~~~~~~~~~~~~~~~

.. _exec-drop:

:math:`\DROP`
.............

1. Assert: due to :ref:`validation <valid-drop>`, a value is on the top of the stack.

2. Pop the value :math:`\val` from the stack.

.. math::
   \begin{array}{lcl@{\qquad}l}
   \val~~\DROP &\stepto& \epsilon
   \end{array}


.. _exec-select:

:math:`\SELECT~(t^\ast)^?`
..........................

1. Assert: due to :ref:`validation <valid-select>`, a value of :ref:`value type <syntax-valtype>` |I32| is on the top of the stack.

2. Pop the value :math:`\I32.\CONST~c` from the stack.

3. Assert: due to :ref:`validation <valid-select>`, two more values (of the same :ref:`value type <syntax-valtype>`) are on the top of the stack.

4. Pop the value :math:`\val_2` from the stack.

5. Pop the value :math:`\val_1` from the stack.

6. If :math:`c` is not :math:`0`, then:

   a. Push the value :math:`\val_1` back to the stack.

7. Else:

   a. Push the value :math:`\val_2` back to the stack.

.. math::
   \begin{array}{lcl@{\qquad}l}
   \val_1~\val_2~(\I32\K{.}\CONST~c)~(\SELECT~t^?) &\stepto& \val_1
     & (\iff c \neq 0) \\
   \val_1~\val_2~(\I32\K{.}\CONST~c)~(\SELECT~t^?) &\stepto& \val_2
     & (\iff c = 0) \\
   \end{array}

.. note::
   In future versions of WebAssembly, |SELECT| may allow more than one value per choice.


.. index:: variable instructions, local index, global index, address, global address, global instance, store, frame, value
   pair: execution; instruction
   single: abstract syntax; instruction
.. _exec-instr-variable:

Variable Instructions
~~~~~~~~~~~~~~~~~~~~~

.. _exec-local.get:

:math:`\LOCALGET~x`
...................

1. Let :math:`F` be the :ref:`current <exec-notation-textual>` :ref:`frame <syntax-frame>`.

2. Assert: due to :ref:`validation <valid-local.get>`, :math:`F.\ALOCALS[x]` exists and is non-empty.

3. Let :math:`\val` be the value :math:`F.\ALOCALS[x]`.

4. Push the value :math:`\val` to the stack.

.. math::
   \begin{array}{lcl@{\qquad}l}
   F; (\LOCALGET~x) &\stepto& F; \val
     & (\iff F.\ALOCALS[x] = \val) \\
   \end{array}


.. _exec-local.set:

:math:`\LOCALSET~x`
...................

1. Let :math:`F` be the :ref:`current <exec-notation-textual>` :ref:`frame <syntax-frame>`.

2. Assert: due to :ref:`validation <valid-local.set>`, :math:`F.\ALOCALS[x]` exists.

3. Assert: due to :ref:`validation <valid-local.set>`, a value is on the top of the stack.

4. Pop the value :math:`\val` from the stack.

5. Replace :math:`F.\ALOCALS[x]` with the value :math:`\val`.

.. math::
   \begin{array}{lcl@{\qquad}l}
   F; \val~(\LOCALSET~x) &\stepto& F'; \epsilon
     & (\iff F' = F \with \ALOCALS[x] = \val) \\
   \end{array}


.. _exec-local.tee:

:math:`\LOCALTEE~x`
...................

1. Assert: due to :ref:`validation <valid-local.tee>`, a value is on the top of the stack.

2. Pop the value :math:`\val` from the stack.

3. Push the value :math:`\val` to the stack.

4. Push the value :math:`\val` to the stack.

5. :ref:`Execute <exec-local.set>` the instruction :math:`\LOCALSET~x`.

.. math::
   \begin{array}{lcl@{\qquad}l}
   \val~(\LOCALTEE~x) &\stepto& \val~\val~(\LOCALSET~x)
   \end{array}


.. _exec-global.get:

:math:`\GLOBALGET~x`
....................

1. Let :math:`F` be the :ref:`current <exec-notation-textual>` :ref:`frame <syntax-frame>`.

2. Assert: due to :ref:`validation <valid-global.get>`, :math:`F.\AMODULE.\MIGLOBALS[x]` exists.

3. Let :math:`a` be the :ref:`global address <syntax-globaladdr>` :math:`F.\AMODULE.\MIGLOBALS[x]`.

4. Assert: due to :ref:`validation <valid-global.get>`, :math:`S.\SGLOBALS[a]` exists.

5. Let :math:`\X{glob}` be the :ref:`global instance <syntax-globalinst>` :math:`S.\SGLOBALS[a]`.

6. Let :math:`\val` be the value :math:`\X{glob}.\GIVALUE`.

7. Push the value :math:`\val` to the stack.

.. math::
   \begin{array}{l}
   \begin{array}{lcl@{\qquad}l}
   S; F; (\GLOBALGET~x) &\stepto& S; F; \val
   \end{array}
   \\ \qquad
     (\iff S.\SGLOBALS[F.\AMODULE.\MIGLOBALS[x]].\GIVALUE = \val) \\
   \end{array}


.. _exec-global.set:

:math:`\GLOBALSET~x`
....................

1. Let :math:`F` be the :ref:`current <exec-notation-textual>` :ref:`frame <syntax-frame>`.

2. Assert: due to :ref:`validation <valid-global.set>`, :math:`F.\AMODULE.\MIGLOBALS[x]` exists.

3. Let :math:`a` be the :ref:`global address <syntax-globaladdr>` :math:`F.\AMODULE.\MIGLOBALS[x]`.

4. Assert: due to :ref:`validation <valid-global.set>`, :math:`S.\SGLOBALS[a]` exists.

5. Let :math:`\X{glob}` be the :ref:`global instance <syntax-globalinst>` :math:`S.\SGLOBALS[a]`.

6. Assert: due to :ref:`validation <valid-global.set>`, a value is on the top of the stack.

7. Pop the value :math:`\val` from the stack.

8. Replace :math:`\X{glob}.\GIVALUE` with the value :math:`\val`.

.. math::
   \begin{array}{l}
   \begin{array}{lcl@{\qquad}l}
   S; F; \val~(\GLOBALSET~x) &\stepto& S'; F; \epsilon
   \end{array}
   \\ \qquad
   (\iff S' = S \with \SGLOBALS[F.\AMODULE.\MIGLOBALS[x]].\GIVALUE = \val) \\
   \end{array}

.. note::
   :ref:`Validation <valid-global.set>` ensures that the global is, in fact, marked as mutable.


.. index:: table instruction, table index, store, frame, address, table address, table instance, element address, element instance, value, integer, limits, reference, reference type
   pair: execution; instruction
   single: abstract syntax; instruction
.. _exec-instr-table:

Table Instructions
~~~~~~~~~~~~~~~~~~

.. _exec-table.get:

:math:`\TABLEGET~x`
...................

1. Let :math:`F` be the :ref:`current <exec-notation-textual>` :ref:`frame <syntax-frame>`.

2. Assert: due to :ref:`validation <valid-table.get>`, :math:`F.\AMODULE.\MITABLES[x]` exists.

3. Let :math:`a` be the :ref:`table address <syntax-tableaddr>` :math:`F.\AMODULE.\MITABLES[x]`.

4. Assert: due to :ref:`validation <valid-table.get>`, :math:`S.\STABLES[a]` exists.

5. Let :math:`\X{tab}` be the :ref:`table instance <syntax-tableinst>` :math:`S.\STABLES[a]`.

6. Assert: due to :ref:`validation <valid-table.get>`, a value of :ref:`value type <syntax-valtype>` |I32| is on the top of the stack.

7. Pop the value :math:`\I32.\CONST~i` from the stack.

8. If :math:`i` is not smaller than the length of :math:`\X{tab}.\TIELEM`, then:

   a. Trap.

9. Let :math:`\val` be the value :math:`\X{tab}.\TIELEM[i]`.

10. Push the value :math:`\val` to the stack.

.. math::
   ~\\[-1ex]
   \begin{array}{l}
   \begin{array}{lcl@{\qquad}l}
   S; F; (\I32.\CONST~i)~(\TABLEGET~x) &\stepto& S; F; \val
   \end{array}
   \\ \qquad
     (\iff S.\STABLES[F.\AMODULE.\MITABLES[x]].\TIELEM[i] = \val) \\
   \begin{array}{lcl@{\qquad}l}
   S; F; (\I32.\CONST~i)~(\TABLEGET~x) &\stepto& S; F; \TRAP
   \end{array}
   \\ \qquad
     (\otherwise) \\
   \end{array}


.. _exec-table.set:

:math:`\TABLESET~x`
...................

1. Let :math:`F` be the :ref:`current <exec-notation-textual>` :ref:`frame <syntax-frame>`.

2. Assert: due to :ref:`validation <valid-table.set>`, :math:`F.\AMODULE.\MITABLES[x]` exists.

3. Let :math:`a` be the :ref:`table address <syntax-tableaddr>` :math:`F.\AMODULE.\MITABLES[x]`.

4. Assert: due to :ref:`validation <valid-table.set>`, :math:`S.\STABLES[a]` exists.

5. Let :math:`\X{tab}` be the :ref:`table instance <syntax-tableinst>` :math:`S.\STABLES[a]`.

6. Assert: due to :ref:`validation <valid-table.set>`, a :ref:`reference value <syntax-ref>` is on the top of the stack.

7. Pop the value :math:`\val` from the stack.

8. Assert: due to :ref:`validation <valid-table.set>`, a value of :ref:`value type <syntax-valtype>` |I32| is on the top of the stack.

9. Pop the value :math:`\I32.\CONST~i` from the stack.

10. If :math:`i` is not smaller than the length of :math:`\X{tab}.\TIELEM`, then:

    a. Trap.

11. Replace the element :math:`\X{tab}.\TIELEM[i]` with :math:`\val`.

.. math::
   ~\\[-1ex]
   \begin{array}{l}
   \begin{array}{lcl@{\qquad}l}
   S; F; (\I32.\CONST~i)~\val~(\TABLESET~x) &\stepto& S'; F; \epsilon
   \end{array}
   \\ \qquad
     (\iff S' = S \with \STABLES[F.\AMODULE.\MITABLES[x]].\TIELEM[i] = \val) \\
   \begin{array}{lcl@{\qquad}l}
   S; F; (\I32.\CONST~i)~\val~(\TABLESET~x) &\stepto& S; F; \TRAP
   \end{array}
   \\ \qquad
     (\otherwise) \\
   \end{array}


.. _exec-table.size:

:math:`\TABLESIZE~x`
....................

1. Let :math:`F` be the :ref:`current <exec-notation-textual>` :ref:`frame <syntax-frame>`.

2. Assert: due to :ref:`validation <valid-table.size>`, :math:`F.\AMODULE.\MITABLES[x]` exists.

3. Let :math:`a` be the :ref:`table address <syntax-tableaddr>` :math:`F.\AMODULE.\MITABLES[x]`.

4. Assert: due to :ref:`validation <valid-table.size>`, :math:`S.\STABLES[a]` exists.

5. Let :math:`\X{tab}` be the :ref:`table instance <syntax-tableinst>` :math:`S.\STABLES[a]`.

6. Let :math:`\X{sz}` be the length of :math:`\X{tab}.\TIELEM`.

7. Push the value :math:`\I32.\CONST~\X{sz}` to the stack.

.. math::
   \begin{array}{l}
   \begin{array}{lcl@{\qquad}l}
   S; F; (\TABLESIZE~x) &\stepto& S; F; (\I32.\CONST~\X{sz})
   \end{array}
   \\ \qquad
     (\iff |S.\STABLES[F.\AMODULE.\MITABLES[x]].\TIELEM| = \X{sz}) \\
   \end{array}


.. _exec-table.grow:

:math:`\TABLEGROW~x`
....................

1. Let :math:`F` be the :ref:`current <exec-notation-textual>` :ref:`frame <syntax-frame>`.

2. Assert: due to :ref:`validation <valid-table.grow>`, :math:`F.\AMODULE.\MITABLES[x]` exists.

3. Let :math:`a` be the :ref:`table address <syntax-tableaddr>` :math:`F.\AMODULE.\MITABLES[x]`.

4. Assert: due to :ref:`validation <valid-table.grow>`, :math:`S.\STABLES[a]` exists.

5. Let :math:`\X{tab}` be the :ref:`table instance <syntax-tableinst>` :math:`S.\STABLES[a]`.

6. Let :math:`\X{sz}` be the length of :math:`S.\STABLES[a]`.

7. Assert: due to :ref:`validation <valid-table.grow>`, a value of :ref:`value type <syntax-valtype>` |I32| is on the top of the stack.

8. Pop the value :math:`\I32.\CONST~n` from the stack.

9. Assert: due to :ref:`validation <valid-table.fill>`, a :ref:`reference value <syntax-ref>` is on the top of the stack.

10. Pop the value :math:`\val` from the stack.

11. Let :math:`\X{err}` be the |i32| value :math:`2^{32}-1`, for which :math:`\signed_{32}(\X{err})` is :math:`-1`.

12. Either:

   a. If :ref:`growing <grow-table>` :math:`\X{tab}` by :math:`n` entries with initialization value :math:`\val` succeeds, then:

      i. Push the value :math:`\I32.\CONST~\X{sz}` to the stack.

   b. Else:

      i. Push the value :math:`\I32.\CONST~\X{err}` to the stack.

13. Or:

   a. push the value :math:`\I32.\CONST~\X{err}` to the stack.

.. math::
   ~\\[-1ex]
   \begin{array}{l}
   \begin{array}{lcl@{\qquad}l}
   S; F; \val~(\I32.\CONST~n)~(\TABLEGROW~x) &\stepto& S'; F; (\I32.\CONST~\X{sz})
   \end{array}
   \\ \qquad
     \begin{array}[t]{@{}r@{~}l@{}}
     (\iff & F.\AMODULE.\MITABLES[x] = a \\
     \wedge & \X{sz} = |S.\STABLES[a].\TIELEM| \\
     \wedge & S' = S \with \STABLES[a] = \growtable(S.\STABLES[a], n, \val)) \\[1ex]
     \end{array}
   \\[1ex]
   \begin{array}{lcl@{\qquad}l}
   S; F; \val~(\I32.\CONST~n)~(\TABLEGROW~x) &\stepto& S; F; (\I32.\CONST~\signed_{32}^{-1}(-1))
   \end{array}
   \end{array}

.. note::
   The |TABLEGROW| instruction is non-deterministic.
   It may either succeed, returning the old table size :math:`\X{sz}`,
   or fail, returning :math:`{-1}`.
   Failure *must* occur if the referenced table instance has a maximum size defined that would be exceeded.
   However, failure *can* occur in other cases as well.
   In practice, the choice depends on the :ref:`resources <impl-exec>` available to the :ref:`embedder <embedder>`.


.. _exec-table.fill:

:math:`\TABLEFILL~x`
....................

1. Let :math:`F` be the :ref:`current <exec-notation-textual>` :ref:`frame <syntax-frame>`.

2. Assert: due to :ref:`validation <valid-table.fill>`, :math:`F.\AMODULE.\MITABLES[x]` exists.

3. Let :math:`\X{ta}` be the :ref:`table address <syntax-tableaddr>` :math:`F.\AMODULE.\MITABLES[x]`.

4. Assert: due to :ref:`validation <valid-table.fill>`, :math:`S.\STABLES[\X{ta}]` exists.

5. Let :math:`\X{tab}` be the :ref:`table instance <syntax-tableinst>` :math:`S.\STABLES[\X{ta}]`.

6. Assert: due to :ref:`validation <valid-table.fill>`, a value of :ref:`value type <syntax-valtype>` |I32| is on the top of the stack.

7. Pop the value :math:`\I32.\CONST~n` from the stack.

8. Assert: due to :ref:`validation <valid-table.fill>`, a :ref:`reference value <syntax-ref>` is on the top of the stack.

9. Pop the value :math:`\val` from the stack.

10. Assert: due to :ref:`validation <valid-table.fill>`, a value of :ref:`value type <syntax-valtype>` |I32| is on the top of the stack.

11. Pop the value :math:`\I32.\CONST~i` from the stack.

12. If :math:`i + n` is larger than the length of :math:`\X{tab}.\TIELEM`, then:

    a. Trap.

12. If :math:`n` is :math:`0`, then:

    a. Return.

13. Push the value :math:`\I32.\CONST~i` to the stack.

14. Push the value :math:`\val` to the stack.

15. Execute the instruction :math:`\TABLESET~x`.

16. Push the value :math:`\I32.\CONST~(i+1)` to the stack.

17. Push the value :math:`\val` to the stack.

18. Push the value :math:`\I32.\CONST~(n-1)` to the stack.

19. Execute the instruction :math:`\TABLEFILL~x`.

.. math::
   \begin{array}{l}
   S; F; (\I32.\CONST~i)~\val~(\I32.\CONST~n)~(\TABLEFILL~x)
     \quad\stepto\quad S; F; \TRAP
     \\ \qquad
     \begin{array}[t]{@{}r@{~}l@{}}
     (\iff & i + n > |S.\STABLES[F.\AMODULE.\MITABLES[x]].\TIELEM|) \\[1ex]
     \end{array}
   \\[1ex]
   S; F; (\I32.\CONST~i)~\val~(\I32.\CONST~0)~(\TABLEFILL~x)
     \quad\stepto\quad S; F; \epsilon
     \\ \qquad
     (\otherwise)
   \\[1ex]
   S; F; (\I32.\CONST~i)~\val~(\I32.\CONST~n+1)~(\TABLEFILL~x)
     \quad\stepto
     \\ \qquad S; F;
       \begin{array}[t]{@{}l@{}}
       (\I32.\CONST~i)~\val~(\TABLESET~x) \\
       (\I32.\CONST~i+1)~\val~(\I32.\CONST~n)~(\TABLEFILL~x) \\
       \end{array}
     \\ \qquad
     (\otherwise) \\
   \end{array}


.. _exec-table.copy:

:math:`\TABLECOPY~x~y`
......................

1. Let :math:`F` be the :ref:`current <exec-notation-textual>` :ref:`frame <syntax-frame>`.

2. Assert: due to :ref:`validation <valid-table.copy>`, :math:`F.\AMODULE.\MITABLES[x]` exists.

3. Let :math:`\X{ta}_x` be the :ref:`table address <syntax-tableaddr>` :math:`F.\AMODULE.\MITABLES[x]`.

4. Assert: due to :ref:`validation <valid-table.copy>`, :math:`S.\STABLES[\X{ta}_x]` exists.

5. Let :math:`\X{tab}_x` be the :ref:`table instance <syntax-tableinst>` :math:`S.\STABLES[\X{ta}_x]`.

6. Assert: due to :ref:`validation <valid-table.copy>`, :math:`F.\AMODULE.\MITABLES[y]` exists.

7. Let :math:`\X{ta}_y` be the :ref:`table address <syntax-tableaddr>` :math:`F.\AMODULE.\MITABLES[y]`.

8. Assert: due to :ref:`validation <valid-table.copy>`, :math:`S.\STABLES[\X{ta}_y]` exists.

9. Let :math:`\X{tab}_y` be the :ref:`table instance <syntax-tableinst>` :math:`S.\STABLES[\X{ta}_y]`.

10. Assert: due to :ref:`validation <valid-table.copy>`, a value of :ref:`value type <syntax-valtype>` |I32| is on the top of the stack.

11. Pop the value :math:`\I32.\CONST~n` from the stack.

12. Assert: due to :ref:`validation <valid-table.copy>`, a value of :ref:`value type <syntax-valtype>` |I32| is on the top of the stack.

13. Pop the value :math:`\I32.\CONST~s` from the stack.

14. Assert: due to :ref:`validation <valid-table.copy>`, a value of :ref:`value type <syntax-valtype>` |I32| is on the top of the stack.

15. Pop the value :math:`\I32.\CONST~d` from the stack.

16. If :math:`s + n` is larger than the length of :math:`\X{tab}_y.\TIELEM` or :math:`d + n` is larger than the length of :math:`\X{tab}_x.\TIELEM`, then:

    a. Trap.

17. If :math:`n = 0`, then:

   a. Return.

18. If :math:`d \leq s`, then:

   a. Push the value :math:`\I32.\CONST~d` to the stack.

   b. Push the value :math:`\I32.\CONST~s` to the stack.

   c. Execute the instruction :math:`\TABLEGET~y`.

   d. Execute the instruction :math:`\TABLESET~x`.

   e. Assert: due to the earlier check against the table size, :math:`d+1 < 2^{32}`.

   f. Push the value :math:`\I32.\CONST~(d+1)` to the stack.

   g. Assert: due to the earlier check against the table size, :math:`s+1 < 2^{32}`.

   h. Push the value :math:`\I32.\CONST~(s+1)` to the stack.

19. Else:

   a. Assert: due to the earlier check against the table size, :math:`d+n-1 < 2^{32}`.

   b. Push the value :math:`\I32.\CONST~(d+n-1)` to the stack.

   c. Assert: due to the earlier check against the table size, :math:`s+n-1 < 2^{32}`.

   d. Push the value :math:`\I32.\CONST~(s+n-1)` to the stack.

   c. Execute the instruction :math:`\TABLEGET~y`.

   f. Execute the instruction :math:`\TABLESET~x`.

   g. Push the value :math:`\I32.\CONST~d` to the stack.

   h. Push the value :math:`\I32.\CONST~s` to the stack.

20. Push the value :math:`\I32.\CONST~(n-1)` to the stack.

21. Execute the instruction :math:`\TABLECOPY~x~y`.

.. math::
   ~\\[-1ex]
   \begin{array}{l}
   S; F; (\I32.\CONST~d)~(\I32.\CONST~s)~(\I32.\CONST~n)~(\TABLECOPY~x~y)
     \quad\stepto\quad S; F; \TRAP
     \\ \qquad
     \begin{array}[t]{@{}r@{~}l@{}}
     (\iff & s + n > |S.\STABLES[F.\AMODULE.\MITABLES[y]].\TIELEM| \\
      \vee & d + n > |S.\STABLES[F.\AMODULE.\MITABLES[x]].\TIELEM|) \\[1ex]
     \end{array}
   \\[1ex]
   S; F; (\I32.\CONST~d)~(\I32.\CONST~s)~(\I32.\CONST~0)~(\TABLECOPY~x~y)
     \quad\stepto\quad S; F; \epsilon
     \\ \qquad
     (\otherwise)
   \\[1ex]
   S; F; (\I32.\CONST~d)~(\I32.\CONST~s)~(\I32.\CONST~n+1)~(\TABLECOPY~x~y)
     \quad\stepto
     \\ \qquad S; F;
       \begin{array}[t]{@{}l@{}}
       (\I32.\CONST~d)~(\I32.\CONST~s)~(\TABLEGET~y)~(\TABLESET~x) \\
       (\I32.\CONST~d+1)~(\I32.\CONST~s+1)~(\I32.\CONST~n)~(\TABLECOPY~x~y) \\
       \end{array}
     \\ \qquad
     (\otherwise, \iff d \leq s)
   \\[1ex]
   S; F; (\I32.\CONST~d)~(\I32.\CONST~s)~(\I32.\CONST~n+1)~(\TABLECOPY~x~y)
     \quad\stepto
     \\ \qquad S; F;
       \begin{array}[t]{@{}l@{}}
       (\I32.\CONST~d+n)~(\I32.\CONST~s+n)~(\TABLEGET~y)~(\TABLESET~x) \\
       (\I32.\CONST~d)~(\I32.\CONST~s)~(\I32.\CONST~n)~(\TABLECOPY~x~y) \\
       \end{array}
     \\ \qquad
     (\otherwise, \iff d > s) \\
   \end{array}


.. _exec-table.init:

:math:`\TABLEINIT~x~y`
......................

1. Let :math:`F` be the :ref:`current <exec-notation-textual>` :ref:`frame <syntax-frame>`.

2. Assert: due to :ref:`validation <valid-table.init>`, :math:`F.\AMODULE.\MITABLES[x]` exists.

3. Let :math:`\X{ta}` be the :ref:`table address <syntax-tableaddr>` :math:`F.\AMODULE.\MITABLES[x]`.

4. Assert: due to :ref:`validation <valid-table.init>`, :math:`S.\STABLES[\X{ta}]` exists.

5. Let :math:`\X{tab}` be the :ref:`table instance <syntax-tableinst>` :math:`S.\STABLES[\X{ta}]`.

6. Assert: due to :ref:`validation <valid-table.init>`, :math:`F.\AMODULE.\MIELEMS[y]` exists.

7. Let :math:`\X{ea}` be the :ref:`element address <syntax-elemaddr>` :math:`F.\AMODULE.\MIELEMS[y]`.

8. Assert: due to :ref:`validation <valid-table.init>`, :math:`S.\SELEMS[\X{ea}]` exists.

9. Let :math:`\X{elem}` be the :ref:`element instance <syntax-eleminst>` :math:`S.\SELEMS[\X{ea}]`.

10. Assert: due to :ref:`validation <valid-table.init>`, a value of :ref:`value type <syntax-valtype>` |I32| is on the top of the stack.

11. Pop the value :math:`\I32.\CONST~n` from the stack.

12. Assert: due to :ref:`validation <valid-table.init>`, a value of :ref:`value type <syntax-valtype>` |I32| is on the top of the stack.

13. Pop the value :math:`\I32.\CONST~s` from the stack.

14. Assert: due to :ref:`validation <valid-table.init>`, a value of :ref:`value type <syntax-valtype>` |I32| is on the top of the stack.

15. Pop the value :math:`\I32.\CONST~d` from the stack.

16. If :math:`s + n` is larger than the length of :math:`\X{elem}.\EIELEM` or :math:`d + n` is larger than the length of :math:`\X{tab}.\TIELEM`, then:

    a. Trap.

17. If :math:`n = 0`, then:

    a. Return.

18. Let :math:`\val` be the :ref:`reference value <syntax-ref>` :math:`\X{elem}.\EIELEM[s]`.

19. Push the value :math:`\I32.\CONST~d` to the stack.

20. Push the value :math:`\val` to the stack.

21. Execute the instruction :math:`\TABLESET~x`.

22. Assert: due to the earlier check against the table size, :math:`d+1 < 2^{32}`.

23. Push the value :math:`\I32.\CONST~(d+1)` to the stack.

24. Assert: due to the earlier check against the segment size, :math:`s+1 < 2^{32}`.

25. Push the value :math:`\I32.\CONST~(s+1)` to the stack.

26. Push the value :math:`\I32.\CONST~(n-1)` to the stack.

27. Execute the instruction :math:`\TABLEINIT~x~y`.

.. math::
   ~\\[-1ex]
   \begin{array}{l}
   S; F; (\I32.\CONST~d)~(\I32.\CONST~s)~(\I32.\CONST~n)~(\TABLEINIT~x~y)
     \quad\stepto\quad S; F; \TRAP
     \\ \qquad
     \begin{array}[t]{@{}r@{~}l@{}}
     (\iff & s + n > |S.\SELEMS[F.\AMODULE.\MIELEMS[y]].\EIELEM| \\
      \vee & d + n > |S.\STABLES[F.\AMODULE.\MITABLES[x]].\TIELEM|) \\[1ex]
     \end{array}
   \\[1ex]
   S; F; (\I32.\CONST~d)~(\I32.\CONST~s)~(\I32.\CONST~0)~(\TABLEINIT~x~y)
     \quad\stepto\quad S; F; \epsilon
     \\ \qquad
     (\otherwise)
   \\[1ex]
   S; F; (\I32.\CONST~d)~(\I32.\CONST~s)~(\I32.\CONST~n+1)~(\TABLEINIT~x~y)
     \quad\stepto
     \\ \qquad S; F;
       \begin{array}[t]{@{}l@{}}
       (\I32.\CONST~d)~\val~(\TABLESET~x) \\
       (\I32.\CONST~d+1)~(\I32.\CONST~s+1)~(\I32.\CONST~n)~(\TABLEINIT~x~y) \\
       \end{array}
     \\ \qquad
     (\otherwise, \iff \val = S.\SELEMS[F.\AMODULE.\MIELEMS[y]].\EIELEM[s]) \\
   \end{array}


.. _exec-elem.drop:

:math:`\ELEMDROP~x`
...................

1. Let :math:`F` be the :ref:`current <exec-notation-textual>` :ref:`frame <syntax-frame>`.

2. Assert: due to :ref:`validation <valid-elem.drop>`, :math:`F.\AMODULE.\MIELEMS[x]` exists.

3. Let :math:`a` be the :ref:`element address <syntax-elemaddr>` :math:`F.\AMODULE.\MIELEMS[x]`.

4. Assert: due to :ref:`validation <valid-elem.drop>`, :math:`S.\SELEMS[a]` exists.

5. Replace :math:`S.\SELEMS[a]` with the :ref:`element instance <syntax-eleminst>` :math:`\{\EIELEM~\epsilon\}`.

.. math::
   ~\\[-1ex]
   \begin{array}{l}
   \begin{array}{lcl@{\qquad}l}
   S; F; (\ELEMDROP~x) &\stepto& S'; F; \epsilon
   \end{array}
   \\ \qquad
     (\iff S' = S \with \SELEMS[F.\AMODULE.\MIELEMS[x]] = \{ \EIELEM~\epsilon \}) \\
   \end{array}


.. index:: memory instruction, memory index, store, frame, address, memory address, memory instance, value, integer, limits, value type, bit width
   pair: execution; instruction
   single: abstract syntax; instruction
.. _exec-memarg:
.. _exec-instr-memory:

Memory Instructions
~~~~~~~~~~~~~~~~~~~

.. note::
   The alignment :math:`\memarg.\ALIGN` in load and store instructions does not affect the semantics.
   It is an indication that the offset :math:`\X{ea}` at which the memory is accessed is intended to satisfy the property :math:`\X{ea} \mod 2^{\memarg.\ALIGN} = 0`.
   A WebAssembly implementation can use this hint to optimize for the intended use.
   Unaligned access violating that property is still allowed and must succeed regardless of the annotation.
   However, it may be substantially slower on some hardware.


.. _exec-load:
.. _exec-loadn:

:math:`t\K{.}\LOAD~\memarg` and :math:`t\K{.}\LOAD{N}\K{\_}\sx~\memarg`
.......................................................................

1. Let :math:`F` be the :ref:`current <exec-notation-textual>` :ref:`frame <syntax-frame>`.

2. Assert: due to :ref:`validation <valid-loadn>`, :math:`F.\AMODULE.\MIMEMS[0]` exists.

3. Let :math:`a` be the :ref:`memory address <syntax-memaddr>` :math:`F.\AMODULE.\MIMEMS[0]`.

4. Assert: due to :ref:`validation <valid-loadn>`, :math:`S.\SMEMS[a]` exists.

5. Let :math:`\X{mem}` be the :ref:`memory instance <syntax-meminst>` :math:`S.\SMEMS[a]`.

6. Assert: due to :ref:`validation <valid-loadn>`, a value of :ref:`value type <syntax-valtype>` |I32| is on the top of the stack.

7. Pop the value :math:`\I32.\CONST~i` from the stack.

8. Let :math:`\X{ea}` be the integer :math:`i + \memarg.\OFFSET`.

9. If :math:`N` is not part of the instruction, then:

   a. Let :math:`N` be the :ref:`bit width <syntax-numtype>` :math:`|t|` of :ref:`number type <syntax-numtype>` :math:`t`.

10. If :math:`\X{ea} + N/8` is larger than the length of :math:`\X{mem}.\MIDATA`, then:

    a. Trap.

11. Let :math:`b^\ast` be the byte sequence :math:`\X{mem}.\MIDATA[\X{ea} \slice N/8]`.

12. If :math:`N` and :math:`\sx` are part of the instruction, then:

    a. Let :math:`n` be the integer for which :math:`\bytes_{\iN}(n) = b^\ast`.

    b. Let :math:`c` be the result of computing :math:`\extend^{\sx}_{N,|t|}(n)`.

13. Else:

    a. Let :math:`c` be the constant for which :math:`\bytes_t(c) = b^\ast`.

14. Push the value :math:`t.\CONST~c` to the stack.

.. math::
   ~\\[-1ex]
   \begin{array}{l}
   \begin{array}{lcl@{\qquad}l}
   S; F; (\I32.\CONST~i)~(t.\LOAD~\memarg) &\stepto& S; F; (t.\CONST~c)
   \end{array}
   \\ \qquad
     \begin{array}[t]{@{}r@{~}l@{}}
     (\iff & \X{ea} = i + \memarg.\OFFSET \\
     \wedge & \X{ea} + |t|/8 \leq |S.\SMEMS[F.\AMODULE.\MIMEMS[0]].\MIDATA| \\
     \wedge & \bytes_t(c) = S.\SMEMS[F.\AMODULE.\MIMEMS[0]].\MIDATA[\X{ea} \slice |t|/8]) \\[1ex]
     \end{array}
   \\[1ex]
   \begin{array}{lcl@{\qquad}l}
   S; F; (\I32.\CONST~i)~(t.\LOAD{N}\K{\_}\sx~\memarg) &\stepto&
     S; F; (t.\CONST~\extend^{\sx}_{N,|t|}(n))
   \end{array}
   \\ \qquad
     \begin{array}[t]{@{}r@{~}l@{}}
     (\iff & \X{ea} = i + \memarg.\OFFSET \\
     \wedge & \X{ea} + N/8 \leq |S.\SMEMS[F.\AMODULE.\MIMEMS[0]].\MIDATA| \\
     \wedge & \bytes_{\iN}(n) = S.\SMEMS[F.\AMODULE.\MIMEMS[0]].\MIDATA[\X{ea} \slice N/8]) \\[1ex]
     \end{array}
   \\[1ex]
   \begin{array}{lcl@{\qquad}l}
   S; F; (\I32.\CONST~i)~(t.\LOAD({N}\K{\_}\sx)^?~\memarg) &\stepto& S; F; \TRAP
   \end{array}
   \\ \qquad
     (\otherwise) \\
   \end{array}


.. _exec-load-extend:

:math:`\V128\K{.}\LOAD{M}\K{x}N\_\sx~\memarg`
.............................................

1. Let :math:`F` be the :ref:`current <exec-notation-textual>` :ref:`frame <syntax-frame>`.

2. Assert: due to :ref:`validation <valid-load-extend>`, :math:`F.\AMODULE.\MIMEMS[0]` exists.

3. Let :math:`a` be the :ref:`memory address <syntax-memaddr>` :math:`F.\AMODULE.\MIMEMS[0]`.

4. Assert: due to :ref:`validation <valid-load-extend>`, :math:`S.\SMEMS[a]` exists.

5. Let :math:`\X{mem}` be the :ref:`memory instance <syntax-meminst>` :math:`S.\SMEMS[a]`.

6. Assert: due to :ref:`validation <valid-load-extend>`, a value of :ref:`value type <syntax-valtype>` |I32| is on the top of the stack.

7. Pop the value :math:`\I32.\CONST~i` from the stack.

8. Let :math:`\X{ea}` be the integer :math:`i + \memarg.\OFFSET`.

9. If :math:`\X{ea} + M \cdot N /8` is larger than the length of :math:`\X{mem}.\MIDATA`, then:

    a. Trap.

10. Let :math:`b^\ast` be the byte sequence :math:`\X{mem}.\MIDATA[\X{ea} \slice M \cdot N /8]`.

11. Let :math:`m_k` be the integer for which :math:`\bytes_{\iM}(m_k) = b^\ast[k \cdot M/8 \slice M/8]`.

12. Let :math:`W` be the integer :math:`M \cdot 2`.

13. Let :math:`n_k` be the result of computing :math:`\extend^{\sx}_{M,W}(m_k)`.

14. Let :math:`c` be the result of computing :math:`\lanes^{-1}_{\X{i}W\K{x}N}(n_0 \dots n_{N-1})`.

15. Push the value :math:`\V128.\CONST~c` to the stack.

.. math::
   ~\\[-1ex]
   \begin{array}{l}
   \begin{array}{lcl@{\qquad}l}
   S; F; (\I32.\CONST~i)~(\V128.\LOAD{M}\K{x}N\_\sx~\memarg) &\stepto&
     S; F; (\V128.\CONST~c)
   \end{array}
   \\ \qquad
     \begin{array}[t]{@{}r@{~}l@{}}
     (\iff & \X{ea} = i + \memarg.\OFFSET \\
     \wedge & \X{ea} + M \cdot N / 8 \leq |S.\SMEMS[F.\AMODULE.\MIMEMS[0]].\MIDATA| \\
     \wedge & \bytes_{\iM}(m_k) = S.\SMEMS[F.\AMODULE.\MIMEMS[0]].\MIDATA[\X{ea} + k \cdot M/8 \slice M/8] \\
     \wedge & W = M \cdot 2 \\
     \wedge & c = \lanes^{-1}_{\X{i}W\K{x}N}(\extend^{\sx}_{M,W}(m_0) \dots \extend^{\sx}_{M,W}(m_{N-1})))
     \end{array}
   \\[1ex]
   \begin{array}{lcl@{\qquad}l}
   S; F; (\I32.\CONST~i)~(\V128.\LOAD{M}\K{x}N\K{\_}\sx~\memarg) &\stepto& S; F; \TRAP
   \end{array}
   \\ \qquad
     (\otherwise) \\
   \end{array}


.. _exec-load-splat:

:math:`\V128\K{.}\LOAD{N}\K{\_splat}~\memarg`
.............................................

1. Let :math:`F` be the :ref:`current <exec-notation-textual>` :ref:`frame <syntax-frame>`.

2. Assert: due to :ref:`validation <valid-load-extend>`, :math:`F.\AMODULE.\MIMEMS[0]` exists.

3. Let :math:`a` be the :ref:`memory address <syntax-memaddr>` :math:`F.\AMODULE.\MIMEMS[0]`.

4. Assert: due to :ref:`validation <valid-load-extend>`, :math:`S.\SMEMS[a]` exists.

5. Let :math:`\X{mem}` be the :ref:`memory instance <syntax-meminst>` :math:`S.\SMEMS[a]`.

6. Assert: due to :ref:`validation <valid-load-extend>`, a value of :ref:`value type <syntax-valtype>` |I32| is on the top of the stack.

7. Pop the value :math:`\I32.\CONST~i` from the stack.

8. Let :math:`\X{ea}` be the integer :math:`i + \memarg.\OFFSET`.

9. If :math:`\X{ea} + N/8` is larger than the length of :math:`\X{mem}.\MIDATA`, then:

    a. Trap.

10. Let :math:`b^\ast` be the byte sequence :math:`\X{mem}.\MIDATA[\X{ea} \slice N/8]`.

11. Let :math:`n` be the integer for which :math:`\bytes_{\iN}(n) = b^\ast`.

12. Let :math:`L` be the integer :math:`128 / N`.

13. Let :math:`c` be the result of computing :math:`\lanes^{-1}_{\iN\K{x}L}(n^L)`.

14. Push the value :math:`\V128.\CONST~c` to the stack.

.. math::
   ~\\[-1ex]
   \begin{array}{l}
   \begin{array}{lcl@{\qquad}l}
   S; F; (\I32.\CONST~i)~(\V128\K{.}\LOAD{N}\K{\_splat}~\memarg) &\stepto& S; F; (\V128.\CONST~c)
   \end{array}
   \\ \qquad
     \begin{array}[t]{@{}r@{~}l@{}}
     (\iff & \X{ea} = i + \memarg.\OFFSET \\
     \wedge & \X{ea} + N/8 \leq |S.\SMEMS[F.\AMODULE.\MIMEMS[0]].\MIDATA| \\
     \wedge & \bytes_{\iN}(n) = S.\SMEMS[F.\AMODULE.\MIMEMS[0]].\MIDATA[\X{ea} \slice N/8] \\
     \wedge & c = \lanes^{-1}_{\iN\K{x}L}(n^L))
     \end{array}
   \\[1ex]
   \begin{array}{lcl@{\qquad}l}
   S; F; (\I32.\CONST~i)~(\V128.\LOAD{N}\K{\_splat}~\memarg) &\stepto& S; F; \TRAP
   \end{array}
   \\ \qquad
     (\otherwise) \\
   \end{array}


.. _exec-load-zero:

:math:`\V128\K{.}\LOAD{N}\K{\_zero}~\memarg`
.............................................

1. Let :math:`F` be the :ref:`current <exec-notation-textual>` :ref:`frame <syntax-frame>`.

2. Assert: due to :ref:`validation <valid-load-extend>`, :math:`F.\AMODULE.\MIMEMS[0]` exists.

3. Let :math:`a` be the :ref:`memory address <syntax-memaddr>` :math:`F.\AMODULE.\MIMEMS[0]`.

4. Assert: due to :ref:`validation <valid-load-extend>`, :math:`S.\SMEMS[a]` exists.

5. Let :math:`\X{mem}` be the :ref:`memory instance <syntax-meminst>` :math:`S.\SMEMS[a]`.

6. Assert: due to :ref:`validation <valid-load-extend>`, a value of :ref:`value type <syntax-valtype>` |I32| is on the top of the stack.

7. Pop the value :math:`\I32.\CONST~i` from the stack.

8. Let :math:`\X{ea}` be the integer :math:`i + \memarg.\OFFSET`.

9. If :math:`\X{ea} + N/8` is larger than the length of :math:`\X{mem}.\MIDATA`, then:

    a. Trap.

10. Let :math:`b^\ast` be the byte sequence :math:`\X{mem}.\MIDATA[\X{ea} \slice N/8]`.

11. Let :math:`n` be the integer for which :math:`\bytes_{\iN}(n) = b^\ast`.

12. Let :math:`c` be the result of computing :math:`\extendu_{N,128}(n)`.

13. Push the value :math:`\V128.\CONST~c` to the stack.

.. math::
   ~\\[-1ex]
   \begin{array}{l}
   \begin{array}{lcl@{\qquad}l}
   S; F; (\I32.\CONST~i)~(\V128\K{.}\LOAD{N}\K{\_zero}~\memarg) &\stepto& S; F; (\V128.\CONST~c)
   \end{array}
   \\ \qquad
     \begin{array}[t]{@{}r@{~}l@{}}
     (\iff & \X{ea} = i + \memarg.\OFFSET \\
     \wedge & \X{ea} + N/8 \leq |S.\SMEMS[F.\AMODULE.\MIMEMS[0]].\MIDATA| \\
     \wedge & \bytes_{\iN}(n) = S.\SMEMS[F.\AMODULE.\MIMEMS[0]].\MIDATA[\X{ea} \slice N/8] \\
     \wedge & c = \extendu_{N,128}(n))
     \end{array}
   \\[1ex]
   \begin{array}{lcl@{\qquad}l}
   S; F; (\I32.\CONST~i)~(\V128.\LOAD{N}\K{\_zero}~\memarg) &\stepto& S; F; \TRAP
   \end{array}
   \\ \qquad
     (\otherwise) \\
   \end{array}


.. _exec-load-lane:

:math:`\V128\K{.}\LOAD{N}\K{\_lane}~\memarg~x`
.....................................................

1. Let :math:`F` be the :ref:`current <exec-notation-textual>` :ref:`frame <syntax-frame>`.

2. Assert: due to :ref:`validation <valid-load-extend>`, :math:`F.\AMODULE.\MIMEMS[0]` exists.

3. Let :math:`a` be the :ref:`memory address <syntax-memaddr>` :math:`F.\AMODULE.\MIMEMS[0]`.

4. Assert: due to :ref:`validation <valid-load-extend>`, :math:`S.\SMEMS[a]` exists.

5. Let :math:`\X{mem}` be the :ref:`memory instance <syntax-meminst>` :math:`S.\SMEMS[a]`.

6. Assert: due to :ref:`validation <valid-load-extend>`, a value of :ref:`value type <syntax-valtype>` |V128| is on the top of the stack.

7. Pop the value :math:`\V128.\CONST~v` from the stack.

8. Assert: due to :ref:`validation <valid-load-extend>`, a value of :ref:`value type <syntax-valtype>` |I32| is on the top of the stack.

9. Pop the value :math:`\I32.\CONST~i` from the stack.

10. Let :math:`\X{ea}` be the integer :math:`i + \memarg.\OFFSET`.

11. If :math:`\X{ea} + N/8` is larger than the length of :math:`\X{mem}.\MIDATA`, then:

    a. Trap.

12. Let :math:`b^\ast` be the byte sequence :math:`\X{mem}.\MIDATA[\X{ea} \slice N/8]`.

13. Let :math:`r` be the constant for which :math:`\bytes_{\iN}(r) = b^\ast`.

14. Let :math:`L` be :math:`128 / N`.

15. Let :math:`j^\ast` be the result of computing :math:`\lanes_{\K{i}N\K{x}L}(v)`.

16. Let :math:`c` be the result of computing :math:`\lanes^{-1}_{\K{i}N\K{x}L}(j^\ast \with [x] = r)`.

17. Push the value :math:`\V128.\CONST~c` to the stack.

.. math::
   ~\\[-1ex]
   \begin{array}{l}
   \begin{array}{lcl@{\qquad}l}
   S; F; (\I32.\CONST~i)~(\V128.\CONST~v)~(\V128\K{.}\LOAD{N}\K{\_lane}~\memarg~x) &\stepto& S; F; (\V128.\CONST~c)
   \end{array}
   \\ \qquad
     \begin{array}[t]{@{}r@{~}l@{}}
     (\iff & \X{ea} = i + \memarg.\OFFSET \\
     \wedge & \X{ea} + N/8 \leq |S.\SMEMS[F.\AMODULE.\MIMEMS[0]].\MIDATA| \\
     \wedge & \bytes_{\iN}(r) = S.\SMEMS[F.\AMODULE.\MIMEMS[0]].\MIDATA[\X{ea} \slice N/8] \\
     \wedge & L = 128/N \\
     \wedge & c = \lanes^{-1}_{\K{i}N\K{x}L}(\lanes_{\K{i}N\K{x}L}(v) \with [x] = r))
     \end{array}
   \\[1ex]
   \begin{array}{lcl@{\qquad}l}
   S; F; (\I32.\CONST~i)~(\V128.\CONST~v)~(\V128.\LOAD{N}\K{\_lane}~\memarg~x) &\stepto& S; F; \TRAP
   \end{array}
   \\ \qquad
     (\otherwise) \\
   \end{array}


.. _exec-store:
.. _exec-storen:

:math:`t\K{.}\STORE~\memarg` and :math:`t\K{.}\STORE{N}~\memarg`
................................................................

1. Let :math:`F` be the :ref:`current <exec-notation-textual>` :ref:`frame <syntax-frame>`.

2. Assert: due to :ref:`validation <valid-storen>`, :math:`F.\AMODULE.\MIMEMS[0]` exists.

3. Let :math:`a` be the :ref:`memory address <syntax-memaddr>` :math:`F.\AMODULE.\MIMEMS[0]`.

4. Assert: due to :ref:`validation <valid-storen>`, :math:`S.\SMEMS[a]` exists.

5. Let :math:`\X{mem}` be the :ref:`memory instance <syntax-meminst>` :math:`S.\SMEMS[a]`.

6. Assert: due to :ref:`validation <valid-storen>`, a value of :ref:`value type <syntax-valtype>` :math:`t` is on the top of the stack.

7. Pop the value :math:`t.\CONST~c` from the stack.

8. Assert: due to :ref:`validation <valid-storen>`, a value of :ref:`value type <syntax-valtype>` |I32| is on the top of the stack.

9. Pop the value :math:`\I32.\CONST~i` from the stack.

10. Let :math:`\X{ea}` be the integer :math:`i + \memarg.\OFFSET`.

11. If :math:`N` is not part of the instruction, then:

    a. Let :math:`N` be the :ref:`bit width <syntax-numtype>` :math:`|t|` of :ref:`number type <syntax-numtype>` :math:`t`.

12. If :math:`\X{ea} + N/8` is larger than the length of :math:`\X{mem}.\MIDATA`, then:

    a. Trap.

13. If :math:`N` is part of the instruction, then:

    a. Let :math:`n` be the result of computing :math:`\wrap_{|t|,N}(c)`.

    b. Let :math:`b^\ast` be the byte sequence :math:`\bytes_{\iN}(n)`.

14. Else:

    a. Let :math:`b^\ast` be the byte sequence :math:`\bytes_t(c)`.

15. Replace the bytes :math:`\X{mem}.\MIDATA[\X{ea} \slice N/8]` with :math:`b^\ast`.

.. math::
   ~\\[-1ex]
   \begin{array}{l}
   \begin{array}{lcl@{\qquad}l}
   S; F; (\I32.\CONST~i)~(t.\CONST~c)~(t.\STORE~\memarg) &\stepto& S'; F; \epsilon
   \end{array}
   \\ \qquad
     \begin{array}[t]{@{}r@{~}l@{}}
     (\iff & \X{ea} = i + \memarg.\OFFSET \\
     \wedge & \X{ea} + |t|/8 \leq |S.\SMEMS[F.\AMODULE.\MIMEMS[0]].\MIDATA| \\
     \wedge & S' = S \with \SMEMS[F.\AMODULE.\MIMEMS[0]].\MIDATA[\X{ea} \slice |t|/8] = \bytes_t(c)) \\[1ex]
     \end{array}
   \\[1ex]
   \begin{array}{lcl@{\qquad}l}
   S; F; (\I32.\CONST~i)~(t.\CONST~c)~(t.\STORE{N}~\memarg) &\stepto& S'; F; \epsilon
   \end{array}
   \\ \qquad
     \begin{array}[t]{@{}r@{~}l@{}}
     (\iff & \X{ea} = i + \memarg.\OFFSET \\
     \wedge & \X{ea} + N/8 \leq |S.\SMEMS[F.\AMODULE.\MIMEMS[0]].\MIDATA| \\
     \wedge & S' = S \with \SMEMS[F.\AMODULE.\MIMEMS[0]].\MIDATA[\X{ea} \slice N/8] = \bytes_{\iN}(\wrap_{|t|,N}(c))) \\[1ex]
     \end{array}
   \\[1ex]
   \begin{array}{lcl@{\qquad}l}
   S; F; (\I32.\CONST~i)~(t.\CONST~c)~(t.\STORE{N}^?~\memarg) &\stepto& S; F; \TRAP
   \end{array}
   \\ \qquad
     (\otherwise) \\
   \end{array}


.. _exec-store-lane:

:math:`\V128\K{.}\STORE{N}\K{\_lane}~\memarg~x`
......................................................

1. Let :math:`F` be the :ref:`current <exec-notation-textual>` :ref:`frame <syntax-frame>`.

2. Assert: due to :ref:`validation <valid-storen>`, :math:`F.\AMODULE.\MIMEMS[0]` exists.

3. Let :math:`a` be the :ref:`memory address <syntax-memaddr>` :math:`F.\AMODULE.\MIMEMS[0]`.

4. Assert: due to :ref:`validation <valid-storen>`, :math:`S.\SMEMS[a]` exists.

5. Let :math:`\X{mem}` be the :ref:`memory instance <syntax-meminst>` :math:`S.\SMEMS[a]`.

6. Assert: due to :ref:`validation <valid-storen>`, a value of :ref:`value type <syntax-valtype>` :math:`\V128` is on the top of the stack.

7. Pop the value :math:`\V128.\CONST~c` from the stack.

8. Assert: due to :ref:`validation <valid-storen>`, a value of :ref:`value type <syntax-valtype>` |I32| is on the top of the stack.

9. Pop the value :math:`\I32.\CONST~i` from the stack.

10. Let :math:`\X{ea}` be the integer :math:`i + \memarg.\OFFSET`.

11. If :math:`\X{ea} + N/8` is larger than the length of :math:`\X{mem}.\MIDATA`, then:

    a. Trap.

12. Let :math:`L` be :math:`128/N`.

13. Let :math:`j^\ast` be the result of computing :math:`\lanes_{\K{i}N\K{x}L}(c)`.

14. Let :math:`b^\ast` be the result of computing :math:`\bytes_{\iN}(j^\ast[x])`.

15. Replace the bytes :math:`\X{mem}.\MIDATA[\X{ea} \slice N/8]` with :math:`b^\ast`.

.. math::
   ~\\[-1ex]
   \begin{array}{l}
   \begin{array}{lcl@{\qquad}l}
   S; F; (\I32.\CONST~i)~(\V128.\CONST~c)~(\V128.\STORE{N}\K{\_lane}~\memarg~x) &\stepto& S'; F; \epsilon
   \end{array}
   \\ \qquad
     \begin{array}[t]{@{}r@{~}l@{}}
     (\iff & \X{ea} = i + \memarg.\OFFSET \\
     \wedge & \X{ea} + N \leq |S.\SMEMS[F.\AMODULE.\MIMEMS[0]].\MIDATA| \\
     \wedge & L = 128/N \\
     \wedge & S' = S \with \SMEMS[F.\AMODULE.\MIMEMS[0]].\MIDATA[\X{ea} \slice N/8] = \bytes_{\iN}(\lanes_{\K{i}N\K{x}L}(c)[x]))
     \end{array}
   \\[1ex]
   \begin{array}{lcl@{\qquad}l}
   S; F; (\I32.\CONST~i)~(\V128.\CONST~c)~(\V128.\STORE{N}\K{\_lane}~\memarg~x) &\stepto& S; F; \TRAP
   \end{array}
   \\ \qquad
     (\otherwise) \\
   \end{array}


.. _exec-memory.size:

:math:`\MEMORYSIZE`
...................

1. Let :math:`F` be the :ref:`current <exec-notation-textual>` :ref:`frame <syntax-frame>`.

2. Assert: due to :ref:`validation <valid-memory.size>`, :math:`F.\AMODULE.\MIMEMS[0]` exists.

3. Let :math:`a` be the :ref:`memory address <syntax-memaddr>` :math:`F.\AMODULE.\MIMEMS[0]`.

4. Assert: due to :ref:`validation <valid-memory.size>`, :math:`S.\SMEMS[a]` exists.

5. Let :math:`\X{mem}` be the :ref:`memory instance <syntax-meminst>` :math:`S.\SMEMS[a]`.

6. Let :math:`\X{sz}` be the length of :math:`\X{mem}.\MIDATA` divided by the :ref:`page size <page-size>`.

7. Push the value :math:`\I32.\CONST~\X{sz}` to the stack.

.. math::
   \begin{array}{l}
   \begin{array}{lcl@{\qquad}l}
   S; F; \MEMORYSIZE &\stepto& S; F; (\I32.\CONST~\X{sz})
   \end{array}
   \\ \qquad
     (\iff |S.\SMEMS[F.\AMODULE.\MIMEMS[0]].\MIDATA| = \X{sz}\cdot64\,\F{Ki}) \\
   \end{array}


.. _exec-memory.grow:

:math:`\MEMORYGROW`
...................

1. Let :math:`F` be the :ref:`current <exec-notation-textual>` :ref:`frame <syntax-frame>`.

2. Assert: due to :ref:`validation <valid-memory.grow>`, :math:`F.\AMODULE.\MIMEMS[0]` exists.

3. Let :math:`a` be the :ref:`memory address <syntax-memaddr>` :math:`F.\AMODULE.\MIMEMS[0]`.

4. Assert: due to :ref:`validation <valid-memory.grow>`, :math:`S.\SMEMS[a]` exists.

5. Let :math:`\X{mem}` be the :ref:`memory instance <syntax-meminst>` :math:`S.\SMEMS[a]`.

6. Let :math:`\X{sz}` be the length of :math:`S.\SMEMS[a]` divided by the :ref:`page size <page-size>`.

7. Assert: due to :ref:`validation <valid-memory.grow>`, a value of :ref:`value type <syntax-valtype>` |I32| is on the top of the stack.

8. Pop the value :math:`\I32.\CONST~n` from the stack.

9. Let :math:`\X{err}` be the |i32| value :math:`2^{32}-1`, for which :math:`\signed_{32}(\X{err})` is :math:`-1`.

10. Either:

   a. If :ref:`growing <grow-mem>` :math:`\X{mem}` by :math:`n` :ref:`pages <page-size>` succeeds, then:

      i. Push the value :math:`\I32.\CONST~\X{sz}` to the stack.

   b. Else:

      i. Push the value :math:`\I32.\CONST~\X{err}` to the stack.

11. Or:

   a. Push the value :math:`\I32.\CONST~\X{err}` to the stack.

.. math::
   ~\\[-1ex]
   \begin{array}{l}
   \begin{array}{lcl@{\qquad}l}
   S; F; (\I32.\CONST~n)~\MEMORYGROW &\stepto& S'; F; (\I32.\CONST~\X{sz})
   \end{array}
   \\ \qquad
     \begin{array}[t]{@{}r@{~}l@{}}
     (\iff & F.\AMODULE.\MIMEMS[0] = a \\
     \wedge & \X{sz} = |S.\SMEMS[a].\MIDATA|/64\,\F{Ki} \\
     \wedge & S' = S \with \SMEMS[a] = \growmem(S.\SMEMS[a], n)) \\[1ex]
     \end{array}
   \\[1ex]
   \begin{array}{lcl@{\qquad}l}
   S; F; (\I32.\CONST~n)~\MEMORYGROW &\stepto& S; F; (\I32.\CONST~\signed_{32}^{-1}(-1))
   \end{array}
   \end{array}

.. note::
   The |MEMORYGROW| instruction is non-deterministic.
   It may either succeed, returning the old memory size :math:`\X{sz}`,
   or fail, returning :math:`{-1}`.
   Failure *must* occur if the referenced memory instance has a maximum size defined that would be exceeded.
   However, failure *can* occur in other cases as well.
   In practice, the choice depends on the :ref:`resources <impl-exec>` available to the :ref:`embedder <embedder>`.


.. _exec-memory.fill:

:math:`\MEMORYFILL`
...................

1. Let :math:`F` be the :ref:`current <exec-notation-textual>` :ref:`frame <syntax-frame>`.

2. Assert: due to :ref:`validation <valid-memory.fill>`, :math:`F.\AMODULE.\MIMEMS[0]` exists.

3. Let :math:`\X{ma}` be the :ref:`memory address <syntax-memaddr>` :math:`F.\AMODULE.\MIMEMS[0]`.

4. Assert: due to :ref:`validation <valid-memory.fill>`, :math:`S.\SMEMS[\X{ma}]` exists.

5. Let :math:`\X{mem}` be the :ref:`memory instance <syntax-meminst>` :math:`S.\SMEMS[\X{ma}]`.

6. Assert: due to :ref:`validation <valid-memory.fill>`, a value of :ref:`value type <syntax-valtype>` |I32| is on the top of the stack.

7. Pop the value :math:`\I32.\CONST~n` from the stack.

8. Assert: due to :ref:`validation <valid-memory.fill>`, a value of :ref:`value type <syntax-valtype>` |I32| is on the top of the stack.

9. Pop the value :math:`\val` from the stack.

10. Assert: due to :ref:`validation <valid-memory.fill>`, a value of :ref:`value type <syntax-valtype>` |I32| is on the top of the stack.

11. Pop the value :math:`\I32.\CONST~d` from the stack.

12. If :math:`d + n` is larger than the length of :math:`\X{mem}.\MIDATA`, then:

    a. Trap.

13. If :math:`n = 0`, then:

    a. Return.

14. Push the value :math:`\I32.\CONST~d` to the stack.

15. Push the value :math:`\val` to the stack.

16. Execute the instruction :math:`\I32\K{.}\STORE\K{8}~\{ \OFFSET~0, \ALIGN~0 \}`.

17. Assert: due to the earlier check against the memory size, :math:`d+1 < 2^{32}`.

18. Push the value :math:`\I32.\CONST~(d+1)` to the stack.

19. Push the value :math:`\val` to the stack.

20. Push the value :math:`\I32.\CONST~(n-1)` to the stack.

21. Execute the instruction :math:`\MEMORYFILL`.

.. math::
   ~\\[-1ex]
   \begin{array}{l}
   S; F; (\I32.\CONST~d)~\val~(\I32.\CONST~n)~\MEMORYFILL
     \quad\stepto\quad S; F; \TRAP
     \\ \qquad
     (\iff d + n > |S.\SMEMS[F.\AMODULE.\MIMEMS[0]].\MIDATA|)
   \\[1ex]
   S; F; (\I32.\CONST~d)~\val~(\I32.\CONST~0)~\MEMORYFILL
     \quad\stepto\quad S; F; \epsilon
     \\ \qquad
     (\otherwise)
   \\[1ex]
   S; F; (\I32.\CONST~d)~\val~(\I32.\CONST~n+1)~\MEMORYFILL
     \quad\stepto
     \\ \qquad S; F;
       \begin{array}[t]{@{}l@{}}
       (\I32.\CONST~d)~\val~(\I32\K{.}\STORE\K{8}~\{ \OFFSET~0, \ALIGN~0 \}) \\
       (\I32.\CONST~d+1)~\val~(\I32.\CONST~n)~\MEMORYFILL \\
       \end{array}
     \\ \qquad
     (\otherwise) \\
   \end{array}


.. _exec-memory.copy:

:math:`\MEMORYCOPY`
...................

1. Let :math:`F` be the :ref:`current <exec-notation-textual>` :ref:`frame <syntax-frame>`.

2. Assert: due to :ref:`validation <valid-memory.copy>`, :math:`F.\AMODULE.\MIMEMS[0]` exists.

3. Let :math:`\X{ma}` be the :ref:`memory address <syntax-memaddr>` :math:`F.\AMODULE.\MIMEMS[0]`.

4. Assert: due to :ref:`validation <valid-memory.copy>`, :math:`S.\SMEMS[\X{ma}]` exists.

5. Let :math:`\X{mem}` be the :ref:`memory instance <syntax-meminst>` :math:`S.\SMEMS[\X{ma}]`.

6. Assert: due to :ref:`validation <valid-memory.copy>`, a value of :ref:`value type <syntax-valtype>` |I32| is on the top of the stack.

7. Pop the value :math:`\I32.\CONST~n` from the stack.

8. Assert: due to :ref:`validation <valid-memory.copy>`, a value of :ref:`value type <syntax-valtype>` |I32| is on the top of the stack.

9. Pop the value :math:`\I32.\CONST~s` from the stack.

10. Assert: due to :ref:`validation <valid-memory.copy>`, a value of :ref:`value type <syntax-valtype>` |I32| is on the top of the stack.

11. Pop the value :math:`\I32.\CONST~d` from the stack.

12. If :math:`s + n` is larger than the length of :math:`\X{mem}.\MIDATA` or :math:`d + n` is larger than the length of :math:`\X{mem}.\MIDATA`, then:

    a. Trap.

13. If :math:`n = 0`, then:

   a. Return.

14. If :math:`d \leq s`, then:

   a. Push the value :math:`\I32.\CONST~d` to the stack.

   b. Push the value :math:`\I32.\CONST~s` to the stack.

   c. Execute the instruction :math:`\I32\K{.}\LOAD\K{8\_u}~\{ \OFFSET~0, \ALIGN~0 \}`.

   d. Execute the instruction :math:`\I32\K{.}\STORE\K{8}~\{ \OFFSET~0, \ALIGN~0 \}`.

   e. Assert: due to the earlier check against the memory size, :math:`d+1 < 2^{32}`.

   f. Push the value :math:`\I32.\CONST~(d+1)` to the stack.

   g. Assert: due to the earlier check against the memory size, :math:`s+1 < 2^{32}`.

   h. Push the value :math:`\I32.\CONST~(s+1)` to the stack.

15. Else:

   a. Assert: due to the earlier check against the memory size, :math:`d+n-1 < 2^{32}`.

   b. Push the value :math:`\I32.\CONST~(d+n-1)` to the stack.

   c. Assert: due to the earlier check against the memory size, :math:`s+n-1 < 2^{32}`.

   d. Push the value :math:`\I32.\CONST~(s+n-1)` to the stack.

   e. Execute the instruction :math:`\I32\K{.}\LOAD\K{8\_u}~\{ \OFFSET~0, \ALIGN~0 \}`.

   f. Execute the instruction :math:`\I32\K{.}\STORE\K{8}~\{ \OFFSET~0, \ALIGN~0 \}`.

   g. Push the value :math:`\I32.\CONST~d` to the stack.

   h. Push the value :math:`\I32.\CONST~s` to the stack.

16. Push the value :math:`\I32.\CONST~(n-1)` to the stack.

17. Execute the instruction :math:`\MEMORYCOPY`.

.. math::
   ~\\[-1ex]
   \begin{array}{l}
   S; F; (\I32.\CONST~d)~(\I32.\CONST~s)~(\I32.\CONST~n)~\MEMORYCOPY
     \quad\stepto\quad S; F; \TRAP
     \\ \qquad
     \begin{array}[t]{@{}r@{~}l@{}}
     (\iff & s + n > |S.\SMEMS[F.\AMODULE.\MIMEMS[0]].\MIDATA| \\
      \vee & d + n > |S.\SMEMS[F.\AMODULE.\MIMEMS[0]].\MIDATA|) \\[1ex]
     \end{array}
   \\[1ex]
   S; F; (\I32.\CONST~d)~(\I32.\CONST~s)~(\I32.\CONST~0)~\MEMORYCOPY
     \quad\stepto\quad S; F; \epsilon
     \\ \qquad
     (\otherwise)
   \\[1ex]
   S; F; (\I32.\CONST~d)~(\I32.\CONST~s)~(\I32.\CONST~n+1)~\MEMORYCOPY
     \quad\stepto
     \\ \qquad S; F;
       \begin{array}[t]{@{}l@{}}
       (\I32.\CONST~d) \\
       (\I32.\CONST~s)~(\I32\K{.}\LOAD\K{8\_u}~\{ \OFFSET~0, \ALIGN~0 \}) \\
       (\I32\K{.}\STORE\K{8}~\{ \OFFSET~0, \ALIGN~0 \}) \\
       (\I32.\CONST~d+1)~(\I32.\CONST~s+1)~(\I32.\CONST~n)~\MEMORYCOPY \\
       \end{array}
     \\ \qquad
     (\otherwise, \iff d \leq s)
   \\[1ex]
   S; F; (\I32.\CONST~d)~(\I32.\CONST~s)~(\I32.\CONST~n+1)~\MEMORYCOPY
     \quad\stepto
     \\ \qquad S; F;
       \begin{array}[t]{@{}l@{}}
       (\I32.\CONST~d+n) \\
       (\I32.\CONST~s+n)~(\I32\K{.}\LOAD\K{8\_u}~\{ \OFFSET~0, \ALIGN~0 \}) \\
       (\I32\K{.}\STORE\K{8}~\{ \OFFSET~0, \ALIGN~0 \}) \\
       (\I32.\CONST~d)~(\I32.\CONST~s)~(\I32.\CONST~n)~\MEMORYCOPY \\
       \end{array}
     \\ \qquad
     (\otherwise, \iff d > s) \\
   \end{array}


.. _exec-memory.init:

:math:`\MEMORYINIT~x`
.....................

1. Let :math:`F` be the :ref:`current <exec-notation-textual>` :ref:`frame <syntax-frame>`.

2. Assert: due to :ref:`validation <valid-memory.init>`, :math:`F.\AMODULE.\MIMEMS[0]` exists.

3. Let :math:`\X{ma}` be the :ref:`memory address <syntax-memaddr>` :math:`F.\AMODULE.\MIMEMS[0]`.

4. Assert: due to :ref:`validation <valid-memory.init>`, :math:`S.\SMEMS[\X{ma}]` exists.

5. Let :math:`\X{mem}` be the :ref:`memory instance <syntax-meminst>` :math:`S.\SMEMS[\X{ma}]`.

6. Assert: due to :ref:`validation <valid-memory.init>`, :math:`F.\AMODULE.\MIDATAS[x]` exists.

7. Let :math:`\X{da}` be the :ref:`data address <syntax-dataaddr>` :math:`F.\AMODULE.\MIDATAS[x]`.

8. Assert: due to :ref:`validation <valid-memory.init>`, :math:`S.\SDATAS[\X{da}]` exists.

9. Let :math:`\X{data}` be the  :ref:`data instance <syntax-datainst>` :math:`S.\SDATAS[\X{da}]`.

10. Assert: due to :ref:`validation <valid-memory.init>`, a value of :ref:`value type <syntax-valtype>` |I32| is on the top of the stack.

11. Pop the value :math:`\I32.\CONST~n` from the stack.

12. Assert: due to :ref:`validation <valid-memory.init>`, a value of :ref:`value type <syntax-valtype>` |I32| is on the top of the stack.

13. Pop the value :math:`\I32.\CONST~s` from the stack.

14. Assert: due to :ref:`validation <valid-memory.init>`, a value of :ref:`value type <syntax-valtype>` |I32| is on the top of the stack.

15. Pop the value :math:`\I32.\CONST~d` from the stack.

16. If :math:`s + n` is larger than the length of :math:`\X{data}.\DIDATA` or :math:`d + n` is larger than the length of :math:`\X{mem}.\MIDATA`, then:

    a. Trap.

17. If :math:`n = 0`, then:

    a. Return.

18. Let :math:`b` be the byte :math:`\X{data}.\DIDATA[s]`.

19. Push the value :math:`\I32.\CONST~d` to the stack.

20. Push the value :math:`\I32.\CONST~b` to the stack.

21. Execute the instruction :math:`\I32\K{.}\STORE\K{8}~\{ \OFFSET~0, \ALIGN~0 \}`.

22. Assert: due to the earlier check against the memory size, :math:`d+1 < 2^{32}`.

23. Push the value :math:`\I32.\CONST~(d+1)` to the stack.

24. Assert: due to the earlier check against the memory size, :math:`s+1 < 2^{32}`.

25. Push the value :math:`\I32.\CONST~(s+1)` to the stack.

26. Push the value :math:`\I32.\CONST~(n-1)` to the stack.

27. Execute the instruction :math:`\MEMORYINIT~x`.

.. math::
   ~\\[-1ex]
   \begin{array}{l}
   S; F; (\I32.\CONST~d)~(\I32.\CONST~s)~(\I32.\CONST~n)~(\MEMORYINIT~x)
     \quad\stepto\quad S; F; \TRAP
     \\ \qquad
     \begin{array}[t]{@{}r@{~}l@{}}
     (\iff & s + n > |S.\SDATAS[F.\AMODULE.\MIDATAS[x]].\DIDATA| \\
      \vee & d + n > |S.\SMEMS[F.\AMODULE.\MIMEMS[0]].\MIDATA|) \\[1ex]
     \end{array}
   \\[1ex]
   S; F; (\I32.\CONST~d)~(\I32.\CONST~s)~(\I32.\CONST~0)~(\MEMORYINIT~x)
     \quad\stepto\quad S; F; \epsilon
     \\ \qquad
     (\otherwise)
   \\[1ex]
   S; F; (\I32.\CONST~d)~(\I32.\CONST~s)~(\I32.\CONST~n+1)~(\MEMORYINIT~x)
     \quad\stepto
       \\ \qquad S; F;
       \begin{array}[t]{@{}l@{}}
       (\I32.\CONST~d)~(\I32.\CONST~b)~(\I32\K{.}\STORE\K{8}~\{ \OFFSET~0, \ALIGN~0 \}) \\
       (\I32.\CONST~d+1)~(\I32.\CONST~s+1)~(\I32.\CONST~n)~(\MEMORYINIT~x) \\
       \end{array}
     \\ \qquad
     (\otherwise, \iff b = S.\SDATAS[F.\AMODULE.\MIDATAS[x]].\DIDATA[s]) \\
   \end{array}


.. _exec-data.drop:

:math:`\DATADROP~x`
...................

1. Let :math:`F` be the :ref:`current <exec-notation-textual>` :ref:`frame <syntax-frame>`.

2. Assert: due to :ref:`validation <valid-data.drop>`, :math:`F.\AMODULE.\MIDATAS[x]` exists.

3. Let :math:`a` be the :ref:`data address <syntax-dataaddr>` :math:`F.\AMODULE.\MIDATAS[x]`.

4. Assert: due to :ref:`validation <valid-data.drop>`, :math:`S.\SDATAS[a]` exists.

5. Replace :math:`S.\SDATAS[a]` with the :ref:`data instance <syntax-datainst>` :math:`\{\DIDATA~\epsilon\}`.

.. math::
   ~\\[-1ex]
   \begin{array}{l}
   \begin{array}{lcl@{\qquad}l}
   S; F; (\DATADROP~x) &\stepto& S'; F; \epsilon
   \end{array}
   \\ \qquad
     (\iff S' = S \with \SDATAS[F.\AMODULE.\MIDATAS[x]] = \{ \DIDATA~\epsilon \}) \\
   \end{array}


.. index:: control instructions, structured control, label, block, branch, result type, label index, function index, type index, vector, address, table address, table instance, store, frame
   pair: execution; instruction
   single: abstract syntax; instruction
.. _exec-label:
.. _exec-instr-control:

Control Instructions
~~~~~~~~~~~~~~~~~~~~

.. _exec-nop:

:math:`\NOP`
............

1. Do nothing.

.. math::
   \begin{array}{lcl@{\qquad}l}
   \NOP &\stepto& \epsilon
   \end{array}


.. _exec-unreachable:

:math:`\UNREACHABLE`
....................

1. Trap.

.. math::
   \begin{array}{lcl@{\qquad}l}
   \UNREACHABLE &\stepto& \TRAP
   \end{array}


.. _exec-block:

:math:`\BLOCK~\blocktype~\instr^\ast~\END`
..........................................

1. Let :math:`F` be the :ref:`current <exec-notation-textual>` :ref:`frame <syntax-frame>`.

2. Assert: due to :ref:`validation <valid-blocktype>`, :math:`\expand_{S;F}(\blocktype)` is defined.

3. Let :math:`[t_1^m] \to [t_2^n]` be the :ref:`instruction type <syntax-instrtype>` :math:`\expand_{S;F}(\blocktype)`.

4. Let :math:`L` be the label whose arity is :math:`n` and whose continuation is the end of the block.

5. Assert: due to :ref:`validation <valid-block>`, there are at least :math:`m` values on the top of the stack.

6. Pop the values :math:`\val^m` from the stack.

7. :ref:`Enter <exec-instr-seq-enter>` the block :math:`\val^m~\instr^\ast` with label :math:`L`.

.. math::
   ~\\[-1ex]
   \begin{array}{lcl}
   S; F; \val^m~\BLOCK~\X{bt}~\instr^\ast~\END &\stepto&
     S; F; \LABEL_n\{\epsilon\}~\val^m~\instr^\ast~\END
     \\&&\quad (\iff \expand_{S;F}(\X{bt}) = [t_1^m] \to [t_2^n])
   \end{array}


.. _exec-loop:

:math:`\LOOP~\blocktype~\instr^\ast~\END`
.........................................

1. Let :math:`F` be the :ref:`current <exec-notation-textual>` :ref:`frame <syntax-frame>`.

2. Assert: due to :ref:`validation <valid-blocktype>`, :math:`\expand_{S;F}(\blocktype)` is defined.

3. Let :math:`[t_1^m] \to [t_2^n]` be the :ref:`instruction type <syntax-instrtype>` :math:`\expand_{S;F}(\blocktype)`.

4. Let :math:`L` be the label whose arity is :math:`m` and whose continuation is the start of the loop.

5. Assert: due to :ref:`validation <valid-loop>`, there are at least :math:`m` values on the top of the stack.

6. Pop the values :math:`\val^m` from the stack.

7. :ref:`Enter <exec-instr-seq-enter>` the block :math:`\val^m~\instr^\ast` with label :math:`L`.

.. math::
   ~\\[-1ex]
   \begin{array}{lcl}
   S; F; \val^m~\LOOP~\X{bt}~\instr^\ast~\END &\stepto&
     S; F; \LABEL_m\{\LOOP~\X{bt}~\instr^\ast~\END\}~\val^m~\instr^\ast~\END
     \\&&\quad (\iff \expand_{S;F}(\X{bt}) = [t_1^m] \to [t_2^n])
   \end{array}


.. _exec-if:

:math:`\IF~\blocktype~\instr_1^\ast~\ELSE~\instr_2^\ast~\END`
.............................................................

1. Assert: due to :ref:`validation <valid-if>`, a value of :ref:`value type <syntax-valtype>` |I32| is on the top of the stack.

2. Pop the value :math:`\I32.\CONST~c` from the stack.

3. If :math:`c` is non-zero, then:

   a. Execute the block instruction :math:`\BLOCK~\blocktype~\instr_1^\ast~\END`.

4. Else:

   a. Execute the block instruction :math:`\BLOCK~\blocktype~\instr_2^\ast~\END`.

.. math::
   ~\\[-1ex]
   \begin{array}{lcl}
   (\I32.\CONST~c)~\IF~\X{bt}~\instr_1^\ast~\ELSE~\instr_2^\ast~\END &\stepto&
     \BLOCK~\X{bt}~\instr_1^\ast~\END
     \\&&\quad (\iff c \neq 0) \\
   (\I32.\CONST~c)~\IF~\X{bt}~\instr_1^\ast~\ELSE~\instr_2^\ast~\END &\stepto&
     \BLOCK~\X{bt}~\instr_2^\ast~\END
     \\&&\quad (\iff c = 0) \\
   \end{array}


.. _exec-br:

:math:`\BR~l`
.............

1. Assert: due to :ref:`validation <valid-br>`, the stack contains at least :math:`l+1` labels.

2. Let :math:`L` be the :math:`l`-th label appearing on the stack, starting from the top and counting from zero.

3. Let :math:`n` be the arity of :math:`L`.

4. Assert: due to :ref:`validation <valid-br>`, there are at least :math:`n` values on the top of the stack.

5. Pop the values :math:`\val^n` from the stack.

6. Repeat :math:`l+1` times:

   a. While the top of the stack is a value, do:

      i. Pop the value from the stack.

   b. Assert: due to :ref:`validation <valid-br>`, the top of the stack now is a label.

   c. Pop the label from the stack.

7. Push the values :math:`\val^n` to the stack.

8. Jump to the continuation of :math:`L`.

.. math::
   ~\\[-1ex]
   \begin{array}{lcl@{\qquad}l}
   \LABEL_n\{\instr^\ast\}~\XB^l[\val^n~(\BR~l)]~\END &\stepto& \val^n~\instr^\ast
   \end{array}


.. _exec-br_if:

:math:`\BRIF~l`
...............

1. Assert: due to :ref:`validation <valid-br_if>`, a value of :ref:`value type <syntax-valtype>` |I32| is on the top of the stack.

2. Pop the value :math:`\I32.\CONST~c` from the stack.

3. If :math:`c` is non-zero, then:

   a. :ref:`Execute <exec-br>` the instruction :math:`\BR~l`.

4. Else:

   a. Do nothing.

.. math::
   ~\\[-1ex]
   \begin{array}{lcl@{\qquad}l}
   (\I32.\CONST~c)~(\BRIF~l) &\stepto& (\BR~l)
     & (\iff c \neq 0) \\
   (\I32.\CONST~c)~(\BRIF~l) &\stepto& \epsilon
     & (\iff c = 0) \\
   \end{array}


.. _exec-br_table:

:math:`\BRTABLE~l^\ast~l_N`
...........................

1. Assert: due to :ref:`validation <valid-br_table>`, a value of :ref:`value type <syntax-valtype>` |I32| is on the top of the stack.

2. Pop the value :math:`\I32.\CONST~i` from the stack.

3. If :math:`i` is smaller than the length of :math:`l^\ast`, then:

   a. Let :math:`l_i` be the label :math:`l^\ast[i]`.

   b. :ref:`Execute <exec-br>` the instruction :math:`\BR~l_i`.

4. Else:

   a. :ref:`Execute <exec-br>` the instruction :math:`\BR~l_N`.

.. math::
   ~\\[-1ex]
   \begin{array}{lcl@{\qquad}l}
   (\I32.\CONST~i)~(\BRTABLE~l^\ast~l_N) &\stepto& (\BR~l_i)
     & (\iff l^\ast[i] = l_i) \\
   (\I32.\CONST~i)~(\BRTABLE~l^\ast~l_N) &\stepto& (\BR~l_N)
     & (\iff |l^\ast| \leq i) \\
   \end{array}


.. _exec-br_on_null:

:math:`\BRONNULL~l`
...................

1. Assert: due to :ref:`validation <valid-ref.is_null>`, a :ref:`reference value <syntax-ref>` is on the top of the stack.

2. Pop the value :math:`\reff` from the stack.

3. If :math:`\reff` is :math:`\REFNULL~\X{ht}`, then:

   a. :ref:`Execute <exec-br>` the instruction :math:`(\BR~l)`.

4. Else:

   a. Push the value :math:`\reff` back to the stack.

.. math::
   \begin{array}{lcl@{\qquad}l}
   \reff~(\BRONNULL~l) &\stepto& (\BR~l)
     & (\iff \reff = \REFNULL~\X{ht}) \\
   \reff~(\BRONNULL~l) &\stepto& \reff
     & (\otherwise) \\
   \end{array}


.. _exec-br_on_non_null:

:math:`\BRONNONNULL~l`
......................

1. Assert: due to :ref:`validation <valid-ref.is_null>`, a :ref:`reference value <syntax-ref>` is on the top of the stack.

2. Pop the value :math:`\reff` from the stack.

3. If :math:`\reff` is :math:`\REFNULL~\X{ht}`, then:

   a. Do nothing.

4. Else:

   a. Push the value :math:`\reff` back to the stack.

   b. :ref:`Execute <exec-br>` the instruction :math:`(\BR~l)`.

.. math::
   \begin{array}{lcl@{\qquad}l}
   \reff~(\BRONNONNULL~l) &\stepto& \epsilon
     & (\iff \reff = \REFNULL~\X{ht}) \\
   \reff~(\BRONNONNULL~l) &\stepto& \reff~(\BR~l)
     & (\otherwise) \\
   \end{array}


.. _exec-br_on_cast:

:math:`\BRONCAST~l~\X{rt}_1~\X{rt}_2`
.....................................

1. Let :math:`F` be the :ref:`current <exec-notation-textual>` :ref:`frame <syntax-frame>`.

2. Let :math:`\X{rt}'_2` be the :ref:`reference type <syntax-reftype>` :math:`\insttype_{F.\AMODULE}(\X{rt}_2)`.

3. Assert: due to :ref:`validation <valid-ref.test>`, :math:`\X{rt}'_2` is :ref:`closed <type-closed>`.

4. Assert: due to :ref:`validation <valid-ref.test>`, a :ref:`reference value <syntax-ref>` is on the top of the stack.

5. Pop the value :math:`\reff` from the stack.

6. Assert: due to validation, the :ref:`reference value <syntax-ref>` is :ref:`valid <valid-ref>` with some :ref:`reference type <syntax-reftype>`.

7. Let :math:`\X{rt}` be the :ref:`reference type <syntax-reftype>` of :math:`\reff`.

8. Push the value :math:`\reff` back to the stack.

9. If the :ref:`reference type <syntax-reftype>` :math:`\X{rt}` :ref:`matches <match-reftype>` :math:`\X{rt}'_2`, then:

   a. :ref:`Execute <exec-br>` the instruction :math:`(\BR~l)`.

.. math::
   \begin{array}{lcl@{\qquad}l}
   S; \reff~(\BRONCAST~l~\X{rt}_1~X{rt}_2) &\stepto& (\BR~l)
     & (\iff S \vdashval \reff : \X{rt}
        \land \vdashreftypematch \X{rt} \matchesreftype \insttype_{F.\AMODULE}(\X{rt}_2)) \\
   S; \reff~(\BRONCAST~l~\X{rt}_1~\X{rt}_2) &\stepto& \reff
     & (\otherwise) \\
   \end{array}


.. _exec-br_on_cast_fail:

:math:`\BRONCASTFAIL~l~\X{rt}_1~\X{rt}_2`
.........................................

1. Let :math:`F` be the :ref:`current <exec-notation-textual>` :ref:`frame <syntax-frame>`.

2. Let :math:`\X{rt}'_2` be the :ref:`reference type <syntax-reftype>` :math:`\insttype_{F.\AMODULE}(\X{rt}_2)`.

3. Assert: due to :ref:`validation <valid-ref.test>`, :math:`\X{rt}'_2` is :ref:`closed <type-closed>`.

4. Assert: due to :ref:`validation <valid-ref.test>`, a :ref:`reference value <syntax-ref>` is on the top of the stack.

5. Pop the value :math:`\reff` from the stack.

6. Assert: due to validation, the :ref:`reference value <syntax-ref>` is :ref:`valid <valid-ref>` with some :ref:`reference type <syntax-reftype>`.

7. Let :math:`\X{rt}` be the :ref:`reference type <syntax-reftype>` of :math:`\reff`.

8. Push the value :math:`\reff` back to the stack.

9. If the :ref:`reference type <syntax-reftype>` :math:`\X{rt}` does not :ref:`match <match-reftype>` :math:`\X{rt}'_2`, then:

   a. :ref:`Execute <exec-br>` the instruction :math:`(\BR~l)`.

.. math::
   \begin{array}{lcl@{\qquad}l}
   S; \reff~(\BRONCASTFAIL~l~\X{rt}_1~X{rt}_2) &\stepto& \reff
     & (\iff S \vdashval \reff : \X{rt}
        \land \vdashreftypematch \X{rt} \matchesreftype \insttype_{F.\AMODULE}(\X{rt}_2)) \\
   S; \reff~(\BRONCASTFAIL~l~\X{rt}_1~\X{rt}_2) &\stepto& (\BR~l)
     & (\otherwise) \\
   \end{array}


.. _exec-return:

:math:`\RETURN`
...............

1. Let :math:`F` be the :ref:`current <exec-notation-textual>` :ref:`frame <syntax-frame>`.

2. Let :math:`n` be the arity of :math:`F`.

3. Assert: due to :ref:`validation <valid-return>`, there are at least :math:`n` values on the top of the stack.

4. Pop the results :math:`\val^n` from the stack.

5. Assert: due to :ref:`validation <valid-return>`, the stack contains at least one :ref:`frame <syntax-frame>`.

6. While the top of the stack is not a frame, do:

   a. Pop the top element from the stack.

7. Assert: the top of the stack is the frame :math:`F`.

8. Pop the frame from the stack.

9. Push :math:`\val^n` to the stack.

10. Jump to the instruction after the original call that pushed the frame.

.. math::
   ~\\[-1ex]
   \begin{array}{lcl@{\qquad}l}
   \FRAME_n\{F\}~B^\ast[\val^n~\RETURN]~\END &\stepto& \val^n
   \end{array}


.. _exec-call:

:math:`\CALL~x`
...............

1. Let :math:`F` be the :ref:`current <exec-notation-textual>` :ref:`frame <syntax-frame>`.

2. Assert: due to :ref:`validation <valid-call>`, :math:`F.\AMODULE.\MIFUNCS[x]` exists.

3. Let :math:`a` be the :ref:`function address <syntax-funcaddr>` :math:`F.\AMODULE.\MIFUNCS[x]`.

4. :ref:`Invoke <exec-invoke>` the function instance at address :math:`a`.

.. math::
   \begin{array}{lcl@{\qquad}l}
   F; (\CALL~x) &\stepto& F; (\INVOKE~a)
     & (\iff F.\AMODULE.\MIFUNCS[x] = a)
   \end{array}


.. _exec-call_ref:

:math:`\CALLREF~x`
..................

1. Assert: due to :ref:`validation <valid-call_ref>`, a null or :ref:`function reference <syntax-ref>` is on the top of the stack.

2. Pop the reference value :math:`r` from the stack.

3. If :math:`r` is :math:`\REFNULL~\X{ht}`, then:

    a. Trap.

4. Assert: due to :ref:`validation <valid-call_ref>`, :math:`r` is a :ref:`function reference <syntax-ref>`.

5. Let :math:`\REFFUNCADDR~a` be the reference :math:`r`.

6. :ref:`Invoke <exec-invoke>` the function instance at address :math:`a`.

.. math::
   \begin{array}{lcl@{\qquad}l}
   F; (\REFFUNCADDR~a)~(\CALLREF~x) &\stepto& F; (\INVOKE~a) \\
   F; (\REFNULL~\X{ht})~(\CALLREF~x) &\stepto& F; \TRAP \\
   \end{array}


.. _exec-call_indirect:

:math:`\CALLINDIRECT~x~y`
.........................

1. Let :math:`F` be the :ref:`current <exec-notation-textual>` :ref:`frame <syntax-frame>`.

2. Assert: due to :ref:`validation <valid-call_indirect>`, :math:`F.\AMODULE.\MITABLES[x]` exists.

3. Let :math:`\X{ta}` be the :ref:`table address <syntax-tableaddr>` :math:`F.\AMODULE.\MITABLES[x]`.

4. Assert: due to :ref:`validation <valid-call_indirect>`, :math:`S.\STABLES[\X{ta}]` exists.

5. Let :math:`\X{tab}` be the :ref:`table instance <syntax-tableinst>` :math:`S.\STABLES[\X{ta}]`.

6. Assert: due to :ref:`validation <valid-call_indirect>`, :math:`F.\AMODULE.\MITYPES[y]` exists.

7. Let :math:`\X{ft}_{\F{expect}}` be the :ref:`function type <syntax-functype>` :math:`F.\AMODULE.\MITYPES[y]`.

8. Assert: due to :ref:`validation <valid-call_indirect>`, a value with :ref:`value type <syntax-valtype>` |I32| is on the top of the stack.

9. Pop the value :math:`\I32.\CONST~i` from the stack.

10. If :math:`i` is not smaller than the length of :math:`\X{tab}.\TIELEM`, then:

    a. Trap.

11. Let :math:`r` be the :ref:`reference <syntax-ref>` :math:`\X{tab}.\TIELEM[i]`.

12. If :math:`r` is :math:`\REFNULL~\X{ht}`, then:

    a. Trap.

13. Assert: due to :ref:`validation of table mutation <valid-table.set>`, :math:`r` is a :ref:`function reference <syntax-ref.func>`.

14. Let :math:`\REFFUNCADDR~a` be the :ref:`function reference <syntax-ref.func>` :math:`r`.

15. Assert: due to :ref:`validation of table mutation <valid-table.set>`, :math:`S.\SFUNCS[a]` exists.

16. Let :math:`\X{f}` be the :ref:`function instance <syntax-funcinst>` :math:`S.\SFUNCS[a]`.

17. Let :math:`\X{ft}_{\F{actual}}` be the :ref:`function type <syntax-functype>` :math:`\X{f}.\FITYPE`.

18. If :math:`\X{ft}_{\F{actual}}` and :math:`\X{ft}_{\F{expect}}` differ, then:

    a. Trap.

19. :ref:`Invoke <exec-invoke>` the function instance at address :math:`a`.

.. math::
   ~\\[-1ex]
   \begin{array}{l}
   \begin{array}{lcl@{\qquad}l}
   S; F; (\I32.\CONST~i)~(\CALLINDIRECT~x~y) &\stepto& S; F; (\INVOKE~a)
   \end{array}
   \\ \qquad
     \begin{array}[t]{@{}r@{~}l@{}}
     (\iff & S.\STABLES[F.\AMODULE.\MITABLES[x]].\TIELEM[i] = \REFFUNCADDR~a \\
     \wedge & S.\SFUNCS[a] = f \\
     \wedge & S \vdashfunctypematch F.\AMODULE.\MITYPES[y] \matchesfunctype f.\FITYPE)
     \end{array}
   \\[1ex]
   \begin{array}{lcl@{\qquad}l}
   S; F; (\I32.\CONST~i)~(\CALLINDIRECT~x~y) &\stepto& S; F; \TRAP
   \end{array}
   \\ \qquad
     (\otherwise)
   \end{array}


.. _exec-return_call:

:math:`\RETURNCALL~x`
.....................

.. todo: find a way to reuse call/call_indirect prose for tail call versions

1. Let :math:`F` be the :ref:`current <exec-notation-textual>` :ref:`frame <syntax-frame>`.

2. Assert: due to :ref:`validation <valid-call>`, :math:`F.\AMODULE.\MIFUNCS[x]` exists.

3. Let :math:`a` be the :ref:`function address <syntax-funcaddr>` :math:`F.\AMODULE.\MIFUNCS[x]`.

4. :ref:`Tail-invoke <exec-return-invoke>` the function instance at address :math:`a`.


.. math::
   \begin{array}{lcl@{\qquad}l}
   (\RETURNCALL~x) &\stepto& (\RETURNINVOKE~a)
     & (\iff (\CALL~x) \stepto (\INVOKE~a))
   \end{array}


.. _exec-return_call_ref:

:math:`\RETURNCALLREF~x`
........................

1. Assert: due to :ref:`validation <valid-return_call_ref>`, a :ref:`function reference <syntax-ref>` is on the top of the stack.

2. Pop the reference value :math:`r` from the stack.

3. If :math:`r` is :math:`\REFNULL~\X{ht}`, then:

    a. Trap.

4. Assert: due to :ref:`validation <valid-call_ref>`, :math:`r` is a :ref:`function reference <syntax-ref>`.

5. Let :math:`\REFFUNCADDR~a` be the reference :math:`r`.

6. :ref:`Tail-invoke <exec-return-invoke>` the function instance at address :math:`a`.

.. math::
   \begin{array}{lcl@{\qquad}l}
   \val~(\RETURNCALLREF~x) &\stepto& (\RETURNINVOKE~a)
     & (\iff \val~(\CALLREF~x) \stepto (\INVOKE~a)) \\
   \val~(\RETURNCALLREF~x) &\stepto& \TRAP
     & (\iff \val~(\CALLREF~x) \stepto \TRAP) \\
   \end{array}


.. _exec-return_call_indirect:

:math:`\RETURNCALLINDIRECT~x`
.............................

1. Let :math:`F` be the :ref:`current <exec-notation-textual>` :ref:`frame <syntax-frame>`.

2. Assert: due to :ref:`validation <valid-call_indirect>`, :math:`F.\AMODULE.\MITABLES[0]` exists.

3. Let :math:`\X{ta}` be the :ref:`table address <syntax-tableaddr>` :math:`F.\AMODULE.\MITABLES[0]`.

4. Assert: due to :ref:`validation <valid-call_indirect>`, :math:`S.\STABLES[\X{ta}]` exists.

5. Let :math:`\X{tab}` be the :ref:`table instance <syntax-tableinst>` :math:`S.\STABLES[\X{ta}]`.

6. Assert: due to :ref:`validation <valid-call_indirect>`, :math:`F.\AMODULE.\MITYPES[x]` exists.

7. Let :math:`\X{ft}_{\F{expect}}` be the :ref:`function type <syntax-functype>` :math:`F.\AMODULE.\MITYPES[x]`.

8. Assert: due to :ref:`validation <valid-call_indirect>`, a value with :ref:`value type <syntax-valtype>` |I32| is on the top of the stack.

9. Pop the value :math:`\I32.\CONST~i` from the stack.

10. If :math:`i` is not smaller than the length of :math:`\X{tab}.\TIELEM`, then:

    a. Trap.

11. If :math:`\X{tab}.\TIELEM[i]` is uninitialized, then:

    a. Trap.

12. Let :math:`a` be the :ref:`function address <syntax-funcaddr>` :math:`\X{tab}.\TIELEM[i]`.

13. Assert: due to :ref:`validation <valid-call_indirect>`, :math:`S.\SFUNCS[a]` exists.

14. Let :math:`\X{f}` be the :ref:`function instance <syntax-funcinst>` :math:`S.\SFUNCS[a]`.

15. Let :math:`\X{ft}_{\F{actual}}` be the :ref:`function type <syntax-functype>` :math:`\X{f}.\FITYPE`.

16. If :math:`\X{ft}_{\F{actual}}` and :math:`\X{ft}_{\F{expect}}` differ, then:

    a. Trap.

17. :ref:`Tail-invoke <exec-return-invoke>` the function instance at address :math:`a`.


.. math::
   \begin{array}{lcl@{\qquad}l}
   \val~(\RETURNCALLINDIRECT~x) &\stepto& (\RETURNINVOKE~a)
     & (\iff \val~(\CALLINDIRECT~x) \stepto (\INVOKE~a)) \\
   \val~(\RETURNCALLINDIRECT~x) &\stepto& \TRAP
     & (\iff \val~(\CALLINDIRECT~x) \stepto \TRAP) \\
   \end{array}


.. index:: instruction, instruction sequence, block
.. _exec-instr-seq:

Blocks
~~~~~~

The following auxiliary rules define the semantics of executing an :ref:`instruction sequence <syntax-instr-seq>`
that forms a :ref:`block <exec-instr-control>`.


.. _exec-instr-seq-enter:

Entering :math:`\instr^\ast` with label :math:`L`
.................................................

1. Push :math:`L` to the stack.

2. Jump to the start of the instruction sequence :math:`\instr^\ast`.

.. note::
   No formal reduction rule is needed for entering an instruction sequence,
   because the label :math:`L` is embedded in the :ref:`administrative instruction <syntax-instr-admin>` that structured control instructions reduce to directly.


.. _exec-instr-seq-exit:

Exiting :math:`\instr^\ast` with label :math:`L`
................................................

When the end of a block is reached without a jump or trap aborting it, then the following steps are performed.

1. Pop all values :math:`\val^\ast` from the top of the stack.

2. Assert: due to :ref:`validation <valid-instr-seq>`, the label :math:`L` is now on the top of the stack.

3. Pop the label from the stack.

4. Push :math:`\val^\ast` back to the stack.

5. Jump to the position after the |END| of the :ref:`structured control instruction <syntax-instr-control>` associated with the label :math:`L`.

.. math::
   ~\\[-1ex]
   \begin{array}{lcl@{\qquad}l}
   \LABEL_n\{\instr^\ast\}~\val^\ast~\END &\stepto& \val^\ast
   \end{array}

.. note::
   This semantics also applies to the instruction sequence contained in a |LOOP| instruction.
   Therefore, execution of a loop falls off the end, unless a backwards branch is performed explicitly.


.. index:: ! call, function, function instance, label, frame

Function Calls
~~~~~~~~~~~~~~

The following auxiliary rules define the semantics of invoking a :ref:`function instance <syntax-funcinst>`
through one of the :ref:`call instructions <exec-instr-control>`
and returning from it.


.. _exec-invoke:

Invocation of :ref:`function address <syntax-funcaddr>` :math:`a`
.................................................................

1. Assert: due to :ref:`validation <valid-call>`, :math:`S.\SFUNCS[a]` exists.

2. Let :math:`f` be the :ref:`function instance <syntax-funcinst>`, :math:`S.\SFUNCS[a]`.

3. Let :math:`[t_1^n] \toF [t_2^m]` be the :ref:`function type <syntax-functype>` :math:`\X{f}.\FITYPE`.

4. Let :math:`\local^\ast` be the list of :ref:`locals <syntax-local>` :math:`f.\FICODE.\FLOCALS`.

5. Let :math:`\instr^\ast~\END` be the :ref:`expression <syntax-expr>` :math:`f.\FICODE.\FBODY`.

6. Assert: due to :ref:`validation <valid-call>`, :math:`n` values are on the top of the stack.

7. Pop the values :math:`\val^n` from the stack.

8. Let :math:`F` be the :ref:`frame <syntax-frame>` :math:`\{ \AMODULE~f.\FIMODULE, \ALOCALS~\val^n~(\default_t)^\ast \}`.

9. Push the activation of :math:`F` with arity :math:`m` to the stack.

10. Let :math:`L` be the :ref:`label <syntax-label>` whose arity is :math:`m` and whose continuation is the end of the function.

11. :ref:`Enter <exec-instr-seq-enter>` the instruction sequence :math:`\instr^\ast` with label :math:`L`.

.. math::
   ~\\[-1ex]
   \begin{array}{l}
   \begin{array}{lcl@{\qquad}l}
   S; \val^n~(\INVOKE~a) &\stepto& S; \FRAME_m\{F\}~\LABEL_m\{\}~\instr^\ast~\END~\END
   \end{array}
   \\ \qquad
     \begin{array}[t]{@{}r@{~}l@{}}
     (\iff & S.\SFUNCS[a] = f \\
     \wedge & S.f.\FITYPE = [t_1^n] \toF [t_2^m] \\
     \wedge & f.\FICODE = \{ \FTYPE~x, \FLOCALS~\{\LTYPE~t\}^k, \FBODY~\instr^\ast~\END \} \\
     \wedge & F = \{ \AMODULE~f.\FIMODULE, ~\ALOCALS~\val^n~(\default_t)^k \})
     \end{array} \\
   \end{array}

.. note::
   For non-defaultable types, the respective local is left uninitialized by these rules.


.. _exec-return-invoke:

Tail-invocation of :ref:`function address <syntax-funcaddr>` :math:`a`
......................................................................

1. Assert: due to :ref:`validation <valid-call>`, :math:`S.\SFUNCS[a]` exists.

2. Let :math:`[t_1^n] \toF [t_2^m]` be the :ref:`function type <syntax-functype>` :math:`S.\SFUNCS[a].\FITYPE`.

3. Assert: due to :ref:`validation <valid-return_call>`, there are at least :math:`n` values on the top of the stack.

4. Pop the results :math:`\val^n` from the stack.

5. Assert: due to :ref:`validation <valid-return_call>`, the stack contains at least one :ref:`frame <syntax-frame>`.

6. While the top of the stack is not a frame, do:

   a. Pop the top element from the stack.

7. Assert: the top of the stack is a frame.

8. Pop the frame from the stack.

9. Push :math:`\val^n` to the stack.

10. :ref:`Invoke <exec-invoke>` the function instance at address :math:`a`.

.. math::
   ~\\[-1ex]
   \begin{array}{lcl@{\qquad}l}
    S; \FRAME_m\{F\}~B^\ast[\val^n~(\RETURNINVOKE~a)]~\END &\stepto&
      \val^n~(\INVOKE~a)
      & (\iff S.\SFUNCS[a].\FITYPE = [t_1^n] \toF [t_2^m])
   \end{array}


.. _exec-invoke-exit:

Returning from a function
.........................

When the end of a function is reached without a jump (i.e., |RETURN|) or trap aborting it, then the following steps are performed.

1. Let :math:`F` be the :ref:`current <exec-notation-textual>` :ref:`frame <syntax-frame>`.

2. Let :math:`n` be the arity of the activation of :math:`F`.

3. Assert: due to :ref:`validation <valid-instr-seq>`, there are :math:`n` values on the top of the stack.

4. Pop the results :math:`\val^n` from the stack.

5. Assert: due to :ref:`validation <valid-func>`, the frame :math:`F` is now on the top of the stack.

6. Pop the frame from the stack.

7. Push :math:`\val^n` back to the stack.

8. Jump to the instruction after the original call.

.. math::
   ~\\[-1ex]
   \begin{array}{lcl@{\qquad}l}
   \FRAME_n\{F\}~\val^n~\END &\stepto& \val^n
   \end{array}


.. index:: host function, store
.. _exec-invoke-host:

Host Functions
..............

Invoking a :ref:`host function <syntax-hostfunc>` has non-deterministic behavior.
It may either terminate with a :ref:`trap <trap>` or return regularly.
However, in the latter case, it must consume and produce the right number and types of WebAssembly :ref:`values <syntax-val>` on the stack,
according to its :ref:`function type <syntax-functype>`.

A host function may also modify the :ref:`store <syntax-store>`.
However, all store modifications must result in an :ref:`extension <extend-store>` of the original store, i.e., they must only modify mutable contents and must not have instances removed.
Furthermore, the resulting store must be :ref:`valid <valid-store>`, i.e., all data and code in it is well-typed.

.. math::
   ~\\[-1ex]
   \begin{array}{l}
   \begin{array}{lcl@{\qquad}l}
   S; \val^n~(\INVOKE~a) &\stepto& S'; \result
   \end{array}
   \\ \qquad
     \begin{array}[t]{@{}r@{~}l@{}}
     (\iff & S.\SFUNCS[a] = \{ \FITYPE~[t_1^n] \toF [t_2^m], \FIHOSTCODE~\X{hf} \} \\
     \wedge & (S'; \result) \in \X{hf}(S; \val^n)) \\
     \end{array} \\
   \begin{array}{lcl@{\qquad}l}
   S; \val^n~(\INVOKE~a) &\stepto& S; \val^n~(\INVOKE~a)
   \end{array}
   \\ \qquad
     \begin{array}[t]{@{}r@{~}l@{}}
     (\iff & S.\SFUNCS[a] = \{ \FITYPE~[t_1^n] \toF [t_2^m], \FIHOSTCODE~\X{hf} \} \\
     \wedge & \bot \in \X{hf}(S; \val^n)) \\
     \end{array} \\
   \end{array}

Here, :math:`\X{hf}(S; \val^n)` denotes the implementation-defined execution of host function :math:`\X{hf}` in current store :math:`S` with arguments :math:`\val^n`.
It yields a set of possible outcomes, where each element is either a pair of a modified store :math:`S'` and a :ref:`result <syntax-result>`
or the special value :math:`\bot` indicating divergence.
A host function is non-deterministic if there is at least one argument for which the set of outcomes is not singular.

For a WebAssembly implementation to be :ref:`sound <soundness>` in the presence of host functions,
every :ref:`host function instance <syntax-funcinst>` must be :ref:`valid <valid-hostfuncinst>`,
which means that it adheres to suitable pre- and post-conditions:
under a :ref:`valid store <valid-store>` :math:`S`, and given arguments :math:`\val^n` matching the ascribed parameter types :math:`t_1^n`,
executing the host function must yield a non-empty set of possible outcomes each of which is either divergence or consists of a valid store :math:`S'` that is an :ref:`extension <extend-store>` of :math:`S` and a result matching the ascribed return types :math:`t_2^m`.
All these notions are made precise in the :ref:`Appendix <soundness>`.

.. note::
   A host function can call back into WebAssembly by :ref:`invoking <exec-invocation>` a function :ref:`exported <syntax-export>` from a :ref:`module <syntax-module>`.
   However, the effects of any such call are subsumed by the non-deterministic behavior allowed for the host function.



.. index:: expression
   pair: execution; expression
   single: abstract syntax; expression
.. _exec-expr:

Expressions
~~~~~~~~~~~

An :ref:`expression <syntax-expr>` is *evaluated* relative to a :ref:`current <exec-notation-textual>` :ref:`frame <syntax-frame>` pointing to its containing :ref:`module instance <syntax-moduleinst>`.

1. Jump to the start of the instruction sequence :math:`\instr^\ast` of the expression.

2. Execute the instruction sequence.

3. Assert: due to :ref:`validation <valid-expr>`, the top of the stack contains a :ref:`value <syntax-val>`.

4. Pop the :ref:`value <syntax-val>` :math:`\val` from the stack.

The value :math:`\val` is the result of the evaluation.

.. math::
   S; F; \instr^\ast \stepto S'; F'; \instr'^\ast
   \qquad (\iff S; F; \instr^\ast~\END \stepto S'; F'; \instr'^\ast~\END)

.. note::
   Evaluation iterates this reduction rule until reaching a value.
   Expressions constituting :ref:`function <syntax-func>` bodies are executed during function :ref:`invocation <exec-invoke>`.<|MERGE_RESOLUTION|>--- conflicted
+++ resolved
@@ -216,11 +216,7 @@
 
 .. math::
    \begin{array}{lcl@{\qquad}l}
-<<<<<<< HEAD
-   F; \REFFUNC~x &\stepto& F; (\REFFUNCADDR~a)
-=======
    F; (\REFFUNC~x) &\stepto& F; (\REFFUNCADDR~a)
->>>>>>> 259d803c
      & (\iff a = F.\AMODULE.\MIFUNCS[x]) \\
    \end{array}
 
