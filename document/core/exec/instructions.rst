--- conflicted
+++ resolved
@@ -3222,15 +3222,9 @@
    \\ \qquad
      \begin{array}[t]{@{}r@{~}l@{}}
      (\iff & \X{ea} = i + \memarg.\OFFSET \\
-<<<<<<< HEAD
-     \wedge & \X{ea} + N/8 \leq |S.\SMEMS[F.\AMODULE.\MIMEMS[0]].\MIDATA| \\
-     \wedge & \bytes_{\iN}(n) = S.\SMEMS[F.\AMODULE.\MIMEMS[0]].\MIDATA[\X{ea} \slice N/8] \\
+     \wedge & \X{ea} + N/8 \leq |S.\SMEMS[F.\AMODULE.\MIMEMS[x]].\MIDATA| \\
+     \wedge & \bytes_{\iN}(n) = S.\SMEMS[F.\AMODULE.\MIMEMS[x]].\MIDATA[\X{ea} \slice N/8] \\
      \wedge & c = \lanes^{-1}_{\IN\K{x}L}(n^L))
-=======
-     \wedge & \X{ea} + N/8 \leq |S.\SMEMS[F.\AMODULE.\MIMEMS[x]].\MIDATA| \\
-     \wedge & \bytes_{\iN}(n) = S.\SMEMS[F.\AMODULE.\MIMEMS[x]].\MIDATA[\X{ea} \slice N/8]) \\
-     \wedge & c = \lanes^{-1}_{\iN\K{x}L}(n^L)
->>>>>>> c2c00d81
      \end{array}
    \\[1ex]
    \begin{array}{lcl@{\qquad}l}
@@ -3331,13 +3325,9 @@
 
 14. Let :math:`L` be :math:`128 / N`.
 
-<<<<<<< HEAD
 15. Let :math:`j^\ast` be the result of computing :math:`\lanes_{\IN\K{x}L}(v)`.
-=======
-15. Let :math:`c` be the result of computing :math:`\lanes^{-1}_{\K{i}N\K{x}L}(\lanes_{\K{i}N\K{x}L}(v) \with [y] = r)`.
->>>>>>> c2c00d81
-
-16. Let :math:`c` be the result of computing :math:`\lanes^{-1}_{\IN\K{x}L}(j^\ast \with [x] = r)`.
+
+16. Let :math:`c` be the result of computing :math:`\lanes^{-1}_{\IN\K{x}L}(j^\ast \with [y] = r)`.
 
 17. Push the value :math:`\V128.\CONST~c` to the stack.
 
@@ -3353,11 +3343,7 @@
      \wedge & \X{ea} + N/8 \leq |S.\SMEMS[F.\AMODULE.\MIMEMS[x]].\MIDATA| \\
      \wedge & \bytes_{\iN}(r) = S.\SMEMS[F.\AMODULE.\MIMEMS[x]].\MIDATA[\X{ea} \slice N/8]) \\
      \wedge & L = 128/N \\
-<<<<<<< HEAD
-     \wedge & c = \lanes^{-1}_{\IN\K{x}L}(\lanes_{\IN\K{x}L}(v) \with [x] = r))
-=======
-     \wedge & c = \lanes^{-1}_{\K{i}N\K{x}L}(\lanes_{\K{i}N\K{x}L}(v) \with [y] = r)
->>>>>>> c2c00d81
+     \wedge & c = \lanes^{-1}_{\IN\K{x}L}(\lanes_{\IN\K{x}L}(v) \with [y] = r))
      \end{array}
    \\[1ex]
    \begin{array}{lcl@{\qquad}l}
@@ -3476,13 +3462,9 @@
 
 12. Let :math:`L` be :math:`128/N`.
 
-<<<<<<< HEAD
 13. Let :math:`j^\ast` be the result of computing :math:`\lanes_{\IN\K{x}L}(c)`.
 
-14. Let :math:`b^\ast` be the result of computing :math:`\bytes_{\iN}(j^\ast[x])`.
-=======
-13. Let :math:`b^\ast` be the byte sequence :math:`\bytes_{\iN}(\lanes_{\K{i}N\K{x}L}(c)[y])`.
->>>>>>> c2c00d81
+14. Let :math:`b^\ast` be the result of computing :math:`\bytes_{\iN}(j^\ast[y])`.
 
 15. Replace the bytes :math:`\X{mem}.\MIDATA[\X{ea} \slice N/8]` with :math:`b^\ast`.
 
@@ -3497,11 +3479,7 @@
      (\iff & \X{ea} = i + \memarg.\OFFSET \\
      \wedge & \X{ea} + N \leq |S.\SMEMS[F.\AMODULE.\MIMEMS[x]].\MIDATA| \\
      \wedge & L = 128/N \\
-<<<<<<< HEAD
-     \wedge & S' = S \with \SMEMS[F.\AMODULE.\MIMEMS[0]].\MIDATA[\X{ea} \slice N/8] = \bytes_{\iN}(\lanes_{\IN\K{x}L}(c)[x]))
-=======
-     \wedge & S' = S \with \SMEMS[F.\AMODULE.\MIMEMS[x]].\MIDATA[\X{ea} \slice N/8] = \bytes_{\iN}(\lanes_{\K{i}N\K{x}L}(c)[y])
->>>>>>> c2c00d81
+     \wedge & S' = S \with \SMEMS[F.\AMODULE.\MIMEMS[x]].\MIDATA[\X{ea} \slice N/8] = \bytes_{\iN}(\lanes_{\IN\K{x}L}(c)[y]))
      \end{array}
    \\[1ex]
    \begin{array}{lcl@{\qquad}l}
@@ -3662,7 +3640,7 @@
    S; F; (\I32.\CONST~d)~\val~(\I32.\CONST~n)~\MEMORYFILL~x
      \quad\stepto\quad S; F; \TRAP
      \\ \qquad
-     (\iff d + n > |S.\SMEMS[F.\AMODULE.\MIMEMS[0]].\MIDATA|)
+     (\iff d + n > |S.\SMEMS[F.\AMODULE.\MIMEMS[x]].\MIDATA|)
    \\[1ex]
    S; F; (\I32.\CONST~d)~\val~(\I32.\CONST~0)~\MEMORYFILL~x
      \quad\stepto\quad S; F; \epsilon
