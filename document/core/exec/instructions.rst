--- conflicted
+++ resolved
@@ -4149,7 +4149,7 @@
 
 6. Pop the values :math:`\val^m` from the stack.
 
-7. :ref:`Enter <exec-instr-seq-enter>` the block :math:`\val^m~\instr^\ast` with label :math:`L`.
+7. :ref:`Enter <exec-instr-seq-enter>` the block :math:`\instr^\ast` with label :math:`L` and values :math:`\val^m`.
 
 .. math::
    ~\\[-1ex]
@@ -4177,7 +4177,7 @@
 
 6. Pop the values :math:`\val^m` from the stack.
 
-7. :ref:`Enter <exec-instr-seq-enter>` the block :math:`\val^m~\instr^\ast` with label :math:`L`.
+7. :ref:`Enter <exec-instr-seq-enter>` the block :math:`\instr^\ast` with label :math:`L` and values :math:`\val^m`.
 
 .. math::
    ~\\[-1ex]
@@ -4318,11 +4318,7 @@
 
     d. Else if :math:`\catch_1` is of the form :math:`\CATCHREF~x~l` and the :ref:`tag address <syntax-tagaddr>` :math:`a` equals :math:`F.\AMODULE.\MITAGS[x]`, then:
 
-<<<<<<< HEAD
        i. Push the values :math:`\X{exn}.\EIFIELDS` to the stack.
-=======
-7. :ref:`Enter <exec-instr-seq-enter>` the block :math:`\instr^\ast` with label :math:`L` and values :math:`\val^m`.
->>>>>>> f6626098
 
        ii. Push the exception reference :math:`\REFEXNADDR~\X{ea}` to the stack.
 
@@ -4344,11 +4340,7 @@
 
        2. Push the exception reference :math:`\REFEXNADDR~\X{ea}` back to the stack.
 
-<<<<<<< HEAD
        3. Execute the instruction :math:`\THROWREF` again.
-=======
-7. :ref:`Enter <exec-instr-seq-enter>` the block :math:`\instr^\ast` with label :math:`L` and values :math:`\val^m`.
->>>>>>> f6626098
 
 .. math::
    ~\\[-1ex]
