.. index:: instruction, function type, store, validation
.. _exec-instr:

Instructions
------------

WebAssembly computation is performed by executing individual :ref:`instructions <syntax-instr>`.


.. index:: parametric instruction, value
   pair: execution; instruction
   single: abstract syntax; instruction
.. _exec-instr-parametric:

Parametric Instructions
~~~~~~~~~~~~~~~~~~~~~~~

.. _exec-nop:

$${rule-prose: exec/nop}

$${rule: {Step_pure/nop}}


.. _exec-unreachable:

$${rule-prose: exec/unreachable}

$${rule: {Step_pure/unreachable}}


.. _exec-drop:

$${rule-prose: exec/drop}

.. todo:: (1) Remove trailing "Do nothing."

$${rule: Step_pure/drop}


.. _exec-select:

$${rule-prose: exec/select}

$${rule: {Step_pure/select-*}}

.. note::
   In future versions of WebAssembly, |SELECT| may allow more than one value per choice.


.. index:: numeric instruction, determinism, trap, NaN, value, value type
   pair: execution; instruction
   single: abstract syntax; instruction
.. _exec-instr-numeric:

Numeric Instructions
~~~~~~~~~~~~~~~~~~~~

Numeric instructions are defined in terms of the generic :ref:`numeric operators <exec-numeric>`.
The mapping of numeric instructions to their underlying operators is expressed by the following definition:

.. math::
   \begin{array}{lll@{\qquad}l}
   \X{op}_{\IN}(i_1,\dots,i_k) &=& \xref{exec/numerics}{int-ops}{\F{i}\X{op}}_N(i_1,\dots,i_k) \\
   \X{op}_{\FN}(z_1,\dots,z_k) &=& \xref{exec/numerics}{float-ops}{\F{f}\X{op}}_N(z_1,\dots,z_k) \\
   \end{array}

And for :ref:`conversion operators <exec-cvtop>`:

.. math::
   \begin{array}{lll@{\qquad}l}
   \cvtop^{\sx^?}_{t_1,t_2}(c) &=& \xref{exec/numerics}{convert-ops}{\X{cvtop}}^{\sx^?}_{|t_1|,|t_2|}(c) \\
   \end{array}

Where the underlying operators are partial, the corresponding instruction will :ref:`trap <trap>` when the result is not defined.
Where the underlying operators are non-deterministic, because they may return one of multiple possible :ref:`NaN <syntax-nan>` values, so are the corresponding instructions.

.. note::
   For example, the result of instruction :math:`\I32.\ADD` applied to operands :math:`i_1, i_2`
   invokes :math:`\ADD_{\I32}(i_1, i_2)`,
   which maps to the generic :math:`\iadd_{32}(i_1, i_2)` via the above definition.
   Similarly, :math:`\I64.\TRUNC\K{\_}\F32\K{\_s}` applied to :math:`z`
   invokes :math:`\TRUNC^{\K{s}}_{\F32,\I64}(z)`,
   which maps to the generic :math:`\truncs_{32,64}(z)`.


.. _exec-const:

:math:`t\K{.}\CONST~c`
......................

1. Push the value :math:`t.\CONST~c` to the stack.

.. note::
   No formal reduction rule is required for this instruction, since ${:CONST} instructions already are :ref:`values <syntax-val>`.


.. _exec-unop:

$${rule-prose: exec/unop}

.. todo:: (2) SpecTec currently defines the image of unop as a sequence, not a set.

$${rule: {Step_pure/unop-*}}


.. _exec-binop:

$${rule-prose: exec/binop}

.. todo:: (2) SpecTec currently defines the image of binop as a sequence, not a set.

$${rule: {Step_pure/binop-*}}


.. _exec-testop:

$${rule-prose: exec/testop}

.. todo:: (2) SpecTec currently defines the image of testop as a sequence, not a set.

$${rule: Step_pure/testop}


.. _exec-relop:

$${rule-prose: exec/relop}

.. todo:: (2) SpecTec currently defines the image of testop as a sequence, not a set.

$${rule: Step_pure/relop}


.. _exec-cvtop:

$${rule-prose: exec/cvtop}

.. todo:: (2) SpecTec currently defines the image of testop as a sequence, not a set.

$${rule: {Step_pure/cvtop-*}}


.. index:: reference instructions, reference
   pair: execution; instruction
   single: abstract syntax; instruction
.. _exec-instr-ref:

Reference Instructions
~~~~~~~~~~~~~~~~~~~~~~

.. _exec-ref.null:

:math:`\REFNULL~x`
.......................

1. Let :math:`F` be the :ref:`current <exec-notation-textual>` :ref:`frame <syntax-frame>`.

2. Assert: due to :ref:`validation <valid-ref.null>`, the :ref:`defined type <syntax-deftype>` :math:`F.\AMODULE.\MITYPES[x]` exists.

3. Let :math:`\deftype` be the :ref:`defined type <syntax-deftype>` :math:`F.\AMODULE.\MITYPES[x]`.

4. Push the value :math:`\REFNULL~\deftype` to the stack.

$${rule: {Step_read/ref.null-*}}

.. note::
   No formal reduction rule is required for the case |REFNULL| |ABSHEAPTYPE|,
   since the instruction form is already a :ref:`value <syntax-val>`.


.. _exec-ref.func:

$${rule-prose: exec/ref.func}

$${rule: Step_read/ref.func}


.. _exec-ref.is_null:

$${rule-prose: exec/ref.is_null}

.. todo:: (3) Introduce if-let instruction instead of "is of the case".

$${rule: {Step_pure/ref.is_null-*}}


.. _exec-ref.as_non_null:

$${rule-prose: exec/ref.as_non_null}

.. todo:: (3) Introduce if-let instruction instead of "is of the case".

$${rule: {Step_pure/ref.as_non_null-*}}


.. _exec-ref.eq:

$${rule-prose: exec/ref.eq}

.. todo:: (3) Introduce if-let instruction instead of "is of the case".

$${rule: {Step_pure/ref.eq-*}}


.. _exec-ref.test:

$${rule-prose: exec/ref.test}

.. todo::
   Below is the actual prose. 
   (9) Need to handle RulePr s \|- ref : rt properly in prose instead of $ref_type_of

1. Let :math:`F` be the :ref:`current <exec-notation-textual>` :ref:`frame <syntax-frame>`.

2. Let :math:`\X{rt}_1` be the :ref:`reference type <syntax-reftype>` :math:`\insttype_{F.\AMODULE}(\X{rt})`.

3. Assert: due to :ref:`validation <valid-ref.test>`, :math:`\X{rt}_1` is :ref:`closed <type-closed>`.

4. Assert: due to :ref:`validation <valid-ref.test>`, a :ref:`reference value <syntax-ref>` is on the top of the stack.

5. Pop the value :math:`\reff` from the stack.

6. Assert: due to validation, the :ref:`reference value <syntax-ref>` is :ref:`valid <valid-ref>` with some :ref:`reference type <syntax-reftype>`.

7. Let :math:`\X{rt}_2` be the :ref:`reference type <syntax-reftype>` of :math:`\reff`.

8. If the :ref:`reference type <syntax-reftype>` :math:`\X{rt}_2` :ref:`matches <match-reftype>` :math:`\X{rt}_1`, then:

   a. Push the value :math:`\I32.\CONST~1` to the stack.

9. Else:

   a. Push the value :math:`\I32.\CONST~0` to the stack.

$${rule: {Step_read/ref.test-*}}


.. _exec-ref.cast:

$${rule-prose: exec/ref.cast}

.. todo::
   Below is the actual prose. 
   (9) Need to handle RulePr s \|- ref : rt properly in prose instead of $ref_type_of

1. Let :math:`F` be the :ref:`current <exec-notation-textual>` :ref:`frame <syntax-frame>`.

2. Let :math:`\X{rt}_1` be the :ref:`reference type <syntax-reftype>` :math:`\insttype_{F.\AMODULE}(\X{rt})`.

3. Assert: due to :ref:`validation <valid-ref.test>`, :math:`\X{rt}_1` is :ref:`closed <type-closed>`.

4. Assert: due to :ref:`validation <valid-ref.test>`, a :ref:`reference value <syntax-ref>` is on the top of the stack.

5. Pop the value :math:`\reff` from the stack.

6. Assert: due to validation, the :ref:`reference value <syntax-ref>` is :ref:`valid <valid-ref>` with some :ref:`reference type <syntax-reftype>`.

7. Let :math:`\X{rt}_2` be the :ref:`reference type <syntax-reftype>` of :math:`\reff`.

8. If the :ref:`reference type <syntax-reftype>` :math:`\X{rt}_2` :ref:`matches <match-reftype>` :math:`\X{rt}_1`, then:

   a. Push the value :math:`\reff` back to the stack.

9. Else:

   a. Trap.

$${rule: {Step_read/ref.cast-*}}


.. _exec-ref.i31:

$${rule-prose: exec/ref.i31}

$${rule: {Step_pure/ref.i31}}


.. _exec-i31.get_sx:

$${rule-prose: exec/i31.get}

.. todo::
   Below is the actual prose.
   (3) Introduce if-let instruction instead of "is of the case".
   (4) Guarantees from validation can help simplify the prose.

1. Assert: due to :ref:`validation <valid-i31.get_sx>`, a :ref:`value <syntax-val>` of :ref:`type <syntax-valtype>` :math:`(\REF~\NULL~\I31)` is on the top of the stack.

2. Pop the value :math:`\reff` from the stack.

3. If :math:`\reff` is :math:`\REFNULL~t`, then:

   a. Trap.

4. Assert: due to :ref:`validation <valid-i31.get_sx>`, a :math:`\reff` is a :ref:`scalar reference <syntax-ref.i31>`.

5. Let :math:`\REFI31NUM~i` be the reference value :math:`\reff`.

6. Let :math:`j` be the result of computing :math:`\extend^{\sx}_{31,32}(i)`.

7. Push the value :math:`\I32.\CONST~j` to the stack.

$${rule: {Step_pure/i31.get-*}}


.. _exec-struct.new:

$${rule-prose: exec/struct.new}

.. todo::
   Below is the actual prose.
   (3') Introduce let binding instead of "is of the case".
   (5) Use "the expansion of" instead of $expand function application.

1. Let :math:`F` be the :ref:`current <exec-notation-textual>` :ref:`frame <syntax-frame>`.

2. Assert: due to :ref:`validation <valid-struct.new>`, the :ref:`defined type <syntax-deftype>` :math:`F.\AMODULE.\MITYPES[x]` exists.

3. Let :math:`\deftype` be the :ref:`defined type <syntax-deftype>` :math:`F.\AMODULE.\MITYPES[x]`.

4. Assert: due to :ref:`validation <valid-struct.new>`, the :ref:`expansion <aux-expand-deftype>` of :math:`\deftype` is a :ref:`structure type <syntax-structtype>`.

5. Let :math:`\TSTRUCT~\X{ft}^\ast` be the :ref:`expanded <aux-expand-deftype>` :ref:`structure type <syntax-structtype>` of :math:`\deftype`.

6. Let :math:`n` be the length of the :ref:`field type <syntax-fieldtype>` sequence :math:`\X{ft}^\ast`.

7. Assert: due to :ref:`validation <valid-struct.new>`, :math:`n` :ref:`values <syntax-val>` are on the top of the stack.

8. Pop the :math:`n` values :math:`\val^\ast` from the stack.

9. For every value :math:`\val_i` in :math:`\val^\ast` and corresponding :ref:`field type <syntax-fieldtype>` :math:`\X{ft}_i` in :math:`\X{ft}^\ast`:

   a. Let :math:`\fieldval_i` be the result of computing :math:`\packval_{\X{ft}_i}(\val_i))`.

10. Let :math:`\fieldval^\ast` the concatenation of all field values :math:`\fieldval_i`.

11. Let :math:`\X{si}` be the :ref:`structure instance <syntax-structinst>` :math:`\{\SITYPE~\deftype, \SIFIELDS~\fieldval^\ast\}`.

12. Let :math:`a` be the length of :math:`S.\SSTRUCTS`.

13. Append :math:`\X{si}` to :math:`S.\SSTRUCTS`.

14. Push the :ref:`structure reference <syntax-ref.struct>` :math:`\REFSTRUCTADDR~a` to the stack.

$${rule: {Step/struct.new}}


.. _exec-struct.new_default:

$${rule-prose: exec/struct.new_default}

.. todo::
   Below is the actual prose.
   (3') Introduce let binding instead of "is of the case".
   (5) Use "the expansion of" instead of $expand function application.

1. Let :math:`F` be the :ref:`current <exec-notation-textual>` :ref:`frame <syntax-frame>`.

2. Assert: due to :ref:`validation <valid-struct.new_default>`, the :ref:`defined type <syntax-deftype>` :math:`F.\AMODULE.\MITYPES[x]` exists.

3. Let :math:`\deftype` be the :ref:`defined type <syntax-deftype>` :math:`F.\AMODULE.\MITYPES[x]`.

4. Assert: due to :ref:`validation <valid-struct.new_default>`, the :ref:`expansion <aux-expand-deftype>` of :math:`\deftype` is a :ref:`structure type <syntax-structtype>`.

5. Let :math:`\TSTRUCT~\X{ft}^\ast` be the :ref:`expanded <aux-expand-deftype>` :ref:`structure type <syntax-structtype>` of :math:`\deftype`.

6. Let :math:`n` be the length of the :ref:`field type <syntax-fieldtype>` sequence :math:`\X{ft}^\ast`.

7. For every :ref:`field type <syntax-fieldtype>` :math:`\X{ft}_i` in :math:`\X{ft}^\ast`:

   a. Let :math:`t_i` be the :ref:`value type <syntax-valtype>` :math:`\unpacktype(\X{ft}_i)`.

   b. Assert: due to :ref:`validation <valid-struct.new_default>`, :math:`\default_{t_i}` is defined.

   c. Push the :ref:`value <syntax-val>` :math:`\default_{t_i}` to the stack.

8. Execute the instruction :math:`(\STRUCTNEW~x)`.

$${rule: {Step_read/struct.new_default}}


.. _exec-struct.get:
.. _exec-struct.get_sx:

$${rule-prose: exec/struct.get}

.. todo::
   Below is the actual prose.
   (3) Introduce if-let instruction instead of "is of the case".
   (5) Use "the expansion of" instead of $expand function application.

1. Let :math:`F` be the :ref:`current <exec-notation-textual>` :ref:`frame <syntax-frame>`.

2. Assert: due to :ref:`validation <valid-struct.get>`, the :ref:`defined type <syntax-deftype>` :math:`F.\AMODULE.\MITYPES[x]` exists.

3. Let :math:`\deftype` be the :ref:`defined type <syntax-deftype>` :math:`F.\AMODULE.\MITYPES[x]`.

4. Assert: due to :ref:`validation <valid-struct.get>`, the :ref:`expansion <aux-expand-deftype>` of :math:`\deftype` is a :ref:`structure type <syntax-structtype>` with at least :math:`y + 1` fields.

5. Let :math:`\TSTRUCT~\X{ft}^\ast` be the :ref:`expanded <aux-expand-deftype>` :ref:`structure type <syntax-structtype>` of :math:`\deftype`.

6. Let :math:`\X{ft}_y` be the :math:`y`-th :ref:`field type <syntax-fieldtype>` of :math:`\X{ft}^\ast`.

7. Assert: due to :ref:`validation <valid-struct.get>`, a :ref:`value <syntax-val>` of :ref:`type <syntax-valtype>` :math:`(\REF~\NULL~x)` is on the top of the stack.

8. Pop the value :math:`\reff` from the stack.

9. If :math:`\reff` is :math:`\REFNULL~t`, then:

   a. Trap.

10. Assert: due to :ref:`validation <valid-struct.get>`, a :math:`\reff` is a :ref:`structure reference <syntax-ref.struct>`.

11. Let :math:`\REFSTRUCTADDR~a` be the reference value :math:`\reff`.

12. Assert: due to :ref:`validation <valid-struct.get>`, the :ref:`structure instance <syntax-structinst>` :math:`S.\SSTRUCTS[a]` exists and has at least :math:`y + 1` fields.

13. Let :math:`\fieldval` be the :ref:`field value <syntax-fieldval>` :math:`S.\SSTRUCTS[a].\SIFIELDS[y]`.

14. Let :math:`\val` be the result of computing :math:`\unpackval^{\sx^?}_{\X{ft}_y}(\fieldval))`.

15. Push the value :math:`\val` to the stack.

$${rule: {Step_read/struct.get-*}}


.. _exec-struct.set:

$${rule-prose: exec/struct.set}

.. todo::
   Below is the actual prose.
   (3) Introduce if-let instruction instead of "is of the case".
   (5) Use "the expansion of" instead of $expand function application.

1. Let :math:`F` be the :ref:`current <exec-notation-textual>` :ref:`frame <syntax-frame>`.

2. Assert: due to :ref:`validation <valid-struct.set>`, the :ref:`defined type <syntax-deftype>` :math:`F.\AMODULE.\MITYPES[x]` exists.

3. Let :math:`\deftype` be the :ref:`defined type <syntax-deftype>` :math:`F.\AMODULE.\MITYPES[x]`.

4. Assert: due to :ref:`validation <valid-struct.set>`, the :ref:`expansion <aux-expand-deftype>` of :math:`\deftype` is a :ref:`structure type <syntax-structtype>` with at least :math:`y + 1` fields.

5. Let :math:`\TSTRUCT~\X{ft}^\ast` be the :ref:`expanded <aux-expand-deftype>` :ref:`structure type <syntax-structtype>` of :math:`\deftype`.

6. Let :math:`\X{ft}_y` be the :math:`y`-th :ref:`field type <syntax-fieldtype>` of :math:`\X{ft}^\ast`.

7. Assert: due to :ref:`validation <valid-struct.set>`, a :ref:`value <syntax-val>` is on the top of the stack.

8. Pop the value :math:`\val` from the stack.

9. Assert: due to :ref:`validation <valid-struct.set>`, a :ref:`value <syntax-val>` of :ref:`type <syntax-valtype>` :math:`(\REF~\NULL~x)` is on the top of the stack.

10. Pop the value :math:`\reff` from the stack.

11. If :math:`\reff` is :math:`\REFNULL~t`, then:

   a. Trap.

12. Assert: due to :ref:`validation <valid-struct.set>`, a :math:`\reff` is a :ref:`structure reference <syntax-ref.struct>`.

13. Let :math:`\REFSTRUCTADDR~a` be the reference value :math:`\reff`.

14. Assert: due to :ref:`validation <valid-struct.set>`, the :ref:`structure instance <syntax-structinst>` :math:`S.\SSTRUCTS[a]` exists and has at least :math:`y + 1` fields.

15. Let :math:`\fieldval` be the result of computing :math:`\packval_{\X{ft}_y}(\val))`.

16. Replace the :ref:`field value <syntax-fieldval>` :math:`S.\SSTRUCTS[a].\SIFIELDS[y]` with :math:`\fieldval`.

$${rule: {Step/struct.set-*}}
   

.. _exec-array.new:

$${rule-prose: exec/array.new}

$${rule: {Step_pure/array.new}}


.. _exec-array.new_default:

$${rule-prose: exec/array.new_default}

.. todo::
   Below is the actual prose.
   (3') Introduce let binding instead of "is of the case".
   (5) Use "the expansion of" instead of $expand function application.

1. Let :math:`F` be the :ref:`current <exec-notation-textual>` :ref:`frame <syntax-frame>`.

2. Assert: due to :ref:`validation <valid-array.new_default>`, the :ref:`defined type <syntax-deftype>` :math:`F.\AMODULE.\MITYPES[x]` exists.

3. Let :math:`\deftype` be the :ref:`defined type <syntax-deftype>` :math:`F.\AMODULE.\MITYPES[x]`.

4. Assert: due to :ref:`validation <valid-array.new_default>`, the :ref:`expansion <aux-expand-deftype>` of :math:`\deftype` is an :ref:`array type <syntax-arraytype>`.

5. Let :math:`\TARRAY~\X{ft}` be the :ref:`expanded <aux-expand-deftype>` :ref:`array type <syntax-arraytype>` of :math:`\deftype`.

6. Assert: due to :ref:`validation <valid-array.new_default>`, a :ref:`value <syntax-val>` of type :math:`\I32` is on the top of the stack.

7. Pop the value :math:`\I32.\CONST~n` from the stack.

8. Let :math:`t` be the :ref:`value type <syntax-valtype>` :math:`\unpacktype(\X{ft})`.

9. Assert: due to :ref:`validation <valid-array.new_default>`, :math:`\default_t` is defined.

10. Push the :ref:`value <syntax-val>` :math:`\default_t` to the stack :math:`n` times.

11. Execute the instruction :math:`(\ARRAYNEWFIXED~x~n)`.

$${rule: {Step_read/array.new_default}}


.. _exec-array.new_fixed:

$${rule-prose: exec/array.new_fixed}

.. todo::
   Below is the actual prose.
   (3') Introduce let binding instead of "is of the case".
   (5) Use "the expansion of" instead of $expand function application.

1. Let :math:`F` be the :ref:`current <exec-notation-textual>` :ref:`frame <syntax-frame>`.

2. Assert: due to :ref:`validation <valid-array.new_fixed>`, the :ref:`defined type <syntax-deftype>` :math:`F.\AMODULE.\MITYPES[x]` exists.

3. Let :math:`\deftype` be the :ref:`defined type <syntax-deftype>` :math:`F.\AMODULE.\MITYPES[x]`.

4. Assert: due to :ref:`validation <valid-array.new_fixed>`, the :ref:`expansion <aux-expand-deftype>` of :math:`\deftype` is a :ref:`array type <syntax-arraytype>`.

5. Let :math:`\TARRAY~\X{ft}` be the :ref:`expanded <aux-expand-deftype>` :ref:`array type <syntax-arraytype>` of :math:`\deftype`.

6. Assert: due to :ref:`validation <valid-array.new_fixed>`, :math:`n` :ref:`values <syntax-val>` are on the top of the stack.

7. Pop the :math:`n` values :math:`\val^\ast` from the stack.

8. For every value :math:`\val_i` in :math:`\val^\ast`:

   a. Let :math:`\fieldval_i` be the result of computing :math:`\packval_{\X{ft}}(\val_i))`.

9. Let :math:`\fieldval^\ast` be the concatenation of all field values :math:`\fieldval_i`.

10. Let :math:`\X{ai}` be the :ref:`array instance <syntax-arrayinst>` :math:`\{\AITYPE~\deftype, \AIFIELDS~\fieldval^\ast\}`.

11. Let :math:`a` be the length of :math:`S.\SARRAYS`.

12. Append :math:`\X{ai}` to :math:`S.\SARRAYS`.

13. Push the :ref:`array reference <syntax-ref.array>` :math:`\REFARRAYADDR~a` to the stack.

$${rule: {Step/array.new_fixed}}


.. _exec-array.new_data:

$${rule-prose: exec/array.new_data}

.. todo::
   Below is the actual prose.
   (7) Render $inverse_ with display hint.

1. Let :math:`F` be the :ref:`current <exec-notation-textual>` :ref:`frame <syntax-frame>`.

2. Assert: due to :ref:`validation <valid-array.new_data>`, the :ref:`defined type <syntax-deftype>` :math:`F.\AMODULE.\MITYPES[x]` exists.

3. Let :math:`\deftype` be the :ref:`defined type <syntax-deftype>` :math:`F.\AMODULE.\MITYPES[x]`.

4. Assert: due to :ref:`validation <valid-array.new_data>`, the :ref:`expansion <aux-expand-deftype>` of :math:`\deftype` is an :ref:`array type <syntax-arraytype>`.

5. Let :math:`\TARRAY~\X{ft}` be the :ref:`expanded <aux-expand-deftype>` :ref:`array type <syntax-arraytype>` of :math:`\deftype`.

6. Assert: due to :ref:`validation <valid-array.new_data>`, the :ref:`data address <syntax-dataaddr>` :math:`F.\AMODULE.\MIDATAS[y]` exists.

7. Let :math:`\X{da}` be the :ref:`data address <syntax-dataaddr>` :math:`F.\AMODULE.\MIDATAS[y]`.

8. Assert: due to :ref:`validation <valid-array.new_data>`, the :ref:`data instance <syntax-datainst>` :math:`S.\SDATAS[\X{da}]` exists.

9. Let :math:`\datainst` be the :ref:`data instance <syntax-datainst>` :math:`S.\SDATAS[\X{da}]`.

10. Assert: due to :ref:`validation <valid-array.new_data>`, two :ref:`values <syntax-val>` of type :math:`\I32` are on the top of the stack.

11. Pop the value :math:`\I32.\CONST~n` from the stack.

12. Pop the value :math:`\I32.\CONST~s` from the stack.

13. Assert: due to :ref:`validation <valid-array.new_data>`, the :ref:`field type <syntax-fieldtype>` :math:`\X{ft}` has a defined :ref:`bit width <bitwidth-fieldtype>`.

14. Let :math:`z` be the :ref:`bit width <bitwidth-fieldtype>` of :ref:`field type <syntax-fieldtype>` :math:`\X{ft}` divided by eight.

15. If the sum of :math:`s` and :math:`n` times :math:`z` is larger than the length of :math:`\datainst.\DIDATA`, then:

    a. Trap.

16. Let :math:`b^\ast` be the :ref:`byte <syntax-byte>` sequence :math:`\datainst.\DIDATA[s \slice n \cdot z]`.

17. Let :math:`t` be the :ref:`value type <syntax-valtype>` :math:`\unpacktype(\X{ft})`.

18. For each consecutive subsequence :math:`{b'}^n` of :math:`b^\ast`:

    a. Assert: due to :ref:`validation <valid-array.new_data>`, :math:`\bytes_{\X{ft}}` is defined.

    b. Let :math:`c_i` be the constant for which :math:`\bytes_{\X{ft}}(c_i)` is :math:`{b'}^n`.

    c. Push the value :math:`t.\CONST~c_i` to the stack.

19. Execute the instruction :math:`(\ARRAYNEWFIXED~x~n)`.

<<<<<<< HEAD
$${rule: {Step_read/array.new_data-*}}
=======
.. math::
   ~\\[-1ex]
   \begin{array}{lcl@{\qquad}l}
   S; F; (\I32.\CONST~s)~(\I32.\CONST~n)~(\ARRAYNEWDATA~x~y) &\stepto& \TRAP
     \\&&
     \begin{array}[t]{@{}r@{~}l@{}}
      (\iff & \expanddt(F.\AMODULE.\MITYPES[x]) = \TARRAY~\X{ft} \\
      \land & s + n\cdot|\X{ft}|/8 > |S.\SDATAS[F.\AMODULE.\MIDATAS[y]].\DIDATA|)
     \end{array} \\
   \\[1ex]
   S; F; (\I32.\CONST~s)~(\I32.\CONST~n)~(\ARRAYNEWDATA~x~y) &\stepto& (t.\CONST~c)^n~(\ARRAYNEWFIXED~x~n)
     \\&&
     \begin{array}[t]{@{}r@{~}l@{}}
      (\iff & \expanddt(F.\AMODULE.\MITYPES[x]) = \TARRAY~\X{ft} \\
      \land & t = \unpacktype(\X{ft}) \\
      \land & \concat((\bytes_{\X{ft}}(c))^n) = S.\SDATAS[F.\AMODULE.\MIDATAS[y]].\DIDATA[s \slice n\cdot|\X{ft}|/8] \\
     \end{array} \\
   \end{array}
>>>>>>> d96da547


.. _exec-array.new_elem:

$${rule-prose: exec/array.new_elem}

$${rule: {Step_read/array.new_elem-*}}


.. _exec-array.get:
.. _exec-array.get_sx:

$${rule-prose: exec/array.get}

.. todo::
   Below is the actual prose.
   (3) Introduce if-let instruction instead of "is of the case".
   (5) Use "the expansion of" instead of $expand function application.

1. Let :math:`F` be the :ref:`current <exec-notation-textual>` :ref:`frame <syntax-frame>`.

2. Assert: due to :ref:`validation <valid-array.get>`, the :ref:`defined type <syntax-deftype>` :math:`F.\AMODULE.\MITYPES[x]` exists.

3. Let :math:`\deftype` be the :ref:`defined type <syntax-deftype>` :math:`F.\AMODULE.\MITYPES[x]`.

4. Assert: due to :ref:`validation <valid-array.get>`, the :ref:`expansion <aux-expand-deftype>` of :math:`\deftype` is an :ref:`array type <syntax-arraytype>`.

5. Let :math:`\TARRAY~\X{ft}` be the :ref:`expanded <aux-expand-deftype>` :ref:`array type <syntax-arraytype>` of :math:`\deftype`.

6. Assert: due to :ref:`validation <valid-array.get>`, a :ref:`value <syntax-val>` of :ref:`type <syntax-valtype>` :math:`\I32` is on the top of the stack.

7. Pop the value :math:`\I32.\CONST~i` from the stack.

8. Assert: due to :ref:`validation <valid-array.get>`, a :ref:`value <syntax-val>` of :ref:`type <syntax-valtype>` :math:`(\REF~\NULL~x)` is on the top of the stack.

9. Pop the value :math:`\reff` from the stack.

10. If :math:`\reff` is :math:`\REFNULL~t`, then:

   a. Trap.

11. Assert: due to :ref:`validation <valid-array.get>`, :math:`\reff` is an :ref:`array reference <syntax-ref.array>`.

12. Let :math:`\REFARRAYADDR~a` be the reference value :math:`\reff`.

13. Assert: due to :ref:`validation <valid-array.get>`, the :ref:`array instance <syntax-arrayinst>` :math:`S.\SARRAYS[a]` exists.

14. If :math:`n` is larger than or equal to the length of :math:`S.\SARRAYS[a].\AIFIELDS`, then:

    a. Trap.

15. Let :math:`\fieldval` be the :ref:`field value <syntax-fieldval>` :math:`S.\SARRAYS[a].\AIFIELDS[i]`.

16. Let :math:`\val` be the result of computing :math:`\unpackval^{\sx^?}_{\X{ft}}(\fieldval))`.

17. Push the value :math:`\val` to the stack.

$${rule: {Step_read/array.get-*}}


.. _exec-array.set:

$${rule-prose: exec/array.set}

.. todo::
   Below is the actual prose.
   (3) Introduce if-let instruction instead of "is of the case".
   (5) Use "the expansion of" instead of $expand function application.

1. Let :math:`F` be the :ref:`current <exec-notation-textual>` :ref:`frame <syntax-frame>`.

2. Assert: due to :ref:`validation <valid-array.set>`, the :ref:`defined type <syntax-deftype>` :math:`F.\AMODULE.\MITYPES[x]` exists.

3. Let :math:`\deftype` be the :ref:`defined type <syntax-deftype>` :math:`F.\AMODULE.\MITYPES[x]`.

4. Assert: due to :ref:`validation <valid-array.set>`, the :ref:`expansion <aux-expand-deftype>` of :math:`\deftype` is an :ref:`array type <syntax-arraytype>`.

5. Let :math:`\TARRAY~\X{ft}` be the :ref:`expanded <aux-expand-deftype>` :ref:`array type <syntax-arraytype>` of :math:`\deftype`.

6. Assert: due to :ref:`validation <valid-array.set>`, a :ref:`value <syntax-val>` is on the top of the stack.

7. Pop the value :math:`\val` from the stack.

8. Assert: due to :ref:`validation <valid-array.set>`, a :ref:`value <syntax-val>` of :ref:`type <syntax-valtype>` :math:`\I32` is on the top of the stack.

9. Pop the value :math:`\I32.\CONST~i` from the stack.

10. Assert: due to :ref:`validation <valid-array.set>`, a :ref:`value <syntax-val>` of :ref:`type <syntax-valtype>` :math:`(\REF~\NULL~x)` is on the top of the stack.

11. Pop the value :math:`\reff` from the stack.

12. If :math:`\reff` is :math:`\REFNULL~t`, then:

   a. Trap.

13. Assert: due to :ref:`validation <valid-array.set>`, :math:`\reff` is an :ref:`array reference <syntax-ref.array>`.

14. Let :math:`\REFARRAYADDR~a` be the reference value :math:`\reff`.

15. Assert: due to :ref:`validation <valid-array.set>`, the :ref:`array instance <syntax-arrayinst>` :math:`S.\SARRAYS[a]` exists.

16. If :math:`n` is larger than or equal to the length of :math:`S.\SARRAYS[a].\AIFIELDS`, then:

    a. Trap.

17. Let :math:`\fieldval` be the result of computing :math:`\packval_{\X{ft}}(\val))`.

18. Replace the :ref:`field value <syntax-fieldval>` :math:`S.\SARRAYS[a].\AIFIELDS[i]` with :math:`\fieldval`.

$${rule: {Step/array.set-*}}


.. _exec-array.len:

$${rule-prose: exec/array.len}

.. todo:: (3) Introduce if-let instruction instead of "is of the case".

$${rule: {Step_read/array.len-*}}


.. _exec-array.fill:

$${rule-prose: exec/array.fill}

.. todo:: (3) Introduce if-let instruction instead of "is of the case".

<<<<<<< HEAD
$${rule: {Step_read/array.fill-*}}
=======
6. Assert: due to :ref:`validation <valid-array.len>`, the :ref:`array instance <syntax-arrayinst>` :math:`S.\SARRAYS[a]` exists.

7. Let :math:`n` be the length of :math:`S.\SARRAYS[a].\AIFIELDS`.

8. Push the :ref:`value <syntax-val>` :math:`(\I32.\CONST~n)` to the stack.

.. math::
   \begin{array}{lcl@{\qquad}l}
   S; (\REFARRAYADDR~a)~\ARRAYLEN &\stepto& (\I32.\CONST~|S.\SARRAYS[a].\AIFIELDS|) \\
   S; (\REFNULL~t)~\ARRAYLEN &\stepto& \TRAP
   \end{array}


.. _exec-array.fill:

:math:`\ARRAYFILL~x`
....................

1. Assert: due to :ref:`validation <valid-array.fill>`, a :ref:`value <syntax-val>` of :ref:`type <syntax-valtype>` :math:`\I32` is on the top of the stack.

2. Pop the value :math:`n` from the stack.

3. Assert: due to :ref:`validation <valid-array.fill>`, a :ref:`value <syntax-val>` is on the top of the stack.

4. Pop the value :math:`\val` from the stack.

5. Assert: due to :ref:`validation <valid-array.fill>`, a :ref:`value <syntax-val>` of :ref:`type <syntax-valtype>` :math:`\I32` is on the top of the stack.

6. Pop the value :math:`d` from the stack.

7. Assert: due to :ref:`validation <valid-array.fill>`, a :ref:`value <syntax-val>` of :ref:`type <syntax-valtype>` :math:`(\REF~\NULL~x)` is on the top of the stack.

8. Pop the value :math:`\reff` from the stack.

9. If :math:`\reff` is :math:`\REFNULL~t`, then:

   a. Trap.

10. Assert: due to :ref:`validation <valid-array.fill>`, :math:`\reff` is an :ref:`array reference <syntax-ref.array>`.

11. Let :math:`\REFARRAYADDR~a` be the reference value :math:`\reff`.

12. Assert: due to :ref:`validation <valid-array.fill>`, the :ref:`array instance <syntax-arrayinst>` :math:`S.\SARRAYS[a]` exists.

13. If :math:`d + n` is larger than the length of :math:`S.\SARRAYS[a].\AIFIELDS`, then:

    a. Trap.

14. If :math:`n = 0`, then:

    a. Return.

15. Push the value :math:`\REFARRAYADDR~a` to the stack.

16. Push the value :math:`\I32.\CONST~d` to the stack.

17. Push the value :math:`\val` to the stack.

18. Execute the instruction :math:`\ARRAYSET~x`.

19. Push the value :math:`\REFARRAYADDR~a` to the stack.

20. Assert: due to the earlier check against the array size, :math:`d+1 < 2^{32}`.

21. Push the value :math:`\I32.\CONST~(d+1)` to the stack.

22. Push the value :math:`\val` to the stack.

23. Push the value :math:`\I32.\CONST~(n-1)` to the stack.

24. Execute the instruction :math:`\ARRAYFILL~x`.

.. math::
   ~\\[-1ex]
   \begin{array}{l}
   S; (\REFARRAYADDR~a)~(\I32.\CONST~d)~\val~(\I32.\CONST~n)~(\ARRAYFILL~x)
     \quad\stepto\quad \TRAP
     \\ \qquad
     (\iff d + n > |S.\SARRAYS[a].\AIFIELDS|)
   \\[1ex]
   S; (\REFARRAYADDR~a)~(\I32.\CONST~d)~\val~(\I32.\CONST~0)~(\ARRAYFILL~x)
     \quad\stepto\quad \epsilon
     \\ \qquad
     (\otherwise)
   \\[1ex]
   S; (\REFARRAYADDR~a)~(\I32.\CONST~d)~\val~(\I32.\CONST~n+1)~(\ARRAYFILL~x)
     \quad\stepto
     \\ \quad
       \begin{array}[t]{@{}l@{}}
       (\REFARRAYADDR~a)~(\I32.\CONST~d)~\val~(\ARRAYSET~x) \\
       (\REFARRAYADDR~a)~(\I32.\CONST~d+1)~\val~(\I32.\CONST~n)~(\ARRAYFILL~x) \\
       \end{array}
     \\ \qquad
     (\otherwise)
   \\[1ex]
   S; (\REFNULL~t)~(\I32.\CONST~d)~\val~(\I32.\CONST~n)~(\ARRAYFILL~x) \quad\stepto\quad \TRAP
   \end{array}
>>>>>>> d96da547


.. _exec-array.copy:

$${rule-prose: exec/array.copy}

.. todo::
   Below is the actual prose.
   (3) Introduce if-let instruction instead of "is of the case".
   (5) Use "the expansion of" instead of $expand function application.

1. Let :math:`F` be the :ref:`current <exec-notation-textual>` :ref:`frame <syntax-frame>`.

2. Assert: due to :ref:`validation <valid-array.copy>`, the :ref:`defined type <syntax-deftype>` :math:`F.\AMODULE.\MITYPES[y]` exists.

3. Let :math:`\deftype` be the :ref:`defined type <syntax-deftype>` :math:`F.\AMODULE.\MITYPES[y]`.

4. Assert: due to :ref:`validation <valid-array.copy>`, the :ref:`expansion <aux-expand-deftype>` of :math:`\deftype` is an :ref:`array type <syntax-arraytype>`.

5. Let :math:`\TARRAY~\mut~\X{st}` be the :ref:`expanded <aux-expand-deftype>` :ref:`array type <syntax-arraytype>` :math:`\deftype`.

6. Assert: due to :ref:`validation <valid-array.copy>`, a :ref:`value <syntax-val>` of :ref:`type <syntax-valtype>` :math:`\I32` is on the top of the stack.

7. Pop the value :math:`\I32.\CONST~n` from the stack.

8. Assert: due to :ref:`validation <valid-array.copy>`, a :ref:`value <syntax-val>` of :ref:`type <syntax-valtype>` :math:`\I32` is on the top of the stack.

9. Pop the value :math:`\I32.\CONST~s` from the stack.

10. Assert: due to :ref:`validation <valid-array.copy>`, a :ref:`value <syntax-val>` of :ref:`type <syntax-valtype>` :math:`(\REF~\NULL~y)` is on the top of the stack.

11. Pop the value :math:`\reff_2` from the stack.

12. Assert: due to :ref:`validation <valid-array.copy>`, a :ref:`value <syntax-val>` of :ref:`type <syntax-valtype>` :math:`\I32` is on the top of the stack.

13. Pop the value :math:`\I32.\CONST~d` from the stack.

14. Assert: due to :ref:`validation <valid-array.copy>`, a :ref:`value <syntax-val>` of :ref:`type <syntax-valtype>` :math:`(\REF~\NULL~x)` is on the top of the stack.

15. Pop the value :math:`\reff_1` from the stack.

16. If :math:`\reff_1` is :math:`\REFNULL~t`, then:

   a. Trap.

17. Assert: due to :ref:`validation <valid-array.copy>`, :math:`\reff_1` is an :ref:`array reference <syntax-ref.array>`.

18. Let :math:`\REFARRAYADDR~a_1` be the reference value :math:`\reff_1`.

19. If :math:`\reff_2` is :math:`\REFNULL~t`, then:

   a. Trap.

20. Assert: due to :ref:`validation <valid-array.copy>`, :math:`\reff_2` is an :ref:`array reference <syntax-ref.array>`.

21. Let :math:`\REFARRAYADDR~a_2` be the reference value :math:`\reff_2`.

22. Assert: due to :ref:`validation <valid-array.copy>`, the :ref:`array instance <syntax-arrayinst>` :math:`S.\SARRAYS[a_1]` exists.

23. Assert: due to :ref:`validation <valid-array.copy>`, the :ref:`array instance <syntax-arrayinst>` :math:`S.\SARRAYS[a_2]` exists.

24. If :math:`d + n` is larger than the length of :math:`S.\SARRAYS[a_1].\AIFIELDS`, then:

    a. Trap.

25. If :math:`s + n` is larger than the length of :math:`S.\SARRAYS[a_2].\AIFIELDS`, then:

    a. Trap.

26. If :math:`n = 0`, then:

    a. Return.

27. If :math:`d \leq s`, then:

    a. Push the value :math:`\REFARRAYADDR~a_1` to the stack.

    b. Push the value :math:`\I32.\CONST~d` to the stack.

    c. Push the value :math:`\REFARRAYADDR~a_2` to the stack.

    d. Push the value :math:`\I32.\CONST~s` to the stack.

    e. Execute :math:`\getfield(\X{st})`.

    f. Execute the instruction :math:`\ARRAYSET~x`.

    g. Push the value :math:`\REFARRAYADDR~a_1` to the stack.

    h. Assert: due to the earlier check against the array size, :math:`d+1 < 2^{32}`.

    i. Push the value :math:`\I32.\CONST~(d+1)` to the stack.

    j. Push the value :math:`\REFARRAYADDR~a_2` to the stack.

    k. Assert: due to the earlier check against the array size, :math:`s+1 < 2^{32}`.

    l. Push the value :math:`\I32.\CONST~(s+1)` to the stack.

28. Else:

    a. Push the value :math:`\REFARRAYADDR~a_1` to the stack.

    b. Assert: due to the earlier check against the memory size, :math:`d+n-1 < 2^{32}`.

    c. Push the value :math:`\I32.\CONST~(d+n-1)` to the stack.

    d. Push the value :math:`\REFARRAYADDR~a_2` to the stack.

    e. Assert: due to the earlier check against the memory size, :math:`s+n-1 < 2^{32}`.

    f. Push the value :math:`\I32.\CONST~(s+n-1)` to the stack.

    g. Execute :math:`\getfield(\X{st})`.

    h. Execute the instruction :math:`\ARRAYSET~x`.

    i. Push the value :math:`\REFARRAYADDR~a_1` to the stack.

    j. Push the value :math:`\I32.\CONST~d` to the stack.

    k. Push the value :math:`\REFARRAYADDR~a_2` to the stack.

    l. Push the value :math:`\I32.\CONST~s` to the stack.

29. Push the value :math:`\I32.\CONST~(n-1)` to the stack.

30. Execute the instruction :math:`\ARRAYCOPY~x~y`.

<<<<<<< HEAD
$${rule: {Step_read/array.copy-*}}
=======
.. math::
   ~\\[-1ex]
   \begin{array}{l}
   S; F; (\REFARRAYADDR~a_1)~(\I32.\CONST~d)~(\REFARRAYADDR~a_2)~(\I32.\CONST~s)~(\I32.\CONST~n)~(\ARRAYCOPY~x~y)
     \quad\stepto\quad \TRAP
     \\ \qquad
     (\iff d + n > |S.\SARRAYS[a_1].\AIFIELDS| \vee s + n > |S.\SARRAYS[a_2].\AIFIELDS|)
   \\[1ex]
   S; F; (\REFARRAYADDR~a_1)~(\I32.\CONST~d)~(\REFARRAYADDR~a_2)~(\I32.\CONST~s)~(\I32.\CONST~0)~(\ARRAYCOPY~x~y)
     \quad\stepto\quad \epsilon
     \\ \qquad
     (\otherwise)
   \\[1ex]
   S; F; (\REFARRAYADDR~a_1)~(\I32.\CONST~d)~(\REFARRAYADDR~a_2)~(\I32.\CONST~s)~(\I32.\CONST~n+1)~(\ARRAYCOPY~x~y)
     \quad\stepto
     \\ \quad
       \begin{array}[t]{@{}l@{}}
       (\REFARRAYADDR~a_1)~(\I32.\CONST~d) \\
       (\REFARRAYADDR~a_2)~(\I32.\CONST~s)~\getfield(\X{st}) \\
       (\ARRAYSET~x) \\
       (\REFARRAYADDR~a_1)~(\I32.\CONST~d+1)~(\REFARRAYADDR~a_2)~(\I32.\CONST~s+1)~(\I32.\CONST~n)~(\ARRAYCOPY~x~y) \\
       \end{array}
     \\ \qquad
     (\otherwise, \iff d \leq s \land F.\AMODULE.\MITYPES[y] = \TARRAY~\mut~\X{st}) \\
   \\[1ex]
   S; F; (\REFARRAYADDR~a_1)~(\I32.\CONST~d)~(\REFARRAYADDR~a_2)~(\I32.\CONST~s)~(\I32.\CONST~n+1)~(\ARRAYCOPY~x~y)
     \quad\stepto
     \\ \quad
       \begin{array}[t]{@{}l@{}}
       (\REFARRAYADDR~a_1)~(\I32.\CONST~d+n) \\
       (\REFARRAYADDR~a_2)~(\I32.\CONST~s+n)~\getfield(\X{st}) \\
       (\ARRAYSET~x) \\
       (\REFARRAYADDR~a_1)~(\I32.\CONST~d)~(\REFARRAYADDR~a_2)~(\I32.\CONST~s)~(\I32.\CONST~n)~(\ARRAYCOPY~x~y) \\
       \end{array}
     \\ \qquad
     (\otherwise, \iff d > s \land F.\AMODULE.\MITYPES[y] = \TARRAY~\mut~\X{st}) \\
   \\[1ex]
   S; F; (\REFNULL~t)~(\I32.\CONST~d)~\val~(\I32.\CONST~s)~(\I32.\CONST~n)~(\ARRAYCOPY~x~y) \quad\stepto\quad \TRAP
   \\[1ex]
   S; F; \val~(\I32.\CONST~d)~(\REFNULL~t)~(\I32.\CONST~s)~(\I32.\CONST~n)~(\ARRAYCOPY~x~y) \quad\stepto\quad \TRAP
   \end{array}
>>>>>>> d96da547

Where:

.. _aux-sx:

$${definition: sx}

.. _exec-array.init_data:

$${rule-prose: exec/array.init_data}

.. todo::
   Below is the actual prose.
   (7) Render $inverse_ with display hint.

1. Let :math:`F` be the :ref:`current <exec-notation-textual>` :ref:`frame <syntax-frame>`.

2. Assert: due to :ref:`validation <valid-array.init_data>`, the :ref:`defined type <syntax-deftype>` :math:`F.\AMODULE.\MITYPES[x]` exists.

3. Let :math:`\deftype` be the :ref:`defined type <syntax-deftype>` :math:`F.\AMODULE.\MITYPES[x]`.

4. Assert: due to :ref:`validation <valid-array.init_data>`, the :ref:`expansion <aux-expand-deftype>` of :math:`\deftype` is an :ref:`array type <syntax-arraytype>`.

5. Let :math:`\TARRAY~\X{ft}` be the :ref:`expanded <aux-expand-deftype>` :ref:`array type <syntax-arraytype>` :math:`\deftype`.

6. Assert: due to :ref:`validation <valid-array.init_data>`, the :ref:`data address <syntax-dataaddr>` :math:`F.\AMODULE.\MIDATAS[y]` exists.

7. Let :math:`\X{da}` be the :ref:`data address <syntax-dataaddr>` :math:`F.\AMODULE.\MIDATAS[y]`.

8. Assert: due to :ref:`validation <valid-array.init_data>`, the :ref:`data instance <syntax-datainst>` :math:`S.\SDATAS[\X{da}]` exists.

9. Let :math:`\datainst` be the :ref:`data instance <syntax-datainst>` :math:`S.\SDATAS[\X{da}]`.

10. Assert: due to :ref:`validation <valid-array.init_data>`, three values of type :math:`\I32` are on the top of the stack.

11. Pop the value :math:`\I32.\CONST~n` from the stack.

12. Pop the value :math:`\I32.\CONST~s` from the stack.

13. Pop the value :math:`\I32.\CONST~d` from the stack.

14. Assert: due to :ref:`validation <valid-array.init_data>`, a :ref:`value <syntax-val>` of :ref:`type <syntax-valtype>` :math:`(\REF~\NULL~x)` is on the top of the stack.

15. Pop the value :math:`\reff` from the stack.

16. If :math:`\reff` is :math:`\REFNULL~t`, then:

   a. Trap.

17. Assert: due to :ref:`validation <valid-array.init_data>`, :math:`\reff` is an :ref:`array reference <syntax-ref.array>`.

18. Let :math:`\REFARRAYADDR~a` be the reference value :math:`\reff`.

19. Assert: due to :ref:`validation <valid-array.init_data>`, the :ref:`array instance <syntax-arrayinst>` :math:`S.\SARRAYS[a]` exists.

20. Assert: due to :ref:`validation <valid-array.init_data>`, the :ref:`field type <syntax-fieldtype>` :math:`\X{ft}` has a defined :ref:`bit width <bitwidth-fieldtype>`.

21. Let :math:`z` be the :ref:`bit width <bitwidth-fieldtype>` of :ref:`field type <syntax-fieldtype>` :math:`\X{ft}` divided by eight.

22. If :math:`d + n` is larger than the length of :math:`S.\SARRAYS[a].\AIFIELDS`, or the sum of :math:`s` and :math:`n` times :math:`z` is larger than the length of :math:`\datainst.\DIDATA`, then:

    a. Trap.

23. If :math:`n = 0`, then:

    a. Return.

24. Let :math:`b^\ast` be the :ref:`byte <syntax-byte>` sequence :math:`\datainst.\DIDATA[s \slice z]`.

25. Let :math:`t` be the :ref:`value type <syntax-valtype>` :math:`\unpacktype(\X{ft})`.

26. Assert: due to :ref:`validation <valid-array.init_data>`, :math:`\bytes_{\X{ft}}` is defined.

27. Let :math:`c` be the constant for which :math:`\bytes_{\X{ft}}(c)` is :math:`b^\ast`.

28. Push the value :math:`\REFARRAYADDR~a` to the stack.

29. Push the value :math:`\I32.\CONST~d` to the stack.

30. Push the value :math:`t.\CONST~c` to the stack.

31. Execute the instruction :math:`\ARRAYSET~x`.

32. Push the value :math:`\REFARRAYADDR~a` to the stack.

33. Push the value :math:`\I32.\CONST~(d+1)` to the stack.

34. Push the value :math:`\I32.\CONST~(s+z)` to the stack.

35. Push the value :math:`\I32.\CONST~(n-1)` to the stack.

36. Execute the instruction :math:`\ARRAYINITDATA~x~y`.

<<<<<<< HEAD
$${rule: {Step_read/array.init_data-*}}
=======
.. math::
   ~\\[-1ex]
   \begin{array}{l}
   S; F; (\REFARRAYADDR~a)~(\I32.\CONST~d)~(\I32.\CONST~s)~(\I32.\CONST~n)~(\ARRAYINITDATA~x~y) \quad\stepto\quad \TRAP
     \\ \qquad
     \begin{array}[t]{@{}r@{~}l@{}}
     (\iff & d + n > |S.\SARRAYS[a].\AIFIELDS| \\
      \vee & (F.\AMODULE.\MITYPES[x] = \TARRAY~\X{ft} \land
              s + n\cdot|\X{ft}|/8 > |S.\SDATAS[F.\AMODULE.\MIDATAS[y]].\DIDATA|))
     \end{array}
   \\[1ex]
   S; F; (\REFARRAYADDR~a)~(\I32.\CONST~d)~(\I32.\CONST~s)~(\I32.\CONST~0)~(\ARRAYINITDATA~x~y)
     \quad\stepto\quad \epsilon
     \\ \qquad
     (\otherwise)
   \\[1ex]
   S; F; (\REFARRAYADDR~a)~(\I32.\CONST~d)~(\I32.\CONST~s)~(\I32.\CONST~n+1)~(\ARRAYINITDATA~x~y)
     \quad\stepto
     \\ \quad
     \begin{array}[t]{@{}l@{}}
     (\REFARRAYADDR~a)~(\I32.\CONST~d)~(t.\CONST~c)~(\ARRAYSET~x) \\
     (\REFARRAYADDR~a)~(\I32.\CONST~d+1)~(\I32.\CONST~s+|\X{ft}|/8)~(\I32.\CONST~n)~(\ARRAYINITDATA~x~y) \\
     \end{array}
     \\ \qquad
     \begin{array}[t]{@{}r@{~}l@{}}
     (\otherwise, \iff & F.\AMODULE.\MITYPES[x] = \TARRAY~\X{ft} \\
      \land & t = \unpacktype(\X{ft}) \\
      \land & \bytes_{\X{ft}}(c) = S.\SDATAS[F.\AMODULE.\MIDATAS[y]].\DIDATA[s \slice |\X{ft}|/8]
     \end{array}
   \\[1ex]
   S; F; (\REFNULL~t)~(\I32.\CONST~d)~(\I32.\CONST~s)~(\I32.\CONST~n)~(\ARRAYINITDATA~x~y) \quad\stepto\quad \TRAP
   \end{array}
>>>>>>> d96da547


.. _exec-array.init_elem:

$${rule-prose: exec/array.init_elem}

.. todo:: (3) Introduce if-let instruction instead of "is of the case".

<<<<<<< HEAD
$${rule: {Step_read/array.init_elem-*}}
=======
29. Push the value :math:`\I32.\CONST~(s+1)` to the stack.

30. Push the value :math:`\I32.\CONST~(n-1)` to the stack.

31. Execute the instruction :math:`\ARRAYINITELEM~x~y`.

.. math::
   ~\\[-1ex]
   \begin{array}{l}
   S; F; (\REFARRAYADDR~a)~(\I32.\CONST~d)~(\I32.\CONST~s)~(\I32.\CONST~n)~(\ARRAYINITELEM~x~y) \quad\stepto\quad \TRAP
     \\ \qquad
     \begin{array}[t]{@{}r@{~}l@{}}
     (\iff & d + n > |S.\SARRAYS[a].\AIFIELDS| \\
      \vee & s + n > |S.\SELEMS[F.\AMODULE.\MIELEMS[y]].\EIELEM|)
     \end{array}
   \\[1ex]
   S; F; (\REFARRAYADDR~a)~(\I32.\CONST~d)~(\I32.\CONST~s)~(\I32.\CONST~0)~(\ARRAYINITELEM~x~y)
     \quad\stepto\quad \epsilon
     \\ \qquad
     (\otherwise)
   \\[1ex]
   S; F; (\REFARRAYADDR~a)~(\I32.\CONST~d)~(\I32.\CONST~s)~(\I32.\CONST~n+1)~(\ARRAYINITELEM~x~y)
     \quad\stepto
     \\ \quad
     \begin{array}[t]{@{}l@{}}
     (\REFARRAYADDR~a)~(\I32.\CONST~d)~\REF~(\ARRAYSET~x) \\
     (\REFARRAYADDR~a)~(\I32.\CONST~d+1)~(\I32.\CONST~s+1)~(\I32.\CONST~n)~(\ARRAYINITELEM~x~y) \\
     \end{array}
     \\ \qquad
     (\otherwise, \iff \REF = S.\SELEMS[F.\AMODULE.\MIELEMS[y]].\EIELEM[s])
   \\[1ex]
   S; F; (\REFNULL~t)~(\I32.\CONST~d)~(\I32.\CONST~s)~(\I32.\CONST~n)~(\ARRAYINITELEM~x~y) \quad\stepto\quad \TRAP
   \end{array}
>>>>>>> d96da547


.. _exec-any.convert_extern:

$${rule-prose: exec/any.convert_extern}

.. todo:: (3) Introduce if-let instruction instead of "is of the case".

<<<<<<< HEAD
$${rule: {Step_pure/any.convert_extern-*}}
=======
   b. Let :math:`\REFEXTERN~\reff'` be the reference value :math:`\reff`.

   c. Push the reference value :math:`\reff'` to the stack.

.. math::
   \begin{array}{lcl@{\qquad}l}
   (\REFNULL~\X{ht})~\ANYCONVERTEXTERN &\stepto& (\REFNULL~\ANY) \\
   (\REFEXTERN~\reff)~\ANYCONVERTEXTERN &\stepto& \reff \\
   \end{array}
>>>>>>> d96da547


.. _exec-extern.convert_any:

$${rule-prose: exec/extern.convert_any}

<<<<<<< HEAD
.. todo:: (3) Introduce if-let instruction instead of "is of the case".
=======
   a. Let :math:`\reff'` be the reference value :math:`(\REFEXTERN~\reff)`.

   b. Push the reference value :math:`\reff'` to the stack.

.. math::
   \begin{array}{lcl@{\qquad}l}
   (\REFNULL~\X{ht})~\EXTERNCONVERTANY &\stepto& (\REFNULL~\EXTERN) \\
   \reff~\EXTERNCONVERTANY &\stepto& (\REFEXTERN~\reff) & (\iff \reff \neq (\REFNULL~\X{ht})) \\
   \end{array}
>>>>>>> d96da547

$${rule: {Step_pure/extern.convert_any-*}}


.. index:: vector instruction
   pair: execution; instruction
   single: abstract syntax; instruction
.. _exec-instr-vec:

Vector Instructions
~~~~~~~~~~~~~~~~~~~

Vector instructions that operate bitwise are handled as integer operations of respective width.

.. math::
   \begin{array}{lll@{\qquad}l}
   \X{op}_{\VN}(i_1,\dots,i_k) &=& \xref{exec/numerics}{int-ops}{\F{i}\X{op}}_N(i_1,\dots,i_k) \\
   \end{array}

Most other vector instructions are defined in terms of numeric operators that are applied lane-wise according to the given :ref:`shape <syntax-vec-shape>`.

.. math::
   \begin{array}{llll}
   \X{op}_{t\K{x}N}(n_1,\dots,n_k) &=&
     \lanes^{-1}_{t\K{x}N}(\xref{exec/instructions}{exec-instr-numeric}{\X{op}}_t(i_1,\dots,i_k)^\ast) & \qquad(\iff i_1^\ast = \lanes_{t\K{x}N}(n_1) \land \dots \land i_k^\ast = \lanes_{t\K{x}N}(n_k) \\
   \end{array}

.. note::
   For example, the result of instruction :math:`\K{i32x4}.\ADD` applied to operands :math:`v_1, v_2`
   invokes :math:`\ADD_{\K{i32x4}}(v_1, v_2)`, which maps to
   :math:`\lanes^{-1}_{\K{i32x4}}(\ADD_{\I32}(i_1, i_2)^\ast)`,
   where :math:`i_1^\ast` and :math:`i_2^\ast` are sequences resulting from invoking
   :math:`\lanes_{\K{i32x4}}(v_1)` and :math:`\lanes_{\K{i32x4}}(v_2)`
   respectively.


.. _exec-vconst:

:math:`\V128\K{.}\VCONST~c`
...........................

1. Push the value :math:`\V128.\VCONST~c` to the stack.

.. note::
   No formal reduction rule is required for this instruction, since |VCONST| instructions coincide with :ref:`values <syntax-val>`.


.. _exec-vvunop:

$${rule-prose: exec/vvunop}

$${rule: {Step_pure/vvunop}}


.. _exec-vvbinop:

$${rule-prose: exec/vvbinop}

$${rule: {Step_pure/vvbinop}}


.. _exec-vvternop:

$${rule-prose: exec/vvternop}

$${rule: {Step_pure/vvternop}}


.. _exec-vvtestop:
.. _exec-vec-any_true:

$${rule-prose: exec/vvtestop}

$${rule: {Step_pure/vvtestop}}


.. _exec-vunop:

$${rule-prose: exec/vunop}

$${rule: {Step_pure/vunop}}


.. _exec-vbinop:

$${rule-prose: exec/vbinop}

.. todo:: (2) SpecTec currently defines the image of vbinop as a sequence, not a set.

$${rule: {Step_pure/vbinop-*}}


.. _exec-vtestop:
.. _exec-vec-all_true:

$${rule-prose: exec/vtestop}

$${rule: {Step_pure/vtestop-*}}


.. _exec-vrelop:

$${rule-prose: exec/vrelop}

.. todo::
   Below is the actual prose.

1. Assert: due to :ref:`validation <valid-vrelop>`, two values of :ref:`value type <syntax-valtype>` |V128| are on the top of the stack.

2. Pop the value :math:`\V128.\VCONST~c_2` from the stack.

3. Pop the value :math:`\V128.\VCONST~c_1` from the stack.

4. Let :math:`i_1^\ast` be the result of computing :math:`\lanes_{t\K{x}N}(c_1)`.

5. Let :math:`i_2^\ast` be the result of computing :math:`\lanes_{t\K{x}N}(c_2)`.

6. Let :math:`i^\ast` be the result of computing :math:`\vrelop_t(i_1^\ast, i_2^\ast)`.

7. Let :math:`j^\ast` be the result of computing :math:`\extends_{1,|t|}(i^\ast)`.

8. Let :math:`c` be the result of computing :math:`\lanes^{-1}_{t\K{x}N}(j^\ast)`.

9. Push the value :math:`\V128.\VCONST~c` to the stack.

$${rule: {Step_pure/vrelop}}

.. math::
   \begin{array}{l}
   \begin{array}{lcl@{\qquad}l}
   (\V128\K{.}\VCONST~c_1)~(\V128\K{.}\VCONST~c_2)~t\K{x}N\K{.}\vrelop &\stepto& (\V128\K{.}\VCONST~c)
   \end{array}
   \\ \qquad
     \begin{array}[t]{@{}r@{~}l@{}}
     (\iff c = \lanes^{-1}_{t\K{x}N}(\extends_{1,|t|}(\vrelop_t(\lanes_{t\K{x}N}(c_1), \lanes_{t\K{x}N}(c_2)))))
     \end{array}
   \end{array}

.. _exec-vshiftop:

$${rule-prose: exec/vshiftop}

.. todo::
   Below is the actual prose.

1. Assert: due to :ref:`validation <valid-vishiftop>`, a value of :ref:`value type <syntax-valtype>` |I32| is on the top of the stack.

2. Pop the value :math:`\I32.\CONST~s` from the stack.

3. Assert: due to :ref:`validation <valid-vishiftop>`, a value of :ref:`value type <syntax-valtype>` |V128| is on the top of the stack.

4. Pop the value :math:`\V128.\VCONST~c_1` from the stack.

5. Let :math:`i^\ast` be the result of computing :math:`\lanes_{t\K{x}N}(c_1)`.

6. Let :math:`j^\ast` be the result of computing :math:`\vishiftop_{t}(i^\ast, s^N)`.

7. Let :math:`c` be the result of computing :math:`\lanes^{-1}_{t\K{x}N}(j^\ast)`.

8. Push the value :math:`\V128.\VCONST~c` to the stack.

$${rule: {Step_pure/vshiftop}}

.. math::
   \begin{array}{l}
   \begin{array}{lcl@{\qquad}l}
   (\V128\K{.}\VCONST~c_1)~(\I32\K{.}\CONST~s)~t\K{x}N\K{.}\vishiftop &\stepto& (\V128\K{.}\VCONST~c)
   \end{array}
   \\ \qquad
     \begin{array}[t]{@{}r@{~}l@{}}
     (\iff & i^\ast = \lanes_{t\K{x}N}(c_1) \\
     \wedge & c = \lanes^{-1}_{t\K{x}N}(\vishiftop_{t}(i^\ast, s^N)))
     \end{array}
   \end{array}


.. _exec-vec-bitmask:

$${rule-prose: exec/vbitmask}

.. todo::
   Below is the actual prose.

1. Assert: due to :ref:`validation <valid-vec-bitmask>`, a value of :ref:`value type <syntax-valtype>` |V128| is on the top of the stack.

2. Pop the value :math:`\V128.\VCONST~c` from the stack.

3. Let :math:`i_1^N` be the result of computing :math:`\lanes_{t\K{x}N}(c)`.

4. Let :math:`B` be the :ref:`bit width <syntax-valtype>` :math:`|t|` of :ref:`value type <syntax-valtype>` :math:`t`.

5. Let :math:`i_2^N` be the result of computing :math:`\ilts_{B}(i_1^N, 0^N)`.

6. Let :math:`j^\ast` be the concatenation of the two sequences :math:`i_2^N` and :math:`0^{32-N}`.

7. Let :math:`i` be the result of computing :math:`\ibits_{32}^{-1}(j^\ast)`.

8. Push the value :math:`\I32.\CONST~i` onto the stack.

$${rule: {Step_pure/vbitmask}}

.. math::
   \begin{array}{lcl@{\qquad}l}
   (\V128\K{.}\VCONST~c)~t\K{x}N\K{.}\BITMASK &\stepto& (\I32\K{.}\CONST~i)
     & (\iff i = \ibits_{32}^{-1}(\ilts_{|t|}(\lanes_{t\K{x}N}(c), 0^N)))
     \\
   \end{array}


.. _exec-vec-swizzle:

$${rule-prose: exec/vswizzle}

.. todo::
   Below is the actual prose.

1. Assert: due to :ref:`validation <valid-vbinop>`, two values of :ref:`value type <syntax-valtype>` |V128| are on the top of the stack.

2. Pop the value :math:`\V128.\VCONST~c_2` from the stack.

3. Let :math:`i^\ast` be the result of computing :math:`\lanes_{\I8X16}(c_2)`.

4. Pop the value :math:`\V128.\VCONST~c_1` from the stack.

5. Let :math:`j^\ast` be the result of computing :math:`\lanes_{\I8X16}(c_1)`.

6. Let :math:`c^\ast` be the concatenation of the two sequences :math:`j^\ast` and :math:`0^{240}`.

7. Let :math:`c'` be the result of computing :math:`\lanes^{-1}_{\I8X16}(c^\ast[ i^\ast[0] ] \dots c^\ast[ i^\ast[15] ])`.

8. Push the value :math:`\V128.\VCONST~c'` onto the stack.

$${rule: {Step_pure/vswizzle}}

.. math::
   \begin{array}{l}
   \begin{array}{lcl@{\qquad}l}
   (\V128\K{.}\VCONST~c_1)~(\V128\K{.}\VCONST~c_2)~\I8X16\K{.}\SWIZZLE &\stepto& (\V128\K{.}\VCONST~c')
   \end{array}
   \\ \qquad
     \begin{array}[t]{@{}r@{~}l@{}}
      (\iff & i^\ast = \lanes_{\I8X16}(c_2) \\
      \wedge & c^\ast = \lanes_{\I8X16}(c_1)~0^{240} \\
      \wedge & c' = \lanes^{-1}_{\I8X16}(c^\ast[ i^\ast[0] ] \dots c^\ast[ i^\ast[15] ]))
     \end{array}
   \end{array}


.. _exec-vec-shuffle:

$${rule-prose: exec/vshuffle}

.. todo::
   Below is the actual prose.

1. Assert: due to :ref:`validation <valid-vec-shuffle>`, two values of :ref:`value type <syntax-valtype>` |V128| are on the top of the stack.

2. Assert: due to :ref:`validation <valid-vec-shuffle>`, for all :math:`x_i` in :math:`x^\ast` it holds that :math:`x_i < 32`.

3. Pop the value :math:`\V128.\VCONST~c_2` from the stack.

4. Let :math:`i_2^\ast` be the result of computing :math:`\lanes_{\I8X16}(c_2)`.

5. Pop the value :math:`\V128.\VCONST~c_1` from the stack.

6. Let :math:`i_1^\ast` be the result of computing :math:`\lanes_{\I8X16}(c_1)`.

7. Let :math:`i^\ast` be the concatenation of the two sequences :math:`i_1^\ast` and :math:`i_2^\ast`.

8. Let :math:`c` be the result of computing :math:`\lanes^{-1}_{\I8X16}(i^\ast[x^\ast[0]] \dots i^\ast[x^\ast[15]])`.

9. Push the value :math:`\V128.\VCONST~c` onto the stack.

$${rule: {Step_pure/vshuffle}}

.. math::
   \begin{array}{l}
   \begin{array}{lcl@{\qquad}l}
   (\V128\K{.}\VCONST~c_1)~(\V128\K{.}\VCONST~c_2)~(\I8X16\K{.}\SHUFFLE~x^\ast) &\stepto& (\V128\K{.}\VCONST~c)
   \end{array}
   \\ \qquad
     \begin{array}[t]{@{}r@{~}l@{}}
      (\iff & i^\ast = \lanes_{\I8X16}(c_1)~\lanes_{\I8X16}(c_2) \\
      \wedge & c = \lanes^{-1}_{\I8X16}(i^\ast[x^\ast[0]] \dots i^\ast[x^\ast[15]]))
     \end{array}
   \end{array}


.. _exec-vec-splat:

$${rule-prose: exec/vsplat}

.. todo::
   Below is the actual prose.

1. Let :math:`t` be the type :math:`\unpackshape(\shape)`.

2. Assert: due to :ref:`validation <valid-vec-splat>`, a value of :ref:`value type <syntax-valtype>` :math:`t` is on the top of the stack.

3. Pop the value :math:`t.\CONST~c_1` from the stack.

4. Let :math:`N` be the integer :math:`\dim(\shape)`.

5. Let :math:`c` be the result of computing :math:`\lanes^{-1}_{\shape}(c_1^N)`.

6. Push the value :math:`\V128.\VCONST~c` to the stack.

$${rule: {Step_pure/vsplat}}

.. math::
   \begin{array}{lcl@{\qquad}l}
   (t\K{.}\CONST~c_1)~\shape\K{.}\SPLAT &\stepto& (\V128\K{.}\VCONST~c)
     & (\iff t = \unpackshape(\shape)
       \wedge c = \lanes^{-1}_{\shape}(c_1^{\dim(\shape)}))
     \\
   \end{array}


.. _exec-vec-extract_lane:

$${rule-prose: exec/vextract_lane}

.. todo::
   Below is the actual prose.

1. Assert: due to :ref:`validation <valid-vec-extract_lane>`, :math:`x < N`.

2. Assert: due to :ref:`validation <valid-vec-extract_lane>`, a value of :ref:`value type <syntax-valtype>` |V128| is on the top of the stack.

3. Pop the value :math:`\V128.\VCONST~c_1` from the stack.

4. Let :math:`i^\ast` be the result of computing :math:`\lanes_{t_1\K{x}N}(c_1)`.

5. Let :math:`t_2` be the type :math:`\unpackshape(t_1\K{x}N)`.

6. Let :math:`c_2` be the result of computing :math:`\extend^{sx^?}_{t_1,t_2}(i^\ast[x])`.

7. Push the value :math:`t_2.\CONST~c_2` to the stack.

$${rule: {Step_pure/vextract_lane-*}}

.. math::
   \begin{array}{l}
   \begin{array}{lcl@{\qquad}l}
   (\V128\K{.}\VCONST~c_1)~(t_1\K{x}N\K{.}\EXTRACTLANE~x) &\stepto& (t_2\K{.}\CONST~c_2)
   \end{array}
   \\ \qquad
     \begin{array}[t]{@{}r@{~}l@{}}
      (\iff & t_2 = \unpackshape(t_1\K{x}N) \\
       \wedge & c_2 = \extend^{sx^?}_{t_1,t_2}(\lanes_{t_1\K{x}N}(c_1)[x]))
     \end{array}
   \end{array}


.. _exec-vec-replace_lane:

$${rule-prose: exec/vreplace_lane}

.. todo::
   Below is the actual prose.

1. Assert: due to :ref:`validation <valid-vec-replace_lane>`, :math:`x < \dim(\shape)`.

2. Let :math:`t_2` be the type :math:`\unpackshape(\shape)`.

3. Assert: due to :ref:`validation <valid-vec-replace_lane>`, a value of :ref:`value type <syntax-valtype>` :math:`t_1` is on the top of the stack.

4. Pop the value :math:`t_2.\CONST~c_2` from the stack.

5. Assert: due to :ref:`validation <valid-vec-replace_lane>`, a value of :ref:`value type <syntax-valtype>` |V128| is on the top of the stack.

6. Pop the value :math:`\V128.\VCONST~c_1` from the stack.

7. Let :math:`i^\ast` be the result of computing :math:`\lanes_{\shape}(c_1)`.

8. Let :math:`c` be the result of computing :math:`\lanes^{-1}_{\shape}(i^\ast \with [x] = c_2)`.

9. Push :math:`\V128.\VCONST~c` on the stack.

$${rule: {Step_pure/vreplace_lane}}

.. math::
   \begin{array}{l}
   \begin{array}{lcl@{\qquad}l}
   (\V128\K{.}\VCONST~c_1)~(t_2\K{.}\CONST~c_2)~(\shape\K{.}\REPLACELANE~x) &\stepto& (\V128\K{.}\VCONST~c)
   \end{array}
   \\ \qquad
     \begin{array}[t]{@{}r@{~}l@{}}
      (\iff & i^\ast = \lanes_{\shape}(c_1) \\
       \wedge & c = \lanes^{-1}_{\shape}(i^\ast \with [x] = c_2))
     \end{array}
   \end{array}


<<<<<<< HEAD
.. _exec-vec-extadd_pairwise:
=======
.. _exec-vunop:

:math:`\shape\K{.}\vunop`
.........................

1. Assert: due to :ref:`validation <valid-vunop>`, a value of :ref:`value type <syntax-valtype>` |V128| is on the top of the stack.

2. Pop the value :math:`\V128.\VCONST~c_1` from the stack.

3. Let :math:`c` be the result of computing :math:`\vunop_{\shape}(c_1)`.

4. Push the value :math:`\V128.\VCONST~c` to the stack.

.. math::
   \begin{array}{lcl@{\qquad}l}
   (\V128\K{.}\VCONST~c_1)~\shape\K{.}\vunop &\stepto& (\V128\K{.}\VCONST~c)
     & (\iff c = \vunop_{\shape}(c_1))
   \end{array}


.. _exec-vbinop:

:math:`\shape\K{.}\vbinop`
..........................

1. Assert: due to :ref:`validation <valid-vbinop>`, two values of :ref:`value type <syntax-valtype>` |V128| are on the top of the stack.

2. Pop the value :math:`\V128.\VCONST~c_2` from the stack.

3. Pop the value :math:`\V128.\VCONST~c_1` from the stack.

4. If :math:`\vbinop_{\shape}(c_1, c_2)` is defined:

   a. Let :math:`c` be a possible result of computing :math:`\vbinop_{\shape}(c_1, c_2)`.

   b. Push the value :math:`\V128.\VCONST~c` to the stack.

5. Else:

   a. Trap.

.. math::
   \begin{array}{lcl@{\qquad}l}
   (\V128\K{.}\VCONST~c_1)~(\V128\K{.}\VCONST~c_2)~\shape\K{.}\vbinop &\stepto& (\V128\K{.}\VCONST~c)
     & (\iff c \in \vbinop_{\shape}(c_1, c_2)) \\
   (\V128\K{.}\VCONST~c_1)~(\V128\K{.}\VCONST~c_2)~\shape\K{.}\vbinop &\stepto& \TRAP
     & (\iff \vbinop_{\shape}(c_1, c_2) = \{\})
   \end{array}

>>>>>>> d96da547

$${rule-prose: exec/vextunop}

.. todo::
   Below is the actual prose.

1. Assert: due to :ref:`syntax <syntax-instr-vec>`, :math:`N = M / 2`.

2. Assert: due to :ref:`validation <valid-vec-extadd_pairwise>`, a value of :ref:`value type <syntax-valtype>` |V128| is on the top of the stack.

3. Pop the value :math:`\V128.\VCONST~c_1` from the stack.

4. Let :math:`i^\ast` be the result of computing :math:`\lanes_{t_1\K{x}M}(c_1)`.

5. Let :math:`(j_1~j_2)^\ast` be the result of computing :math:`\extend^{\sx}_{|t_1|,|t_2|}(i^\ast)`.

6. Let :math:`k^\ast` be the result of computing :math:`\iadd_{|t_2|}(j_1, j_2)^\ast`.

7. Let :math:`c` be the result of computing :math:`\lanes^{-1}_{t_2\K{x}N}(k^\ast)`.

8. Push the value :math:`\V128.\VCONST~c` to the stack.

$${rule: {Step_pure/vextunop}}

.. math::
   \begin{array}{l}
   \begin{array}{lcl@{\qquad}l}
   (\V128\K{.}\VCONST~c_1)~t_2\K{x}N\K{.}\EXTADDPAIRWISE\_t_1\K{x}M\_\sx &\stepto& (\V128\K{.}\VCONST~c) \\
   \end{array}
   \\ \qquad
     \begin{array}[t]{@{}r@{~}l@{}}
     (\iff & (i_1~i_2)^\ast = \extend^{\sx}_{|t_1|,|t_2|}(\lanes_{t_1\K{x}M}(c_1)) \\
     \wedge & j^\ast = \iadd_{|t_2|}(i_1, i_2)^\ast \\
     \wedge & c = \lanes^{-1}_{t_2\K{x}N}(j^\ast))
     \end{array}
   \end{array}


.. _exec-vec-extmul:

$${rule-prose: exec/vextbinop}

.. todo::
   Below is the actual prose.

1. Assert: due to :ref:`syntax <syntax-instr-vec>`, :math:`N = M / 2`.

2. Assert: due to :ref:`validation <valid-vec-extmul>`, two values of :ref:`value type <syntax-valtype>` |V128| are on the top of the stack.

3. Pop the value :math:`\V128.\VCONST~c_2` from the stack.

4. Pop the value :math:`\V128.\VCONST~c_1` from the stack.

5. Let :math:`i_1^\ast` be the result of computing :math:`\lanes_{t_1\K{x}M}(c_1)`.

6. Let :math:`i_2^\ast` be the result of computing :math:`\lanes_{t_1\K{x}M}(c_2)`.

7. If :math:`\half` is :math:`\K{low}`, then:

   a. Let :math:`j_1^\ast` be the sequence :math:`i_1^\ast[0 \slice N]`.

   b. Let :math:`j_2^\ast` be the sequence :math:`i_2^\ast[0 \slice N]`.

8. Else:

   a. Let :math:`j_1^\ast` be the sequence :math:`i_1^\ast[N \slice N]`.

   b. Let :math:`j_2^\ast` be the sequence :math:`i_2^\ast[N \slice N]`.

9. Let :math:`k_1^\ast` be the result of computing :math:`\extend^{\sx}_{|t_1|,|t_2|}(j_1^\ast)`.

10. Let :math:`k_2^\ast` be the result of computing :math:`\extend^{\sx}_{|t_1|,|t_2|}(j_2^\ast)`.

11. Let :math:`k^\ast` be the result of computing :math:`\imul_{|t_2|}(k_1^\ast, k_2^\ast)`.

12. Let :math:`c` be the result of computing :math:`\lanes^{-1}_{t_2\K{x}N}(k^\ast)`.

13. Push the value :math:`\V128.\VCONST~c` onto the stack.

$${rule: {Step_pure/vextbinop}}

.. math::
   \begin{array}{lcl@{\qquad}l}
   (\V128\K{.}\VCONST~c_1)~(\V128\K{.}\VCONST~c_2)~t_2\K{x}N\K{.}\EXTMUL\K{\_}\half\K{\_}t_1\K{x}M\_\sx &\stepto& (\V128\K{.}\VCONST~c) \\
   \end{array}
   \\ \qquad
     \begin{array}[t]{@{}r@{~}l@{}}
     (\iff & i^\ast = \lanes_{t_1\K{x}M}(c_1)[\half(0, N) \slice N] \\
     \wedge & j^\ast = \lanes_{t_1\K{x}M}(c_2)[\half(0, N) \slice N] \\
     \wedge & c = \lanes^{-1}_{t_2\K{x}N}(\imul_{|t_2|}(\extend^{\sx}_{|t_1|,|t_2|}(i^\ast), \extend^{\sx}_{|t_1|,|t_2|}(j^\ast))))
     \end{array}

where:

.. math::
   \begin{array}{lcl}
   \K{low}(x, y) &=& x \\
   \K{high}(x, y) &=& y \\
   \end{array}


.. _exec-vec-dot:

:math:`\K{i32x4.}\DOT\K{\_i16x8\_s}`
....................................

.. todo:: (*) Prose not spliced, for this seems to be WIP on @Andreas.

1. Assert: due to :ref:`validation <valid-vec-dot>`, two values of :ref:`value type <syntax-valtype>` |V128| are on the top of the stack.

2. Pop the value :math:`\V128.\VCONST~c_2` from the stack.

3. Pop the value :math:`\V128.\VCONST~c_1` from the stack.

4. Let :math:`i_1^\ast` be the result of computing :math:`\lanes_{\I16X8}(c_1)`.

5. Let :math:`j_1^\ast` be the result of computing :math:`\extends_{16,32}(i_1^\ast)`.

6. Let :math:`i_2^\ast` be the result of computing :math:`\lanes_{\I16X8}(c_2)`.

7. Let :math:`j_2^\ast` be the result of computing :math:`\extends_{16,32}(i_2^\ast)`.

8. Let :math:`(k_1~k_2)^\ast` be the result of computing :math:`\imul_{32}(j_1^\ast, j_2^\ast)`.

9. Let :math:`k^\ast` be the result of computing :math:`\iadd_{32}(k_1, k_2)^\ast`.

10. Let :math:`c` be the result of computing :math:`\lanes^{-1}_{\I32X4}(k^\ast)`.

11. Push the value :math:`\V128.\VCONST~c` onto the stack.

.. math::
   \begin{array}{l}
   \begin{array}{lcl@{\qquad}l}
   (\V128\K{.}\VCONST~c_1)~(\V128\K{.}\VCONST~c_2)~\K{i32x4.}\DOT\K{\_i16x8\_s} &\stepto& (\V128\K{.}\VCONST~c) \\
   \end{array}
   \\ \qquad
     \begin{array}[t]{@{}r@{~}l@{}}
     (\iff & (i_1~i_2)^\ast = \imul_{32}(\extends_{16,32}(\lanes_{\I16X8}(c_1)), \extends_{16,32}(\lanes_{\I16X8}(c_2))) \\
     \wedge & j^\ast = \iadd_{32}(i_1, i_2)^\ast \\
     \wedge & c = \lanes^{-1}_{\I32X4}(j^\ast))
     \end{array}
   \end{array}


.. _exec-vec-narrow:

$${rule-prose: exec/vnarrow}

.. todo::
   Below is the actual prose.

1. Assert: due to :ref:`syntax <syntax-instr-vec>`, :math:`N = 2\cdot M`.

2. Assert: due to :ref:`validation <valid-vec-narrow>`, two values of :ref:`value type <syntax-valtype>` |V128| are on the top of the stack.

3. Pop the value :math:`\V128.\VCONST~c_2` from the stack.

4. Let :math:`i_2^M` be the result of computing :math:`\lanes_{t_1\K{x}M}(c_2)`.

5. Let :math:`d_2^M` be the result of computing :math:`\narrow^{\sx}_{|t_1|,|t_2|}(i_2^M)`.

6. Pop the value :math:`\V128.\VCONST~c_1` from the stack.

7. Let :math:`i_1^M` be the result of computing :math:`\lanes_{t_1\K{x}M}(c_1)`.

8. Let :math:`d_1^M` be the result of computing :math:`\narrow^{\sx}_{|t_1|,|t_2|}(i_1^M)`.

9. Let :math:`j^N` be the concatenation of the two sequences :math:`d_1^M` and :math:`d_2^M`.

10. Let :math:`c` be the result of computing :math:`\lanes^{-1}_{t_2\K{x}N}(j^N)`.

11. Push the value :math:`\V128.\VCONST~c` onto the stack.

$${rule: {Step_pure/vnarrow}}

.. math::
   \begin{array}{l}
   \begin{array}{lcl@{\qquad}l}
   (\V128\K{.}\VCONST~c_1)~(\V128\K{.}\VCONST~c_2)~t_2\K{x}N\K{.}\NARROW\_t_1\K{x}M\_\sx &\stepto& (\V128\K{.}\VCONST~c)
   \end{array}
   \\ \qquad
     \begin{array}[t]{@{}r@{~}l@{}}
     (\iff & d_1^M = \narrow^{\sx}_{|t_1|,|t_2|}( \lanes_{t_1\K{x}M}(c_1)) \\
     \wedge & d_2^M = \narrow^{\sx}_{|t_1|,|t_2|}( \lanes_{t_1\K{x}M}(c_2)) \\
     \wedge & c = \lanes^{-1}_{t_2\K{x}N}(d_1^M~d_2^M))
     \end{array}
   \end{array}


.. _exec-vcvtop:

:math:`t_2\K{x}N\K{.}\vcvtop\K{\_}t_1\K{x}M\K{\_}\sx`
.....................................................

.. todo:: (*) Prose not spliced, for it has merged multiple rules for vcvtop into one algorithm.

1. Assert: due to :ref:`syntax <syntax-instr-vec>`, :math:`N = M`.

2. Assert: due to :ref:`validation <valid-vcvtop>`, a value of :ref:`value type <syntax-valtype>` |V128| is on the top of the stack.

3. Pop the value :math:`\V128.\VCONST~c_1` from the stack.

4. Let :math:`i^\ast` be the result of computing :math:`\lanes_{t_1\K{x}M}(c_1)`.

5. Let :math:`j^\ast` be the result of computing :math:`\vcvtop^{\sx}_{|t_1|,|t_2|}(i^\ast)`.

6. Let :math:`c` be the result of computing :math:`\lanes^{-1}_{t_2\K{x}N}(j^\ast)`.

7. Push the value :math:`\V128.\VCONST~c` onto the stack.

$${rule: {Step_pure/vcvtop-full}}

.. math::
   \begin{array}{l}
   \begin{array}{lcl@{\qquad}l}
   (\V128\K{.}\VCONST~c_1)~t_2\K{x}N\K{.}\vcvtop\K{\_}t_1\K{x}M\K{\_}\sx &\stepto& (\V128\K{.}\VCONST~c) \\
   \end{array}
   \\ \qquad
     \begin{array}[t]{@{}r@{~}l@{}}
     (\iff & c = \lanes^{-1}_{t_2\K{x}N}(\vcvtop^{\sx}_{|t_1|,|t_2|}(\lanes_{t_1\K{x}M}(c_1))))
     \end{array}
   \end{array}


:math:`t_2\K{x}N\K{.}\vcvtop\K{\_}\half\K{\_}t_1\K{x}M\K{\_}\sx^?`
..................................................................

.. todo:: (*) Prose not spliced, for it has merged multiple rules for vcvtop into one algorithm.

1. Assert: due to :ref:`syntax <syntax-instr-vec>`, :math:`N = M / 2`.

2. Assert: due to :ref:`validation <valid-vcvtop>`, a value of :ref:`value type <syntax-valtype>` |V128| is on the top of the stack.

3. Pop the value :math:`\V128.\VCONST~c_1` from the stack.

4. Let :math:`i^\ast` be the result of computing :math:`\lanes_{t_1\K{x}M}(c_1)`.

5. If :math:`\half` is :math:`\K{low}`, then:

   a. Let :math:`j^\ast` be the sequence :math:`i^\ast[0 \slice N]`.

6. Else:

   a. Let :math:`j^\ast` be the sequence :math:`i^\ast[N \slice N]`.

7. Let :math:`k^\ast` be the result of computing :math:`\vcvtop^{\sx^?}_{|t_1|,|t_2|}(j^\ast)`.

8. Let :math:`c` be the result of computing :math:`\lanes^{-1}_{t_2\K{x}N}(k^\ast)`.

9. Push the value :math:`\V128.\VCONST~c` onto the stack.

$${rule: {Step_pure/vcvtop-half}}

.. math::
   \begin{array}{l}
   \begin{array}{lcl@{\qquad}l}
   (\V128\K{.}\VCONST~c_1)~t_2\K{x}N\K{.}\vcvtop\K{\_}\half\K{\_}t_1\K{x}M\K{\_}\sx^? &\stepto& (\V128\K{.}\VCONST~c) \\
   \end{array}
   \\ \qquad
     \begin{array}[t]{@{}r@{~}l@{}}
     (\iff & c = \lanes^{-1}_{t_2\K{x}N}(\vcvtop^{\sx^?}_{|t_1|,|t_2|}(\lanes_{t_1\K{x}M}(c_1)[\half(0, N) \slice N])))
     \end{array}
   \end{array}

where:

.. math::
   \begin{array}{lcl}
   \K{low}(x, y) &=& x \\
   \K{high}(x, y) &=& y \\
   \end{array}


:math:`t_2\K{x}N\K{.}\vcvtop\K{\_}t_1\K{x}M\K{\_}\sx^?\K{\_zero}`
.................................................................

.. todo:: (*) Prose not spliced, for it has merged multiple rules for vcvtop into one algorithm.

1. Assert: due to :ref:`syntax <syntax-instr-vec>`, :math:`N = 2 \cdot M`.

2. Assert: due to :ref:`validation <valid-vcvtop>`, a value of :ref:`value type <syntax-valtype>` |V128| is on the top of the stack.

3. Pop the value :math:`\V128.\VCONST~c_1` from the stack.

4. Let :math:`i^\ast` be the result of computing :math:`\lanes_{t_1\K{x}M}(c_1)`.

5. Let :math:`j^\ast` be the result of computing :math:`\vcvtop^{\sx^?}_{|t_1|,|t_2|}(i^\ast)`.

6. Let :math:`k^\ast` be the concatenation of the two sequences :math:`j^\ast` and :math:`0^M`.

7. Let :math:`c` be the result of computing :math:`\lanes^{-1}_{t_2\K{x}N}(k^\ast)`.

8. Push the value :math:`\V128.\VCONST~c` onto the stack.

$${rule: {Step_pure/vcvtop-zero}}

.. math::
   \begin{array}{l}
   \begin{array}{lcl@{\qquad}l}
   (\V128\K{.}\VCONST~c_1)~t_2\K{x}N\K{.}\vcvtop\K{\_}t_1\K{x}M\K{\_}\sx^?\K{\_zero} &\stepto& (\V128\K{.}\VCONST~c) \\
   \end{array}
   \\ \qquad
     \begin{array}[t]{@{}r@{~}l@{}}
     (\iff & c = \lanes^{-1}_{t_2\K{x}N}(\vcvtop^{\sx^?}_{|t_1|,|t_2|}(\lanes_{t_1\K{x}M}(c_1))~0^M))
     \end{array}
   \end{array}


.. index:: variable instructions, local index, global index, address, global address, global instance, store, frame, value
   pair: execution; instruction
   single: abstract syntax; instruction
.. _exec-instr-variable:

Variable Instructions
~~~~~~~~~~~~~~~~~~~~~

.. _exec-local.get:

$${rule-prose: exec/local.get}

$${rule: Step_read/local.get}


.. _exec-local.set:

$${rule-prose: exec/local.set}

$${rule: Step/local.set}


.. _exec-local.tee:

$${rule-prose: exec/local.tee}

$${rule: Step_pure/local.tee}


.. _exec-global.get:

$${rule-prose: exec/global.get}

$${rule: Step_read/global.get}


.. _exec-global.set:

$${rule-prose: exec/global.set}

$${rule: Step/global.set}


.. index:: table instruction, table index, store, frame, address, table address, table instance, element address, element instance, value, integer, limits, reference, reference type
   pair: execution; instruction
   single: abstract syntax; instruction
.. _exec-instr-table:

Table Instructions
~~~~~~~~~~~~~~~~~~

.. _exec-table.get:

$${rule-prose: exec/table.get}

$${rule: {Step_read/table.get-*}}


.. _exec-table.set:

$${rule-prose: exec/table.set}

$${rule: {Step/table.set-*}}


.. _exec-table.size:

$${rule-prose: exec/table.size}

$${rule: Step_read/table.size}


.. _exec-table.grow:

$${rule-prose: exec/table.grow}

.. todo:: (6) Maybe we want to be more precise than just saying "Either" in the prose, elaborating that it may succeed or fail non-deterministically.

$${rule: {Step/table.grow-*}}

.. note::
   The |TABLEGROW| instruction is non-deterministic.
   It may either succeed, returning the old table size :math:`\X{sz}`,
   or fail, returning :math:`{-1}`.
   Failure *must* occur if the referenced table instance has a maximum size defined that would be exceeded.
   However, failure *can* occur in other cases as well.
   In practice, the choice depends on the :ref:`resources <impl-exec>` available to the :ref:`embedder <embedder>`.

.. _exec-table.fill:

$${rule-prose: exec/table.fill}

$${rule: {Step_read/table.fill-*}}


.. _exec-table.copy:

$${rule-prose: exec/table.copy}

$${rule: {Step_read/table.copy-*}}


.. _exec-table.init:

$${rule-prose: exec/table.init}

$${rule: {Step_read/table.init-*}}


.. _exec-elem.drop:

$${rule-prose: exec/elem.drop}

$${rule: Step/elem.drop}


.. index:: memory instruction, memory index, store, frame, address, memory address, memory instance, value, integer, limits, value type, bit width
   pair: execution; instruction
   single: abstract syntax; instruction
.. _exec-memarg:
.. _exec-instr-memory:

Memory Instructions
~~~~~~~~~~~~~~~~~~~

.. note::
   The alignment :math:`\memarg.\ALIGN` in load and store instructions does not affect the semantics.
   It is an indication that the offset :math:`\X{ea}` at which the memory is accessed is intended to satisfy the property :math:`\X{ea} \mod 2^{\memarg.\ALIGN} = 0`.
   A WebAssembly implementation can use this hint to optimize for the intended use.
   Unaligned access violating that property is still allowed and must succeed regardless of the annotation.
   However, it may be substantially slower on some hardware.


.. _exec-load:
.. _exec-loadn:

$${rule-prose: exec/load}

.. todo::
   Below is the actual prose.
   (7) Render $inverse_of_nbytes with display hint.

1. Let :math:`F` be the :ref:`current <exec-notation-textual>` :ref:`frame <syntax-frame>`.

2. Assert: due to :ref:`validation <valid-loadn>`, :math:`F.\AMODULE.\MIMEMS[x]` exists.

3. Let :math:`a` be the :ref:`memory address <syntax-memaddr>` :math:`F.\AMODULE.\MIMEMS[x]`.

4. Assert: due to :ref:`validation <valid-loadn>`, :math:`S.\SMEMS[a]` exists.

5. Let :math:`\X{mem}` be the :ref:`memory instance <syntax-meminst>` :math:`S.\SMEMS[a]`.

6. Assert: due to :ref:`validation <valid-loadn>`, a value of :ref:`value type <syntax-valtype>` |I32| is on the top of the stack.

7. Pop the value :math:`\I32.\CONST~i` from the stack.

8. Let :math:`\X{ea}` be the integer :math:`i + \memarg.\OFFSET`.

9. If :math:`N` is not part of the instruction, then:

   a. Let :math:`N` be the :ref:`bit width <syntax-numtype>` :math:`|t|` of :ref:`number type <syntax-numtype>` :math:`t`.

10. If :math:`\X{ea} + N/8` is larger than the length of :math:`\X{mem}.\MIDATA`, then:

    a. Trap.

11. Let :math:`b^\ast` be the byte sequence :math:`\X{mem}.\MIDATA[\X{ea} \slice N/8]`.

12. If :math:`N` and :math:`\sx` are part of the instruction, then:

    a. Let :math:`n` be the integer for which :math:`\bytes_{\iN}(n) = b^\ast`.

    b. Let :math:`c` be the result of computing :math:`\extend^{\sx}_{N,|t|}(n)`.

13. Else:

    a. Let :math:`c` be the constant for which :math:`\bytes_t(c) = b^\ast`.

14. Push the value :math:`t.\CONST~c` to the stack.

$${rule: {Step_read/load-*}}


.. _exec-load-extend:

:math:`\V128\K{.}\LOAD{M}\K{x}N\_\sx~x~\memarg`
...............................................

.. todo:: (*) Rule and prose both not spliced.

1. Let :math:`F` be the :ref:`current <exec-notation-textual>` :ref:`frame <syntax-frame>`.

2. Assert: due to :ref:`validation <valid-load-extend>`, :math:`F.\AMODULE.\MIMEMS[x]` exists.

3. Let :math:`a` be the :ref:`memory address <syntax-memaddr>` :math:`F.\AMODULE.\MIMEMS[x]`.

4. Assert: due to :ref:`validation <valid-load-extend>`, :math:`S.\SMEMS[a]` exists.

5. Let :math:`\X{mem}` be the :ref:`memory instance <syntax-meminst>` :math:`S.\SMEMS[a]`.

6. Assert: due to :ref:`validation <valid-load-extend>`, a value of :ref:`value type <syntax-valtype>` |I32| is on the top of the stack.

7. Pop the value :math:`\I32.\CONST~i` from the stack.

8. Let :math:`\X{ea}` be the integer :math:`i + \memarg.\OFFSET`.

9. If :math:`\X{ea} + M \cdot N /8` is larger than the length of :math:`\X{mem}.\MIDATA`, then:

    a. Trap.

10. Let :math:`b^\ast` be the byte sequence :math:`\X{mem}.\MIDATA[\X{ea} \slice M \cdot N /8]`.

11. Let :math:`m_k` be the integer for which :math:`\bytes_{\iM}(m_k) = b^\ast[k \cdot M/8 \slice M/8]`.

12. Let :math:`W` be the integer :math:`M \cdot 2`.

13. Let :math:`n_k` be the result of computing :math:`\extend^{\sx}_{M,W}(m_k)`.

14. Let :math:`c` be the result of computing :math:`\lanes^{-1}_{\K{i}W\K{x}N}(n_0 \dots n_{N-1})`.

15. Push the value :math:`\V128.\CONST~c` to the stack.

.. math::
   ~\\[-1ex]
   \begin{array}{l}
   \begin{array}{lcl@{\qquad}l}
   S; F; (\I32.\CONST~i)~(\V128.\LOAD{M}\K{x}N\_\sx~x~\memarg) &\stepto&
     S; F; (\V128.\CONST~c)
   \end{array}
   \\ \qquad
     \begin{array}[t]{@{}r@{~}l@{}}
     (\iff & \X{ea} = i + \memarg.\OFFSET \\
     \wedge & \X{ea} + M \cdot N / 8 \leq |S.\SMEMS[F.\AMODULE.\MIMEMS[x]].\MIDATA| \\
     \wedge & \bytes_{\iM}(m_k) = S.\SMEMS[F.\AMODULE.\MIMEMS[x]].\MIDATA[\X{ea} + k \cdot M/8 \slice M/8]) \\
     \wedge & W = M \cdot 2 \\
     \wedge & c = \lanes^{-1}_{\K{i}W\K{x}N}(\extend^{\sx}_{M,W}(m_0) \dots \extend^{\sx}_{M,W}(m_{N-1})))
     \end{array}
   \\[1ex]
   \begin{array}{lcl@{\qquad}l}
   S; F; (\I32.\CONST~i)~(\V128.\LOAD{M}\K{x}N\K{\_}\sx~x~\memarg) &\stepto& S; F; \TRAP
   \end{array}
   \\ \qquad
     (\otherwise) \\
   \end{array}


.. _exec-load-splat:

:math:`\V128\K{.}\LOAD{N}\K{\_splat}~x~\memarg`
...............................................

.. todo:: (*) Rule and prose both not spliced.

1. Let :math:`F` be the :ref:`current <exec-notation-textual>` :ref:`frame <syntax-frame>`.

2. Assert: due to :ref:`validation <valid-load-extend>`, :math:`F.\AMODULE.\MIMEMS[x]` exists.

3. Let :math:`a` be the :ref:`memory address <syntax-memaddr>` :math:`F.\AMODULE.\MIMEMS[x]`.

4. Assert: due to :ref:`validation <valid-load-extend>`, :math:`S.\SMEMS[a]` exists.

5. Let :math:`\X{mem}` be the :ref:`memory instance <syntax-meminst>` :math:`S.\SMEMS[a]`.

6. Assert: due to :ref:`validation <valid-load-extend>`, a value of :ref:`value type <syntax-valtype>` |I32| is on the top of the stack.

7. Pop the value :math:`\I32.\CONST~i` from the stack.

8. Let :math:`\X{ea}` be the integer :math:`i + \memarg.\OFFSET`.

9. If :math:`\X{ea} + N/8` is larger than the length of :math:`\X{mem}.\MIDATA`, then:

    a. Trap.

10. Let :math:`b^\ast` be the byte sequence :math:`\X{mem}.\MIDATA[\X{ea} \slice N/8]`.

11. Let :math:`n` be the integer for which :math:`\bytes_{\iN}(n) = b^\ast`.

12. Let :math:`L` be the integer :math:`128 / N`.

13. Let :math:`c` be the result of computing :math:`\lanes^{-1}_{\IN\K{x}L}(n^L)`.

14. Push the value :math:`\V128.\CONST~c` to the stack.

.. math::
   ~\\[-1ex]
   \begin{array}{l}
   \begin{array}{lcl@{\qquad}l}
   S; F; (\I32.\CONST~i)~(\V128\K{.}\LOAD{N}\K{\_splat}~x~\memarg) &\stepto& S; F; (\V128.\CONST~c)
   \end{array}
   \\ \qquad
     \begin{array}[t]{@{}r@{~}l@{}}
     (\iff & \X{ea} = i + \memarg.\OFFSET \\
     \wedge & \X{ea} + N/8 \leq |S.\SMEMS[F.\AMODULE.\MIMEMS[x]].\MIDATA| \\
     \wedge & \bytes_{\iN}(n) = S.\SMEMS[F.\AMODULE.\MIMEMS[x]].\MIDATA[\X{ea} \slice N/8] \\
     \wedge & c = \lanes^{-1}_{\IN\K{x}L}(n^L))
     \end{array}
   \\[1ex]
   \begin{array}{lcl@{\qquad}l}
   S; F; (\I32.\CONST~i)~(\V128.\LOAD{N}\K{\_splat}~x~\memarg) &\stepto& S; F; \TRAP
   \end{array}
   \\ \qquad
     (\otherwise) \\
   \end{array}


.. _exec-load-zero:

:math:`\V128\K{.}\LOAD{N}\K{\_zero}~x~\memarg`
..............................................

.. todo:: (*) Rule and prose both not spliced.

1. Let :math:`F` be the :ref:`current <exec-notation-textual>` :ref:`frame <syntax-frame>`.

2. Assert: due to :ref:`validation <valid-load-extend>`, :math:`F.\AMODULE.\MIMEMS[x]` exists.

3. Let :math:`a` be the :ref:`memory address <syntax-memaddr>` :math:`F.\AMODULE.\MIMEMS[x]`.

4. Assert: due to :ref:`validation <valid-load-extend>`, :math:`S.\SMEMS[a]` exists.

5. Let :math:`\X{mem}` be the :ref:`memory instance <syntax-meminst>` :math:`S.\SMEMS[a]`.

6. Assert: due to :ref:`validation <valid-load-extend>`, a value of :ref:`value type <syntax-valtype>` |I32| is on the top of the stack.

7. Pop the value :math:`\I32.\CONST~i` from the stack.

8. Let :math:`\X{ea}` be the integer :math:`i + \memarg.\OFFSET`.

9. If :math:`\X{ea} + N/8` is larger than the length of :math:`\X{mem}.\MIDATA`, then:

    a. Trap.

10. Let :math:`b^\ast` be the byte sequence :math:`\X{mem}.\MIDATA[\X{ea} \slice N/8]`.

11. Let :math:`n` be the integer for which :math:`\bytes_{\iN}(n) = b^\ast`.

12. Let :math:`c` be the result of computing :math:`\extendu_{N,128}(n)`.

13. Push the value :math:`\V128.\CONST~c` to the stack.

.. math::
   ~\\[-1ex]
   \begin{array}{l}
   \begin{array}{lcl@{\qquad}l}
   S; F; (\I32.\CONST~i)~(\V128\K{.}\LOAD{N}\K{\_zero}~x~\memarg) &\stepto& S; F; (\V128.\CONST~c)
   \end{array}
   \\ \qquad
     \begin{array}[t]{@{}r@{~}l@{}}
     (\iff & \X{ea} = i + \memarg.\OFFSET \\
     \wedge & \X{ea} + N/8 \leq |S.\SMEMS[F.\AMODULE.\MIMEMS[x]].\MIDATA| \\
     \wedge & \bytes_{\iN}(n) = S.\SMEMS[F.\AMODULE.\MIMEMS[x]].\MIDATA[\X{ea} \slice N/8]) \\
     \wedge & c = \extendu_{N,128}(n)
     \end{array}
   \\[1ex]
   \begin{array}{lcl@{\qquad}l}
   S; F; (\I32.\CONST~i)~(\V128.\LOAD{N}\K{\_zero}~x~\memarg) &\stepto& S; F; \TRAP
   \end{array}
   \\ \qquad
     (\otherwise) \\
   \end{array}


.. _exec-load-lane:

:math:`\V128\K{.}\LOAD{N}\K{\_lane}~x~\memarg~y`
................................................

.. todo:: (*) Rule and prose both not spliced.

1. Let :math:`F` be the :ref:`current <exec-notation-textual>` :ref:`frame <syntax-frame>`.

2. Assert: due to :ref:`validation <valid-load-extend>`, :math:`F.\AMODULE.\MIMEMS[x]` exists.

3. Let :math:`a` be the :ref:`memory address <syntax-memaddr>` :math:`F.\AMODULE.\MIMEMS[x]`.

4. Assert: due to :ref:`validation <valid-load-extend>`, :math:`S.\SMEMS[a]` exists.

5. Let :math:`\X{mem}` be the :ref:`memory instance <syntax-meminst>` :math:`S.\SMEMS[a]`.

6. Assert: due to :ref:`validation <valid-load-extend>`, a value of :ref:`value type <syntax-valtype>` |V128| is on the top of the stack.

7. Pop the value :math:`\V128.\CONST~v` from the stack.

8. Assert: due to :ref:`validation <valid-load-extend>`, a value of :ref:`value type <syntax-valtype>` |I32| is on the top of the stack.

9. Pop the value :math:`\I32.\CONST~i` from the stack.

10. Let :math:`\X{ea}` be the integer :math:`i + \memarg.\OFFSET`.

11. If :math:`\X{ea} + N/8` is larger than the length of :math:`\X{mem}.\MIDATA`, then:

    a. Trap.

12. Let :math:`b^\ast` be the byte sequence :math:`\X{mem}.\MIDATA[\X{ea} \slice N/8]`.

13. Let :math:`r` be the constant for which :math:`\bytes_{\iN}(r) = b^\ast`.

14. Let :math:`L` be :math:`128 / N`.

15. Let :math:`j^\ast` be the result of computing :math:`\lanes_{\IN\K{x}L}(v)`.

16. Let :math:`c` be the result of computing :math:`\lanes^{-1}_{\IN\K{x}L}(j^\ast \with [y] = r)`.

17. Push the value :math:`\V128.\CONST~c` to the stack.

.. math::
   ~\\[-1ex]
   \begin{array}{l}
   \begin{array}{lcl@{\qquad}l}
   S; F; (\I32.\CONST~i)~(\V128.\CONST~v)~(\V128\K{.}\LOAD{N}\K{\_lane}~x~\memarg~y) &\stepto& S; F; (\V128.\CONST~c)
   \end{array}
   \\ \qquad
     \begin{array}[t]{@{}r@{~}l@{}}
     (\iff & \X{ea} = i + \memarg.\OFFSET \\
     \wedge & \X{ea} + N/8 \leq |S.\SMEMS[F.\AMODULE.\MIMEMS[x]].\MIDATA| \\
     \wedge & \bytes_{\iN}(r) = S.\SMEMS[F.\AMODULE.\MIMEMS[x]].\MIDATA[\X{ea} \slice N/8]) \\
     \wedge & L = 128/N \\
     \wedge & c = \lanes^{-1}_{\IN\K{x}L}(\lanes_{\IN\K{x}L}(v) \with [y] = r))
     \end{array}
   \\[1ex]
   \begin{array}{lcl@{\qquad}l}
   S; F; (\I32.\CONST~i)~(\V128.\CONST~v)~(\V128.\LOAD{N}\K{\_lane}~x~\memarg~y) &\stepto& S; F; \TRAP
   \end{array}
   \\ \qquad
     (\otherwise) \\
   \end{array}


.. _exec-store:
.. _exec-storen:

$${rule-prose: exec/store}

$${rule: {Step/store-*}}


.. _exec-store-lane:

:math:`\V128\K{.}\STORE{N}\K{\_lane}~x~\memarg~y`
.................................................

.. todo:: (*) Rule and prose both not spliced.

1. Let :math:`F` be the :ref:`current <exec-notation-textual>` :ref:`frame <syntax-frame>`.

2. Assert: due to :ref:`validation <valid-storen>`, :math:`F.\AMODULE.\MIMEMS[x]` exists.

3. Let :math:`a` be the :ref:`memory address <syntax-memaddr>` :math:`F.\AMODULE.\MIMEMS[x]`.

4. Assert: due to :ref:`validation <valid-storen>`, :math:`S.\SMEMS[a]` exists.

5. Let :math:`\X{mem}` be the :ref:`memory instance <syntax-meminst>` :math:`S.\SMEMS[a]`.

6. Assert: due to :ref:`validation <valid-storen>`, a value of :ref:`value type <syntax-valtype>` :math:`\V128` is on the top of the stack.

7. Pop the value :math:`\V128.\CONST~c` from the stack.

8. Assert: due to :ref:`validation <valid-storen>`, a value of :ref:`value type <syntax-valtype>` |I32| is on the top of the stack.

9. Pop the value :math:`\I32.\CONST~i` from the stack.

10. Let :math:`\X{ea}` be the integer :math:`i + \memarg.\OFFSET`.

11. If :math:`\X{ea} + N/8` is larger than the length of :math:`\X{mem}.\MIDATA`, then:

    a. Trap.

12. Let :math:`L` be :math:`128/N`.

13. Let :math:`j^\ast` be the result of computing :math:`\lanes_{\IN\K{x}L}(c)`.

14. Let :math:`b^\ast` be the result of computing :math:`\bytes_{\iN}(j^\ast[y])`.

15. Replace the bytes :math:`\X{mem}.\MIDATA[\X{ea} \slice N/8]` with :math:`b^\ast`.

.. math::
   ~\\[-1ex]
   \begin{array}{l}
   \begin{array}{lcl@{\qquad}l}
   S; F; (\I32.\CONST~i)~(\V128.\CONST~c)~(\V128.\STORE{N}\K{\_lane}~x~\memarg~y) &\stepto& S'; F; \epsilon
   \end{array}
   \\ \qquad
     \begin{array}[t]{@{}r@{~}l@{}}
     (\iff & \X{ea} = i + \memarg.\OFFSET \\
     \wedge & \X{ea} + N \leq |S.\SMEMS[F.\AMODULE.\MIMEMS[x]].\MIDATA| \\
     \wedge & L = 128/N \\
     \wedge & S' = S \with \SMEMS[F.\AMODULE.\MIMEMS[x]].\MIDATA[\X{ea} \slice N/8] = \bytes_{\iN}(\lanes_{\IN\K{x}L}(c)[y]))
     \end{array}
   \\[1ex]
   \begin{array}{lcl@{\qquad}l}
   S; F; (\I32.\CONST~i)~(\V128.\CONST~c)~(\V128.\STORE{N}\K{\_lane}~x~\memarg~y) &\stepto& S; F; \TRAP
   \end{array}
   \\ \qquad
     (\otherwise) \\
   \end{array}


.. _exec-memory.size:

$${rule-prose: exec/memory.size}

$${rule: {Step_read/memory.size}}


.. _exec-memory.grow:

$${rule-prose: exec/memory.grow}

.. todo:: (6) Maybe we want to be more precise than just saying "Either" in the prose, elaborating that it may succeed or fail non-deterministically.

$${rule: {Step/memory.grow-*}}

.. note::
   The |MEMORYGROW| instruction is non-deterministic.
   It may either succeed, returning the old memory size :math:`\X{sz}`,
   or fail, returning :math:`{-1}`.
   Failure *must* occur if the referenced memory instance has a maximum size defined that would be exceeded.
   However, failure *can* occur in other cases as well.
   In practice, the choice depends on the :ref:`resources <impl-exec>` available to the :ref:`embedder <embedder>`.


.. _exec-memory.fill:

$${rule-prose: exec/memory.fill}

$${rule: {Step_read/memory.fill-*}}


.. _exec-memory.copy:

$${rule-prose: exec/memory.copy}

$${rule: {Step_read/memory.copy-*}}


.. _exec-memory.init:

$${rule-prose: exec/memory.init}

$${rule: {Step_read/memory.init-*}}


.. _exec-data.drop:

$${rule-prose: exec/data.drop}

$${rule: {Step/data.drop}}


.. index:: control instructions, structured control, label, block, branch, result type, label index, function index, type index, list, address, table address, table instance, store, frame
   pair: execution; instruction
   single: abstract syntax; instruction
.. _exec-label:
.. _exec-instr-control:

Control Instructions
~~~~~~~~~~~~~~~~~~~~

.. _exec-block:

$${rule-prose: exec/block}

$${rule: {Step_read/block}}


.. _exec-loop:

$${rule-prose: exec/loop}

$${rule: {Step_read/loop}}


.. _exec-if:

$${rule-prose: exec/if}

$${rule: {Step_pure/if-*}}


.. _exec-br:

$${rule-prose: exec/br}

$${rule: {Step_pure/br-*}}


.. _exec-br_if:

$${rule-prose: exec/br_if}

$${rule: {Step_pure/br_if-*}}


.. _exec-br_table:

$${rule-prose: exec/br_table}

$${rule: {Step_pure/br_table-*}}


.. _exec-br_on_null:

$${rule-prose: exec/br_on_null}

.. todo:: (3) Introduce if-let instruction instead of "is of the case".

$${rule: {Step_pure/br_on_null-*}}


.. _exec-br_on_non_null:

$${rule-prose: exec/br_on_non_null}

.. todo:: (3) Introduce if-let instruction instead of "is of the case".

$${rule: {Step_pure/br_on_non_null-*}}


.. _exec-br_on_cast:

$${rule-prose: exec/br_on_cast}

.. todo::
   Below is the acutal prose.
   (9) Need to handle RulePr s \|- ref : rt properly in prose instead of $ref_type_of

1. Let :math:`F` be the :ref:`current <exec-notation-textual>` :ref:`frame <syntax-frame>`.

2. Let :math:`\X{rt}'_2` be the :ref:`reference type <syntax-reftype>` :math:`\insttype_{F.\AMODULE}(\X{rt}_2)`.

3. Assert: due to :ref:`validation <valid-ref.test>`, :math:`\X{rt}'_2` is :ref:`closed <type-closed>`.

4. Assert: due to :ref:`validation <valid-ref.test>`, a :ref:`reference value <syntax-ref>` is on the top of the stack.

5. Pop the value :math:`\reff` from the stack.

6. Assert: due to validation, the :ref:`reference value <syntax-ref>` is :ref:`valid <valid-ref>` with some :ref:`reference type <syntax-reftype>`.

7. Let :math:`\X{rt}` be the :ref:`reference type <syntax-reftype>` of :math:`\reff`.

8. Push the value :math:`\reff` back to the stack.

9. If the :ref:`reference type <syntax-reftype>` :math:`\X{rt}` :ref:`matches <match-reftype>` :math:`\X{rt}'_2`, then:

   a. :ref:`Execute <exec-br>` the instruction :math:`(\BR~l)`.

<<<<<<< HEAD
$${rule: {Step_read/br_on_cast-*}}
=======
.. math::
   \begin{array}{lcl@{\qquad}l}
   S; F; \reff~(\BRONCAST~l~\X{rt}_1~\X{rt}_2) &\stepto& \reff~(\BR~l)
     & (\iff S \vdashval \reff : \X{rt}
        \land {} \vdashreftypematch \X{rt} \matchesreftype \insttype_{F.\AMODULE}(\X{rt}_2)) \\
   S; F; \reff~(\BRONCAST~l~\X{rt}_1~\X{rt}_2) &\stepto& \reff
     & (\otherwise) \\
   \end{array}
>>>>>>> d96da547


.. _exec-br_on_cast_fail:

$${rule-prose: exec/br_on_cast_fail}

.. todo::
   Below is the actual prose.
   (9) Need to handle RulePr s \|- ref : rt properly in prose instead of $ref_type_of

1. Let :math:`F` be the :ref:`current <exec-notation-textual>` :ref:`frame <syntax-frame>`.

2. Let :math:`\X{rt}'_2` be the :ref:`reference type <syntax-reftype>` :math:`\insttype_{F.\AMODULE}(\X{rt}_2)`.

3. Assert: due to :ref:`validation <valid-ref.test>`, :math:`\X{rt}'_2` is :ref:`closed <type-closed>`.

4. Assert: due to :ref:`validation <valid-ref.test>`, a :ref:`reference value <syntax-ref>` is on the top of the stack.

5. Pop the value :math:`\reff` from the stack.

6. Assert: due to validation, the :ref:`reference value <syntax-ref>` is :ref:`valid <valid-ref>` with some :ref:`reference type <syntax-reftype>`.

7. Let :math:`\X{rt}` be the :ref:`reference type <syntax-reftype>` of :math:`\reff`.

8. Push the value :math:`\reff` back to the stack.

9. If the :ref:`reference type <syntax-reftype>` :math:`\X{rt}` does not :ref:`match <match-reftype>` :math:`\X{rt}'_2`, then:

   a. :ref:`Execute <exec-br>` the instruction :math:`(\BR~l)`.

<<<<<<< HEAD
$${rule: {Step_read/br_on_cast_fail-*}}
=======
.. math::
   \begin{array}{lcl@{\qquad}l}
   S; F; \reff~(\BRONCASTFAIL~l~\X{rt}_1~\X{rt}_2) &\stepto& \reff
     & (\iff S \vdashval \reff : \X{rt}
        \land {} \vdashreftypematch \X{rt} \matchesreftype \insttype_{F.\AMODULE}(\X{rt}_2)) \\
   S; F; \reff~(\BRONCASTFAIL~l~\X{rt}_1~\X{rt}_2) &\stepto& \reff~(\BR~l)
     & (\otherwise) \\
   \end{array}
>>>>>>> d96da547


.. _exec-return:

$${rule-prose: exec/return}

$${rule: {Step_pure/return-*}}


.. _exec-call:

$${rule-prose: exec/call}

$${rule: {Step_read/call}}


.. _exec-call_ref:

:math:`\CALLREF~x`
..................

.. todo:: (*) Prose not spliced, for the prose merges the two cases of null and non-null references.

1. Assert: due to :ref:`validation <valid-call_ref>`, a null or :ref:`function reference <syntax-ref>` is on the top of the stack.

2. Pop the reference value :math:`r` from the stack.

3. If :math:`r` is :math:`\REFNULL~\X{ht}`, then:

    a. Trap.

4. Assert: due to :ref:`validation <valid-call_ref>`, :math:`r` is a :ref:`function reference <syntax-ref>`.

5. Let :math:`\REFFUNCADDR~a` be the reference :math:`r`.

6. :ref:`Invoke <exec-invoke>` the function instance at address :math:`a`.

$${rule: {Step_read/call_ref-null}}

.. note::
   The formal rule for calling a non-null function reference is described :ref:`below <exec-invoke>`.


.. _exec-call_indirect:

$${rule-prose: exec/call_indirect}

.. todo::
   Below is the actual prose.
   (11) ref.cast (ref (null ()) y) is rendered differently. Need to handle TERMINAL? case in AL-to-EL-expr phase.

1. Let :math:`F` be the :ref:`current <exec-notation-textual>` :ref:`frame <syntax-frame>`.

2. Assert: due to :ref:`validation <valid-call_indirect>`, :math:`F.\AMODULE.\MITABLES[x]` exists.

3. Let :math:`\X{ta}` be the :ref:`table address <syntax-tableaddr>` :math:`F.\AMODULE.\MITABLES[x]`.

4. Assert: due to :ref:`validation <valid-call_indirect>`, :math:`S.\STABLES[\X{ta}]` exists.

5. Let :math:`\X{tab}` be the :ref:`table instance <syntax-tableinst>` :math:`S.\STABLES[\X{ta}]`.

6. Assert: due to :ref:`validation <valid-call_indirect>`, :math:`F.\AMODULE.\MITYPES[y]` is defined.

7. Let :math:`\X{dt}_{\F{expect}}` be the :ref:`defined type <syntax-deftype>` :math:`F.\AMODULE.\MITYPES[y]`.

8. Assert: due to :ref:`validation <valid-call_indirect>`, a value with :ref:`value type <syntax-valtype>` |I32| is on the top of the stack.

9. Pop the value :math:`\I32.\CONST~i` from the stack.

10. If :math:`i` is not smaller than the length of :math:`\X{tab}.\TIELEM`, then:

    a. Trap.

11. Let :math:`r` be the :ref:`reference <syntax-ref>` :math:`\X{tab}.\TIELEM[i]`.

12. If :math:`r` is :math:`\REFNULL~\X{ht}`, then:

    a. Trap.

13. Assert: due to :ref:`validation of table mutation <valid-table.set>`, :math:`r` is a :ref:`function reference <syntax-ref.func>`.

14. Let :math:`\REFFUNCADDR~a` be the :ref:`function reference <syntax-ref.func>` :math:`r`.

15. Assert: due to :ref:`validation of table mutation <valid-table.set>`, :math:`S.\SFUNCS[a]` exists.

16. Let :math:`\X{f}` be the :ref:`function instance <syntax-funcinst>` :math:`S.\SFUNCS[a]`.

17. Let :math:`\X{dt}_{\F{actual}}` be the :ref:`defined type <syntax-deftype>` :math:`\X{f}.\FITYPE`.

18. If :math:`\X{dt}_{\F{actual}}` does not :ref:`match <match-deftype>` :math:`\X{dt}_{\F{expect}}`, then:

    a. Trap.

19. :ref:`Invoke <exec-invoke>` the function instance at address :math:`a`.

$${rule: {Step_pure/call_indirect}}


.. _exec-return_call:

$${rule-prose: exec/return_call}

$${rule: {Step_read/return_call}}


.. _exec-return_call_ref:

:math:`\RETURNCALLREF~x`
........................

.. todo::
   (*) Prose not spliced, Sphinx cannot build the document with deeply nested ordered list. (mainly caused by spurious conditions that should be assertions)

1. Assert: due to :ref:`validation <valid-return_call_ref>`, a :ref:`function reference <syntax-ref>` is on the top of the stack.

2. Pop the reference value :math:`r` from the stack.

3. If :math:`r` is :math:`\REFNULL~\X{ht}`, then:

    a. Trap.

4. Assert: due to :ref:`validation <valid-call_ref>`, :math:`r` is a :ref:`function reference <syntax-ref>`.

5. Let :math:`\REFFUNCADDR~a` be the reference :math:`r`.

6. :ref:`Tail-invoke <exec-return-invoke>` the function instance at address :math:`a`.

$${rule: {Step_read/return_call_ref-*}}


.. _exec-return_call_indirect:

$${rule-prose: exec/return_call_indirect}

.. todo::
   Below is the actual prose.
   (11) ref.cast (ref (null ()) y) is rendered differently. Need to handle TERMINAL? case in AL-to-EL-expr phase.

1. Let :math:`F` be the :ref:`current <exec-notation-textual>` :ref:`frame <syntax-frame>`.

2. Assert: due to :ref:`validation <valid-call_indirect>`, :math:`F.\AMODULE.\MITABLES[x]` exists.

3. Let :math:`\X{ta}` be the :ref:`table address <syntax-tableaddr>` :math:`F.\AMODULE.\MITABLES[x]`.

4. Assert: due to :ref:`validation <valid-call_indirect>`, :math:`S.\STABLES[\X{ta}]` exists.

5. Let :math:`\X{tab}` be the :ref:`table instance <syntax-tableinst>` :math:`S.\STABLES[\X{ta}]`.

6. Assert: due to :ref:`validation <valid-call_indirect>`, :math:`F.\AMODULE.\MITYPES[y]` exists.

7. Let :math:`\X{dt}_{\F{expect}}` be the :ref:`defined type <syntax-deftype>` :math:`F.\AMODULE.\MITYPES[y]`.

8. Assert: due to :ref:`validation <valid-call_indirect>`, a value with :ref:`value type <syntax-valtype>` |I32| is on the top of the stack.

9. Pop the value :math:`\I32.\CONST~i` from the stack.

10. If :math:`i` is not smaller than the length of :math:`\X{tab}.\TIELEM`, then:

    a. Trap.

11. If :math:`\X{tab}.\TIELEM[i]` is uninitialized, then:

    a. Trap.

12. Let :math:`a` be the :ref:`function address <syntax-funcaddr>` :math:`\X{tab}.\TIELEM[i]`.

13. Assert: due to :ref:`validation <valid-call_indirect>`, :math:`S.\SFUNCS[a]` exists.

14. Let :math:`\X{f}` be the :ref:`function instance <syntax-funcinst>` :math:`S.\SFUNCS[a]`.

15. Let :math:`\X{dt}_{\F{actual}}` be the :ref:`defined type <syntax-functype>` :math:`\X{f}.\FITYPE`.

16. If :math:`\X{dt}_{\F{actual}}` does not :ref:`match <match-functype>` :math:`\X{dt}_{\F{expect}}`, then:

    a. Trap.

17. :ref:`Tail-invoke <exec-return-invoke>` the function instance at address :math:`a`.

$${rule: {Step_pure/return_call_indirect}}


.. index:: instruction, instruction sequence, block
.. _exec-instr-seq:

Blocks
~~~~~~

The following auxiliary rules define the semantics of executing an :ref:`instruction sequence <syntax-instr-seq>`
that forms a :ref:`block <exec-instr-control>`.


.. _exec-instr-seq-enter:

Entering :math:`\instr^\ast` with label :math:`L`
.................................................

1. Push :math:`L` to the stack.

2. Jump to the start of the instruction sequence :math:`\instr^\ast`.

.. note::
   No formal reduction rule is needed for entering an instruction sequence,
   because the label :math:`L` is embedded in the :ref:`administrative instruction <syntax-instr-admin>` that structured control instructions reduce to directly.


.. _exec-instr-seq-exit:

Exiting :math:`\instr^\ast` with label :math:`L`
................................................

When the end of a block is reached without a jump or trap aborting it, then the following steps are performed.

1. Pop all values :math:`\val^\ast` from the top of the stack.

2. Assert: due to :ref:`validation <valid-instr-seq>`, the label :math:`L` is now on the top of the stack.

3. Pop the label from the stack.

4. Push :math:`\val^\ast` back to the stack.

5. Jump to the position after the |END| of the :ref:`structured control instruction <syntax-instr-control>` associated with the label :math:`L`.

$${rule: Step_pure/label-vals}

.. note::
   This semantics also applies to the instruction sequence contained in a |LOOP| instruction.
   Therefore, execution of a loop falls off the end, unless a backwards branch is performed explicitly.


.. index:: ! call, function, function instance, label, frame

Function Calls
~~~~~~~~~~~~~~

The following auxiliary rules define the semantics of invoking a :ref:`function instance <syntax-funcinst>`
through one of the :ref:`call instructions <exec-instr-control>`
and returning from it.


.. _exec-invoke:

Invocation of :ref:`function reference <syntax-ref.func>` :math:`(\REFFUNCADDR~a)`
..................................................................................

1. Assert: due to :ref:`validation <valid-call>`, :math:`S.\SFUNCS[a]` exists.

2. Let :math:`f` be the :ref:`function instance <syntax-funcinst>`, :math:`S.\SFUNCS[a]`.

3. Let :math:`\TFUNC~[t_1^n] \toF [t_2^m]` be the :ref:`composite type <syntax-comptype>` :math:`\expanddt(\X{f}.\FITYPE)`.

4. Let :math:`\local^\ast` be the list of :ref:`locals <syntax-local>` :math:`f.\FICODE.\FLOCALS`.

5. Let :math:`\instr^\ast~\END` be the :ref:`expression <syntax-expr>` :math:`f.\FICODE.\FBODY`.

6. Assert: due to :ref:`validation <valid-call>`, :math:`n` values are on the top of the stack.

7. Pop the values :math:`\val^n` from the stack.

8. Let :math:`F` be the :ref:`frame <syntax-frame>` :math:`\{ \AMODULE~f.\FIMODULE, \ALOCALS~\val^n~(\default_t)^\ast \}`.

9. Push the activation of :math:`F` with arity :math:`m` to the stack.

10. Let :math:`L` be the :ref:`label <syntax-label>` whose arity is :math:`m` and whose continuation is the end of the function.

11. :ref:`Enter <exec-instr-seq-enter>` the instruction sequence :math:`\instr^\ast` with label :math:`L`.

$${rule: {Step_read/call_ref-func}}

.. note::
   For non-defaultable types, the respective local is left uninitialized by these rules.


.. _exec-invoke-exit:

Returning from a function
.........................

When the end of a function is reached without a jump (i.e., |RETURN|) or trap aborting it, then the following steps are performed.

1. Let :math:`F` be the :ref:`current <exec-notation-textual>` :ref:`frame <syntax-frame>`.

2. Let :math:`n` be the arity of the activation of :math:`F`.

3. Assert: due to :ref:`validation <valid-instr-seq>`, there are :math:`n` values on the top of the stack.

4. Pop the results :math:`\val^n` from the stack.

5. Assert: due to :ref:`validation <valid-func>`, the frame :math:`F` is now on the top of the stack.

6. Pop the frame from the stack.

7. Push :math:`\val^n` back to the stack.

8. Jump to the instruction after the original call.

$${rule: Step_pure/frame-vals}


.. index:: host function, store
.. _exec-invoke-host:

Host Functions
..............

Invoking a :ref:`host function <syntax-hostfunc>` has non-deterministic behavior.
It may either terminate with a :ref:`trap <trap>` or return regularly.
However, in the latter case, it must consume and produce the right number and types of WebAssembly :ref:`values <syntax-val>` on the stack,
according to its :ref:`function type <syntax-functype>`.

A host function may also modify the :ref:`store <syntax-store>`.
However, all store modifications must result in an :ref:`extension <extend-store>` of the original store, i.e., they must only modify mutable contents and must not have instances removed.
Furthermore, the resulting store must be :ref:`valid <valid-store>`, i.e., all data and code in it is well-typed.

.. math::
   ~\\[-1ex]
   \begin{array}{l}
   \begin{array}{lcl@{\qquad}l}
   S; \val^n~(\INVOKE~a) &\stepto& S'; \result
   \end{array}
   \\ \qquad
     \begin{array}[t]{@{}r@{~}l@{}}
     (\iff & S.\SFUNCS[a] = \{ \FITYPE~\deftype, \FIHOSTCODE~\X{hf} \} \\
     \wedge & \expanddt(\deftype) = \TFUNC~[t_1^n] \toF [t_2^m] \\
     \wedge & (S'; \result) \in \X{hf}(S; \val^n)) \\
     \end{array} \\
   \begin{array}{lcl@{\qquad}l}
   S; \val^n~(\INVOKE~a) &\stepto& S; \val^n~(\INVOKE~a)
   \end{array}
   \\ \qquad
     \begin{array}[t]{@{}r@{~}l@{}}
     (\iff & S.\SFUNCS[a] = \{ \FITYPE~\deftype, \FIHOSTCODE~\X{hf} \} \\
     \wedge & \expanddt(\deftype) = \TFUNC~[t_1^n] \toF [t_2^m] \\
     \wedge & \bot \in \X{hf}(S; \val^n)) \\
     \end{array} \\
   \end{array}

Here, :math:`\X{hf}(S; \val^n)` denotes the implementation-defined execution of host function :math:`\X{hf}` in current store :math:`S` with arguments :math:`\val^n`.
It yields a set of possible outcomes, where each element is either a pair of a modified store :math:`S'` and a :ref:`result <syntax-result>`
or the special value :math:`\bot` indicating divergence.
A host function is non-deterministic if there is at least one argument for which the set of outcomes is not singular.

For a WebAssembly implementation to be :ref:`sound <soundness>` in the presence of host functions,
every :ref:`host function instance <syntax-funcinst>` must be :ref:`valid <valid-hostfuncinst>`,
which means that it adheres to suitable pre- and post-conditions:
under a :ref:`valid store <valid-store>` :math:`S`, and given arguments :math:`\val^n` matching the ascribed parameter types :math:`t_1^n`,
executing the host function must yield a non-empty set of possible outcomes each of which is either divergence or consists of a valid store :math:`S'` that is an :ref:`extension <extend-store>` of :math:`S` and a result matching the ascribed return types :math:`t_2^m`.
All these notions are made precise in the :ref:`Appendix <soundness>`.

.. note::
   A host function can call back into WebAssembly by :ref:`invoking <exec-invocation>` a function :ref:`exported <syntax-export>` from a :ref:`module <syntax-module>`.
   However, the effects of any such call are subsumed by the non-deterministic behavior allowed for the host function.



.. index:: expression
   pair: execution; expression
   single: abstract syntax; expression
.. _exec-expr:

Expressions
~~~~~~~~~~~

An :ref:`expression <syntax-expr>` is *evaluated* relative to a :ref:`current <exec-notation-textual>` :ref:`frame <syntax-frame>` pointing to its containing :ref:`module instance <syntax-moduleinst>`.

1. Jump to the start of the instruction sequence :math:`\instr^\ast` of the expression.

2. Execute the instruction sequence.

3. Assert: due to :ref:`validation <valid-expr>`, the top of the stack contains a :ref:`value <syntax-val>`.

4. Pop the :ref:`value <syntax-val>` :math:`\val` from the stack.

The value :math:`\val` is the result of the evaluation.

$${rule: Eval_expr}

.. math::
   S; F; \instr^\ast \stepto S'; F'; \instr'^\ast
   \qquad (\iff S; F; \instr^\ast~\END \stepto S'; F'; \instr'^\ast~\END)

.. note::
   Evaluation iterates this reduction rule until reaching a value.
   Expressions constituting :ref:`function <syntax-func>` bodies are executed during function :ref:`invocation <exec-invoke>`.<|MERGE_RESOLUTION|>--- conflicted
+++ resolved
@@ -605,28 +605,7 @@
 
 19. Execute the instruction :math:`(\ARRAYNEWFIXED~x~n)`.
 
-<<<<<<< HEAD
 $${rule: {Step_read/array.new_data-*}}
-=======
-.. math::
-   ~\\[-1ex]
-   \begin{array}{lcl@{\qquad}l}
-   S; F; (\I32.\CONST~s)~(\I32.\CONST~n)~(\ARRAYNEWDATA~x~y) &\stepto& \TRAP
-     \\&&
-     \begin{array}[t]{@{}r@{~}l@{}}
-      (\iff & \expanddt(F.\AMODULE.\MITYPES[x]) = \TARRAY~\X{ft} \\
-      \land & s + n\cdot|\X{ft}|/8 > |S.\SDATAS[F.\AMODULE.\MIDATAS[y]].\DIDATA|)
-     \end{array} \\
-   \\[1ex]
-   S; F; (\I32.\CONST~s)~(\I32.\CONST~n)~(\ARRAYNEWDATA~x~y) &\stepto& (t.\CONST~c)^n~(\ARRAYNEWFIXED~x~n)
-     \\&&
-     \begin{array}[t]{@{}r@{~}l@{}}
-      (\iff & \expanddt(F.\AMODULE.\MITYPES[x]) = \TARRAY~\X{ft} \\
-      \land & t = \unpacktype(\X{ft}) \\
-      \land & \concat((\bytes_{\X{ft}}(c))^n) = S.\SDATAS[F.\AMODULE.\MIDATAS[y]].\DIDATA[s \slice n\cdot|\X{ft}|/8] \\
-     \end{array} \\
-   \end{array}
->>>>>>> d96da547
 
 
 .. _exec-array.new_elem:
@@ -754,107 +733,7 @@
 
 .. todo:: (3) Introduce if-let instruction instead of "is of the case".
 
-<<<<<<< HEAD
 $${rule: {Step_read/array.fill-*}}
-=======
-6. Assert: due to :ref:`validation <valid-array.len>`, the :ref:`array instance <syntax-arrayinst>` :math:`S.\SARRAYS[a]` exists.
-
-7. Let :math:`n` be the length of :math:`S.\SARRAYS[a].\AIFIELDS`.
-
-8. Push the :ref:`value <syntax-val>` :math:`(\I32.\CONST~n)` to the stack.
-
-.. math::
-   \begin{array}{lcl@{\qquad}l}
-   S; (\REFARRAYADDR~a)~\ARRAYLEN &\stepto& (\I32.\CONST~|S.\SARRAYS[a].\AIFIELDS|) \\
-   S; (\REFNULL~t)~\ARRAYLEN &\stepto& \TRAP
-   \end{array}
-
-
-.. _exec-array.fill:
-
-:math:`\ARRAYFILL~x`
-....................
-
-1. Assert: due to :ref:`validation <valid-array.fill>`, a :ref:`value <syntax-val>` of :ref:`type <syntax-valtype>` :math:`\I32` is on the top of the stack.
-
-2. Pop the value :math:`n` from the stack.
-
-3. Assert: due to :ref:`validation <valid-array.fill>`, a :ref:`value <syntax-val>` is on the top of the stack.
-
-4. Pop the value :math:`\val` from the stack.
-
-5. Assert: due to :ref:`validation <valid-array.fill>`, a :ref:`value <syntax-val>` of :ref:`type <syntax-valtype>` :math:`\I32` is on the top of the stack.
-
-6. Pop the value :math:`d` from the stack.
-
-7. Assert: due to :ref:`validation <valid-array.fill>`, a :ref:`value <syntax-val>` of :ref:`type <syntax-valtype>` :math:`(\REF~\NULL~x)` is on the top of the stack.
-
-8. Pop the value :math:`\reff` from the stack.
-
-9. If :math:`\reff` is :math:`\REFNULL~t`, then:
-
-   a. Trap.
-
-10. Assert: due to :ref:`validation <valid-array.fill>`, :math:`\reff` is an :ref:`array reference <syntax-ref.array>`.
-
-11. Let :math:`\REFARRAYADDR~a` be the reference value :math:`\reff`.
-
-12. Assert: due to :ref:`validation <valid-array.fill>`, the :ref:`array instance <syntax-arrayinst>` :math:`S.\SARRAYS[a]` exists.
-
-13. If :math:`d + n` is larger than the length of :math:`S.\SARRAYS[a].\AIFIELDS`, then:
-
-    a. Trap.
-
-14. If :math:`n = 0`, then:
-
-    a. Return.
-
-15. Push the value :math:`\REFARRAYADDR~a` to the stack.
-
-16. Push the value :math:`\I32.\CONST~d` to the stack.
-
-17. Push the value :math:`\val` to the stack.
-
-18. Execute the instruction :math:`\ARRAYSET~x`.
-
-19. Push the value :math:`\REFARRAYADDR~a` to the stack.
-
-20. Assert: due to the earlier check against the array size, :math:`d+1 < 2^{32}`.
-
-21. Push the value :math:`\I32.\CONST~(d+1)` to the stack.
-
-22. Push the value :math:`\val` to the stack.
-
-23. Push the value :math:`\I32.\CONST~(n-1)` to the stack.
-
-24. Execute the instruction :math:`\ARRAYFILL~x`.
-
-.. math::
-   ~\\[-1ex]
-   \begin{array}{l}
-   S; (\REFARRAYADDR~a)~(\I32.\CONST~d)~\val~(\I32.\CONST~n)~(\ARRAYFILL~x)
-     \quad\stepto\quad \TRAP
-     \\ \qquad
-     (\iff d + n > |S.\SARRAYS[a].\AIFIELDS|)
-   \\[1ex]
-   S; (\REFARRAYADDR~a)~(\I32.\CONST~d)~\val~(\I32.\CONST~0)~(\ARRAYFILL~x)
-     \quad\stepto\quad \epsilon
-     \\ \qquad
-     (\otherwise)
-   \\[1ex]
-   S; (\REFARRAYADDR~a)~(\I32.\CONST~d)~\val~(\I32.\CONST~n+1)~(\ARRAYFILL~x)
-     \quad\stepto
-     \\ \quad
-       \begin{array}[t]{@{}l@{}}
-       (\REFARRAYADDR~a)~(\I32.\CONST~d)~\val~(\ARRAYSET~x) \\
-       (\REFARRAYADDR~a)~(\I32.\CONST~d+1)~\val~(\I32.\CONST~n)~(\ARRAYFILL~x) \\
-       \end{array}
-     \\ \qquad
-     (\otherwise)
-   \\[1ex]
-   S; (\REFNULL~t)~(\I32.\CONST~d)~\val~(\I32.\CONST~n)~(\ARRAYFILL~x) \quad\stepto\quad \TRAP
-   \end{array}
->>>>>>> d96da547
 
 
 .. _exec-array.copy:
@@ -938,7 +817,7 @@
 
     d. Push the value :math:`\I32.\CONST~s` to the stack.
 
-    e. Execute :math:`\getfield(\X{st})`.
+    e. Execute :math:`\F{getfield}(\X{st})`.
 
     f. Execute the instruction :math:`\ARRAYSET~x`.
 
@@ -968,7 +847,7 @@
 
     f. Push the value :math:`\I32.\CONST~(s+n-1)` to the stack.
 
-    g. Execute :math:`\getfield(\X{st})`.
+    g. Execute :math:`\F{getfield}(\X{st})`.
 
     h. Execute the instruction :math:`\ARRAYSET~x`.
 
@@ -984,51 +863,7 @@
 
 30. Execute the instruction :math:`\ARRAYCOPY~x~y`.
 
-<<<<<<< HEAD
 $${rule: {Step_read/array.copy-*}}
-=======
-.. math::
-   ~\\[-1ex]
-   \begin{array}{l}
-   S; F; (\REFARRAYADDR~a_1)~(\I32.\CONST~d)~(\REFARRAYADDR~a_2)~(\I32.\CONST~s)~(\I32.\CONST~n)~(\ARRAYCOPY~x~y)
-     \quad\stepto\quad \TRAP
-     \\ \qquad
-     (\iff d + n > |S.\SARRAYS[a_1].\AIFIELDS| \vee s + n > |S.\SARRAYS[a_2].\AIFIELDS|)
-   \\[1ex]
-   S; F; (\REFARRAYADDR~a_1)~(\I32.\CONST~d)~(\REFARRAYADDR~a_2)~(\I32.\CONST~s)~(\I32.\CONST~0)~(\ARRAYCOPY~x~y)
-     \quad\stepto\quad \epsilon
-     \\ \qquad
-     (\otherwise)
-   \\[1ex]
-   S; F; (\REFARRAYADDR~a_1)~(\I32.\CONST~d)~(\REFARRAYADDR~a_2)~(\I32.\CONST~s)~(\I32.\CONST~n+1)~(\ARRAYCOPY~x~y)
-     \quad\stepto
-     \\ \quad
-       \begin{array}[t]{@{}l@{}}
-       (\REFARRAYADDR~a_1)~(\I32.\CONST~d) \\
-       (\REFARRAYADDR~a_2)~(\I32.\CONST~s)~\getfield(\X{st}) \\
-       (\ARRAYSET~x) \\
-       (\REFARRAYADDR~a_1)~(\I32.\CONST~d+1)~(\REFARRAYADDR~a_2)~(\I32.\CONST~s+1)~(\I32.\CONST~n)~(\ARRAYCOPY~x~y) \\
-       \end{array}
-     \\ \qquad
-     (\otherwise, \iff d \leq s \land F.\AMODULE.\MITYPES[y] = \TARRAY~\mut~\X{st}) \\
-   \\[1ex]
-   S; F; (\REFARRAYADDR~a_1)~(\I32.\CONST~d)~(\REFARRAYADDR~a_2)~(\I32.\CONST~s)~(\I32.\CONST~n+1)~(\ARRAYCOPY~x~y)
-     \quad\stepto
-     \\ \quad
-       \begin{array}[t]{@{}l@{}}
-       (\REFARRAYADDR~a_1)~(\I32.\CONST~d+n) \\
-       (\REFARRAYADDR~a_2)~(\I32.\CONST~s+n)~\getfield(\X{st}) \\
-       (\ARRAYSET~x) \\
-       (\REFARRAYADDR~a_1)~(\I32.\CONST~d)~(\REFARRAYADDR~a_2)~(\I32.\CONST~s)~(\I32.\CONST~n)~(\ARRAYCOPY~x~y) \\
-       \end{array}
-     \\ \qquad
-     (\otherwise, \iff d > s \land F.\AMODULE.\MITYPES[y] = \TARRAY~\mut~\X{st}) \\
-   \\[1ex]
-   S; F; (\REFNULL~t)~(\I32.\CONST~d)~\val~(\I32.\CONST~s)~(\I32.\CONST~n)~(\ARRAYCOPY~x~y) \quad\stepto\quad \TRAP
-   \\[1ex]
-   S; F; \val~(\I32.\CONST~d)~(\REFNULL~t)~(\I32.\CONST~s)~(\I32.\CONST~n)~(\ARRAYCOPY~x~y) \quad\stepto\quad \TRAP
-   \end{array}
->>>>>>> d96da547
 
 Where:
 
@@ -1122,42 +957,7 @@
 
 36. Execute the instruction :math:`\ARRAYINITDATA~x~y`.
 
-<<<<<<< HEAD
 $${rule: {Step_read/array.init_data-*}}
-=======
-.. math::
-   ~\\[-1ex]
-   \begin{array}{l}
-   S; F; (\REFARRAYADDR~a)~(\I32.\CONST~d)~(\I32.\CONST~s)~(\I32.\CONST~n)~(\ARRAYINITDATA~x~y) \quad\stepto\quad \TRAP
-     \\ \qquad
-     \begin{array}[t]{@{}r@{~}l@{}}
-     (\iff & d + n > |S.\SARRAYS[a].\AIFIELDS| \\
-      \vee & (F.\AMODULE.\MITYPES[x] = \TARRAY~\X{ft} \land
-              s + n\cdot|\X{ft}|/8 > |S.\SDATAS[F.\AMODULE.\MIDATAS[y]].\DIDATA|))
-     \end{array}
-   \\[1ex]
-   S; F; (\REFARRAYADDR~a)~(\I32.\CONST~d)~(\I32.\CONST~s)~(\I32.\CONST~0)~(\ARRAYINITDATA~x~y)
-     \quad\stepto\quad \epsilon
-     \\ \qquad
-     (\otherwise)
-   \\[1ex]
-   S; F; (\REFARRAYADDR~a)~(\I32.\CONST~d)~(\I32.\CONST~s)~(\I32.\CONST~n+1)~(\ARRAYINITDATA~x~y)
-     \quad\stepto
-     \\ \quad
-     \begin{array}[t]{@{}l@{}}
-     (\REFARRAYADDR~a)~(\I32.\CONST~d)~(t.\CONST~c)~(\ARRAYSET~x) \\
-     (\REFARRAYADDR~a)~(\I32.\CONST~d+1)~(\I32.\CONST~s+|\X{ft}|/8)~(\I32.\CONST~n)~(\ARRAYINITDATA~x~y) \\
-     \end{array}
-     \\ \qquad
-     \begin{array}[t]{@{}r@{~}l@{}}
-     (\otherwise, \iff & F.\AMODULE.\MITYPES[x] = \TARRAY~\X{ft} \\
-      \land & t = \unpacktype(\X{ft}) \\
-      \land & \bytes_{\X{ft}}(c) = S.\SDATAS[F.\AMODULE.\MIDATAS[y]].\DIDATA[s \slice |\X{ft}|/8]
-     \end{array}
-   \\[1ex]
-   S; F; (\REFNULL~t)~(\I32.\CONST~d)~(\I32.\CONST~s)~(\I32.\CONST~n)~(\ARRAYINITDATA~x~y) \quad\stepto\quad \TRAP
-   \end{array}
->>>>>>> d96da547
 
 
 .. _exec-array.init_elem:
@@ -1166,43 +966,7 @@
 
 .. todo:: (3) Introduce if-let instruction instead of "is of the case".
 
-<<<<<<< HEAD
 $${rule: {Step_read/array.init_elem-*}}
-=======
-29. Push the value :math:`\I32.\CONST~(s+1)` to the stack.
-
-30. Push the value :math:`\I32.\CONST~(n-1)` to the stack.
-
-31. Execute the instruction :math:`\ARRAYINITELEM~x~y`.
-
-.. math::
-   ~\\[-1ex]
-   \begin{array}{l}
-   S; F; (\REFARRAYADDR~a)~(\I32.\CONST~d)~(\I32.\CONST~s)~(\I32.\CONST~n)~(\ARRAYINITELEM~x~y) \quad\stepto\quad \TRAP
-     \\ \qquad
-     \begin{array}[t]{@{}r@{~}l@{}}
-     (\iff & d + n > |S.\SARRAYS[a].\AIFIELDS| \\
-      \vee & s + n > |S.\SELEMS[F.\AMODULE.\MIELEMS[y]].\EIELEM|)
-     \end{array}
-   \\[1ex]
-   S; F; (\REFARRAYADDR~a)~(\I32.\CONST~d)~(\I32.\CONST~s)~(\I32.\CONST~0)~(\ARRAYINITELEM~x~y)
-     \quad\stepto\quad \epsilon
-     \\ \qquad
-     (\otherwise)
-   \\[1ex]
-   S; F; (\REFARRAYADDR~a)~(\I32.\CONST~d)~(\I32.\CONST~s)~(\I32.\CONST~n+1)~(\ARRAYINITELEM~x~y)
-     \quad\stepto
-     \\ \quad
-     \begin{array}[t]{@{}l@{}}
-     (\REFARRAYADDR~a)~(\I32.\CONST~d)~\REF~(\ARRAYSET~x) \\
-     (\REFARRAYADDR~a)~(\I32.\CONST~d+1)~(\I32.\CONST~s+1)~(\I32.\CONST~n)~(\ARRAYINITELEM~x~y) \\
-     \end{array}
-     \\ \qquad
-     (\otherwise, \iff \REF = S.\SELEMS[F.\AMODULE.\MIELEMS[y]].\EIELEM[s])
-   \\[1ex]
-   S; F; (\REFNULL~t)~(\I32.\CONST~d)~(\I32.\CONST~s)~(\I32.\CONST~n)~(\ARRAYINITELEM~x~y) \quad\stepto\quad \TRAP
-   \end{array}
->>>>>>> d96da547
 
 
 .. _exec-any.convert_extern:
@@ -1211,38 +975,14 @@
 
 .. todo:: (3) Introduce if-let instruction instead of "is of the case".
 
-<<<<<<< HEAD
 $${rule: {Step_pure/any.convert_extern-*}}
-=======
-   b. Let :math:`\REFEXTERN~\reff'` be the reference value :math:`\reff`.
-
-   c. Push the reference value :math:`\reff'` to the stack.
-
-.. math::
-   \begin{array}{lcl@{\qquad}l}
-   (\REFNULL~\X{ht})~\ANYCONVERTEXTERN &\stepto& (\REFNULL~\ANY) \\
-   (\REFEXTERN~\reff)~\ANYCONVERTEXTERN &\stepto& \reff \\
-   \end{array}
->>>>>>> d96da547
 
 
 .. _exec-extern.convert_any:
 
 $${rule-prose: exec/extern.convert_any}
 
-<<<<<<< HEAD
 .. todo:: (3) Introduce if-let instruction instead of "is of the case".
-=======
-   a. Let :math:`\reff'` be the reference value :math:`(\REFEXTERN~\reff)`.
-
-   b. Push the reference value :math:`\reff'` to the stack.
-
-.. math::
-   \begin{array}{lcl@{\qquad}l}
-   (\REFNULL~\X{ht})~\EXTERNCONVERTANY &\stepto& (\REFNULL~\EXTERN) \\
-   \reff~\EXTERNCONVERTANY &\stepto& (\REFEXTERN~\reff) & (\iff \reff \neq (\REFNULL~\X{ht})) \\
-   \end{array}
->>>>>>> d96da547
 
 $${rule: {Step_pure/extern.convert_any-*}}
 
@@ -1637,59 +1377,7 @@
    \end{array}
 
 
-<<<<<<< HEAD
 .. _exec-vec-extadd_pairwise:
-=======
-.. _exec-vunop:
-
-:math:`\shape\K{.}\vunop`
-.........................
-
-1. Assert: due to :ref:`validation <valid-vunop>`, a value of :ref:`value type <syntax-valtype>` |V128| is on the top of the stack.
-
-2. Pop the value :math:`\V128.\VCONST~c_1` from the stack.
-
-3. Let :math:`c` be the result of computing :math:`\vunop_{\shape}(c_1)`.
-
-4. Push the value :math:`\V128.\VCONST~c` to the stack.
-
-.. math::
-   \begin{array}{lcl@{\qquad}l}
-   (\V128\K{.}\VCONST~c_1)~\shape\K{.}\vunop &\stepto& (\V128\K{.}\VCONST~c)
-     & (\iff c = \vunop_{\shape}(c_1))
-   \end{array}
-
-
-.. _exec-vbinop:
-
-:math:`\shape\K{.}\vbinop`
-..........................
-
-1. Assert: due to :ref:`validation <valid-vbinop>`, two values of :ref:`value type <syntax-valtype>` |V128| are on the top of the stack.
-
-2. Pop the value :math:`\V128.\VCONST~c_2` from the stack.
-
-3. Pop the value :math:`\V128.\VCONST~c_1` from the stack.
-
-4. If :math:`\vbinop_{\shape}(c_1, c_2)` is defined:
-
-   a. Let :math:`c` be a possible result of computing :math:`\vbinop_{\shape}(c_1, c_2)`.
-
-   b. Push the value :math:`\V128.\VCONST~c` to the stack.
-
-5. Else:
-
-   a. Trap.
-
-.. math::
-   \begin{array}{lcl@{\qquad}l}
-   (\V128\K{.}\VCONST~c_1)~(\V128\K{.}\VCONST~c_2)~\shape\K{.}\vbinop &\stepto& (\V128\K{.}\VCONST~c)
-     & (\iff c \in \vbinop_{\shape}(c_1, c_2)) \\
-   (\V128\K{.}\VCONST~c_1)~(\V128\K{.}\VCONST~c_2)~\shape\K{.}\vbinop &\stepto& \TRAP
-     & (\iff \vbinop_{\shape}(c_1, c_2) = \{\})
-   \end{array}
-
->>>>>>> d96da547
 
 $${rule-prose: exec/vextunop}
 
@@ -2644,18 +2332,7 @@
 
    a. :ref:`Execute <exec-br>` the instruction :math:`(\BR~l)`.
 
-<<<<<<< HEAD
 $${rule: {Step_read/br_on_cast-*}}
-=======
-.. math::
-   \begin{array}{lcl@{\qquad}l}
-   S; F; \reff~(\BRONCAST~l~\X{rt}_1~\X{rt}_2) &\stepto& \reff~(\BR~l)
-     & (\iff S \vdashval \reff : \X{rt}
-        \land {} \vdashreftypematch \X{rt} \matchesreftype \insttype_{F.\AMODULE}(\X{rt}_2)) \\
-   S; F; \reff~(\BRONCAST~l~\X{rt}_1~\X{rt}_2) &\stepto& \reff
-     & (\otherwise) \\
-   \end{array}
->>>>>>> d96da547
 
 
 .. _exec-br_on_cast_fail:
@@ -2686,18 +2363,7 @@
 
    a. :ref:`Execute <exec-br>` the instruction :math:`(\BR~l)`.
 
-<<<<<<< HEAD
 $${rule: {Step_read/br_on_cast_fail-*}}
-=======
-.. math::
-   \begin{array}{lcl@{\qquad}l}
-   S; F; \reff~(\BRONCASTFAIL~l~\X{rt}_1~\X{rt}_2) &\stepto& \reff
-     & (\iff S \vdashval \reff : \X{rt}
-        \land {} \vdashreftypematch \X{rt} \matchesreftype \insttype_{F.\AMODULE}(\X{rt}_2)) \\
-   S; F; \reff~(\BRONCASTFAIL~l~\X{rt}_1~\X{rt}_2) &\stepto& \reff~(\BR~l)
-     & (\otherwise) \\
-   \end{array}
->>>>>>> d96da547
 
 
 .. _exec-return:
@@ -2823,7 +2489,7 @@
 
 5. Let :math:`\REFFUNCADDR~a` be the reference :math:`r`.
 
-6. :ref:`Tail-invoke <exec-return-invoke>` the function instance at address :math:`a`.
+6. :ref:`Tail-invoke <exec-return_invoke>` the function instance at address :math:`a`.
 
 $${rule: {Step_read/return_call_ref-*}}
 
@@ -2874,7 +2540,7 @@
 
     a. Trap.
 
-17. :ref:`Tail-invoke <exec-return-invoke>` the function instance at address :math:`a`.
+17. :ref:`Tail-invoke <exec-return_invoke>` the function instance at address :math:`a`.
 
 $${rule: {Step_pure/return_call_indirect}}
 
