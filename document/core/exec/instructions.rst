.. index:: instruction, function type, store, validation
.. _exec-instr:

Instructions
------------

WebAssembly computation is performed by executing individual :ref:`instructions <syntax-instr>`.


.. index:: numeric instruction, determinism, trap, NaN, value, value type
   pair: execution; instruction
   single: abstract syntax; instruction
.. _exec-instr-numeric:

Numeric Instructions
~~~~~~~~~~~~~~~~~~~~

Numeric instructions are defined in terms of the generic :ref:`numeric operators <exec-numeric>`.
The mapping of numeric instructions to their underlying operators is expressed by the following definition:

.. math::
   \begin{array}{lll@{\qquad}l}
   \X{op}_{\K{i}N}(n_1,\dots,n_k) &=& \F{i}\X{op}_N(n_1,\dots,n_k) \\
   \X{op}_{\K{f}N}(z_1,\dots,z_k) &=& \F{f}\X{op}_N(z_1,\dots,z_k) \\
   \end{array}

And for :ref:`conversion operators <exec-cvtop>`:

.. math::
   \begin{array}{lll@{\qquad}l}
   \X{cvtop}^{\sx^?}_{t_1,t_2}(c) &=& \X{cvtop}^{\sx^?}_{|t_1|,|t_2|}(c) \\
   \end{array}

Where the underlying operators are partial, the corresponding instruction will :ref:`trap <trap>` when the result is not defined.
Where the underlying operators are non-deterministic, because they may return one of multiple possible :ref:`NaN <syntax-nan>` values, so are the corresponding instructions.

.. note::
   For example, the result of instruction :math:`\I32.\ADD` applied to operands :math:`i_1, i_2`
   invokes :math:`\ADD_{\I32}(i_1, i_2)`,
   which maps to the generic :math:`\iadd_{32}(i_1, i_2)` via the above definition.
   Similarly, :math:`\I64.\TRUNC\K{\_}\F32\K{\_s}` applied to :math:`z`
   invokes :math:`\TRUNC^{\K{s}}_{\F32,\I64}(z)`,
   which maps to the generic :math:`\truncs_{32,64}(z)`.


.. _exec-const:

:math:`t\K{.}\CONST~c`
......................

1. Push the value :math:`t.\CONST~c` to the stack.

.. note::
   No formal reduction rule is required for this instruction, since |CONST| instructions already are :ref:`values <syntax-val>`.


.. _exec-unop:

:math:`t\K{.}\unop`
...................

1. Assert: due to :ref:`validation <valid-unop>`, a value of :ref:`value type <syntax-valtype>` :math:`t` is on the top of the stack.

2. Pop the value :math:`t.\CONST~c_1` from the stack.

3. If :math:`\unop_t(c_1)` is defined, then:

   a. Let :math:`c` be a possible result of computing :math:`\unop_t(c_1)`.

   b. Push the value :math:`t.\CONST~c` to the stack.

4. Else:

   a. Trap.

.. math::
   \begin{array}{lcl@{\qquad}l}
   (t\K{.}\CONST~c_1)~t\K{.}\unop &\stepto& (t\K{.}\CONST~c)
     & (\iff c \in \unop_t(c_1)) \\
   (t\K{.}\CONST~c_1)~t\K{.}\unop &\stepto& \TRAP
     & (\iff \unop_{t}(c_1) = \{\})
   \end{array}


.. _exec-binop:

:math:`t\K{.}\binop`
....................

1. Assert: due to :ref:`validation <valid-binop>`, two values of :ref:`value type <syntax-valtype>` :math:`t` are on the top of the stack.

2. Pop the value :math:`t.\CONST~c_2` from the stack.

3. Pop the value :math:`t.\CONST~c_1` from the stack.

4. If :math:`\binop_t(c_1, c_2)` is defined, then:

   a. Let :math:`c` be a possible result of computing :math:`\binop_t(c_1, c_2)`.

   b. Push the value :math:`t.\CONST~c` to the stack.

5. Else:

   a. Trap.

.. math::
   \begin{array}{lcl@{\qquad}l}
   (t\K{.}\CONST~c_1)~(t\K{.}\CONST~c_2)~t\K{.}\binop &\stepto& (t\K{.}\CONST~c)
     & (\iff c \in \binop_t(c_1,c_2)) \\
   (t\K{.}\CONST~c_1)~(t\K{.}\CONST~c_2)~t\K{.}\binop &\stepto& \TRAP
     & (\iff \binop_{t}(c_1,c_2) = \{\})
   \end{array}


.. _exec-testop:

:math:`t\K{.}\testop`
.....................

1. Assert: due to :ref:`validation <valid-testop>`, a value of :ref:`value type <syntax-valtype>` :math:`t` is on the top of the stack.

2. Pop the value :math:`t.\CONST~c_1` from the stack.

3. Let :math:`c` be the result of computing :math:`\testop_t(c_1)`.

4. Push the value :math:`\I32.\CONST~c` to the stack.

.. math::
   \begin{array}{lcl@{\qquad}l}
   (t\K{.}\CONST~c_1)~t\K{.}\testop &\stepto& (\I32\K{.}\CONST~c)
     & (\iff c = \testop_t(c_1)) \\
   \end{array}


.. _exec-relop:

:math:`t\K{.}\relop`
....................

1. Assert: due to :ref:`validation <valid-relop>`, two values of :ref:`value type <syntax-valtype>` :math:`t` are on the top of the stack.

2. Pop the value :math:`t.\CONST~c_2` from the stack.

3. Pop the value :math:`t.\CONST~c_1` from the stack.

4. Let :math:`c` be the result of computing :math:`\relop_t(c_1, c_2)`.

5. Push the value :math:`\I32.\CONST~c` to the stack.

.. math::
   \begin{array}{lcl@{\qquad}l}
   (t\K{.}\CONST~c_1)~(t\K{.}\CONST~c_2)~t\K{.}\relop &\stepto& (\I32\K{.}\CONST~c)
     & (\iff c = \relop_t(c_1,c_2)) \\
   \end{array}


.. _exec-cvtop:

:math:`t_2\K{.}\cvtop\K{\_}t_1\K{\_}\sx^?`
..........................................

1. Assert: due to :ref:`validation <valid-cvtop>`, a value of :ref:`value type <syntax-valtype>` :math:`t_1` is on the top of the stack.

2. Pop the value :math:`t_1.\CONST~c_1` from the stack.

3. If :math:`\cvtop^{\sx^?}_{t_1,t_2}(c_1)` is defined:

   a. Let :math:`c_2` be a possible result of computing :math:`\cvtop^{\sx^?}_{t_1,t_2}(c_1)`.

   b. Push the value :math:`t_2.\CONST~c_2` to the stack.

4. Else:

   a. Trap.

.. math::
   \begin{array}{lcl@{\qquad}l}
   (t_1\K{.}\CONST~c_1)~t_2\K{.}\cvtop\K{\_}t_1\K{\_}\sx^? &\stepto& (t_2\K{.}\CONST~c_2)
     & (\iff c_2 \in \cvtop^{\sx^?}_{t_1,t_2}(c_1)) \\
   (t_1\K{.}\CONST~c_1)~t_2\K{.}\cvtop\K{\_}t_1\K{\_}\sx^? &\stepto& \TRAP
     & (\iff \cvtop^{\sx^?}_{t_1,t_2}(c_1) = \{\})
   \end{array}


.. index:: reference instructions, reference
   pair: execution; instruction
   single: abstract syntax; instruction
.. _exec-instr-ref:

Reference Instructions
~~~~~~~~~~~~~~~~~~~~~~

.. _exec-ref.null:

:math:`\REFNULL~\X{ht}`
.......................

1. Push the value :math:`\REFNULL~\X{ht}` to the stack.

.. note::
   No formal reduction rule is required for this instruction, since the |REFNULL| instruction is already a :ref:`value <syntax-val>`.


.. _exec-ref.func:

:math:`\REFFUNC~x`
..................

1. Let :math:`F` be the :ref:`current <exec-notation-textual>` :ref:`frame <syntax-frame>`.

2. Assert: due to :ref:`validation <valid-ref.func>`, :math:`F.\AMODULE.\MIFUNCS[x]` exists.

3. Let :math:`a` be the :ref:`function address <syntax-funcaddr>` :math:`F.\AMODULE.\MIFUNCS[x]`.

4. Push the value :math:`\REFFUNCADDR~a` to the stack.

.. math::
   \begin{array}{lcl@{\qquad}l}
   F; \REFFUNC~x &\stepto& F; \REFFUNCADDR~a
     & (\iff a = F.\AMODULE.\MIFUNCS[x]) \\
   \end{array}


.. _exec-ref.is_null:

:math:`\REFISNULL`
..................

1. Assert: due to :ref:`validation <valid-ref.is_null>`, a :ref:`reference value <syntax-ref>` is on the top of the stack.

2. Pop the value :math:`\val` from the stack.

3. If :math:`\val` is :math:`\REFNULL~\X{ht}`, then:

   a. Push the value :math:`\I32.\CONST~1` to the stack.

4. Else:

   a. Push the value :math:`\I32.\CONST~0` to the stack.

.. math::
   \begin{array}{lcl@{\qquad}l}
   \val~\REFISNULL &\stepto& \I32.\CONST~1
     & (\iff \val = \REFNULL~\X{ht}) \\
   \val~\REFISNULL &\stepto& \I32.\CONST~0
     & (\otherwise) \\
   \end{array}


.. _exec-ref.as_non_null:

:math:`\REFASNONNULL`
.....................

1. Assert: due to :ref:`validation <valid-ref.is_null>`, a :ref:`reference value <syntax-ref>` is on the top of the stack.

2. Pop the value :math:`\val` from the stack.

3. If :math:`\val` is :math:`\REFNULL~\X{ht}`, then:

   a. Trap.

4. Push the value :math:`\val` back to the stack.

.. math::
   \begin{array}{lcl@{\qquad}l}
   \val~\REFASNONNULL &\stepto& \TRAP
     & (\iff \val = \REFNULL~\X{ht}) \\
   \val~\REFASNONNULL &\stepto& \val
     & (\otherwise) \\
   \end{array}


.. index:: vector instruction
   pair: execution; instruction
   single: abstract syntax; instruction
.. _exec-instr-vec:

Vector Instructions
~~~~~~~~~~~~~~~~~~~

Most vector instructions are defined in terms of generic numeric operators applied lane-wise based on the :ref:`shape <syntax-vec-shape>`.

.. math::
   \begin{array}{lll@{\qquad}l}
   \X{op}_{t\K{x}N}(n_1,\dots,n_k) &=&
     \lanes^{-1}_{t\K{x}N}(op_t(\lanes_{t\K{x}N}(n_1) ~\dots~ \lanes_{t\K{x}N}(n_k))
   \end{array}

.. note::
   For example, the result of instruction :math:`\K{i32x4}.\ADD` applied to operands :math:`i_1, i_2`
   invokes :math:`\ADD_{\K{i32x4}}(i_1, i_2)`, which maps to
   :math:`\lanes^{-1}_{\K{i32x4}}(\ADD_{\I32}(i_1^+, i_2^+))`,
   where :math:`i_1^+` and :math:`i_2^+` are sequences resulting from invoking
   :math:`\lanes_{\K{i32x4}}(i_1)` and :math:`\lanes_{\K{i32x4}}(i_2)`
   respectively.


.. _exec-vconst:

:math:`\V128\K{.}\VCONST~c`
...........................

1. Push the value :math:`\V128.\VCONST~c` to the stack.

.. note::
   No formal reduction rule is required for this instruction, since |VCONST| instructions coincide with :ref:`values <syntax-val>`.


.. _exec-vvunop:

:math:`\V128\K{.}\vvunop`
.........................

1. Assert: due to :ref:`validation <valid-vvunop>`, a value of :ref:`value type <syntax-valtype>` |V128| is on the top of the stack.

2. Pop the value :math:`\V128.\VCONST~c_1` from the stack.

3. Let :math:`c` be the result of computing :math:`\vvunop_{\I128}(c_1)`.

4. Push the value :math:`\V128.\VCONST~c` to the stack.

.. math::
   \begin{array}{lcl@{\qquad}l}
   (\V128\K{.}\VCONST~c_1)~\V128\K{.}\vvunop &\stepto& (\V128\K{.}\VCONST~c)
     & (\iff c = \vvunop_{\I128}(c_1)) \\
   \end{array}


.. _exec-vvbinop:

:math:`\V128\K{.}\vvbinop`
..........................

1. Assert: due to :ref:`validation <valid-vvbinop>`, two values of :ref:`value type <syntax-valtype>` |V128| are on the top of the stack.

2. Pop the value :math:`\V128.\VCONST~c_2` from the stack.

3. Pop the value :math:`\V128.\VCONST~c_1` from the stack.

4. Let :math:`c` be the result of computing :math:`\vvbinop_{\I128}(c_1, c_2)`.

5. Push the value :math:`\V128.\VCONST~c` to the stack.

.. math::
   \begin{array}{lcl@{\qquad}l}
   (\V128\K{.}\VCONST~c_1)~(\V128\K{.}\VCONST~c_2)~\V128\K{.}\vvbinop &\stepto& (\V128\K{.}\VCONST~c)
     & (\iff c = \vvbinop_{\I128}(c_1, c_2)) \\
   \end{array}


.. _exec-vvternop:

:math:`\V128\K{.}\vvternop`
...........................

1. Assert: due to :ref:`validation <valid-vvternop>`, three values of :ref:`value type <syntax-valtype>` |V128| are on the top of the stack.

2. Pop the value :math:`\V128.\VCONST~c_3` from the stack.

3. Pop the value :math:`\V128.\VCONST~c_2` from the stack.

4. Pop the value :math:`\V128.\VCONST~c_1` from the stack.

5. Let :math:`c` be the result of computing :math:`\vvternop_{\I128}(c_1, c_2, c_3)`.

6. Push the value :math:`\V128.\VCONST~c` to the stack.

.. math::
   \begin{array}{lcl@{\qquad}l}
   (\V128\K{.}\VCONST~c_1)~(\V128\K{.}\VCONST~c_2)~(\V128\K{.}\VCONST~c_3)~\V128\K{.}\vvternop &\stepto& (\V128\K{.}\VCONST~c)
     & (\iff c = \vvternop_{\I128}(c_1, c_2, c_3)) \\
   \end{array}


.. _exec-vvtestop:
.. _exec-vec-any_true:

:math:`\V128\K{.}\ANYTRUE`
..........................

1. Assert: due to :ref:`validation <valid-vvtestop>`, a value of :ref:`value type <syntax-valtype>` |V128| is on the top of the stack.

2. Pop the value :math:`\V128.\VCONST~c_1` from the stack.

3. Let :math:`i` be the result of computing :math:`\ine_{128}(c_1, 0)`.

4. Push the value :math:`\I32.\CONST~i` onto the stack.

.. math::
   \begin{array}{lcl@{\qquad}l}
   (\V128\K{.}\VCONST~c_1)~\V128\K{.}\ANYTRUE &\stepto& (\I32\K{.}\CONST~i)
     & (\iff i = \ine_{128}(c_1, 0)) \\
   \end{array}


.. _exec-vec-swizzle:

:math:`\K{i8x16.}\SWIZZLE`
..........................

1. Assert: due to :ref:`validation <valid-vbinop>`, two values of :ref:`value type <syntax-valtype>` |V128| are on the top of the stack.

2. Pop the value :math:`\V128.\VCONST~c_2` from the stack.

3. Let :math:`i^\ast` be the sequence :math:`\lanes_{i8x16}(c_2)`.

4. Pop the value :math:`\V128.\VCONST~c_1` from the stack.

5. Let :math:`j^\ast` be the sequence :math:`\lanes_{i8x16}(c_1)`.

6. Let :math:`c^\ast` be the concatenation of the two sequences :math:`j^\ast~0^{240}`

7. Let :math:`c'` be the result of :math:`\lanes^{-1}_{i8x16}(c^\ast[ i^\ast[0] ] \dots c^\ast[ i^\ast[15] ])`.

8. Push the value :math:`\V128.\VCONST~c'` onto the stack.

.. math::
   \begin{array}{l}
   \begin{array}{lcl@{\qquad}l}
   (\V128\K{.}\VCONST~c_1)~(\V128\K{.}\VCONST~c_2)~\V128\K{.}\SWIZZLE &\stepto& (\V128\K{.}\VCONST~c')
   \end{array}
   \\ \qquad
     \begin{array}[t]{@{}r@{~}l@{}}
      (\iff & i^\ast = \lanes_{i8x16}(c_2) \\
      \wedge & c^\ast = \lanes_{i8x16}(c_1)~0^{240} \\
      \wedge & c' = \lanes^{-1}_{i8x16}(c^\ast[ i^\ast[0] ] \dots c^\ast[ i^\ast[15] ]))
     \end{array}
   \end{array}


.. _exec-vec-shuffle:

:math:`\K{i8x16.}\SHUFFLE~x^\ast`
.................................

1. Assert: due to :ref:`validation <valid-vec-shuffle>`, two values of :ref:`value type <syntax-valtype>` |V128| are on the top of the stack.

2. Assert: due to :ref:`validation <valid-vec-shuffle>`, for all :math:`x_i` in :math:`x^\ast` it holds that :math:`x_i < 32`.

3. Pop the value :math:`\V128.\VCONST~c_2` from the stack.

4. Let :math:`i_2^\ast` be the sequence :math:`\lanes_{i8x16}(c_2)`.

5. Pop the value :math:`\V128.\VCONST~c_1` from the stack.

6. Let :math:`i_1^\ast` be the sequence :math:`\lanes_{i8x16}(c_1)`.

7. Let :math:`i^\ast` be the concatenation of the two sequences :math:`i_1^\ast~i_2^\ast`.

8. Let :math:`c` be the result of :math:`\lanes^{-1}_{i8x16}(i^\ast[x^\ast[0]] \dots i^\ast[x^\ast[15]])`.

9. Push the value :math:`\V128.\VCONST~c` onto the stack.

.. math::
   \begin{array}{l}
   \begin{array}{lcl@{\qquad}l}
   (\V128\K{.}\VCONST~c_1)~(\V128\K{.}\VCONST~c_2)~\V128\K{.}\SHUFFLE~x^\ast &\stepto& (\V128\K{.}\VCONST~c)
   \end{array}
   \\ \qquad
     \begin{array}[t]{@{}r@{~}l@{}}
      (\iff & i^\ast = \lanes_{i8x16}(c_1)~\lanes_{i8x16}(c_2) \\
      \wedge & c = \lanes^{-1}_{i8x16}(i^\ast[x^\ast[0]] \dots i^\ast[x^\ast[15]]))
     \end{array}
   \end{array}


.. _exec-vec-splat:

:math:`\shape\K{.}\SPLAT`
.........................

1. Let :math:`t` be the type :math:`\unpacked(\shape)`.

2. Assert: due to :ref:`validation <valid-vec-splat>`, a value of :ref:`value type <syntax-valtype>` :math:`t` is on the top of the stack.

3. Pop the value :math:`t.\CONST~c_1` from the stack.

4. Let :math:`N` be the integer :math:`\dim(\shape)`.

5. Let :math:`c` be the result of :math:`\lanes^{-1}_{\shape}(c_1^N)`.

6. Push the value :math:`\V128.\VCONST~c` to the stack.

.. math::
   \begin{array}{lcl@{\qquad}l}
   (t\K{.}\CONST~c_1)~\shape\K{.}\SPLAT &\stepto& (\V128\K{.}\VCONST~c)
     & (\iff t = \unpacked(\shape)
       \wedge c = \lanes^{-1}_{\shape}(c_1^{\dim(\shape)}))
     \\
   \end{array}


.. _exec-vec-extract_lane:

:math:`t_1\K{x}N\K{.}\EXTRACTLANE\K{\_}\sx^?~x`
...............................................

1. Assert: due to :ref:`validation <valid-vec-extract_lane>`, :math:`x < N`.

2. Assert: due to :ref:`validation <valid-vec-extract_lane>`, a value of :ref:`value type <syntax-valtype>` |V128| is on the top of the stack.

3. Pop the value :math:`\V128.\VCONST~c_1` from the stack.

4. Let :math:`i^\ast` be the sequence :math:`\lanes_{t_1\K{x}N}(c_1)`.

5. Let :math:`t_2` be the type :math:`\unpacked(t_1\K{x}N)`.

6. Let :math:`c_2` be the result of computing :math:`\extend^{sx^?}_{t_1,t_2}(i^\ast[x])`.

7. Push the value :math:`t_2.\CONST~c_2` to the stack.

.. math::
   \begin{array}{l}
   \begin{array}{lcl@{\qquad}l}
   (\V128\K{.}\VCONST~c_1)~t_1\K{x}N\K{.}\EXTRACTLANE~x &\stepto& (t_2\K{.}\CONST~c_2)
   \end{array}
   \\ \qquad
     \begin{array}[t]{@{}r@{~}l@{}}
      (\iff & t_2 = \unpacked(t_1\K{x}N) \\
       \wedge & c_2 = \extend^{sx^?}_{t_1,t_2}(\lanes_{t_1\K{x}N}(c_1)[x]))
     \end{array}
   \end{array}


.. _exec-vec-replace_lane:

:math:`\shape\K{.}\REPLACELANE~x`
.................................

1. Assert: due to :ref:`validation <valid-vec-replace_lane>`, :math:`x < \dim(\shape)`.

2. Let :math:`t_1` be the type :math:`\unpacked(\shape)`.

3. Assert: due to :ref:`validation <valid-vec-replace_lane>`, a value of :ref:`value type <syntax-valtype>` :math:`t_1` is on the top of the stack.

4. Pop the value :math:`t_1.\CONST~c_1` from the stack.

5. Assert: due to :ref:`validation <valid-vec-replace_lane>`, a value of :ref:`value type <syntax-valtype>` |V128| is on the top of the stack.

6. Pop the value :math:`\V128.\VCONST~c_2` from the stack.

7. Let :math:`i^\ast` be the sequence :math:`\lanes_{\shape}(c_2)`.

8. Let :math:`c` be the result of computing :math:`\lanes^{-1}_{\shape}(i^\ast \with [x] = c_1)`

9. Push :math:`\V128.\VCONST~c` on the stack.

.. math::
   \begin{array}{l}
   \begin{array}{lcl@{\qquad}l}
   (t_1\K{.}\CONST~c_1)~(\V128\K{.}\VCONST~c_2)~\shape\K{.}\REPLACELANE~x &\stepto& (\V128\K{.}\VCONST~c)
   \end{array}
   \\ \qquad
     \begin{array}[t]{@{}r@{~}l@{}}
      (\iff & i^\ast = \lanes_{\shape}(c_2) \\
       \wedge & c = \lanes^{-1}_{\shape}(i^\ast \with [x] = c_1))
     \end{array}
   \end{array}


.. _exec-vunop:

:math:`\shape\K{.}\vunop`
.........................

1. Assert: due to :ref:`validation <valid-vunop>`, a value of :ref:`value type <syntax-valtype>` |V128| is on the top of the stack.

2. Pop the value :math:`\V128.\VCONST~c_1` from the stack.

3. Let :math:`c` be the result of computing :math:`\vunop_{\shape}(c_1)`.

4. Push the value :math:`\V128.\VCONST~c` to the stack.

.. math::
   \begin{array}{lcl@{\qquad}l}
   (\V128\K{.}\VCONST~c_1)~\V128\K{.}\vunop &\stepto& (\V128\K{.}\VCONST~c)
     & (\iff c = \vunop_{\shape}(c_1))
   \end{array}


.. _exec-vbinop:

:math:`\shape\K{.}\vbinop`
..........................

1. Assert: due to :ref:`validation <valid-vbinop>`, two values of :ref:`value type <syntax-valtype>` |V128| are on the top of the stack.

2. Pop the value :math:`\V128.\VCONST~c_2` from the stack.

3. Pop the value :math:`\V128.\VCONST~c_1` from the stack.

4. If :math:`\vbinop_{\shape}(c_1, c_2)` is defined:

   a. Let :math:`c` be a possible result of computing :math:`\vbinop_{\shape}(c_1, c_2)`.

   b. Push the value :math:`\V128.\VCONST~c` to the stack.

5. Else:

   a. Trap.

.. math::
   \begin{array}{lcl@{\qquad}l}
   (\V128\K{.}\VCONST~c_1)~(\V128\K{.}\VCONST~c_2)~\shape\K{.}\vbinop &\stepto& (\V128\K{.}\VCONST~c)
     & (\iff c \in \vbinop_{\shape}(c_1, c_2)) \\
   (\V128\K{.}\VCONST~c_1)~(\V128\K{.}\VCONST~c_2)~\shape\K{.}\vbinop &\stepto& \TRAP
     & (\iff \vbinop_{\shape}(c_1, c_2) = \{\})
   \end{array}


.. _exec-vrelop:

:math:`t\K{x}N\K{.}\vrelop`
...........................

1. Assert: due to :ref:`validation <valid-vrelop>`, two values of :ref:`value type <syntax-valtype>` |V128| are on the top of the stack.

2. Pop the value :math:`\V128.\VCONST~c_2` from the stack.

3. Pop the value :math:`\V128.\VCONST~c_1` from the stack.

4. Let :math:`i^\ast` be the sequence :math:`\lanes_{t\K{x}N}(c_1)`.

5. Let :math:`j^\ast` be the sequence :math:`\lanes_{t\K{x}N}(c_2)`.

6. Let :math:`c` be the result of computing :math:`\lanes^{-1}_{t\K{x}N}(\extends_{1,|t|}(\vrelop_t(i^\ast, j^\ast)))`.

7. Push the value :math:`\V128.\VCONST~c` to the stack.

.. math::
   \begin{array}{l}
   \begin{array}{lcl@{\qquad}l}
   (\V128\K{.}\VCONST~c_1)~(\V128\K{.}\VCONST~c_2)~t\K{x}N\K{.}\vrelop &\stepto& (\V128\K{.}\VCONST~c)
   \end{array}
   \\ \qquad
     \begin{array}[t]{@{}r@{~}l@{}}
     (\iff c = \lanes^{-1}_{t\K{x}N}(\extends_{1,|t|}(\vrelop_t(\lanes_{t\K{x}N}(c_1), \lanes_{t\K{x}N}(c_2)))))
     \end{array}
   \end{array}


.. _exec-vishiftop:

:math:`t\K{x}N\K{.}\vishiftop`
..............................

1. Assert: due to :ref:`validation <valid-vishiftop>`, a value of :ref:`value type <syntax-valtype>` |I32| is on the top of the stack.

2. Pop the value :math:`\I32.\CONST~s` from the stack.

3. Assert: due to :ref:`validation <valid-vishiftop>`, a value of :ref:`value type <syntax-valtype>` |V128| is on the top of the stack.

4. Pop the value :math:`\V128.\VCONST~c_1` from the stack.

5. Let :math:`i^\ast` be the sequence :math:`\lanes_{t\K{x}N}(c_1)`.

6. Let :math:`c` be :math:`\lanes^{-1}_{t\K{x}N}(\vishiftop_{t}(i^\ast, s^N))`.

7. Push the value :math:`\V128.\VCONST~c` to the stack.

.. math::
   \begin{array}{l}
   \begin{array}{lcl@{\qquad}l}
   (\V128\K{.}\VCONST~c_1)~(\I32\K{.}\CONST~s)~t\K{x}N\K{.}\vishiftop &\stepto& (\V128\K{.}\VCONST~c)
   \end{array}
   \\ \qquad
     \begin{array}[t]{@{}r@{~}l@{}}
     (\iff & i^\ast = \lanes_{t\K{x}N}(c_1) \\
     \wedge & c = \lanes^{-1}_{t\K{x}N}(\vishiftop_{t}(i^\ast, s^N)))
     \end{array}
   \end{array}


.. _exec-vtestop:
.. _exec-vec-all_true:

:math:`\shape\K{.}\ALLTRUE`
...........................

1. Assert: due to :ref:`validation <valid-vtestop>`, a value of :ref:`value type <syntax-valtype>` |V128| is on the top of the stack.

2. Pop the value :math:`\V128.\VCONST~c_1` from the stack.

3. Let :math:`i_1^\ast` be the sequence :math:`\lanes_{\shape}(c_1)`

4. Let :math:`i` be the result of computing :math:`\bool(\bigwedge(i_1 \neq 0)^\ast)`.

5. Push the value :math:`\I32.\CONST~i` onto the stack.


.. math::
   \begin{array}{l}
   \begin{array}{lcl@{\qquad}l}
   (\V128\K{.}\VCONST~c_1)~\shape\K{.}\ALLTRUE &\stepto& (\I32\K{.}\CONST~i)
   \end{array}
   \\ \qquad
     \begin{array}[t]{@{}r@{~}l@{}}
     (\iff & i_1^\ast = \lanes_{\shape}(c) \\
     \wedge & i = \bool(\bigwedge(i_1 \neq 0)^\ast))
     \end{array}
   \end{array}


.. _exec-vec-bitmask:

:math:`t\K{x}N\K{.}\BITMASK`
............................

1. Assert: due to :ref:`validation <valid-vec-bitmask>`, a value of :ref:`value type <syntax-valtype>` |V128| is on the top of the stack.

2. Pop the value :math:`\V128.\VCONST~c_1` from the stack.

3. Let :math:`i_1^N` be the sequence :math:`\lanes_{t\K{x}N}(c)`.

4. Let :math:`B` be the :ref:`bit width <syntax-valtype>` :math:`|t|` of :ref:`value type <syntax-valtype>` :math:`t`.

5. Let :math:`i_2^N` be the sequence as a result of computing :math:`\ilts_{B}(i_1^N, 0^N)`.

6. Let :math:`c` be the integer :math:`\ibits_{32}^{-1}(i_2^N~0^{32-N})`.

7. Push the value :math:`\I32.\CONST~c` onto the stack.

.. math::
   \begin{array}{lcl@{\qquad}l}
   (\V128\K{.}\VCONST~c_1)~t\K{x}N\K{.}\BITMASK &\stepto& (\I32\K{.}\CONST~c)
     & (\iff c = \ibits_{32}^{-1}(\ilts_{|t|}(\lanes_{t\K{x}N}(c), 0^N)))
     \\
   \end{array}


.. _exec-vec-narrow:

:math:`t_2\K{x}N\K{.}\NARROW\K{\_}t_1\K{x}M\K{\_}\sx`
.....................................................

1. Assert: due to :ref:`syntax <syntax-instr-vec>`, :math:`N = 2\cdot M`.

2. Assert: due to :ref:`validation <valid-vec-narrow>`, two values of :ref:`value type <syntax-valtype>` |V128| are on the top of the stack.

3. Pop the value :math:`\V128.\VCONST~c_2` from the stack.

4. Let :math:`d_2^M` be the result of computing :math:`\narrow^{\sx}_{|t_1|,|t_2|}(\lanes_{t_1\K{x}M}(c_2))`.

5. Pop the value :math:`\V128.\VCONST~c_1` from the stack.

6. Let :math:`d_1^M` be the result of computing :math:`\narrow^{\sx}_{|t_1|,|t_2|}(\lanes_{t_1\K{x}M}(c_1))`.

7. Let :math:`c` be the result of :math:`\lanes^{-1}_{t_2\K{x}N}(d_1^M~d_2^M)`.

8. Push the value :math:`\V128.\VCONST~c` onto the stack.

.. math::
   \begin{array}{l}
   \begin{array}{lcl@{\qquad}l}
   (\V128\K{.}\VCONST~c_1)~(\V128\K{.}\VCONST~c_2)~t_2\K{x}N\K{.}\NARROW\_t_1\K{x}M\_\sx &\stepto& (\V128\K{.}\VCONST~c)
   \end{array}
   \\ \qquad
     \begin{array}[t]{@{}r@{~}l@{}}
     (\iff & d_1^M = \narrow^{\sx}_{|t_1|,|t_2|}( \lanes_{t_1\K{x}M}(c_1)) \\
     \wedge & d_2^M = \narrow^{\sx}_{|t_1|,|t_2|}( \lanes_{t_1\K{x}M}(c_2)) \\
     \wedge & c = \lanes^{-1}_{t_2\K{x}N}(d_1^M~d_2^M))
     \end{array}
   \end{array}


.. _exec-vcvtop:

:math:`t_2\K{x}N\K{.}\vcvtop\K{\_}t_1\K{x}M\K{\_}\sx`
.....................................................

1. Assert: due to :ref:`validation <valid-vcvtop>`, a value of :ref:`value type <syntax-valtype>` |V128| is on the top of the stack.

2. Pop the value :math:`\V128.\VCONST~c_1` from the stack.

3. Let :math:`i^\ast` be the sequence :math:`\lanes_{t_1\K{x}M}(c_1)`.

4. Let :math:`c` be the result of computing :math:`\lanes^{-1}_{t_2\K{x}N}(\vcvtop^{\sx}_{|t_1|,|t_2|}(i^\ast))`

5. Push the value :math:`\V128.\VCONST~c` onto the stack.

.. math::
   \begin{array}{l}
   \begin{array}{lcl@{\qquad}l}
   (\V128\K{.}\VCONST~c_1)~t_2\K{x}N\K{.}\vcvtop\K{\_}t_1\K{x}M\K{\_}\sx &\stepto& (\V128\K{.}\VCONST~c) \\
   \end{array}
   \\ \qquad
     \begin{array}[t]{@{}r@{~}l@{}}
     (\iff & c = \lanes^{-1}_{t_2\K{x}N}(\vcvtop^{\sx}_{|t_1|,|t_2|}(\lanes_{t_1\K{x}M}(c_1))))
     \end{array}
   \end{array}


:math:`t_2\K{x}N\K{.}\vcvtop\K{\_}\half\K{\_}t_1\K{x}M\K{\_}\sx^?`
..................................................................

1. Assert: due to :ref:`validation <valid-vcvtop>`, a value of :ref:`value type <syntax-valtype>` |V128| is on the top of the stack.

2. Pop the value :math:`\V128.\VCONST~c_1` from the stack.

3. If :math:`\half` is :math:`\K{low}`, then:

   a. Let :math:`i^\ast` be the sequence :math:`\lanes_{t_1\K{x}M}(c_1)[0 \slice N]`.

4. Else:

   a. Let :math:`i^\ast` be the sequence :math:`\lanes_{t_1\K{x}M}(c_1)[N \slice N]`.

5. Let :math:`j^\ast` be the result of computing :math:`\vcvtop^{\sx^?}_{|t_1|,|t_2|}(i^\ast)`.

6. Let :math:`c` be the result of computing :math:`\lanes^{-1}_{t_2\K{x}N}(j^\ast)`.

7. Push the value :math:`\V128.\VCONST~c` onto the stack.

.. math::
   \begin{array}{l}
   \begin{array}{lcl@{\qquad}l}
   (\V128\K{.}\VCONST~c_1)~t_2\K{x}N\K{.}\vcvtop\K{\_}\half\K{\_}t_1\K{x}M\K{\_}\sx^? &\stepto& (\V128\K{.}\VCONST~c) \\
   \end{array}
   \\ \qquad
     \begin{array}[t]{@{}r@{~}l@{}}
     (\iff & c = \lanes^{-1}_{t_2\K{x}N}(\vcvtop^{\sx^?}_{|t_1|,|t_2|}(\lanes_{t_1\K{x}M}(c_1)[\half(0, N) \slice N])))
     \end{array}
   \end{array}

where:

.. math::
   \begin{array}{lcl}
   \K{low}(x, y) &=& x \\
   \K{high}(x, y) &=& y \\
   \end{array}


:math:`t_2\K{x}N\K{.}\vcvtop\K{\_}t_1\K{x}M\K{\_}\sx\K{\_zero}`
...............................................................

1. Assert: due to :ref:`validation <valid-vcvtop>`, a value of :ref:`value type <syntax-valtype>` |V128| is on the top of the stack.

2. Pop the value :math:`\V128.\VCONST~c_1` from the stack.

3. Let :math:`i^\ast` be the sequence :math:`\lanes_{t_1\K{x}M}(c_1)`.

4. Let :math:`j^\ast` be the result of computing :math:`\vcvtop^{\sx}_{|t_1|,|t_2|}(i^\ast)` concatenated with the vector :math:`0^M`.

5. Let :math:`c` be the result of computing :math:`\lanes^{-1}_{t_2\K{x}N}(j^\ast)`.

6. Push the value :math:`\V128.\VCONST~c` onto the stack.

.. math::
   \begin{array}{l}
   \begin{array}{lcl@{\qquad}l}
   (\V128\K{.}\VCONST~c_1)~t_2\K{x}N\K{.}\vcvtop\K{\_}t_1\K{x}M\K{\_}\sx\K{\_zero} &\stepto& (\V128\K{.}\VCONST~c) \\
   \end{array}
   \\ \qquad
     \begin{array}[t]{@{}r@{~}l@{}}
     (\iff & c = \lanes^{-1}_{t_2\K{x}N}(\vcvtop^{\sx}_{|t_1|,|t_2|}(\lanes_{t_1\K{x}M}(c_1))~0^M))
     \end{array}
   \end{array}


.. _exec-vec-dot:

:math:`\K{i32x4.}\DOT\K{\_i16x8\_s}`
....................................

1. Assert: due to :ref:`validation <valid-vec-dot>`, two values of :ref:`value type <syntax-valtype>` |V128| are on the top of the stack.

2. Pop the value :math:`\V128.\VCONST~c_2` from the stack.

3. Pop the value :math:`\V128.\VCONST~c_1` from the stack.

4. Let :math:`(i_1~i_2)^\ast` be the result of computing :math:`\imul_{32}(\extends_{16,32}(\lanes_{\I16X8}(c_1)), \extends_{16,32}(\lanes_{\I16X8}(c_2)))`

5. Let :math:`j^\ast` be the result of computing :math:`\iadd_{32}(i_1, i_2)^\ast`.

6. Let :math:`c` be the result of computing :math:`\lanes^{-1}_{\I32X4}(j^\ast)`.

7. Push the value :math:`\V128.\VCONST~c` onto the stack.

.. math::
   \begin{array}{l}
   \begin{array}{lcl@{\qquad}l}
   (\V128\K{.}\VCONST~c_1)~(\V128\K{.}\VCONST~c_2)~\K{i32x4.}\DOT\K{\_i16x8\_s} &\stepto& (\V128\K{.}\VCONST~c) \\
   \end{array}
   \\ \qquad
     \begin{array}[t]{@{}r@{~}l@{}}
     (\iff & (i_1~i_2)^\ast = \imul_{32}(\extends_{16,32}(\lanes_{\I16X8}(c_1)), \extends_{16,32}(\lanes_{\I16X8}(c_2))) \\
     \wedge & j^\ast = \iadd_{32}(i_1, i_2)^\ast \\
     \wedge & c = \lanes^{-1}_{\I32X4}(j^\ast))
     \end{array}
   \end{array}


.. _exec-vec-extmul:

:math:`t_2\K{x}N\K{.}\EXTMUL\K{\_}\half\K{\_}t_1\K{x}M\K{\_}\sx`
................................................................

1. Assert: due to :ref:`validation <valid-vec-extmul>`, two values of :ref:`value type <syntax-valtype>` |V128| are on the top of the stack.

2. Pop the value :math:`\V128.\VCONST~c_2` from the stack.

3. Pop the value :math:`\V128.\VCONST~c_1` from the stack.

4. If :math:`\half` is :math:`\K{low}`, then:

   a. Let :math:`i^\ast` be the sequence :math:`\lanes_{t_1\K{x}M}(c_1)[0 \slice N]`.

   b. Let :math:`j^\ast` be the sequence :math:`\lanes_{t_1\K{x}M}(c_2)[0 \slice N]`.

5. Else:

   a. Let :math:`i^\ast` be the sequence :math:`\lanes_{t_1\K{x}M}(c_1)[N \slice N]`.

   b. Let :math:`j^\ast` be the sequence :math:`\lanes_{t_1\K{x}M}(c_2)[N \slice N]`.

6. Let :math:`c` be the result of computing :math:`\lanes^{-1}_{t_2\K{x}N}(\imul_{t_2\K{x}N}(\extend^{\sx}_{|t_1|,|t_2|}(i^\ast), \extend^{\sx}_{|t_1|,|t_2|}(j^\ast)))`

7. Push the value :math:`\V128.\VCONST~c` onto the stack.

.. math::
   \begin{array}{lcl@{\qquad}l}
   (\V128\K{.}\VCONST~c_1)~(\V128\K{.}\VCONST~c_2)~t_2\K{x}N\K{.}\EXTMUL\K{\_}\half\K{\_}t_1\K{x}M\_\sx &\stepto& (\V128\K{.}\VCONST~c) \\
   \end{array}
   \\ \qquad
     \begin{array}[t]{@{}r@{~}l@{}}
     (\iff & i^\ast = \lanes_{t_1\K{x}M}(c_1)[\half(0, N) \slice N] \\
     \wedge & j^\ast = \lanes_{t_1\K{x}M}(c_2)[\half(0, N) \slice N] \\
     \wedge & c = \lanes^{-1}_{t_2\K{x}N}(\imul_{t_2\K{x}N}(\extend^{\sx}_{|t_1|,|t_2|}(i^\ast), \extend^{\sx}_{|t_1|,|t_2|}(j^\ast))))
     \end{array}

where:

.. math::
   \begin{array}{lcl}
   \K{low}(x, y) &=& x \\
   \K{high}(x, y) &=& y \\
   \end{array}


.. _exec-vec-extadd_pairwise:

:math:`t_2\K{x}N\K{.}\EXTADDPAIRWISE\_t_1\K{x}M\_\sx`
.....................................................

1. Assert: due to :ref:`validation <valid-vec-extadd_pairwise>`, a value of :ref:`value type <syntax-valtype>` |V128| is on the top of the stack.

2. Pop the value :math:`\V128.\VCONST~c_1` from the stack.

3. Let :math:`(i_1~i_2)^\ast` be the sequence :math:`\extend^{\sx}_{|t_1|,|t_2|}(\lanes_{t_1\K{x}M}(c_1))`.

4. Let :math:`j^\ast` be the result of computing :math:`\iadd_{N}(i_1, i_2)^\ast`.

5. Let `c` be the result of computing :math:`\lanes^{-1}_{t_2\K{x}N}(j^\ast)`.

6. Push the value :math:`\V128.\VCONST~c` to the stack.

.. math::
   \begin{array}{l}
   \begin{array}{lcl@{\qquad}l}
   (\V128\K{.}\VCONST~c_1)~t_2\K{x}N\K{.}\EXTADDPAIRWISE\_t_1\K{x}M\_\sx &\stepto& (\V128\K{.}\VCONST~c) \\
   \end{array}
   \\ \qquad
     \begin{array}[t]{@{}r@{~}l@{}}
     (\iff & (i_1~i_2)^\ast = \extend^{\sx}_{|t_1|,|t_2|}(\lanes_{t_1\K{x}M}(c_1)) \\
     \wedge & j^\ast = \iadd_{N}(i_1, i_2)^\ast \\
     \wedge & c = \lanes^{-1}_{t_2\K{x}N}(j^\ast))
     \end{array}
   \end{array}


.. index:: parametric instructions, value
   pair: execution; instruction
   single: abstract syntax; instruction
.. _exec-instr-parametric:

Parametric Instructions
~~~~~~~~~~~~~~~~~~~~~~~

.. _exec-drop:

:math:`\DROP`
.............

1. Assert: due to :ref:`validation <valid-drop>`, a value is on the top of the stack.

2. Pop the value :math:`\val` from the stack.

.. math::
   \begin{array}{lcl@{\qquad}l}
   \val~~\DROP &\stepto& \epsilon
   \end{array}


.. _exec-select:

:math:`\SELECT~(t^\ast)^?`
..........................

1. Assert: due to :ref:`validation <valid-select>`, a value of :ref:`value type <syntax-valtype>` |I32| is on the top of the stack.

2. Pop the value :math:`\I32.\CONST~c` from the stack.

3. Assert: due to :ref:`validation <valid-select>`, two more values (of the same :ref:`value type <syntax-valtype>`) are on the top of the stack.

4. Pop the value :math:`\val_2` from the stack.

5. Pop the value :math:`\val_1` from the stack.

6. If :math:`c` is not :math:`0`, then:

   a. Push the value :math:`\val_1` back to the stack.

7. Else:

   a. Push the value :math:`\val_2` back to the stack.

.. math::
   \begin{array}{lcl@{\qquad}l}
   \val_1~\val_2~(\I32\K{.}\CONST~c)~\SELECT~t^? &\stepto& \val_1
     & (\iff c \neq 0) \\
   \val_1~\val_2~(\I32\K{.}\CONST~c)~\SELECT~t^? &\stepto& \val_2
     & (\iff c = 0) \\
   \end{array}

.. note::
   In future versions of WebAssembly, |SELECT| may allow more than one value per choice.


.. index:: variable instructions, local index, global index, address, global address, global instance, store, frame, value
   pair: execution; instruction
   single: abstract syntax; instruction
.. _exec-instr-variable:

Variable Instructions
~~~~~~~~~~~~~~~~~~~~~

.. _exec-local.get:

:math:`\LOCALGET~x`
...................

1. Let :math:`F` be the :ref:`current <exec-notation-textual>` :ref:`frame <syntax-frame>`.

2. Assert: due to :ref:`validation <valid-local.get>`, :math:`F.\ALOCALS[x]` exists and is non-empty.

3. Let :math:`\val` be the value :math:`F.\ALOCALS[x]`.

4. Push the value :math:`\val` to the stack.

.. math::
   \begin{array}{lcl@{\qquad}l}
   F; (\LOCALGET~x) &\stepto& F; \val
     & (\iff F.\ALOCALS[x] = \val) \\
   \end{array}


.. _exec-local.set:

:math:`\LOCALSET~x`
...................

1. Let :math:`F` be the :ref:`current <exec-notation-textual>` :ref:`frame <syntax-frame>`.

2. Assert: due to :ref:`validation <valid-local.set>`, :math:`F.\ALOCALS[x]` exists.

3. Assert: due to :ref:`validation <valid-local.set>`, a value is on the top of the stack.

4. Pop the value :math:`\val` from the stack.

5. Replace :math:`F.\ALOCALS[x]` with the value :math:`\val`.

.. math::
   \begin{array}{lcl@{\qquad}l}
   F; \val~(\LOCALSET~x) &\stepto& F'; \epsilon
     & (\iff F' = F \with \ALOCALS[x] = \val) \\
   \end{array}


.. _exec-local.tee:

:math:`\LOCALTEE~x`
...................

1. Assert: due to :ref:`validation <valid-local.tee>`, a value is on the top of the stack.

2. Pop the value :math:`\val` from the stack.

3. Push the value :math:`\val` to the stack.

4. Push the value :math:`\val` to the stack.

5. :ref:`Execute <exec-local.set>` the instruction :math:`(\LOCALSET~x)`.

.. math::
   \begin{array}{lcl@{\qquad}l}
   \val~(\LOCALTEE~x) &\stepto& \val~\val~(\LOCALSET~x)
   \end{array}


.. _exec-global.get:

:math:`\GLOBALGET~x`
....................

1. Let :math:`F` be the :ref:`current <exec-notation-textual>` :ref:`frame <syntax-frame>`.

2. Assert: due to :ref:`validation <valid-global.get>`, :math:`F.\AMODULE.\MIGLOBALS[x]` exists.

3. Let :math:`a` be the :ref:`global address <syntax-globaladdr>` :math:`F.\AMODULE.\MIGLOBALS[x]`.

4. Assert: due to :ref:`validation <valid-global.get>`, :math:`S.\SGLOBALS[a]` exists.

5. Let :math:`\X{glob}` be the :ref:`global instance <syntax-globalinst>` :math:`S.\SGLOBALS[a]`.

6. Let :math:`\val` be the value :math:`\X{glob}.\GIVALUE`.

7. Push the value :math:`\val` to the stack.

.. math::
   \begin{array}{l}
   \begin{array}{lcl@{\qquad}l}
   S; F; (\GLOBALGET~x) &\stepto& S; F; \val
   \end{array}
   \\ \qquad
     (\iff S.\SGLOBALS[F.\AMODULE.\MIGLOBALS[x]].\GIVALUE = \val) \\
   \end{array}


.. _exec-global.set:

:math:`\GLOBALSET~x`
....................

1. Let :math:`F` be the :ref:`current <exec-notation-textual>` :ref:`frame <syntax-frame>`.

2. Assert: due to :ref:`validation <valid-global.set>`, :math:`F.\AMODULE.\MIGLOBALS[x]` exists.

3. Let :math:`a` be the :ref:`global address <syntax-globaladdr>` :math:`F.\AMODULE.\MIGLOBALS[x]`.

4. Assert: due to :ref:`validation <valid-global.set>`, :math:`S.\SGLOBALS[a]` exists.

5. Let :math:`\X{glob}` be the :ref:`global instance <syntax-globalinst>` :math:`S.\SGLOBALS[a]`.

6. Assert: due to :ref:`validation <valid-global.set>`, a value is on the top of the stack.

7. Pop the value :math:`\val` from the stack.

8. Replace :math:`\X{glob}.\GIVALUE` with the value :math:`\val`.

.. math::
   \begin{array}{l}
   \begin{array}{lcl@{\qquad}l}
   S; F; \val~(\GLOBALSET~x) &\stepto& S'; F; \epsilon
   \end{array}
   \\ \qquad
   (\iff S' = S \with \SGLOBALS[F.\AMODULE.\MIGLOBALS[x]].\GIVALUE = \val) \\
   \end{array}

.. note::
   :ref:`Validation <valid-global.set>` ensures that the global is, in fact, marked as mutable.


.. index:: table instruction, table index, store, frame, address, table address, table instance, element address, element instance, value, integer, limits, reference, reference type
   pair: execution; instruction
   single: abstract syntax; instruction
.. _exec-instr-table:

Table Instructions
~~~~~~~~~~~~~~~~~~

.. _exec-table.get:

:math:`\TABLEGET~x`
...................

1. Let :math:`F` be the :ref:`current <exec-notation-textual>` :ref:`frame <syntax-frame>`.

2. Assert: due to :ref:`validation <valid-table.get>`, :math:`F.\AMODULE.\MITABLES[x]` exists.

3. Let :math:`a` be the :ref:`table address <syntax-tableaddr>` :math:`F.\AMODULE.\MITABLES[x]`.

4. Assert: due to :ref:`validation <valid-table.get>`, :math:`S.\STABLES[a]` exists.

5. Let :math:`\X{tab}` be the :ref:`table instance <syntax-tableinst>` :math:`S.\STABLES[a]`.

6. Assert: due to :ref:`validation <valid-table.get>`, a value of :ref:`value type <syntax-valtype>` |I32| is on the top of the stack.

7. Pop the value :math:`\I32.\CONST~i` from the stack.

8. If :math:`i` is not smaller than the length of :math:`\X{tab}.\TIELEM`, then:

   a. Trap.

9. Let :math:`\val` be the value :math:`\X{tab}.\TIELEM[i]`.

10. Push the value :math:`\val` to the stack.

.. math::
   ~\\[-1ex]
   \begin{array}{l}
   \begin{array}{lcl@{\qquad}l}
   S; F; (\I32.\CONST~i)~(\TABLEGET~x) &\stepto& S; F; \val
   \end{array}
   \\ \qquad
     (\iff S.\STABLES[F.\AMODULE.\MITABLES[x]].\TIELEM[i] = \val) \\
   \begin{array}{lcl@{\qquad}l}
   S; F; (\I32.\CONST~i)~(\TABLEGET~x) &\stepto& S; F; \TRAP
   \end{array}
   \\ \qquad
     (\otherwise) \\
   \end{array}


.. _exec-table.set:

:math:`\TABLESET~x`
...................

1. Let :math:`F` be the :ref:`current <exec-notation-textual>` :ref:`frame <syntax-frame>`.

2. Assert: due to :ref:`validation <valid-table.set>`, :math:`F.\AMODULE.\MITABLES[x]` exists.

3. Let :math:`a` be the :ref:`table address <syntax-tableaddr>` :math:`F.\AMODULE.\MITABLES[x]`.

4. Assert: due to :ref:`validation <valid-table.set>`, :math:`S.\STABLES[a]` exists.

5. Let :math:`\X{tab}` be the :ref:`table instance <syntax-tableinst>` :math:`S.\STABLES[a]`.

6. Assert: due to :ref:`validation <valid-table.set>`, a :ref:`reference value <syntax-ref>` is on the top of the stack.

7. Pop the value :math:`\val` from the stack.

8. Assert: due to :ref:`validation <valid-table.set>`, a value of :ref:`value type <syntax-valtype>` |I32| is on the top of the stack.

9. Pop the value :math:`\I32.\CONST~i` from the stack.

10. If :math:`i` is not smaller than the length of :math:`\X{tab}.\TIELEM`, then:

    a. Trap.

11. Replace the element :math:`\X{tab}.\TIELEM[i]` with :math:`\val`.

.. math::
   ~\\[-1ex]
   \begin{array}{l}
   \begin{array}{lcl@{\qquad}l}
   S; F; (\I32.\CONST~i)~\val~(\TABLESET~x) &\stepto& S'; F; \epsilon
   \end{array}
   \\ \qquad
     (\iff S' = S \with \STABLES[F.\AMODULE.\MITABLES[x]].\TIELEM[i] = \val) \\
   \begin{array}{lcl@{\qquad}l}
   S; F; (\I32.\CONST~i)~\val~(\TABLESET~x) &\stepto& S; F; \TRAP
   \end{array}
   \\ \qquad
     (\otherwise) \\
   \end{array}


.. _exec-table.size:

:math:`\TABLESIZE~x`
....................

1. Let :math:`F` be the :ref:`current <exec-notation-textual>` :ref:`frame <syntax-frame>`.

2. Assert: due to :ref:`validation <valid-table.size>`, :math:`F.\AMODULE.\MITABLES[x]` exists.

3. Let :math:`a` be the :ref:`table address <syntax-tableaddr>` :math:`F.\AMODULE.\MITABLES[x]`.

4. Assert: due to :ref:`validation <valid-table.size>`, :math:`S.\STABLES[a]` exists.

5. Let :math:`\X{tab}` be the :ref:`table instance <syntax-tableinst>` :math:`S.\STABLES[a]`.

6. Let :math:`\X{sz}` be the length of :math:`\X{tab}.\TIELEM`.

7. Push the value :math:`\I32.\CONST~\X{sz}` to the stack.

.. math::
   \begin{array}{l}
   \begin{array}{lcl@{\qquad}l}
   S; F; \TABLESIZE~x &\stepto& S; F; (\I32.\CONST~\X{sz})
   \end{array}
   \\ \qquad
     (\iff |S.\STABLES[F.\AMODULE.\MITABLES[x]].\TIELEM| = \X{sz}) \\
   \end{array}


.. _exec-table.grow:

:math:`\TABLEGROW~x`
....................

1. Let :math:`F` be the :ref:`current <exec-notation-textual>` :ref:`frame <syntax-frame>`.

2. Assert: due to :ref:`validation <valid-table.grow>`, :math:`F.\AMODULE.\MITABLES[x]` exists.

3. Let :math:`a` be the :ref:`table address <syntax-tableaddr>` :math:`F.\AMODULE.\MITABLES[x]`.

4. Assert: due to :ref:`validation <valid-table.grow>`, :math:`S.\STABLES[a]` exists.

5. Let :math:`\X{tab}` be the :ref:`table instance <syntax-tableinst>` :math:`S.\STABLES[a]`.

6. Let :math:`\X{sz}` be the length of :math:`S.\STABLES[a]`.

7. Assert: due to :ref:`validation <valid-table.grow>`, a value of :ref:`value type <syntax-valtype>` |I32| is on the top of the stack.

8. Pop the value :math:`\I32.\CONST~n` from the stack.

9. Assert: due to :ref:`validation <valid-table.fill>`, a :ref:`reference value <syntax-ref>` is on the top of the stack.

10. Pop the value :math:`\val` from the stack.

11. Either, try :ref:`growing <grow-table>` :math:`\X{table}` by :math:`n` entries with initialization value :math:`\val`:

   a. If it succeeds, push the value :math:`\I32.\CONST~\X{sz}` to the stack.

   b. Else, push the value :math:`\I32.\CONST~(-1)` to the stack.

12. Or, push the value :math:`\I32.\CONST~(-1)` to the stack.

.. math::
   ~\\[-1ex]
   \begin{array}{l}
   \begin{array}{lcl@{\qquad}l}
   S; F; \val~(\I32.\CONST~n)~\TABLEGROW~x &\stepto& S'; F; (\I32.\CONST~\X{sz})
   \end{array}
   \\ \qquad
     \begin{array}[t]{@{}r@{~}l@{}}
     (\iff & F.\AMODULE.\MITABLES[x] = a \\
     \wedge & \X{sz} = |S.\STABLES[a].\TIELEM| \\
     \wedge & S' = S \with \STABLES[a] = \growtable(S.\STABLES[a], n, \val)) \\[1ex]
     \end{array}
   \\[1ex]
   \begin{array}{lcl@{\qquad}l}
   S; F; (\I32.\CONST~n)~\TABLEGROW~x &\stepto& S; F; (\I32.\CONST~{-1})
   \end{array}
   \end{array}

.. note::
   The |TABLEGROW| instruction is non-deterministic.
   It may either succeed, returning the old table size :math:`\X{sz}`,
   or fail, returning :math:`{-1}`.
   Failure *must* occur if the referenced table instance has a maximum size defined that would be exceeded.
   However, failure *can* occur in other cases as well.
   In practice, the choice depends on the :ref:`resources <impl-exec>` available to the :ref:`embedder <embedder>`.


.. _exec-table.fill:

:math:`\TABLEFILL~x`
....................

1. Let :math:`F` be the :ref:`current <exec-notation-textual>` :ref:`frame <syntax-frame>`.

2. Assert: due to :ref:`validation <valid-table.fill>`, :math:`F.\AMODULE.\MITABLES[x]` exists.

3. Let :math:`\X{ta}` be the :ref:`table address <syntax-tableaddr>` :math:`F.\AMODULE.\MITABLES[x]`.

4. Assert: due to :ref:`validation <valid-table.fill>`, :math:`S.\STABLES[\X{ta}]` exists.

5. Let :math:`\X{tab}` be the :ref:`table instance <syntax-tableinst>` :math:`S.\STABLES[\X{ta}]`.

6. Assert: due to :ref:`validation <valid-table.fill>`, a value of :ref:`value type <syntax-valtype>` |I32| is on the top of the stack.

7. Pop the value :math:`\I32.\CONST~n` from the stack.

8. Assert: due to :ref:`validation <valid-table.fill>`, a :ref:`reference value <syntax-ref>` is on the top of the stack.

9. Pop the value :math:`\val` from the stack.

10. Assert: due to :ref:`validation <valid-table.fill>`, a value of :ref:`value type <syntax-valtype>` |I32| is on the top of the stack.

11. Pop the value :math:`\I32.\CONST~i` from the stack.

12. If :math:`i + n` is larger than the length of :math:`\X{tab}.\TIELEM`, then:

    a. Trap.

12. If :math:`n` is :math:`0`, then:

    a. Return.

13. Push the value :math:`\I32.\CONST~i` to the stack.

14. Push the value :math:`\val` to the stack.

15. Execute the instruction :math:`\TABLESET~x`.

16. Push the value :math:`\I32.\CONST~(i+1)` to the stack.

17. Push the value :math:`\val` to the stack.

18. Push the value :math:`\I32.\CONST~(n-1)` to the stack.

19. Execute the instruction :math:`\TABLEFILL~x`.

.. math::
   \begin{array}{l}
   S; F; (\I32.\CONST~i)~\val~(\I32.\CONST~n)~(\TABLEFILL~x)
     \quad\stepto\quad S; F; \TRAP
     \\ \qquad
     \begin{array}[t]{@{}r@{~}l@{}}
     (\iff & i + n > |S.\STABLES[F.\AMODULE.\MITABLES[x]].\TIELEM|) \\[1ex]
     \end{array}
   \\[1ex]
   S; F; (\I32.\CONST~i)~\val~(\I32.\CONST~0)~(\TABLEFILL~x)
     \quad\stepto\quad S; F; \epsilon
     \\ \qquad
     (\otherwise)
   \\[1ex]
   S; F; (\I32.\CONST~i)~\val~(\I32.\CONST~n+1)~(\TABLEFILL~x)
     \quad\stepto
     \\ \qquad S; F;
       \begin{array}[t]{@{}l@{}}
       (\I32.\CONST~i)~\val~(\TABLESET~x) \\
       (\I32.\CONST~i+1)~\val~(\I32.\CONST~n)~(\TABLEFILL~x) \\
       \end{array}
     \\ \qquad
     (\otherwise) \\
   \end{array}


.. _exec-table.copy:

:math:`\TABLECOPY~x~y`
......................

1. Let :math:`F` be the :ref:`current <exec-notation-textual>` :ref:`frame <syntax-frame>`.

2. Assert: due to :ref:`validation <valid-table.copy>`, :math:`F.\AMODULE.\MITABLES[x]` exists.

3. Let :math:`\X{ta}_x` be the :ref:`table address <syntax-tableaddr>` :math:`F.\AMODULE.\MITABLES[x]`.

4. Assert: due to :ref:`validation <valid-table.copy>`, :math:`S.\STABLES[\X{ta}_x]` exists.

5. Let :math:`\X{tab}_x` be the :ref:`table instance <syntax-tableinst>` :math:`S.\STABLES[\X{ta}_x]`.

6. Assert: due to :ref:`validation <valid-table.copy>`, :math:`F.\AMODULE.\MITABLES[y]` exists.

7. Let :math:`\X{ta}_y` be the :ref:`table address <syntax-tableaddr>` :math:`F.\AMODULE.\MITABLES[y]`.

8. Assert: due to :ref:`validation <valid-table.copy>`, :math:`S.\STABLES[\X{ta}_y]` exists.

9. Let :math:`\X{tab}_y` be the :ref:`table instance <syntax-tableinst>` :math:`S.\STABLES[\X{ta}_y]`.

10. Assert: due to :ref:`validation <valid-table.copy>`, a value of :ref:`value type <syntax-valtype>` |I32| is on the top of the stack.

11. Pop the value :math:`\I32.\CONST~n` from the stack.

12. Assert: due to :ref:`validation <valid-table.copy>`, a value of :ref:`value type <syntax-valtype>` |I32| is on the top of the stack.

13. Pop the value :math:`\I32.\CONST~s` from the stack.

14. Assert: due to :ref:`validation <valid-table.copy>`, a value of :ref:`value type <syntax-valtype>` |I32| is on the top of the stack.

15. Pop the value :math:`\I32.\CONST~d` from the stack.

16. If :math:`s + n` is larger than the length of :math:`\X{tab}_y.\TIELEM` or :math:`d + n` is larger than the length of :math:`\X{tab}_x.\TIELEM`, then:

    a. Trap.

17. If :math:`n = 0`, then:

   a. Return.

18. If :math:`d \leq s`, then:

   a. Push the value :math:`\I32.\CONST~d` to the stack.

   b. Push the value :math:`\I32.\CONST~s` to the stack.

   c. Execute the instruction :math:`\TABLEGET~y`.

   d. Execute the instruction :math:`\TABLESET~x`.

   e. Assert: due to the earlier check against the table size, :math:`d+1 < 2^{32}`.

   f. Push the value :math:`\I32.\CONST~(d+1)` to the stack.

   g. Assert: due to the earlier check against the table size, :math:`s+1 < 2^{32}`.

   h. Push the value :math:`\I32.\CONST~(s+1)` to the stack.

19. Else:

   a. Assert: due to the earlier check against the table size, :math:`d+n-1 < 2^{32}`.

   b. Push the value :math:`\I32.\CONST~(d+n-1)` to the stack.

   c. Assert: due to the earlier check against the table size, :math:`s+n-1 < 2^{32}`.

   d. Push the value :math:`\I32.\CONST~(s+n-1)` to the stack.

   c. Execute the instruction :math:`\TABLEGET~y`.

   f. Execute the instruction :math:`\TABLESET~x`.

   g. Push the value :math:`\I32.\CONST~d` to the stack.

   h. Push the value :math:`\I32.\CONST~s` to the stack.

20. Push the value :math:`\I32.\CONST~(n-1)` to the stack.

21. Execute the instruction :math:`\TABLECOPY~x~y`.

.. math::
   ~\\[-1ex]
   \begin{array}{l}
   S; F; (\I32.\CONST~d)~(\I32.\CONST~s)~(\I32.\CONST~n)~(\TABLECOPY~x~y)
     \quad\stepto\quad S; F; \TRAP
     \\ \qquad
     \begin{array}[t]{@{}r@{~}l@{}}
     (\iff & s + n > |S.\STABLES[F.\AMODULE.\MITABLES[y]].\TIELEM| \\
      \vee & d + n > |S.\STABLES[F.\AMODULE.\MITABLES[x]].\TIELEM|) \\[1ex]
     \end{array}
   \\[1ex]
   S; F; (\I32.\CONST~d)~(\I32.\CONST~s)~(\I32.\CONST~0)~(\TABLECOPY~x~y)
     \quad\stepto\quad S; F; \epsilon
     \\ \qquad
     (\otherwise)
   \\[1ex]
   S; F; (\I32.\CONST~d)~(\I32.\CONST~s)~(\I32.\CONST~n+1)~(\TABLECOPY~x~y)
     \quad\stepto
     \\ \qquad S; F;
       \begin{array}[t]{@{}l@{}}
       (\I32.\CONST~d)~(\I32.\CONST~s)~(\TABLEGET~y)~(\TABLESET~x) \\
       (\I32.\CONST~d+1)~(\I32.\CONST~s+1)~(\I32.\CONST~n)~(\TABLECOPY~x~y) \\
       \end{array}
     \\ \qquad
     (\otherwise, \iff d \leq s)
   \\[1ex]
   S; F; (\I32.\CONST~d)~(\I32.\CONST~s)~(\I32.\CONST~n+1)~(\TABLECOPY~x~y)
     \quad\stepto
     \\ \qquad S; F;
       \begin{array}[t]{@{}l@{}}
       (\I32.\CONST~d+n-1)~(\I32.\CONST~s+n-1)~(\TABLEGET~y)~(\TABLESET~x) \\
       (\I32.\CONST~d)~(\I32.\CONST~s)~(\I32.\CONST~n)~(\TABLECOPY~x~y) \\
       \end{array}
     \\ \qquad
     (\otherwise, \iff d > s) \\
   \end{array}


.. _exec-table.init:

:math:`\TABLEINIT~x~y`
......................

1. Let :math:`F` be the :ref:`current <exec-notation-textual>` :ref:`frame <syntax-frame>`.

2. Assert: due to :ref:`validation <valid-table.init>`, :math:`F.\AMODULE.\MITABLES[x]` exists.

3. Let :math:`\X{ta}` be the :ref:`table address <syntax-tableaddr>` :math:`F.\AMODULE.\MITABLES[x]`.

4. Assert: due to :ref:`validation <valid-table.init>`, :math:`S.\STABLES[\X{ta}]` exists.

5. Let :math:`\X{tab}` be the :ref:`table instance <syntax-tableinst>` :math:`S.\STABLES[\X{ta}]`.

6. Assert: due to :ref:`validation <valid-table.init>`, :math:`F.\AMODULE.\MIELEMS[y]` exists.

7. Let :math:`\X{ea}` be the :ref:`element address <syntax-elemaddr>` :math:`F.\AMODULE.\MIELEMS[y]`.

8. Assert: due to :ref:`validation <valid-table.init>`, :math:`S.\SELEMS[\X{ea}]` exists.

9. Let :math:`\X{elem}` be the :ref:`element instance <syntax-eleminst>` :math:`S.\SELEMS[\X{ea}]`.

10. Assert: due to :ref:`validation <valid-table.init>`, a value of :ref:`value type <syntax-valtype>` |I32| is on the top of the stack.

11. Pop the value :math:`\I32.\CONST~n` from the stack.

12. Assert: due to :ref:`validation <valid-table.init>`, a value of :ref:`value type <syntax-valtype>` |I32| is on the top of the stack.

13. Pop the value :math:`\I32.\CONST~s` from the stack.

14. Assert: due to :ref:`validation <valid-table.init>`, a value of :ref:`value type <syntax-valtype>` |I32| is on the top of the stack.

15. Pop the value :math:`\I32.\CONST~d` from the stack.

16. If :math:`s + n` is larger than the length of :math:`\X{elem}.\EIELEM` or :math:`d + n` is larger than the length of :math:`\X{tab}.\TIELEM`, then:

    a. Trap.

17. If :math:`n = 0`, then:

    a. Return.

18. Let :math:`\val` be the :ref:`reference value <syntax-ref>` :math:`\X{elem}.\EIELEM[s]`.

19. Push the value :math:`\I32.\CONST~d` to the stack.

20. Push the value :math:`\val` to the stack.

21. Execute the instruction :math:`\TABLESET~x`.

22. Assert: due to the earlier check against the table size, :math:`d+1 < 2^{32}`.

23. Push the value :math:`\I32.\CONST~(d+1)` to the stack.

24. Assert: due to the earlier check against the segment size, :math:`s+1 < 2^{32}`.

25. Push the value :math:`\I32.\CONST~(s+1)` to the stack.

26. Push the value :math:`\I32.\CONST~(n-1)` to the stack.

27. Execute the instruction :math:`\TABLEINIT~x~y`.

.. math::
   ~\\[-1ex]
   \begin{array}{l}
   S; F; (\I32.\CONST~d)~(\I32.\CONST~s)~(\I32.\CONST~n)~(\TABLEINIT~x~y)
     \quad\stepto\quad S; F; \TRAP
     \\ \qquad
     \begin{array}[t]{@{}r@{~}l@{}}
     (\iff & s + n > |S.\SELEMS[F.\AMODULE.\MIELEMS[y]].\EIELEM| \\
      \vee & d + n > |S.\STABLES[F.\AMODULE.\MITABLES[x]].\TIELEM|) \\[1ex]
     \end{array}
   \\[1ex]
   S; F; (\I32.\CONST~d)~(\I32.\CONST~s)~(\I32.\CONST~0)~(\TABLEINIT~x~y)
     \quad\stepto\quad S; F; \epsilon
     \\ \qquad
     (\otherwise)
   \\[1ex]
   S; F; (\I32.\CONST~d)~(\I32.\CONST~s)~(\I32.\CONST~n+1)~(\TABLEINIT~x~y)
     \quad\stepto
     \\ \qquad S; F;
       \begin{array}[t]{@{}l@{}}
       (\I32.\CONST~d)~\val~(\TABLESET~x) \\
       (\I32.\CONST~d+1)~(\I32.\CONST~s+1)~(\I32.\CONST~n)~(\TABLEINIT~x~y) \\
       \end{array}
     \\ \qquad
     (\otherwise, \iff \val = S.\SELEMS[F.\AMODULE.\MIELEMS[y]].\EIELEM[s]) \\
   \end{array}


.. _exec-elem.drop:

:math:`\ELEMDROP~x`
...................

1. Let :math:`F` be the :ref:`current <exec-notation-textual>` :ref:`frame <syntax-frame>`.

2. Assert: due to :ref:`validation <valid-elem.drop>`, :math:`F.\AMODULE.\MIELEMS[x]` exists.

3. Let :math:`a` be the :ref:`element address <syntax-elemaddr>` :math:`F.\AMODULE.\MIELEMS[x]`.

4. Assert: due to :ref:`validation <valid-elem.drop>`, :math:`S.\SELEMS[a]` exists.

5. Replace :math:`S.\SELEMS[a]` with the :ref:`element instance <syntax-eleminst>` :math:`\{\EIELEM~\epsilon\}`.

.. math::
   ~\\[-1ex]
   \begin{array}{l}
   \begin{array}{lcl@{\qquad}l}
   S; F; (\ELEMDROP~x) &\stepto& S'; F; \epsilon
   \end{array}
   \\ \qquad
     (\iff S' = S \with \SELEMS[F.\AMODULE.\MIELEMS[x]] = \{ \EIELEM~\epsilon \}) \\
   \end{array}


.. index:: memory instruction, memory index, store, frame, address, memory address, memory instance, value, integer, limits, value type, bit width
   pair: execution; instruction
   single: abstract syntax; instruction
.. _exec-memarg:
.. _exec-instr-memory:

Memory Instructions
~~~~~~~~~~~~~~~~~~~

.. note::
   The alignment :math:`\memarg.\ALIGN` in load and store instructions does not affect the semantics.
   It is an indication that the offset :math:`\X{ea}` at which the memory is accessed is intended to satisfy the property :math:`\X{ea} \mod 2^{\memarg.\ALIGN} = 0`.
   A WebAssembly implementation can use this hint to optimize for the intended use.
   Unaligned access violating that property is still allowed and must succeed regardless of the annotation.
   However, it may be substantially slower on some hardware.


.. _exec-load:
.. _exec-loadn:

:math:`t\K{.}\LOAD~\memarg` and :math:`t\K{.}\LOAD{N}\K{\_}\sx~\memarg`
.......................................................................

1. Let :math:`F` be the :ref:`current <exec-notation-textual>` :ref:`frame <syntax-frame>`.

2. Assert: due to :ref:`validation <valid-loadn>`, :math:`F.\AMODULE.\MIMEMS[0]` exists.

3. Let :math:`a` be the :ref:`memory address <syntax-memaddr>` :math:`F.\AMODULE.\MIMEMS[0]`.

4. Assert: due to :ref:`validation <valid-loadn>`, :math:`S.\SMEMS[a]` exists.

5. Let :math:`\X{mem}` be the :ref:`memory instance <syntax-meminst>` :math:`S.\SMEMS[a]`.

6. Assert: due to :ref:`validation <valid-loadn>`, a value of :ref:`value type <syntax-valtype>` |I32| is on the top of the stack.

7. Pop the value :math:`\I32.\CONST~i` from the stack.

8. Let :math:`\X{ea}` be the integer :math:`i + \memarg.\OFFSET`.

9. If :math:`N` is not part of the instruction, then:

   a. Let :math:`N` be the :ref:`bit width <syntax-numtype>` :math:`|t|` of :ref:`number type <syntax-numtype>` :math:`t`.

10. If :math:`\X{ea} + N/8` is larger than the length of :math:`\X{mem}.\MIDATA`, then:

    a. Trap.

11. Let :math:`b^\ast` be the byte sequence :math:`\X{mem}.\MIDATA[\X{ea} \slice N/8]`.

12. If :math:`N` and :math:`\sx` are part of the instruction, then:

    a. Let :math:`n` be the integer for which :math:`\bytes_{\iN}(n) = b^\ast`.

    b. Let :math:`c` be the result of computing :math:`\extend^{\sx}_{N,|t|}(n)`.

13. Else:

    a. Let :math:`c` be the constant for which :math:`\bytes_t(c) = b^\ast`.

14. Push the value :math:`t.\CONST~c` to the stack.

.. math::
   ~\\[-1ex]
   \begin{array}{l}
   \begin{array}{lcl@{\qquad}l}
   S; F; (\I32.\CONST~i)~(t.\LOAD~\memarg) &\stepto& S; F; (t.\CONST~c)
   \end{array}
   \\ \qquad
     \begin{array}[t]{@{}r@{~}l@{}}
     (\iff & \X{ea} = i + \memarg.\OFFSET \\
     \wedge & \X{ea} + |t|/8 \leq |S.\SMEMS[F.\AMODULE.\MIMEMS[0]].\MIDATA| \\
     \wedge & \bytes_t(c) = S.\SMEMS[F.\AMODULE.\MIMEMS[0]].\MIDATA[\X{ea} \slice |t|/8]) \\[1ex]
     \end{array}
   \\[1ex]
   \begin{array}{lcl@{\qquad}l}
   S; F; (\I32.\CONST~i)~(t.\LOAD{N}\K{\_}\sx~\memarg) &\stepto&
     S; F; (t.\CONST~\extend^{\sx}_{N,|t|}(n))
   \end{array}
   \\ \qquad
     \begin{array}[t]{@{}r@{~}l@{}}
     (\iff & \X{ea} = i + \memarg.\OFFSET \\
     \wedge & \X{ea} + N/8 \leq |S.\SMEMS[F.\AMODULE.\MIMEMS[0]].\MIDATA| \\
     \wedge & \bytes_{\iN}(n) = S.\SMEMS[F.\AMODULE.\MIMEMS[0]].\MIDATA[\X{ea} \slice N/8]) \\[1ex]
     \end{array}
   \\[1ex]
   \begin{array}{lcl@{\qquad}l}
   S; F; (\I32.\CONST~k)~(t.\LOAD({N}\K{\_}\sx)^?~\memarg) &\stepto& S; F; \TRAP
   \end{array}
   \\ \qquad
     (\otherwise) \\
   \end{array}


.. _exec-load-extend:

:math:`\V128\K{.}\LOAD{M}\K{x}N\_\sx~\memarg`
.............................................

1. Let :math:`F` be the :ref:`current <exec-notation-textual>` :ref:`frame <syntax-frame>`.

2. Assert: due to :ref:`validation <valid-load-extend>`, :math:`F.\AMODULE.\MIMEMS[0]` exists.

3. Let :math:`a` be the :ref:`memory address <syntax-memaddr>` :math:`F.\AMODULE.\MIMEMS[0]`.

4. Assert: due to :ref:`validation <valid-load-extend>`, :math:`S.\SMEMS[a]` exists.

5. Let :math:`\X{mem}` be the :ref:`memory instance <syntax-meminst>` :math:`S.\SMEMS[a]`.

6. Assert: due to :ref:`validation <valid-load-extend>`, a value of :ref:`value type <syntax-valtype>` |I32| is on the top of the stack.

7. Pop the value :math:`\I32.\CONST~i` from the stack.

8. Let :math:`\X{ea}` be the integer :math:`i + \memarg.\OFFSET`.

9. If :math:`\X{ea} + M \cdot N /8` is larger than the length of :math:`\X{mem}.\MIDATA`, then:

    a. Trap.

10. Let :math:`b^\ast` be the byte sequence :math:`\X{mem}.\MIDATA[\X{ea} \slice M \cdot N /8]`.

11. Let :math:`m_k` be the integer for which :math:`\bytes_{\iM}(m_k) = b^\ast[k \cdot M/8 \slice M/8]`.

12. Let :math:`W` be the integer :math:`M \cdot 2`.

13. Let :math:`n_k` be the result of :math:`\extend^{\sx}_{M,W}(m_k)`.

14. Let :math:`c` be the result of computing :math:`\lanes^{-1}_{\X{i}W\K{x}N}(n_0 \dots n_{N-1})`.

15. Push the value :math:`\V128.\CONST~c` to the stack.

.. math::
   ~\\[-1ex]
   \begin{array}{l}
   \begin{array}{lcl@{\qquad}l}
   S; F; (\I32.\CONST~i)~(\V128.\LOAD{M}\K{x}N\_\sx~\memarg) &\stepto&
     S; F; (\V128.\CONST~c)
   \end{array}
   \\ \qquad
     \begin{array}[t]{@{}r@{~}l@{}}
     (\iff & \X{ea} = i + \memarg.\OFFSET \\
     \wedge & \X{ea} + M \cdot N / 8 \leq |S.\SMEMS[F.\AMODULE.\MIMEMS[0]].\MIDATA| \\
     \wedge & \bytes_{\iM}(m_k) = S.\SMEMS[F.\AMODULE.\MIMEMS[0]].\MIDATA[\X{ea} + k \cdot M/8 \slice M/8] \\
     \wedge & W = M \cdot 2 \\
     \wedge & c = \lanes^{-1}_{\X{i}W\K{x}N}(\extend^{\sx}_{M,W}(m_0) \dots \extend^{\sx}_{M,W}(m_{N-1})))
     \end{array}
   \\[1ex]
   \begin{array}{lcl@{\qquad}l}
   S; F; (\I32.\CONST~k)~(\V128.\LOAD{M}\K{x}N\K{\_}\sx~\memarg) &\stepto& S; F; \TRAP
   \end{array}
   \\ \qquad
     (\otherwise) \\
   \end{array}


.. _exec-load-splat:

:math:`\V128\K{.}\LOAD{N}\K{\_splat}~\memarg`
.............................................

1. Let :math:`F` be the :ref:`current <exec-notation-textual>` :ref:`frame <syntax-frame>`.

2. Assert: due to :ref:`validation <valid-load-extend>`, :math:`F.\AMODULE.\MIMEMS[0]` exists.

3. Let :math:`a` be the :ref:`memory address <syntax-memaddr>` :math:`F.\AMODULE.\MIMEMS[0]`.

4. Assert: due to :ref:`validation <valid-load-extend>`, :math:`S.\SMEMS[a]` exists.

5. Let :math:`\X{mem}` be the :ref:`memory instance <syntax-meminst>` :math:`S.\SMEMS[a]`.

6. Assert: due to :ref:`validation <valid-load-extend>`, a value of :ref:`value type <syntax-valtype>` |I32| is on the top of the stack.

7. Pop the value :math:`\I32.\CONST~i` from the stack.

8. Let :math:`\X{ea}` be the integer :math:`i + \memarg.\OFFSET`.

9. If :math:`\X{ea} + N/8` is larger than the length of :math:`\X{mem}.\MIDATA`, then:

    a. Trap.

10. Let :math:`b^\ast` be the byte sequence :math:`\X{mem}.\MIDATA[\X{ea} \slice N/8]`.

11. Let :math:`n` be the integer for which :math:`\bytes_{\iN}(n) = b^\ast`.

12. Let :math:`L` be the integer :math:`128 / N`.

13. Let :math:`c` be the result of computing :math:`\lanes^{-1}_{\iN\K{x}L}(n^L)`.

14. Push the value :math:`\V128.\CONST~c` to the stack.

.. math::
   ~\\[-1ex]
   \begin{array}{l}
   \begin{array}{lcl@{\qquad}l}
   S; F; (\I32.\CONST~i)~(\V128\K{.}\LOAD{N}\K{\_splat}~\memarg) &\stepto& S; F; (\V128.\CONST~c)
   \end{array}
   \\ \qquad
     \begin{array}[t]{@{}r@{~}l@{}}
     (\iff & \X{ea} = i + \memarg.\OFFSET \\
     \wedge & \X{ea} + N/8 \leq |S.\SMEMS[F.\AMODULE.\MIMEMS[0]].\MIDATA| \\
     \wedge & \bytes_{\iN}(n) = S.\SMEMS[F.\AMODULE.\MIMEMS[0]].\MIDATA[\X{ea} \slice N/8] \\
     \wedge & c = \lanes^{-1}_{\iN\K{x}L}(n^L))
     \end{array}
   \\[1ex]
   \begin{array}{lcl@{\qquad}l}
   S; F; (\I32.\CONST~k)~(\V128.\LOAD{N}\K{\_splat}~\memarg) &\stepto& S; F; \TRAP
   \end{array}
   \\ \qquad
     (\otherwise) \\
   \end{array}


.. _exec-load-zero:

:math:`\V128\K{.}\LOAD{N}\K{\_zero}~\memarg`
.............................................

1. Let :math:`F` be the :ref:`current <exec-notation-textual>` :ref:`frame <syntax-frame>`.

2. Assert: due to :ref:`validation <valid-load-extend>`, :math:`F.\AMODULE.\MIMEMS[0]` exists.

3. Let :math:`a` be the :ref:`memory address <syntax-memaddr>` :math:`F.\AMODULE.\MIMEMS[0]`.

4. Assert: due to :ref:`validation <valid-load-extend>`, :math:`S.\SMEMS[a]` exists.

5. Let :math:`\X{mem}` be the :ref:`memory instance <syntax-meminst>` :math:`S.\SMEMS[a]`.

6. Assert: due to :ref:`validation <valid-load-extend>`, a value of :ref:`value type <syntax-valtype>` |I32| is on the top of the stack.

7. Pop the value :math:`\I32.\CONST~i` from the stack.

8. Let :math:`\X{ea}` be the integer :math:`i + \memarg.\OFFSET`.

9. If :math:`\X{ea} + N/8` is larger than the length of :math:`\X{mem}.\MIDATA`, then:

    a. Trap.

10. Let :math:`b^\ast` be the byte sequence :math:`\X{mem}.\MIDATA[\X{ea} \slice N/8]`.

11. Let :math:`n` be the integer for which :math:`\bytes_{\iN}(n) = b^\ast`.

12. Let :math:`c` be the result of :math:`\extendu_{N,128}(n)`.

13. Push the value :math:`\V128.\CONST~c` to the stack.

.. math::
   ~\\[-1ex]
   \begin{array}{l}
   \begin{array}{lcl@{\qquad}l}
   S; F; (\I32.\CONST~i)~(\V128\K{.}\LOAD{N}\K{\_zero}~\memarg) &\stepto& S; F; (\V128.\CONST~c)
   \end{array}
   \\ \qquad
     \begin{array}[t]{@{}r@{~}l@{}}
     (\iff & \X{ea} = i + \memarg.\OFFSET \\
     \wedge & \X{ea} + N/8 \leq |S.\SMEMS[F.\AMODULE.\MIMEMS[0]].\MIDATA| \\
     \wedge & \bytes_{\iN}(n) = S.\SMEMS[F.\AMODULE.\MIMEMS[0]].\MIDATA[\X{ea} \slice N/8] \\
     \wedge & c = \extendu_{N,128}(n))
     \end{array}
   \\[1ex]
   \begin{array}{lcl@{\qquad}l}
   S; F; (\I32.\CONST~k)~(\V128.\LOAD{N}\K{\_zero}~\memarg) &\stepto& S; F; \TRAP
   \end{array}
   \\ \qquad
     (\otherwise) \\
   \end{array}


.. _exec-load-lane:

:math:`\V128\K{.}\LOAD{N}\K{\_lane}~\memarg~x`
.....................................................

1. Let :math:`F` be the :ref:`current <exec-notation-textual>` :ref:`frame <syntax-frame>`.

2. Assert: due to :ref:`validation <valid-load-extend>`, :math:`F.\AMODULE.\MIMEMS[0]` exists.

3. Let :math:`a` be the :ref:`memory address <syntax-memaddr>` :math:`F.\AMODULE.\MIMEMS[0]`.

4. Assert: due to :ref:`validation <valid-load-extend>`, :math:`S.\SMEMS[a]` exists.

5. Let :math:`\X{mem}` be the :ref:`memory instance <syntax-meminst>` :math:`S.\SMEMS[a]`.

6. Assert: due to :ref:`validation <valid-load-extend>`, a value of :ref:`value type <syntax-valtype>` |V128| is on the top of the stack.

7. Pop the value :math:`\V128.\CONST~v` from the stack.

8. Assert: due to :ref:`validation <valid-load-extend>`, a value of :ref:`value type <syntax-valtype>` |I32| is on the top of the stack.

9. Pop the value :math:`\I32.\CONST~i` from the stack.

10. Let :math:`\X{ea}` be the integer :math:`i + \memarg.\OFFSET`.

11. If :math:`\X{ea} + N/8` is larger than the length of :math:`\X{mem}.\MIDATA`, then:

    a. Trap.

12. Let :math:`b^\ast` be the byte sequence :math:`\X{mem}.\MIDATA[\X{ea} \slice N/8]`.

13. Let :math:`r` be the constant for which :math:`\bytes_{\iN}(r) = b^\ast`.

14. Let :math:`L` be :math:`128 / N`.

15. Let :math:`c` be the result of computing :math:`\lanes^{-1}_{\K{i}N\K{x}L}(\lanes_{\K{i}N\K{x}L}(v) \with [x] = r)`.

16. Push the value :math:`\V128.\CONST~c` to the stack.

.. math::
   ~\\[-1ex]
   \begin{array}{l}
   \begin{array}{lcl@{\qquad}l}
   S; F; (\I32.\CONST~i)~(\V128.\CONST~v)~(\V128\K{.}\LOAD{N}\K{\_lane}~\memarg~x) &\stepto& S; F; (\V128.\CONST~c)
   \end{array}
   \\ \qquad
     \begin{array}[t]{@{}r@{~}l@{}}
     (\iff & \X{ea} = i + \memarg.\OFFSET \\
     \wedge & \X{ea} + N/8 \leq |S.\SMEMS[F.\AMODULE.\MIMEMS[0]].\MIDATA| \\
     \wedge & \bytes_{\iN}(r) = S.\SMEMS[F.\AMODULE.\MIMEMS[0]].\MIDATA[\X{ea} \slice N/8] \\
     \wedge & L = 128/N \\
     \wedge & c = \lanes^{-1}_{\K{i}N\K{x}L}(\lanes_{\K{i}N\K{x}L}(v) \with [x] = r))
     \end{array}
   \\[1ex]
   \begin{array}{lcl@{\qquad}l}
   S; F; (\I32.\CONST~k)~(\V128.\CONST~v)~(\V128.\LOAD{N}\K{\_lane}~\memarg~x) &\stepto& S; F; \TRAP
   \end{array}
   \\ \qquad
     (\otherwise) \\
   \end{array}


.. _exec-store:
.. _exec-storen:

:math:`t\K{.}\STORE~\memarg` and :math:`t\K{.}\STORE{N}~\memarg`
................................................................

1. Let :math:`F` be the :ref:`current <exec-notation-textual>` :ref:`frame <syntax-frame>`.

2. Assert: due to :ref:`validation <valid-storen>`, :math:`F.\AMODULE.\MIMEMS[0]` exists.

3. Let :math:`a` be the :ref:`memory address <syntax-memaddr>` :math:`F.\AMODULE.\MIMEMS[0]`.

4. Assert: due to :ref:`validation <valid-storen>`, :math:`S.\SMEMS[a]` exists.

5. Let :math:`\X{mem}` be the :ref:`memory instance <syntax-meminst>` :math:`S.\SMEMS[a]`.

6. Assert: due to :ref:`validation <valid-storen>`, a value of :ref:`value type <syntax-valtype>` :math:`t` is on the top of the stack.

7. Pop the value :math:`t.\CONST~c` from the stack.

8. Assert: due to :ref:`validation <valid-storen>`, a value of :ref:`value type <syntax-valtype>` |I32| is on the top of the stack.

9. Pop the value :math:`\I32.\CONST~i` from the stack.

10. Let :math:`\X{ea}` be the integer :math:`i + \memarg.\OFFSET`.

11. If :math:`N` is not part of the instruction, then:

    a. Let :math:`N` be the :ref:`bit width <syntax-numtype>` :math:`|t|` of :ref:`number type <syntax-numtype>` :math:`t`.

12. If :math:`\X{ea} + N/8` is larger than the length of :math:`\X{mem}.\MIDATA`, then:

    a. Trap.

13. If :math:`N` is part of the instruction, then:

    a. Let :math:`n` be the result of computing :math:`\wrap_{|t|,N}(c)`.

    b. Let :math:`b^\ast` be the byte sequence :math:`\bytes_{\iN}(n)`.

14. Else:

    a. Let :math:`b^\ast` be the byte sequence :math:`\bytes_t(c)`.

15. Replace the bytes :math:`\X{mem}.\MIDATA[\X{ea} \slice N/8]` with :math:`b^\ast`.

.. math::
   ~\\[-1ex]
   \begin{array}{l}
   \begin{array}{lcl@{\qquad}l}
   S; F; (\I32.\CONST~i)~(t.\CONST~c)~(t.\STORE~\memarg) &\stepto& S'; F; \epsilon
   \end{array}
   \\ \qquad
     \begin{array}[t]{@{}r@{~}l@{}}
     (\iff & \X{ea} = i + \memarg.\OFFSET \\
     \wedge & \X{ea} + |t|/8 \leq |S.\SMEMS[F.\AMODULE.\MIMEMS[0]].\MIDATA| \\
     \wedge & S' = S \with \SMEMS[F.\AMODULE.\MIMEMS[0]].\MIDATA[\X{ea} \slice |t|/8] = \bytes_t(c)) \\[1ex]
     \end{array}
   \\[1ex]
   \begin{array}{lcl@{\qquad}l}
   S; F; (\I32.\CONST~i)~(t.\CONST~c)~(t.\STORE{N}~\memarg) &\stepto& S'; F; \epsilon
   \end{array}
   \\ \qquad
     \begin{array}[t]{@{}r@{~}l@{}}
     (\iff & \X{ea} = i + \memarg.\OFFSET \\
     \wedge & \X{ea} + N/8 \leq |S.\SMEMS[F.\AMODULE.\MIMEMS[0]].\MIDATA| \\
     \wedge & S' = S \with \SMEMS[F.\AMODULE.\MIMEMS[0]].\MIDATA[\X{ea} \slice N/8] = \bytes_{\iN}(\wrap_{|t|,N}(c))) \\[1ex]
     \end{array}
   \\[1ex]
   \begin{array}{lcl@{\qquad}l}
   S; F; (\I32.\CONST~k)~(t.\CONST~c)~(t.\STORE{N}^?~\memarg) &\stepto& S; F; \TRAP
   \end{array}
   \\ \qquad
     (\otherwise) \\
   \end{array}


.. _exec-store-lane:

:math:`\V128\K{.}\STORE{N}\K{\_lane}~\memarg~x`
......................................................

1. Let :math:`F` be the :ref:`current <exec-notation-textual>` :ref:`frame <syntax-frame>`.

2. Assert: due to :ref:`validation <valid-storen>`, :math:`F.\AMODULE.\MIMEMS[0]` exists.

3. Let :math:`a` be the :ref:`memory address <syntax-memaddr>` :math:`F.\AMODULE.\MIMEMS[0]`.

4. Assert: due to :ref:`validation <valid-storen>`, :math:`S.\SMEMS[a]` exists.

5. Let :math:`\X{mem}` be the :ref:`memory instance <syntax-meminst>` :math:`S.\SMEMS[a]`.

6. Assert: due to :ref:`validation <valid-storen>`, a value of :ref:`value type <syntax-valtype>` :math:`\V128` is on the top of the stack.

7. Pop the value :math:`\V128.\CONST~c` from the stack.

8. Assert: due to :ref:`validation <valid-storen>`, a value of :ref:`value type <syntax-valtype>` |I32| is on the top of the stack.

9. Pop the value :math:`\I32.\CONST~i` from the stack.

10. Let :math:`\X{ea}` be the integer :math:`i + \memarg.\OFFSET`.

11. If :math:`\X{ea} + N/8` is larger than the length of :math:`\X{mem}.\MIDATA`, then:

    a. Trap.

12. Let :math:`L` be :math:`128/N`.

13. Let :math:`b^\ast` be the byte sequence :math:`\bytes_{\iN}(\lanes_{\K{i}N\K{x}L}(c)[x])`.

14. Replace the bytes :math:`\X{mem}.\MIDATA[\X{ea} \slice N/8]` with :math:`b^\ast`.

.. math::
   ~\\[-1ex]
   \begin{array}{l}
   \begin{array}{lcl@{\qquad}l}
   S; F; (\I32.\CONST~i)~(\V128.\CONST~c)~(\V128.\STORE{N}\K{\_lane}~\memarg~x) &\stepto& S'; F; \epsilon
   \end{array}
   \\ \qquad
     \begin{array}[t]{@{}r@{~}l@{}}
     (\iff & \X{ea} = i + \memarg.\OFFSET \\
     \wedge & \X{ea} + N \leq |S.\SMEMS[F.\AMODULE.\MIMEMS[0]].\MIDATA| \\
     \wedge & L = 128/N \\
     \wedge & S' = S \with \SMEMS[F.\AMODULE.\MIMEMS[0]].\MIDATA[\X{ea} \slice N/8] = \bytes_{\iN}(\lanes_{\K{i}N\K{x}L}(c)[x]))
     \end{array}
   \\[1ex]
   \begin{array}{lcl@{\qquad}l}
   S; F; (\I32.\CONST~k)~(\V128.\CONST~c)~(\V128.\STORE{N}\K{\_lane}~\memarg~x) &\stepto& S; F; \TRAP
   \end{array}
   \\ \qquad
     (\otherwise) \\
   \end{array}


.. _exec-memory.size:

:math:`\MEMORYSIZE`
...................

1. Let :math:`F` be the :ref:`current <exec-notation-textual>` :ref:`frame <syntax-frame>`.

2. Assert: due to :ref:`validation <valid-memory.size>`, :math:`F.\AMODULE.\MIMEMS[0]` exists.

3. Let :math:`a` be the :ref:`memory address <syntax-memaddr>` :math:`F.\AMODULE.\MIMEMS[0]`.

4. Assert: due to :ref:`validation <valid-memory.size>`, :math:`S.\SMEMS[a]` exists.

5. Let :math:`\X{mem}` be the :ref:`memory instance <syntax-meminst>` :math:`S.\SMEMS[a]`.

6. Let :math:`\X{sz}` be the length of :math:`\X{mem}.\MIDATA` divided by the :ref:`page size <page-size>`.

7. Push the value :math:`\I32.\CONST~\X{sz}` to the stack.

.. math::
   \begin{array}{l}
   \begin{array}{lcl@{\qquad}l}
   S; F; \MEMORYSIZE &\stepto& S; F; (\I32.\CONST~\X{sz})
   \end{array}
   \\ \qquad
     (\iff |S.\SMEMS[F.\AMODULE.\MIMEMS[0]].\MIDATA| = \X{sz}\cdot64\,\F{Ki}) \\
   \end{array}


.. _exec-memory.grow:

:math:`\MEMORYGROW`
...................

1. Let :math:`F` be the :ref:`current <exec-notation-textual>` :ref:`frame <syntax-frame>`.

2. Assert: due to :ref:`validation <valid-memory.grow>`, :math:`F.\AMODULE.\MIMEMS[0]` exists.

3. Let :math:`a` be the :ref:`memory address <syntax-memaddr>` :math:`F.\AMODULE.\MIMEMS[0]`.

4. Assert: due to :ref:`validation <valid-memory.grow>`, :math:`S.\SMEMS[a]` exists.

5. Let :math:`\X{mem}` be the :ref:`memory instance <syntax-meminst>` :math:`S.\SMEMS[a]`.

6. Let :math:`\X{sz}` be the length of :math:`S.\SMEMS[a]` divided by the :ref:`page size <page-size>`.

7. Assert: due to :ref:`validation <valid-memory.grow>`, a value of :ref:`value type <syntax-valtype>` |I32| is on the top of the stack.

8. Pop the value :math:`\I32.\CONST~n` from the stack.

9. Let :math:`\X{err}` be the |i32| value :math:`2^{32}-1`, for which :math:`\signed_{32}(\X{err})` is :math:`-1`.

10. Either, try :ref:`growing <grow-mem>` :math:`\X{mem}` by :math:`n` :ref:`pages <page-size>`:

   a. If it succeeds, push the value :math:`\I32.\CONST~\X{sz}` to the stack.

   b. Else, push the value :math:`\I32.\CONST~\X{err}` to the stack.

11. Or, push the value :math:`\I32.\CONST~\X{err}` to the stack.

.. math::
   ~\\[-1ex]
   \begin{array}{l}
   \begin{array}{lcl@{\qquad}l}
   S; F; (\I32.\CONST~n)~\MEMORYGROW &\stepto& S'; F; (\I32.\CONST~\X{sz})
   \end{array}
   \\ \qquad
     \begin{array}[t]{@{}r@{~}l@{}}
     (\iff & F.\AMODULE.\MIMEMS[0] = a \\
     \wedge & \X{sz} = |S.\SMEMS[a].\MIDATA|/64\,\F{Ki} \\
     \wedge & S' = S \with \SMEMS[a] = \growmem(S.\SMEMS[a], n)) \\[1ex]
     \end{array}
   \\[1ex]
   \begin{array}{lcl@{\qquad}l}
   S; F; (\I32.\CONST~n)~\MEMORYGROW &\stepto& S; F; (\I32.\CONST~\signed_{32}^{-1}(-1))
   \end{array}
   \end{array}

.. note::
   The |MEMORYGROW| instruction is non-deterministic.
   It may either succeed, returning the old memory size :math:`\X{sz}`,
   or fail, returning :math:`{-1}`.
   Failure *must* occur if the referenced memory instance has a maximum size defined that would be exceeded.
   However, failure *can* occur in other cases as well.
   In practice, the choice depends on the :ref:`resources <impl-exec>` available to the :ref:`embedder <embedder>`.


.. _exec-memory.fill:

:math:`\MEMORYFILL`
...................

1. Let :math:`F` be the :ref:`current <exec-notation-textual>` :ref:`frame <syntax-frame>`.

2. Assert: due to :ref:`validation <valid-memory.fill>`, :math:`F.\AMODULE.\MIMEMS[0]` exists.

3. Let :math:`\X{ma}` be the :ref:`memory address <syntax-memaddr>` :math:`F.\AMODULE.\MIMEMS[0]`.

4. Assert: due to :ref:`validation <valid-memory.fill>`, :math:`S.\SMEMS[\X{ma}]` exists.

5. Let :math:`\X{mem}` be the :ref:`memory instance <syntax-meminst>` :math:`S.\SMEMS[\X{ma}]`.

6. Assert: due to :ref:`validation <valid-memory.fill>`, a value of :ref:`value type <syntax-valtype>` |I32| is on the top of the stack.

7. Pop the value :math:`\I32.\CONST~n` from the stack.

8. Assert: due to :ref:`validation <valid-memory.fill>`, a value of :ref:`value type <syntax-valtype>` |I32| is on the top of the stack.

9. Pop the value :math:`\val` from the stack.

10. Assert: due to :ref:`validation <valid-memory.fill>`, a value of :ref:`value type <syntax-valtype>` |I32| is on the top of the stack.

11. Pop the value :math:`\I32.\CONST~d` from the stack.

12. If :math:`d + n` is larger than the length of :math:`\X{mem}.\MIDATA`, then:

    a. Trap.

13. If :math:`n = 0`, then:

    a. Return.

14. Push the value :math:`\I32.\CONST~d` to the stack.

15. Push the value :math:`\val` to the stack.

16. Execute the instruction :math:`\I32\K{.}\STORE\K{8}~\{ \OFFSET~0, \ALIGN~0 \}`.

17. Assert: due to the earlier check against the memory size, :math:`d+1 < 2^{32}`.

18. Push the value :math:`\I32.\CONST~(d+1)` to the stack.

19. Push the value :math:`\val` to the stack.

20. Push the value :math:`\I32.\CONST~(n-1)` to the stack.

21. Execute the instruction :math:`\MEMORYFILL`.

.. math::
   ~\\[-1ex]
   \begin{array}{l}
   S; F; (\I32.\CONST~d)~\val~(\I32.\CONST~n)~\MEMORYFILL
     \quad\stepto\quad S; F; \TRAP
     \\ \qquad
     (\iff d + n > |S.\SMEMS[F.\AMODULE.\MIMEMS[x]].\MIDATA|)
   \\[1ex]
   S; F; (\I32.\CONST~d)~\val~(\I32.\CONST~0)~\MEMORYFILL
     \quad\stepto\quad S; F; \epsilon
     \\ \qquad
     (\otherwise)
   \\[1ex]
   S; F; (\I32.\CONST~d)~\val~(\I32.\CONST~n+1)~\MEMORYFILL
     \quad\stepto
     \\ \qquad S; F;
       \begin{array}[t]{@{}l@{}}
       (\I32.\CONST~d)~\val~(\I32\K{.}\STORE\K{8}~\{ \OFFSET~0, \ALIGN~0 \}) \\
       (\I32.\CONST~d+1)~\val~(\I32.\CONST~n)~\MEMORYFILL \\
       \end{array}
     \\ \qquad
     (\otherwise) \\
   \end{array}


.. _exec-memory.copy:

:math:`\MEMORYCOPY`
...................

1. Let :math:`F` be the :ref:`current <exec-notation-textual>` :ref:`frame <syntax-frame>`.

2. Assert: due to :ref:`validation <valid-memory.copy>`, :math:`F.\AMODULE.\MIMEMS[0]` exists.

3. Let :math:`\X{ma}` be the :ref:`memory address <syntax-memaddr>` :math:`F.\AMODULE.\MIMEMS[0]`.

4. Assert: due to :ref:`validation <valid-memory.copy>`, :math:`S.\SMEMS[\X{ma}]` exists.

5. Let :math:`\X{mem}` be the :ref:`memory instance <syntax-meminst>` :math:`S.\SMEMS[\X{ma}]`.

6. Assert: due to :ref:`validation <valid-memory.copy>`, a value of :ref:`value type <syntax-valtype>` |I32| is on the top of the stack.

7. Pop the value :math:`\I32.\CONST~n` from the stack.

8. Assert: due to :ref:`validation <valid-memory.copy>`, a value of :ref:`value type <syntax-valtype>` |I32| is on the top of the stack.

9. Pop the value :math:`\I32.\CONST~s` from the stack.

10. Assert: due to :ref:`validation <valid-memory.copy>`, a value of :ref:`value type <syntax-valtype>` |I32| is on the top of the stack.

11. Pop the value :math:`\I32.\CONST~d` from the stack.

12. If :math:`s + n` is larger than the length of :math:`\X{mem}.\MIDATA` or :math:`d + n` is larger than the length of :math:`\X{mem}.\MIDATA`, then:

    a. Trap.

13. If :math:`n = 0`, then:

   a. Return.

14. If :math:`d \leq s`, then:

   a. Push the value :math:`\I32.\CONST~d` to the stack.

   b. Push the value :math:`\I32.\CONST~s` to the stack.

   c. Execute the instruction :math:`\I32\K{.}\LOAD\K{8\_u}~\{ \OFFSET~0, \ALIGN~0 \}`.

   d. Execute the instruction :math:`\I32\K{.}\STORE\K{8}~\{ \OFFSET~0, \ALIGN~0 \}`.

   e. Assert: due to the earlier check against the memory size, :math:`d+1 < 2^{32}`.

   f. Push the value :math:`\I32.\CONST~(d+1)` to the stack.

   g. Assert: due to the earlier check against the memory size, :math:`s+1 < 2^{32}`.

   h. Push the value :math:`\I32.\CONST~(s+1)` to the stack.

15. Else:

   a. Assert: due to the earlier check against the memory size, :math:`d+n-1 < 2^{32}`.

   b. Push the value :math:`\I32.\CONST~(d+n-1)` to the stack.

   c. Assert: due to the earlier check against the memory size, :math:`s+n-1 < 2^{32}`.

   d. Push the value :math:`\I32.\CONST~(s+n-1)` to the stack.

   e. Execute the instruction :math:`\I32\K{.}\LOAD\K{8\_u}~\{ \OFFSET~0, \ALIGN~0 \}`.

   f. Execute the instruction :math:`\I32\K{.}\STORE\K{8}~\{ \OFFSET~0, \ALIGN~0 \}`.

   g. Push the value :math:`\I32.\CONST~d` to the stack.

   h. Push the value :math:`\I32.\CONST~s` to the stack.

16. Push the value :math:`\I32.\CONST~(n-1)` to the stack.

17. Execute the instruction :math:`\MEMORYCOPY`.

.. math::
   ~\\[-1ex]
   \begin{array}{l}
   S; F; (\I32.\CONST~d)~(\I32.\CONST~s)~(\I32.\CONST~n)~\MEMORYCOPY
     \quad\stepto\quad S; F; \TRAP
     \\ \qquad
     \begin{array}[t]{@{}r@{~}l@{}}
     (\iff & s + n > |S.\SMEMS[F.\AMODULE.\MIMEMS[0]].\MIDATA| \\
      \vee & d + n > |S.\SMEMS[F.\AMODULE.\MIMEMS[0]].\MIDATA|) \\[1ex]
     \end{array}
   \\[1ex]
   S; F; (\I32.\CONST~d)~(\I32.\CONST~s)~(\I32.\CONST~0)~\MEMORYCOPY
     \quad\stepto\quad S; F; \epsilon
     \\ \qquad
     (\otherwise)
   \\[1ex]
   S; F; (\I32.\CONST~d)~(\I32.\CONST~s)~(\I32.\CONST~n+1)~\MEMORYCOPY
     \quad\stepto
     \\ \qquad S; F;
       \begin{array}[t]{@{}l@{}}
       (\I32.\CONST~d) \\
       (\I32.\CONST~s)~(\I32\K{.}\LOAD\K{8\_u}~\{ \OFFSET~0, \ALIGN~0 \}) \\
       (\I32\K{.}\STORE\K{8}~\{ \OFFSET~0, \ALIGN~0 \}) \\
       (\I32.\CONST~d+1)~(\I32.\CONST~s+1)~(\I32.\CONST~n)~\MEMORYCOPY \\
       \end{array}
     \\ \qquad
     (\otherwise, \iff d \leq s)
   \\[1ex]
   S; F; (\I32.\CONST~d)~(\I32.\CONST~s)~(\I32.\CONST~n+1)~\MEMORYCOPY
     \quad\stepto
     \\ \qquad S; F;
       \begin{array}[t]{@{}l@{}}
       (\I32.\CONST~d+n-1) \\
       (\I32.\CONST~s+n-1)~(\I32\K{.}\LOAD\K{8\_u}~\{ \OFFSET~0, \ALIGN~0 \}) \\
       (\I32\K{.}\STORE\K{8}~\{ \OFFSET~0, \ALIGN~0 \}) \\
       (\I32.\CONST~d)~(\I32.\CONST~s)~(\I32.\CONST~n)~\MEMORYCOPY \\
       \end{array}
     \\ \qquad
     (\otherwise, \iff d > s) \\
   \end{array}


.. _exec-memory.init:

:math:`\MEMORYINIT~x`
.....................

1. Let :math:`F` be the :ref:`current <exec-notation-textual>` :ref:`frame <syntax-frame>`.

2. Assert: due to :ref:`validation <valid-memory.init>`, :math:`F.\AMODULE.\MIMEMS[0]` exists.

3. Let :math:`\X{ma}` be the :ref:`memory address <syntax-memaddr>` :math:`F.\AMODULE.\MIMEMS[0]`.

4. Assert: due to :ref:`validation <valid-memory.init>`, :math:`S.\SMEMS[\X{ma}]` exists.

5. Let :math:`\X{mem}` be the :ref:`memory instance <syntax-meminst>` :math:`S.\SMEMS[\X{ma}]`.

6. Assert: due to :ref:`validation <valid-memory.init>`, :math:`F.\AMODULE.\MIDATAS[x]` exists.

7. Let :math:`\X{da}` be the :ref:`data address <syntax-dataaddr>` :math:`F.\AMODULE.\MIDATAS[x]`.

8. Assert: due to :ref:`validation <valid-memory.init>`, :math:`S.\SDATAS[\X{da}]` exists.

9. Let :math:`\X{data}` be the  :ref:`data instance <syntax-datainst>` :math:`S.\SDATAS[\X{da}]`.

10. Assert: due to :ref:`validation <valid-memory.init>`, a value of :ref:`value type <syntax-valtype>` |I32| is on the top of the stack.

11. Pop the value :math:`\I32.\CONST~n` from the stack.

12. Assert: due to :ref:`validation <valid-memory.init>`, a value of :ref:`value type <syntax-valtype>` |I32| is on the top of the stack.

13. Pop the value :math:`\I32.\CONST~s` from the stack.

14. Assert: due to :ref:`validation <valid-memory.init>`, a value of :ref:`value type <syntax-valtype>` |I32| is on the top of the stack.

15. Pop the value :math:`\I32.\CONST~d` from the stack.

16. If :math:`s + n` is larger than the length of :math:`\X{data}.\DIDATA` or :math:`d + n` is larger than the length of :math:`\X{mem}.\MIDATA`, then:

    a. Trap.

17. If :math:`n = 0`, then:

    a. Return.

18. Let :math:`b` be the byte :math:`\X{data}.\DIDATA[s]`.

19. Push the value :math:`\I32.\CONST~d` to the stack.

20. Push the value :math:`\I32.\CONST~b` to the stack.

21. Execute the instruction :math:`\I32\K{.}\STORE\K{8}~\{ \OFFSET~0, \ALIGN~0 \}`.

22. Assert: due to the earlier check against the memory size, :math:`d+1 < 2^{32}`.

23. Push the value :math:`\I32.\CONST~(d+1)` to the stack.

24. Assert: due to the earlier check against the memory size, :math:`s+1 < 2^{32}`.

25. Push the value :math:`\I32.\CONST~(s+1)` to the stack.

26. Push the value :math:`\I32.\CONST~(n-1)` to the stack.

27. Execute the instruction :math:`\MEMORYINIT~x`.

.. math::
   ~\\[-1ex]
   \begin{array}{l}
   S; F; (\I32.\CONST~d)~(\I32.\CONST~s)~(\I32.\CONST~n)~(\MEMORYINIT~x)
     \quad\stepto\quad S; F; \TRAP
     \\ \qquad
     \begin{array}[t]{@{}r@{~}l@{}}
     (\iff & s + n > |S.\SDATAS[F.\AMODULE.\MIDATAS[x]].\DIDATA| \\
      \vee & d + n > |S.\SMEMS[F.\AMODULE.\MIMEMS[x]].\MIDATA|) \\[1ex]
     \end{array}
   \\[1ex]
   S; F; (\I32.\CONST~d)~(\I32.\CONST~s)~(\I32.\CONST~0)~(\MEMORYINIT~x)
     \quad\stepto\quad S; F; \epsilon
     \\ \qquad
     (\otherwise)
   \\[1ex]
   S; F; (\I32.\CONST~d)~(\I32.\CONST~s)~(\I32.\CONST~n+1)~(\MEMORYINIT~x)
     \quad\stepto
       \\ \qquad S; F;
       \begin{array}[t]{@{}l@{}}
       (\I32.\CONST~d)~(\I32.\CONST~b)~(\I32\K{.}\STORE\K{8}~\{ \OFFSET~0, \ALIGN~0 \}) \\
       (\I32.\CONST~d+1)~(\I32.\CONST~s+1)~(\I32.\CONST~n)~(\MEMORYINIT~x) \\
       \end{array}
     \\ \qquad
     (\otherwise, \iff b = S.\SDATAS[F.\AMODULE.\MIDATAS[x]].\DIDATA[s]) \\
   \end{array}


.. _exec-data.drop:

:math:`\DATADROP~x`
...................

1. Let :math:`F` be the :ref:`current <exec-notation-textual>` :ref:`frame <syntax-frame>`.

2. Assert: due to :ref:`validation <valid-data.drop>`, :math:`F.\AMODULE.\MIDATAS[x]` exists.

3. Let :math:`a` be the :ref:`data address <syntax-dataaddr>` :math:`F.\AMODULE.\MIDATAS[x]`.

4. Assert: due to :ref:`validation <valid-data.drop>`, :math:`S.\SDATAS[a]` exists.

5. Replace :math:`S.\SDATAS[a]` with the :ref:`data instance <syntax-datainst>` :math:`\{\DIDATA~\epsilon\}`.

.. math::
   ~\\[-1ex]
   \begin{array}{l}
   \begin{array}{lcl@{\qquad}l}
   S; F; (\DATADROP~x) &\stepto& S'; F; \epsilon
   \end{array}
   \\ \qquad
     (\iff S' = S \with \SDATAS[F.\AMODULE.\MIDATAS[x]] = \{ \DIDATA~\epsilon \}) \\
   \end{array}


.. index:: control instructions, structured control, label, block, branch, result type, label index, function index, type index, vector, address, table address, table instance, store, frame
   pair: execution; instruction
   single: abstract syntax; instruction
.. _exec-label:
.. _exec-instr-control:

Control Instructions
~~~~~~~~~~~~~~~~~~~~

.. _exec-nop:

:math:`\NOP`
............

1. Do nothing.

.. math::
   \begin{array}{lcl@{\qquad}l}
   \NOP &\stepto& \epsilon
   \end{array}


.. _exec-unreachable:

:math:`\UNREACHABLE`
....................

1. Trap.

.. math::
   \begin{array}{lcl@{\qquad}l}
   \UNREACHABLE &\stepto& \TRAP
   \end{array}


.. _exec-block:

:math:`\BLOCK~\blocktype~\instr^\ast~\END`
..........................................

1. Assert: due to :ref:`validation <valid-blocktype>`, :math:`\expand_{S;F}(\blocktype)` is defined.

2. Let :math:`[t_1^m] \to [t_2^n]` be the :ref:`function type <syntax-functype>` :math:`\expand_{S;F}(\blocktype)`.

3. Let :math:`L` be the label whose arity is :math:`n` and whose continuation is the end of the block.

4. Assert: due to :ref:`validation <valid-block>`, there are at least :math:`m` values on the top of the stack.

5. Pop the values :math:`\val^m` from the stack.

6. :ref:`Enter <exec-instr-seq-enter>` the block :math:`\val^m~\instr^\ast` with label :math:`L`.

.. math::
   ~\\[-1ex]
   \begin{array}{lcl}
   S; F; \val^m~\BLOCK~\X{bt}~\instr^\ast~\END &\stepto&
     S; F; \LABEL_n\{\epsilon\}~\val^m~\instr^\ast~\END
     \\&&\quad (\iff \expand_{S;F}(\X{bt}) = [t_1^m] \to [t_2^n])
   \end{array}


.. _exec-loop:

:math:`\LOOP~\blocktype~\instr^\ast~\END`
.........................................

1. Assert: due to :ref:`validation <valid-blocktype>`, :math:`\expand_{S;F}(\blocktype)` is defined.

2. Let :math:`[t_1^m] \to [t_2^n]` be the :ref:`function type <syntax-functype>` :math:`\expand_{S;F}(\blocktype)`.

3. Let :math:`L` be the label whose arity is :math:`m` and whose continuation is the start of the loop.

4. Assert: due to :ref:`validation <valid-loop>`, there are at least :math:`m` values on the top of the stack.

5. Pop the values :math:`\val^m` from the stack.

6. :ref:`Enter <exec-instr-seq-enter>` the block :math:`\val^m~\instr^\ast` with label :math:`L`.

.. math::
   ~\\[-1ex]
   \begin{array}{lcl}
   S; F; \val^m~\LOOP~\X{bt}~\instr^\ast~\END &\stepto&
     S; F; \LABEL_m\{\LOOP~\X{bt}~\instr^\ast~\END\}~\val^m~\instr^\ast~\END
     \\&&\quad (\iff \expand_{S;F}(\X{bt}) = [t_1^m] \to [t_2^n])
   \end{array}


.. _exec-if:

:math:`\IF~\blocktype~\instr_1^\ast~\ELSE~\instr_2^\ast~\END`
.............................................................

<<<<<<< HEAD
1. Assert: due to :ref:`validation <valid-blocktype>`, :math:`\expand_{S;F}(\blocktype)` is defined.

2. Let :math:`[t_1^m] \to [t_2^n]` be the :ref:`function type <syntax-functype>` :math:`\expand_{S;F}(\blocktype)`.

3. Let :math:`L` be the label whose arity is :math:`n` and whose continuation is the end of the |IF| instruction.

4. Assert: due to :ref:`validation <valid-if>`, a value of :ref:`value type <syntax-valtype>` |I32| is on the top of the stack.

5. Pop the value :math:`\I32.\CONST~c` from the stack.

6. Assert: due to :ref:`validation <valid-if>`, there are at least :math:`m` values on the top of the stack.
=======
1. Assert: due to :ref:`validation <valid-if>`, a value of :ref:`value type <syntax-valtype>` |I32| is on the top of the stack.
>>>>>>> 429b2e30

2. Pop the value :math:`\I32.\CONST~c` from the stack.

3. If :math:`c` is non-zero, then:

   a. Execute the block instruction :math:`\BLOCK~\X{bt}~\instr_1^\ast~\END`.

4. Else:

   a. Execute the block instruction :math:`\BLOCK~\X{bt}~\instr_2^\ast~\END`.

.. math::
   ~\\[-1ex]
   \begin{array}{lcl}
<<<<<<< HEAD
   S; F; \val^m~(\I32.\CONST~c)~\IF~\X{bt}~\instr_1^\ast~\ELSE~\instr_2^\ast~\END &\stepto&
     S; F; \LABEL_n\{\epsilon\}~\val^m~\instr_1^\ast~\END
     \\&&\quad (\iff c \neq 0 \wedge \expand_{S;F}(\X{bt}) = [t_1^m] \to [t_2^n]) \\
   S; F; \val^m~(\I32.\CONST~c)~\IF~\X{bt}~\instr_1^\ast~\ELSE~\instr_2^\ast~\END &\stepto&
     S; F; \LABEL_n\{\epsilon\}~\val^m~\instr_2^\ast~\END
     \\&&\quad (\iff c = 0 \wedge \expand_{S;F}(\X{bt}) = [t_1^m] \to [t_2^n]) \\
=======
   F; (\I32.\CONST~c)~\IF~\X{bt}~\instr_1^\ast~\ELSE~\instr_2^\ast~\END &\stepto&
     F; \BLOCK~\X{bt}~\instr_1^\ast~\END
     \\&&\quad (\iff c \neq 0) \\
   F; (\I32.\CONST~c)~\IF~\X{bt}~\instr_1^\ast~\ELSE~\instr_2^\ast~\END &\stepto&
     F; \BLOCK~\X{bt}~\instr_2^\ast~\END
     \\&&\quad (\iff c = 0) \\
>>>>>>> 429b2e30
   \end{array}


.. _exec-br:

:math:`\BR~l`
.............

1. Assert: due to :ref:`validation <valid-br>`, the stack contains at least :math:`l+1` labels.

2. Let :math:`L` be the :math:`l`-th label appearing on the stack, starting from the top and counting from zero.

3. Let :math:`n` be the arity of :math:`L`.

4. Assert: due to :ref:`validation <valid-br>`, there are at least :math:`n` values on the top of the stack.

5. Pop the values :math:`\val^n` from the stack.

6. Repeat :math:`l+1` times:

   a. While the top of the stack is a value, do:

      i. Pop the value from the stack.

   b. Assert: due to :ref:`validation <valid-br>`, the top of the stack now is a label.

   c. Pop the label from the stack.

7. Push the values :math:`\val^n` to the stack.

8. Jump to the continuation of :math:`L`.

.. math::
   ~\\[-1ex]
   \begin{array}{lcl@{\qquad}l}
   \LABEL_n\{\instr^\ast\}~\XB^l[\val^n~(\BR~l)]~\END &\stepto& \val^n~\instr^\ast
   \end{array}


.. _exec-br_if:

:math:`\BRIF~l`
...............

1. Assert: due to :ref:`validation <valid-br_if>`, a value of :ref:`value type <syntax-valtype>` |I32| is on the top of the stack.

2. Pop the value :math:`\I32.\CONST~c` from the stack.

3. If :math:`c` is non-zero, then:

   a. :ref:`Execute <exec-br>` the instruction :math:`(\BR~l)`.

4. Else:

   a. Do nothing.

.. math::
   ~\\[-1ex]
   \begin{array}{lcl@{\qquad}l}
   (\I32.\CONST~c)~(\BRIF~l) &\stepto& (\BR~l)
     & (\iff c \neq 0) \\
   (\I32.\CONST~c)~(\BRIF~l) &\stepto& \epsilon
     & (\iff c = 0) \\
   \end{array}


.. _exec-br_table:

:math:`\BRTABLE~l^\ast~l_N`
...........................

1. Assert: due to :ref:`validation <valid-if>`, a value of :ref:`value type <syntax-valtype>` |I32| is on the top of the stack.

2. Pop the value :math:`\I32.\CONST~i` from the stack.

3. If :math:`i` is smaller than the length of :math:`l^\ast`, then:

   a. Let :math:`l_i` be the label :math:`l^\ast[i]`.

   b. :ref:`Execute <exec-br>` the instruction :math:`(\BR~l_i)`.

4. Else:

   a. :ref:`Execute <exec-br>` the instruction :math:`(\BR~l_N)`.

.. math::
   ~\\[-1ex]
   \begin{array}{lcl@{\qquad}l}
   (\I32.\CONST~i)~(\BRTABLE~l^\ast~l_N) &\stepto& (\BR~l_i)
     & (\iff l^\ast[i] = l_i) \\
   (\I32.\CONST~i)~(\BRTABLE~l^\ast~l_N) &\stepto& (\BR~l_N)
     & (\iff |l^\ast| \leq i) \\
   \end{array}


.. _exec-br_on_null:

:math:`\BRONNULL~l`
...................

1. Assert: due to :ref:`validation <valid-ref.is_null>`, a :ref:`reference value <syntax-ref>` is on the top of the stack.

2. Pop the value :math:`\val` from the stack.

3. If :math:`\val` is :math:`\REFNULL~\X{ht}`, then:

   a. :ref:`Execute <exec-br>` the instruction :math:`(\BR~l)`.

4. Else:

   a. Push the value :math:`\val` back to the stack.

.. math::
   \begin{array}{lcl@{\qquad}l}
   \val~(\BRONNULL~l) &\stepto& (\BR~l)
     & (\iff \val = \REFNULL~\X{ht}) \\
   \val~(\BRONNULL~l) &\stepto& \val
     & (\otherwise) \\
   \end{array}


.. _exec-br_on_non_null:

:math:`\BRONNONNULL~l`
......................

1. Assert: due to :ref:`validation <valid-ref.is_null>`, a :ref:`reference value <syntax-ref>` is on the top of the stack.

2. Pop the value :math:`\val` from the stack.

3. If :math:`\val` is :math:`\REFNULL~\X{ht}`, then:

   a. Do nothing.

4. Else:

   a. Push the value :math:`\val` back to the stack.

   b. :ref:`Execute <exec-br>` the instruction :math:`(\BR~l)`.

.. math::
   \begin{array}{lcl@{\qquad}l}
   \val~(\BRONNONNULL~l) &\stepto& \epsilon
     & (\iff \val = \REFNULL~\X{ht}) \\
   \val~(\BRONNONNULL~l) &\stepto& \val~(\BR~l)
     & (\otherwise) \\
   \end{array}


.. _exec-return:

:math:`\RETURN`
...............

1. Let :math:`F` be the :ref:`current <exec-notation-textual>` :ref:`frame <syntax-frame>`.

2. Let :math:`n` be the arity of :math:`F`.

3. Assert: due to :ref:`validation <valid-return>`, there are at least :math:`n` values on the top of the stack.

4. Pop the results :math:`\val^n` from the stack.

5. Assert: due to :ref:`validation <valid-return>`, the stack contains at least one :ref:`frame <syntax-frame>`.

6. While the top of the stack is not a frame, do:

   a. Pop the top element from the stack.

7. Assert: the top of the stack is the frame :math:`F`.

8. Pop the frame from the stack.

9. Push :math:`\val^n` to the stack.

10. Jump to the instruction after the original call that pushed the frame.

.. math::
   ~\\[-1ex]
   \begin{array}{lcl@{\qquad}l}
   \FRAME_n\{F\}~\XB^k[\val^n~\RETURN]~\END &\stepto& \val^n
   \end{array}


.. _exec-call:

:math:`\CALL~x`
...............

1. Let :math:`F` be the :ref:`current <exec-notation-textual>` :ref:`frame <syntax-frame>`.

2. Assert: due to :ref:`validation <valid-call>`, :math:`F.\AMODULE.\MIFUNCS[x]` exists.

3. Let :math:`a` be the :ref:`function address <syntax-funcaddr>` :math:`F.\AMODULE.\MIFUNCS[x]`.

4. :ref:`Invoke <exec-invoke>` the function instance at address :math:`a`.

.. math::
   \begin{array}{lcl@{\qquad}l}
   F; (\CALL~x) &\stepto& F; (\INVOKE~a)
     & (\iff F.\AMODULE.\MIFUNCS[x] = a)
   \end{array}


.. _exec-call_ref:

:math:`\CALLREF`
................

1. Assert: due to :ref:`validation <valid-call_ref>`, a :ref:`function reference <syntax-ref>` is on the top of the stack.

2. Pop the value :math:`\REFFUNCADDR~a` from the stack.

3. :ref:`Invoke <exec-invoke>` the function instance at address :math:`a`.

.. math::
   \begin{array}{lcl@{\qquad}l}
   F; (\REFFUNCADDR~a)~\CALLREF &\stepto& F; (\INVOKE~a)
   \end{array}


.. _exec-call_indirect:

:math:`\CALLINDIRECT~x~y`
.........................

1. Let :math:`F` be the :ref:`current <exec-notation-textual>` :ref:`frame <syntax-frame>`.

2. Assert: due to :ref:`validation <valid-call_indirect>`, :math:`F.\AMODULE.\MITABLES[x]` exists.

3. Let :math:`\X{ta}` be the :ref:`table address <syntax-tableaddr>` :math:`F.\AMODULE.\MITABLES[x]`.

4. Assert: due to :ref:`validation <valid-call_indirect>`, :math:`S.\STABLES[\X{ta}]` exists.

5. Let :math:`\X{tab}` be the :ref:`table instance <syntax-tableinst>` :math:`S.\STABLES[\X{ta}]`.

6. Assert: due to :ref:`validation <valid-call_indirect>`, :math:`F.\AMODULE.\MITYPES[y]` exists.

7. Let :math:`\X{ta}` be the :ref:`type address <syntax-typeaddr>` :math:`F.\AMODULE.\MITYPES[y]`.

8. Let :math:`\X{ft}_{\F{expect}}` be the :ref:`function type <syntax-functype>` :math:`S.\STYPES[\X{ta}]`.

9. Assert: due to :ref:`validation <valid-call_indirect>`, a value with :ref:`value type <syntax-valtype>` |I32| is on the top of the stack.

10. Pop the value :math:`\I32.\CONST~i` from the stack.

11. If :math:`i` is not smaller than the length of :math:`\X{tab}.\TIELEM`, then:

    a. Trap.

12. Let :math:`r` be the :ref:`reference <syntax-ref>` :math:`\X{tab}.\TIELEM[i]`.

13. If :math:`r` is :math:`\REFNULL~\X{ht}`, then:

    a. Trap.

14. Assert: due to :ref:`validation of table mutation <valid-table.set>`, :math:`r` is a :ref:`function reference <syntax-ref.func>`.

15. Let :math:`\REFFUNCADDR~a` be the :ref:`function reference <syntax-ref.func>` :math:`r`.

16. Assert: due to :ref:`validation of table mutation <valid-table.set>`, :math:`S.\SFUNCS[a]` exists.

17. Let :math:`\X{f}` be the :ref:`function instance <syntax-funcinst>` :math:`S.\SFUNCS[a]`.

18. Let :math:`\X{ft}_{\F{actual}}` be the :ref:`function type <syntax-functype>` :math:`\X{f}.\FITYPE`.

19. If :math:`\X{ft}_{\F{actual}}` and :math:`\X{ft}_{\F{expect}}` differ, then:

    a. Trap.

20. :ref:`Invoke <exec-invoke>` the function instance at address :math:`a`.

.. math::
   ~\\[-1ex]
   \begin{array}{l}
   \begin{array}{lcl@{\qquad}l}
   S; F; (\I32.\CONST~i)~(\CALLINDIRECT~x~y) &\stepto& S; F; (\INVOKE~a)
   \end{array}
   \\ \qquad
     \begin{array}[t]{@{}r@{~}l@{}}
     (\iff & S.\STABLES[F.\AMODULE.\MITABLES[x]].\TIELEM[i] = \REFFUNCADDR~a \\
     \wedge & S.\SFUNCS[a] = f \\
     \wedge & S \vdashfunctypematch S.\STYPES[F.\AMODULE.\MITYPES[y]] \matchesfunctype f.\FITYPE)
     \end{array}
   \\[1ex]
   \begin{array}{lcl@{\qquad}l}
   S; F; (\I32.\CONST~i)~(\CALLINDIRECT~x~y) &\stepto& S; F; \TRAP
   \end{array}
   \\ \qquad
     (\otherwise)
   \end{array}


.. index:: instruction, instruction sequence, block
.. _exec-instr-seq:

Blocks
~~~~~~

The following auxiliary rules define the semantics of executing an :ref:`instruction sequence <syntax-instr-seq>`
that forms a :ref:`block <exec-instr-control>`.


.. _exec-instr-seq-enter:

Entering :math:`\instr^\ast` with label :math:`L`
.................................................

1. Push :math:`L` to the stack.

2. Jump to the start of the instruction sequence :math:`\instr^\ast`.

.. note::
   No formal reduction rule is needed for entering an instruction sequence,
   because the label :math:`L` is embedded in the :ref:`administrative instruction <syntax-instr-admin>` that structured control instructions reduce to directly.


.. _exec-instr-seq-exit:

Exiting :math:`\instr^\ast` with label :math:`L`
................................................

When the end of a block is reached without a jump or trap aborting it, then the following steps are performed.

1. Let :math:`m` be the number of values on the top of the stack.

2. Pop the values :math:`\val^m` from the stack.

3. Assert: due to :ref:`validation <valid-instr-seq>`, the label :math:`L` is now on the top of the stack.

4. Pop the label from the stack.

5. Push :math:`\val^m` back to the stack.

6. Jump to the position after the |END| of the :ref:`structured control instruction <syntax-instr-control>` associated with the label :math:`L`.

.. math::
   ~\\[-1ex]
   \begin{array}{lcl@{\qquad}l}
   \LABEL_n\{\instr^\ast\}~\val^m~\END &\stepto& \val^m
   \end{array}

.. note::
   This semantics also applies to the instruction sequence contained in a |LOOP| instruction.
   Therefore, execution of a loop falls off the end, unless a backwards branch is performed explicitly.


.. index:: ! call, function, function instance, label, frame

Function Calls
~~~~~~~~~~~~~~

The following auxiliary rules define the semantics of invoking a :ref:`function instance <syntax-funcinst>`
through one of the :ref:`call instructions <exec-instr-control>`
and returning from it.


.. _exec-invoke:

Invocation of :ref:`function address <syntax-funcaddr>` :math:`a`
.................................................................

1. Assert: due to :ref:`validation <valid-call>`, :math:`S.\SFUNCS[a]` exists.

2. Let :math:`f` be the :ref:`function instance <syntax-funcinst>`, :math:`S.\SFUNCS[a]`.

3. Let :math:`[t_1^n] \to [t_2^m]` be the :ref:`function type <syntax-functype>` :math:`f.\FITYPE`.

4. Let :math:`\local^\ast` be the list of :ref:`locals <syntax-local>` :math:`f.\FICODE.\FLOCALS`.

5. Let :math:`\instr^\ast~\END` be the :ref:`expression <syntax-expr>` :math:`f.\FICODE.\FBODY`.

6. Assert: due to :ref:`validation <valid-call>`, :math:`n` values are on the top of the stack.

7. Pop the values :math:`\val^n` from the stack.

8. Let :math:`F` be the :ref:`frame <syntax-frame>` :math:`\{ \AMODULE~f.\FIMODULE, \ALOCALS~\val^n~(\default_t)^\ast \}`.

9. Push the activation of :math:`F` with arity :math:`m` to the stack.

10. Let :math:`L` be the :ref:`label <syntax-label>` whose arity is :math:`m` and whose continuation is the end of the function.

11. :ref:`Enter <exec-instr-seq-enter>` the instruction sequence :math:`\instr^\ast` with label :math:`L`.

.. math::
   ~\\[-1ex]
   \begin{array}{l}
   \begin{array}{lcl@{\qquad}l}
   S; \val^n~(\INVOKE~a) &\stepto& S; \FRAME_m\{F\}~\LABEL_m\{\}~\instr^\ast~\END~\END
   \end{array}
   \\ \qquad
     \begin{array}[t]{@{}r@{~}l@{}}
     (\iff & S.\SFUNCS[a] = f \\
     \wedge & f.\FITYPE = [t_1^n] \to [t_2^m] \\
     \wedge & f.\FICODE = \{ \FTYPE~x, \FLOCALS~\{\LTYPE~t\}^k, \FBODY~\instr^\ast~\END \} \\
     \wedge & F = \{ \AMODULE~f.\FIMODULE, ~\ALOCALS~\val^n~(\default_t)^k \})
     \end{array} \\
   \end{array}

.. note::
   For non-defaultable types, the respective local is left uninitialized by these rules.


.. _exec-invoke-exit:

Returning from a function
.........................

When the end of a function is reached without a jump (i.e., |RETURN|) or trap aborting it, then the following steps are performed.

1. Let :math:`F` be the :ref:`current <exec-notation-textual>` :ref:`frame <syntax-frame>`.

2. Let :math:`n` be the arity of the activation of :math:`F`.

3. Assert: due to :ref:`validation <valid-instr-seq>`, there are :math:`n` values on the top of the stack.

4. Pop the results :math:`\val^n` from the stack.

5. Assert: due to :ref:`validation <valid-func>`, the frame :math:`F` is now on the top of the stack.

6. Pop the frame from the stack.

7. Push :math:`\val^n` back to the stack.

8. Jump to the instruction after the original call.

.. math::
   ~\\[-1ex]
   \begin{array}{lcl@{\qquad}l}
   \FRAME_n\{F\}~\val^n~\END &\stepto& \val^n
   \end{array}


.. index:: host function, store
.. _exec-invoke-host:

Host Functions
..............

Invoking a :ref:`host function <syntax-hostfunc>` has non-deterministic behavior.
It may either terminate with a :ref:`trap <trap>` or return regularly.
However, in the latter case, it must consume and produce the right number and types of WebAssembly :ref:`values <syntax-val>` on the stack,
according to its :ref:`function type <syntax-functype>`.

A host function may also modify the :ref:`store <syntax-store>`.
However, all store modifications must result in an :ref:`extension <extend-store>` of the original store, i.e., they must only modify mutable contents and must not have instances removed.
Furthermore, the resulting store must be :ref:`valid <valid-store>`, i.e., all data and code in it is well-typed.

.. math::
   ~\\[-1ex]
   \begin{array}{l}
   \begin{array}{lcl@{\qquad}l}
   S; \val^n~(\INVOKE~a) &\stepto& S'; \result
   \end{array}
   \\ \qquad
     \begin{array}[t]{@{}r@{~}l@{}}
     (\iff & S.\SFUNCS[a] = \{ \FITYPE~[t_1^n] \to [t_2^m], \FIHOSTCODE~\X{hf} \} \\
     \wedge & (S'; \result) \in \X{hf}(S; \val^n)) \\
     \end{array} \\
   \begin{array}{lcl@{\qquad}l}
   S; \val^n~(\INVOKE~a) &\stepto& S; \val^n~(\INVOKE~a)
   \end{array}
   \\ \qquad
     \begin{array}[t]{@{}r@{~}l@{}}
     (\iff & S.\SFUNCS[a] = \{ \FITYPE~[t_1^n] \to [t_2^m], \FIHOSTCODE~\X{hf} \} \\
     \wedge & \bot \in \X{hf}(S; \val^n)) \\
     \end{array} \\
   \end{array}

Here, :math:`\X{hf}(S; \val^n)` denotes the implementation-defined execution of host function :math:`\X{hf}` in current store :math:`S` with arguments :math:`\val^n`.
It yields a set of possible outcomes, where each element is either a pair of a modified store :math:`S'` and a :ref:`result <syntax-result>`
or the special value :math:`\bot` indicating divergence.
A host function is non-deterministic if there is at least one argument for which the set of outcomes is not singular.

For a WebAssembly implementation to be :ref:`sound <soundness>` in the presence of host functions,
every :ref:`host function instance <syntax-funcinst>` must be :ref:`valid <valid-hostfuncinst>`,
which means that it adheres to suitable pre- and post-conditions:
under a :ref:`valid store <valid-store>` :math:`S`, and given arguments :math:`\val^n` matching the ascribed parameter types :math:`t_1^n`,
executing the host function must yield a non-empty set of possible outcomes each of which is either divergence or consists of a valid store :math:`S'` that is an :ref:`extension <extend-store>` of :math:`S` and a result matching the ascribed return types :math:`t_2^m`.
All these notions are made precise in the :ref:`Appendix <soundness>`.

.. note::
   A host function can call back into WebAssembly by :ref:`invoking <exec-invocation>` a function :ref:`exported <syntax-export>` from a :ref:`module <syntax-module>`.
   However, the effects of any such call are subsumed by the non-deterministic behavior allowed for the host function.



.. index:: expression
   pair: execution; expression
   single: abstract syntax; expression
.. _exec-expr:

Expressions
~~~~~~~~~~~

An :ref:`expression <syntax-expr>` is *evaluated* relative to a :ref:`current <exec-notation-textual>` :ref:`frame <syntax-frame>` pointing to its containing :ref:`module instance <syntax-moduleinst>`.

1. Jump to the start of the instruction sequence :math:`\instr^\ast` of the expression.

2. Execute the instruction sequence.

3. Assert: due to :ref:`validation <valid-expr>`, the top of the stack contains a :ref:`value <syntax-val>`.

4. Pop the :ref:`value <syntax-val>` :math:`\val` from the stack.

The value :math:`\val` is the result of the evaluation.

.. math::
   S; F; \instr^\ast \stepto S'; F'; \instr'^\ast
   \qquad (\iff S; F; \instr^\ast~\END \stepto S'; F'; \instr'^\ast~\END)

.. note::
   Evaluation iterates this reduction rule until reaching a value.
   Expressions constituting :ref:`function <syntax-func>` bodies are executed during function :ref:`invocation <exec-invoke>`.<|MERGE_RESOLUTION|>--- conflicted
+++ resolved
@@ -2611,21 +2611,7 @@
 :math:`\IF~\blocktype~\instr_1^\ast~\ELSE~\instr_2^\ast~\END`
 .............................................................
 
-<<<<<<< HEAD
-1. Assert: due to :ref:`validation <valid-blocktype>`, :math:`\expand_{S;F}(\blocktype)` is defined.
-
-2. Let :math:`[t_1^m] \to [t_2^n]` be the :ref:`function type <syntax-functype>` :math:`\expand_{S;F}(\blocktype)`.
-
-3. Let :math:`L` be the label whose arity is :math:`n` and whose continuation is the end of the |IF| instruction.
-
-4. Assert: due to :ref:`validation <valid-if>`, a value of :ref:`value type <syntax-valtype>` |I32| is on the top of the stack.
-
-5. Pop the value :math:`\I32.\CONST~c` from the stack.
-
-6. Assert: due to :ref:`validation <valid-if>`, there are at least :math:`m` values on the top of the stack.
-=======
 1. Assert: due to :ref:`validation <valid-if>`, a value of :ref:`value type <syntax-valtype>` |I32| is on the top of the stack.
->>>>>>> 429b2e30
 
 2. Pop the value :math:`\I32.\CONST~c` from the stack.
 
@@ -2640,21 +2626,12 @@
 .. math::
    ~\\[-1ex]
    \begin{array}{lcl}
-<<<<<<< HEAD
-   S; F; \val^m~(\I32.\CONST~c)~\IF~\X{bt}~\instr_1^\ast~\ELSE~\instr_2^\ast~\END &\stepto&
-     S; F; \LABEL_n\{\epsilon\}~\val^m~\instr_1^\ast~\END
-     \\&&\quad (\iff c \neq 0 \wedge \expand_{S;F}(\X{bt}) = [t_1^m] \to [t_2^n]) \\
-   S; F; \val^m~(\I32.\CONST~c)~\IF~\X{bt}~\instr_1^\ast~\ELSE~\instr_2^\ast~\END &\stepto&
-     S; F; \LABEL_n\{\epsilon\}~\val^m~\instr_2^\ast~\END
-     \\&&\quad (\iff c = 0 \wedge \expand_{S;F}(\X{bt}) = [t_1^m] \to [t_2^n]) \\
-=======
    F; (\I32.\CONST~c)~\IF~\X{bt}~\instr_1^\ast~\ELSE~\instr_2^\ast~\END &\stepto&
      F; \BLOCK~\X{bt}~\instr_1^\ast~\END
      \\&&\quad (\iff c \neq 0) \\
    F; (\I32.\CONST~c)~\IF~\X{bt}~\instr_1^\ast~\ELSE~\instr_2^\ast~\END &\stepto&
      F; \BLOCK~\X{bt}~\instr_2^\ast~\END
      \\&&\quad (\iff c = 0) \\
->>>>>>> 429b2e30
    \end{array}
 
 
