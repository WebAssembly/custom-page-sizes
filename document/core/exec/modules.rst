--- conflicted
+++ resolved
@@ -10,7 +10,6 @@
 Allocation
 ~~~~~~~~~~
 
-<<<<<<< HEAD
 New instances of
 :ref:`functions <syntax-funcinst>`,
 :ref:`tables <syntax-tableinst>`,
@@ -24,9 +23,6 @@
 :ref:`arrays <syntax-arrayinst>`, or
 :ref:`exceptions <syntax-exninst>`,
 are *allocated* in a :ref:`store <syntax-store>` :math:`S`, as defined by the following auxiliary functions.
-=======
-New instances of :ref:`functions <syntax-funcinst>`, :ref:`tables <syntax-tableinst>`, :ref:`memories <syntax-meminst>`, :ref:`tags <syntax-taginst>`, :ref:`exceptions <syntax-exninst>`, and :ref:`globals <syntax-globalinst>` are *allocated* in a :ref:`store <syntax-store>` :math:`S`, as defined by the following auxiliary functions.
->>>>>>> 24be4255
 
 
 .. index:: function, function instance, function address, module instance, function type
