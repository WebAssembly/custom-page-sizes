--- conflicted
+++ resolved
@@ -484,15 +484,10 @@
 
 4. For each :ref:`table <syntax-table>` :math:`\table_i` in :math:`\module.\MTABLES`, do:
 
-<<<<<<< HEAD
    a. Let :math:`\limits_i~t_i` be the :ref:`semantic <syntax-typeid>` :ref:`table type <syntax-tabletype>` obtained from :math:`\table_i.\TTYPE` in :math:`\moduleinst` defined below.
 
    b. Let :math:`\tableaddr_i` be the :ref:`table address <syntax-tableaddr>` resulting from :ref:`allocating <alloc-table>` :math:`\table_i.\TTYPE`
-   with initialization value :math:`\REFNULL~t_i`.
-=======
-   a. Let :math:`\tableaddr_i` be the :ref:`table address <syntax-tableaddr>` resulting from :ref:`allocating <alloc-table>` :math:`\table_i.\TTYPE`
    with initialization value :math:`\reff_{\F{t}}^\ast[i]`.
->>>>>>> aaecf06b
 
 5. For each :ref:`memory <syntax-mem>` :math:`\mem_i` in :math:`\module.\MMEMS`, do:
 
@@ -504,53 +499,31 @@
 
    a. Let :math:`\globaltype_i` be the :ref:`semantic <syntax-typeid>` :ref:`global type <syntax-globaltype>` obtained from :math:`\global_i.\GTYPE` in :math:`\moduleinst` defined below.
 
-   b. Let :math:`\globaladdr_i` be the :ref:`global address <syntax-globaladdr>` resulting from :ref:`allocating <alloc-global>` :math:`\globaltype_i` with initializer value :math:`\val^\ast[i]`.
-
-<<<<<<< HEAD
+   b. Let :math:`\globaladdr_i` be the :ref:`global address <syntax-globaladdr>` resulting from :ref:`allocating <alloc-global>` :math:`\globaltype_i` with initializer value :math:`\val_{\F{g}}^\ast[i]`.
+
 7. For each :ref:`element segment <syntax-elem>` :math:`\elem_i` in :math:`\module.\MELEMS`, do:
-=======
-   a. Let :math:`\globaladdr_i` be the :ref:`global address <syntax-globaladdr>` resulting from :ref:`allocating <alloc-global>` :math:`\global_i.\GTYPE` with initializer value :math:`\val_{\F{g}}^\ast[i]`.
->>>>>>> aaecf06b
 
    a. Let :math:`\reftype_i` be the :ref:`semantic <syntax-typeid>` element :ref:`reference type <syntax-reftype>` obtained from :math:`\elem_i.\ETYPE` in :math:`\moduleinst` defined below.
 
-<<<<<<< HEAD
-   b. Let :math:`\elemaddr_i` be the :ref:`element address <syntax-elemaddr>` resulting from :ref:`allocating <alloc-elem>` a :ref:`element instance <syntax-eleminst>` of :ref:`reference type <syntax-reftype>` :math:`\reftype_i` with contents :math:`(\reff^\ast)^\ast[i]`.
-=======
-   a. Let :math:`\elemaddr_i` be the :ref:`element address <syntax-elemaddr>` resulting from :ref:`allocating <alloc-elem>` an :ref:`element instance <syntax-eleminst>` of :ref:`reference type <syntax-reftype>` :math:`\elem_i.\ETYPE` with contents :math:`(\reff_{\F{e}}^\ast)^\ast[i]`.
->>>>>>> aaecf06b
+   b. Let :math:`\elemaddr_i` be the :ref:`element address <syntax-elemaddr>` resulting from :ref:`allocating <alloc-elem>` a :ref:`element instance <syntax-eleminst>` of :ref:`reference type <syntax-reftype>` :math:`\reftype_i` with contents :math:`(\reff_{\F{e}}^\ast)^\ast[i]`.
 
 8. For each :ref:`data segment <syntax-data>` :math:`\data_i` in :math:`\module.\MDATAS`, do:
 
    a. Let :math:`\dataaddr_i` be the :ref:`data address <syntax-dataaddr>` resulting from :ref:`allocating <alloc-data>` a :ref:`data instance <syntax-datainst>` with contents :math:`\data_i.\DINIT`.
 
-<<<<<<< HEAD
-9. Let :math:`\typeaddr^\ast` be the the concatenation of the :ref:`function addresses <syntax-typeaddr>` :math:`\typeaddr_i` in index order.
-
-10. Let :math:`\funcaddr^\ast` be the the concatenation of the :ref:`function addresses <syntax-funcaddr>` :math:`\funcaddr_i` in index order.
-
-11. Let :math:`\tableaddr^\ast` be the the concatenation of the :ref:`table addresses <syntax-tableaddr>` :math:`\tableaddr_i` in index order.
-
-12. Let :math:`\memaddr^\ast` be the the concatenation of the :ref:`memory addresses <syntax-memaddr>` :math:`\memaddr_i` in index order.
-
-13. Let :math:`\globaladdr^\ast` be the the concatenation of the :ref:`global addresses <syntax-globaladdr>` :math:`\globaladdr_i` in index order.
-
-14. Let :math:`\elemaddr^\ast` be the the concatenation of the :ref:`element addresses <syntax-elemaddr>` :math:`\elemaddr_i` in index order.
-=======
-8. Let :math:`\funcaddr^\ast` be the concatenation of the :ref:`function addresses <syntax-funcaddr>` :math:`\funcaddr_i` in index order.
-
-9. Let :math:`\tableaddr^\ast` be the concatenation of the :ref:`table addresses <syntax-tableaddr>` :math:`\tableaddr_i` in index order.
-
-10. Let :math:`\memaddr^\ast` be the concatenation of the :ref:`memory addresses <syntax-memaddr>` :math:`\memaddr_i` in index order.
-
-11. Let :math:`\globaladdr^\ast` be the concatenation of the :ref:`global addresses <syntax-globaladdr>` :math:`\globaladdr_i` in index order.
-
-12. Let :math:`\elemaddr^\ast` be the concatenation of the :ref:`element addresses <syntax-elemaddr>` :math:`\elemaddr_i` in index order.
-
-13. Let :math:`\dataaddr^\ast` be the concatenation of the :ref:`data addresses <syntax-dataaddr>` :math:`\dataaddr_i` in index order.
->>>>>>> aaecf06b
-
-15. Let :math:`\dataaddr^\ast` be the the concatenation of the :ref:`data addresses <syntax-dataaddr>` :math:`\dataaddr_i` in index order.
+9. Let :math:`\typeaddr^\ast` be the concatenation of the :ref:`function addresses <syntax-typeaddr>` :math:`\typeaddr_i` in index order.
+
+10. Let :math:`\funcaddr^\ast` be the concatenation of the :ref:`function addresses <syntax-funcaddr>` :math:`\funcaddr_i` in index order.
+
+11. Let :math:`\tableaddr^\ast` be the concatenation of the :ref:`table addresses <syntax-tableaddr>` :math:`\tableaddr_i` in index order.
+
+12. Let :math:`\memaddr^\ast` be the concatenation of the :ref:`memory addresses <syntax-memaddr>` :math:`\memaddr_i` in index order.
+
+13. Let :math:`\globaladdr^\ast` be the concatenation of the :ref:`global addresses <syntax-globaladdr>` :math:`\globaladdr_i` in index order.
+
+14. Let :math:`\elemaddr^\ast` be the concatenation of the :ref:`element addresses <syntax-elemaddr>` :math:`\elemaddr_i` in index order.
+
+15. Let :math:`\dataaddr^\ast` be the concatenation of the :ref:`data addresses <syntax-dataaddr>` :math:`\dataaddr_i` in index order.
 
 16. Let :math:`\funcaddr_{\F{mod}}^\ast` be the list of :ref:`function addresses <syntax-funcaddr>` extracted from :math:`\externval_{\F{im}}^\ast`, concatenated with :math:`\funcaddr^\ast`.
 
@@ -572,11 +545,7 @@
 
     e. Let :math:`\exportinst_i` be the :ref:`export instance <syntax-exportinst>` :math:`\{\EINAME~(\export_i.\ENAME), \EIVALUE~\externval_i\}`.
 
-<<<<<<< HEAD
-21. Let :math:`\exportinst^\ast` be the the concatenation of the :ref:`export instances <syntax-exportinst>` :math:`\exportinst_i` in index order.
-=======
-19. Let :math:`\exportinst^\ast` be the concatenation of the :ref:`export instances <syntax-exportinst>` :math:`\exportinst_i` in index order.
->>>>>>> aaecf06b
+21. Let :math:`\exportinst^\ast` be the concatenation of the :ref:`export instances <syntax-exportinst>` :math:`\exportinst_i` in index order.
 
 22. Let :math:`\moduleinst` be the :ref:`module instance <syntax-moduleinst>` :math:`\{\MITYPES~\typeaddr^\ast,` :math:`\MIFUNCS~\funcaddr_{\F{mod}}^\ast,` :math:`\MITABLES~\tableaddr_{\F{mod}}^\ast,` :math:`\MIMEMS~\memaddr_{\F{mod}}^\ast,` :math:`\MIGLOBALS~\globaladdr_{\F{mod}}^\ast,` :math:`\MIEXPORTS~\exportinst^\ast\}`.
 
@@ -610,33 +579,19 @@
      \MIDATAS~\dataaddr^\ast, \\
      \MIEXPORTS~\exportinst^\ast ~\}
      \end{array} \\[1ex]
-<<<<<<< HEAD
    S_1, \typeaddr^\ast &=&
      \alloctype^\ast(S, \module.\MTYPES, \moduleinst) \\
    S_2, \funcaddr^\ast &=&
      \allocfunc^\ast(S_1, \module.\MFUNCS, \moduleinst) \\
    S_3, \tableaddr^\ast &=&
-     \alloctable^\ast(S_2, \sem_{\moduleinst}(\table.\TTYPE)^\ast, (\REFNULL~t)^\ast)
+     \alloctable^\ast(S_2, \sem_{\moduleinst}(\table.\TTYPE)^\ast, \reff_{\F{t}}^\ast)
      \quad (\where (\table.\TTYPE)^\ast = (\limits~t)^\ast) \\
    S_4, \memaddr^\ast &=&
      \allocmem^\ast(S_3, \sem_{\moduleinst}(\mem.\MTYPE)^\ast) \\
    S_5, \globaladdr^\ast &=&
-     \allocglobal^\ast(S_3, \sem_{\moduleinst}(\global.\GTYPE)^\ast, \val^\ast) \\
+     \allocglobal^\ast(S_3, \sem_{\moduleinst}(\global.\GTYPE)^\ast, \val_{\F{g}}^\ast) \\
    S_6, \elemaddr^\ast &=&
-     \allocelem^\ast(S_5, \sem_{\moduleinst}(\elem.\ETYPE)^\ast, (\reff^\ast)^\ast) \\
-=======
-   S_1, \funcaddr^\ast &=&
-     \allocfunc^\ast(S, \module.\MFUNCS, \moduleinst) \\
-   S_2, \tableaddr^\ast &=&
-     \alloctable^\ast(S_1, (\table.\TTYPE)^\ast, \reff_{\F{t}}^\ast)
-     \quad (\where (\table.\TTYPE)^\ast = (\limits~t)^\ast) \\
-   S_3, \memaddr^\ast &=&
-     \allocmem^\ast(S_2, (\mem.\MTYPE)^\ast) \\
-   S_4, \globaladdr^\ast &=&
-     \allocglobal^\ast(S_3, (\global.\GTYPE)^\ast, \val_{\F{g}}^\ast) \\
-   S_5, \elemaddr^\ast &=&
-     \allocelem^\ast(S_4, (\elem.\ETYPE)^\ast, (\reff_{\F{e}}^\ast)^\ast) \\
->>>>>>> aaecf06b
+     \allocelem^\ast(S_5, \sem_{\moduleinst}(\elem.\ETYPE)^\ast, (\reff_{\F{e}}^\ast)^\ast) \\
    S', \dataaddr^\ast &=&
      \allocdata^\ast(S_6, \sem_{\moduleinst}(\data.\DINIT)^\ast) \\
    \exportinst^\ast &=&
@@ -849,19 +804,13 @@
    \end{array}
 
 .. note::
-<<<<<<< HEAD
    Checking import types assumes that the :ref:`module instance <syntax-moduleinst>` has already been :ref:`allocated <alloc-module>` and the resulting :ref:`type addresses <syntax-typeaddr>` are available, in order to :ref:`instantiate <sem>` all relevant types.
    However, this forward reference merely is a way to simplify the specification.
    In practice, implementations will likely allocate or canonicalize types beforehand, when *compiling* a module, in a stage before instantiation and before imports are checked.
 
-   Similarly, module :ref:`allocation <alloc-module>` and the :ref:`evaluation <exec-expr>` of :ref:`global <syntax-global>` initializers and :ref:`element segments <syntax-elem>` are mutually recursive because the global initialization :ref:`values <syntax-val>` :math:`\val^\ast` and element segment contents :math:`(\reff^\ast)^\ast` are passed to the module allocator while depending on the module instance :math:`\moduleinst` and store :math:`S'` returned by allocation.
+   Similarly, module :ref:`allocation <alloc-module>` and the :ref:`evaluation <exec-expr>` of :ref:`global <syntax-global>` and :ref:`table <syntax-table>` initializers as well as :ref:`element segments <syntax-elem>` are mutually recursive because the global initialization :ref:`values <syntax-val>` :math:`\val_{\F{g}}^\ast`, :math:`\reff_{\F{t}}`, and element segment contents :math:`(\reff^\ast)^\ast` are passed to the module allocator while depending on the module instance :math:`\moduleinst` and store :math:`S'` returned by allocation.
    Again, this recursion is just a specification device.
    In practice, the initialization values can :ref:`be determined <exec-initvals>` beforehand by staging module allocation further such that first, the module's own :math:`function instances <syntax-funcinst>` are pre-allocated in the store, then the initializer expressions are evaluated, then the rest of the module instance is allocated, and finally the new function instances' :math:`\AMODULE` fields are set to that module instance.
-=======
-   Module :ref:`allocation <alloc-module>` and the :ref:`evaluation <exec-expr>` of :ref:`global <syntax-global>` initializers and :ref:`element segments <syntax-elem>` are mutually recursive because the global initialization :ref:`values <syntax-val>` :math:`\val^\ast` and element segment contents :math:`(\reff^\ast)^\ast` are passed to the module allocator while depending on the module instance :math:`\moduleinst` and store :math:`S'` returned by allocation.
-   However, this recursion is just a specification device.
-   In practice, the initialization values can :ref:`be determined <exec-initvals>` beforehand by staging module allocation such that first, the module's own :ref:`function instances <syntax-funcinst>` are pre-allocated in the store, then the initializer expressions are evaluated, then the rest of the module instance is allocated, and finally the new function instances' :math:`\AMODULE` fields are set to that module instance.
->>>>>>> aaecf06b
    This is possible because :ref:`validation <valid-module>` ensures that initialization expressions cannot actually call a function, only take their reference.
 
    All failure conditions are checked before any observable mutation of the store takes place.
