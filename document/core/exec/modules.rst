--- conflicted
+++ resolved
@@ -62,14 +62,9 @@
 
 1. Let :math:`\tabletype` be the :ref:`table type <syntax-tabletype>` of the table to allocate and :math:`\reff` the initialization value.
 
-<<<<<<< HEAD
-2. Let :math:`(\{\LMIN~n, \LMAX~m^?\}~\reftype)` be the structure of :ref:`table type <syntax-tabletype>` :math:`\tabletype`.
-                                                                                                      3. Let :math:`a` be the first free :ref:`table address <syntax-tableaddr>` in :math:`S`.
-=======
 2. Let :math:`(\addrtype~\{\LMIN~n, \LMAX~m^?\}~\reftype)` be the structure of :ref:`table type <syntax-tabletype>` :math:`\tabletype`.
 
 3. Let :math:`a` be the first free :ref:`table address <syntax-tableaddr>` in :math:`S`.
->>>>>>> 8cfe5bef
 
 4. Let :math:`\tableinst` be the :ref:`table instance <syntax-tableinst>` :math:`\{ \TITYPE~\tabletype, \TIREFS~\reff^n \}` with :math:`n` elements set to :math:`\reff`.
 
