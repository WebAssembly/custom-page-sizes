.. index:: value, integer, floating-point, bit width, determinism, non-determinism, NaN
.. _exec-op-partial:
.. _exec-numeric:

Numerics
--------

Numeric primitives are defined in a generic manner, by operators indexed over a bit width :math:`N`.

Some operators are *non-deterministic*, because they can return one of several possible results (such as different :ref:`NaN <syntax-nan>` values).
Technically, each operator thus returns a *set* of allowed values.
For convenience, deterministic results are expressed as plain values, which are assumed to be identified with a respective singleton set.

Some operators are *partial*, because they are not defined on certain inputs.
Technically, an empty set of results is returned for these inputs.

In formal notation, each operator is defined by equational clauses that apply in decreasing order of precedence.
That is, the first clause that is applicable to the given arguments defines the result.
In some cases, similar clauses are combined into one by using the notation :math:`\pm` or :math:`\mp`.
When several of these placeholders occur in a single clause, then they must be resolved consistently: either the upper sign is chosen for all of them or the lower sign.

.. note::
   For example, the |fcopysign| operator is defined as follows:

   .. math::
      \begin{array}{@{}lcll}
      \fcopysign_N(\pm p_1, \pm p_2) &=& \pm p_1 \\
      \fcopysign_N(\pm p_1, \mp p_2) &=& \mp p_1 \\
      \end{array}

   This definition is to be read as a shorthand for the following expansion of each clause into two separate ones:

   .. math::
      \begin{array}{@{}lcll}
      \fcopysign_N(+ p_1, + p_2) &=& + p_1 \\
      \fcopysign_N(- p_1, - p_2) &=& - p_1 \\
      \fcopysign_N(+ p_1, - p_2) &=& - p_1 \\
      \fcopysign_N(- p_1, + p_2) &=& + p_1 \\
      \end{array}

Numeric operators are lifted to input sequences by applying the operator element-wise, returning a sequence of results. When there are multiple inputs, they must be of equal length.

.. math::
   \begin{array}{lll@{\qquad}l}
   op(c_1^n, \dots, c_k^n) &=& op(c_1^n[0], \dots, c_k^n[0])~\dots~op(c_1^n[n-1], \dots, c_k^n[n-1])
   \end{array}

.. note::
   For example, the unary operator |fabs|, when given a sequence of floating-point values, return a sequence of floating-point results:

   .. math::
      \begin{array}{lll@{\qquad}l}
      \fabs_N(z^n) &=& \fabs_N(z[0])~\dots~\fabs_N(z[n])
      \end{array}

   The binary operator |iadd|, when given two sequences of integers of the same length, :math:`n`, return a sequence of integer results:

   .. math::
      \begin{array}{lll@{\qquad}l}
      \iadd_N(i_1^n, i_2^n) &=& \iadd_N(i_1[0], i_2[0])~\dots~\iadd_N(i_1[n], i_2[n])
      \end{array}

.. _aux-trunc:

Conventions:

* The meta variable :math:`d` is used to range over single bits.

* The meta variable :math:`p` is used to range over (signless) :ref:`magnitudes <syntax-float>` of floating-point values, including |NAN| and :math:`\infty`.

* The meta variable :math:`q` is used to range over (signless) *rational* :ref:`magnitudes <syntax-float>`, excluding |NAN| or :math:`\infty`.

* The notation :math:`f^{-1}` denotes the inverse of a bijective function :math:`f`.

* Truncation of rational values is written :math:`\truncz(\pm q)`, with the usual mathematical definition:

  .. math::
     \begin{array}{lll@{\qquad}l}
     \truncz(\pm q) &=& \pm i & (\iff i \in \mathbb{N} \wedge +q - 1 < i \leq +q) \\
     \end{array}

.. _aux-sat:

* Saturation of integers is written :math:`\satu_N(i)` and :math:`\sats_N(i)`. The arguments to these two functions range over arbitrary signed integers.

  * Unsigned saturation, :math:`\satu_N(i)` clamps :math:`i` to between :math:`0` and :math:`2^N-1`:

    .. math::
       \begin{array}{lll@{\qquad}l}
       \satu_N(i) &=& 0 & (\iff i < 0) \\
       \satu_N(i) &=& 2^N-1 & (\iff i > 2^N-1)\\
       \satu_N(i) &=& i & (\otherwise) \\
       \end{array}

  * Signed saturation, :math:`\sats_N(i)` clamps :math:`i` to between :math:`-2^{N-1}` and :math:`2^{N-1}-1`:

  .. math::
     \begin{array}{lll@{\qquad}l}
     \sats_N(i) &=& -2^{N-1} & (\iff i < -2^{N-1})\\
     \sats_N(i) &=& 2^{N-1}-1 & (\iff i > 2^{N-1}-1)\\
     \sats_N(i) &=& i & (\otherwise)
     \end{array}



.. index:: bit, integer, floating-point, numeric vector, packed type, value type
.. _aux-bits:

Representations
~~~~~~~~~~~~~~~

Numbers and numeric vectors have an underlying binary representation as a sequence of bits:

.. math::
   \begin{array}{lll@{\qquad}l}
   \bits_{\IN}(i) &=& \ibits_N(i) \\
   \bits_{\FN}(z) &=& \fbits_N(z) \\
   \bits_{\VN}(i) &=& \ibits_N(i) \\
   \end{array}

The first case of these applies to representations of both integer :ref:`value types <syntax-valtype>` and :ref:`packed types <syntax-packtype>`.

Each of these functions is a bijection, hence they are invertible.


.. index:: Boolean
.. _aux-ibits:

Integers
........

:ref:`Integers <syntax-int>` are represented as base two unsigned numbers:

.. math::
   \begin{array}{lll@{\qquad}l}
   \ibits_N(i) &=& d_{N-1}~\dots~d_0 & (i = 2^{N-1}\cdot d_{N-1} + \dots + 2^0\cdot d_0) \\
   \end{array}

Boolean operators like :math:`\wedge`, :math:`\vee`, or :math:`\veebar` are lifted to bit sequences of equal length by applying them pointwise.


.. index:: IEEE 754, significand, exponent
.. _aux-fbias:
.. _aux-fsign:
.. _aux-fbits:

Floating-Point
..............

:ref:`Floating-point values <syntax-float>` are represented in the respective binary format defined by |IEEE754|_ (Section 3.4):

.. math::
   \begin{array}{lll@{\qquad}l}
   \fbits_N(\pm (1+m\cdot 2^{-M})\cdot 2^e) &=& \fsign({\pm})~\ibits_E(e+\fbias_N)~\ibits_M(m) \\
   \fbits_N(\pm (0+m\cdot 2^{-M})\cdot 2^e) &=& \fsign({\pm})~(0)^E~\ibits_M(m) \\
   \fbits_N(\pm \infty) &=& \fsign({\pm})~(1)^E~(0)^M \\
   \fbits_N(\pm \NAN(n)) &=& \fsign({\pm})~(1)^E~\ibits_M(n) \\[1ex]
   \fbias_N &=& 2^{E-1}-1 \\
   \fsign({+}) &=& 0 \\
   \fsign({-}) &=& 1 \\
   \end{array}

where :math:`M = \signif(N)` and :math:`E = \expon(N)`.


.. index:: numeric vector, shape, lane
.. _aux-lanes:
.. _aux-packnum:
.. _aux-unpacknum:
.. _syntax-i128:

Vectors
.......

Numeric vectors of type |VN| have the same underlying representation as an |IN|.
They can also be interpreted as a sequence of numeric values packed into a |VN| with a particular |shape| :math:`t\K{x}M`,
provided that :math:`N = |t|\cdot M`.

.. math::
   \begin{array}{l}
   \begin{array}{lll@{\qquad}l}
   \lanes_{t\K{x}M}(c) &=&
     c_0~\dots~c_{M-1} \\
   \end{array}
   \\ \qquad
     \begin{array}[t]{@{}r@{~}l@{}l@{~}l@{~}l}
     (\where & w &=& |t| / 8 \\
     \wedge & b^\ast &=& \bytes_{\IN}(c) \\
     \wedge & c_i &=& \bytes_{t}^{-1}(b^\ast[i \cdot w \slice w]))
     \end{array}
   \end{array}

This function is a bijection on |IN|, hence it is invertible.

.. todo:: pack/unpacknum


.. index:: byte, little endian, memory
.. _aux-littleendian:
.. _aux-bytes:

Storage
.......

When a number is stored into :ref:`memory <syntax-mem>`, it is converted into a sequence of :ref:`bytes <syntax-byte>` in |LittleEndian|_ byte order:

.. math::
   \begin{array}{lll@{\qquad}l}
   \bytes_t(i) &=& \littleendian(\bits_t(i)) \\[1ex]
   \littleendian(\epsilon) &=& \epsilon \\
   \littleendian(d^8~{d'}^\ast~) &=& \littleendian({d'}^\ast)~\ibits_8^{-1}(d^8) \\
   \end{array}

Again these functions are invertible bijections.


.. index:: integer
.. _int-ops:

Integer Operations
~~~~~~~~~~~~~~~~~~

.. index:: sign, signed integer, unsigned integer, uninterpreted integer, two's complement
.. _aux-signed:

Sign Interpretation
...................

Integer operators are defined on |iN| values.
Operators that use a signed interpretation convert the value using the following definition, which takes the two's complement when the value lies in the upper half of the value range (i.e., its most significant bit is :math:`1`):

.. math::
   \begin{array}{lll@{\qquad}l}
   \signed_N(i) &=& i & (0 \leq i < 2^{N-1}) \\
   \signed_N(i) &=& i - 2^N & (2^{N-1} \leq i < 2^N) \\
   \end{array}

This function is bijective, and hence invertible.


.. index:: Boolean
.. _aux-tobool:

Boolean Interpretation
......................

The integer result of predicates -- i.e., :ref:`tests <syntax-testop>` and :ref:`relational <syntax-relop>` operators -- is defined with the help of the following auxiliary function producing the value :math:`1` or :math:`0` depending on a condition.

.. math::
   \begin{array}{lll@{\qquad}l}
   \tobool(C) &=& 1 & (\iff C) \\
   \tobool(C) &=& 0 & (\otherwise) \\
   \end{array}


.. _op-iadd:

:math:`\iadd_N(i_1, i_2)`
.........................

* Return the result of adding :math:`i_1` and :math:`i_2` modulo :math:`2^N`.

.. math::
   \begin{array}{@{}lcll}
   \iadd_N(i_1, i_2) &=& (i_1 + i_2) \mod 2^N
   \end{array}

.. _op-isub:

:math:`\isub_N(i_1, i_2)`
.........................

* Return the result of subtracting :math:`i_2` from :math:`i_1` modulo :math:`2^N`.

.. math::
   \begin{array}{@{}lcll}
   \isub_N(i_1, i_2) &=& (i_1 - i_2 + 2^N) \mod 2^N
   \end{array}

.. _op-imul:

:math:`\imul_N(i_1, i_2)`
.........................

* Return the result of multiplying :math:`i_1` and :math:`i_2` modulo :math:`2^N`.

.. math::
   \begin{array}{@{}lcll}
   \imul_N(i_1, i_2) &=& (i_1 \cdot i_2) \mod 2^N
   \end{array}


.. _op-idiv:

:math:`\idivu_N(i_1, i_2)`
..........................

* If :math:`i_2` is :math:`0`, then the result is undefined.

* Else, return the result of dividing :math:`i_1` by :math:`i_2`, truncated toward zero.

.. math::
   \begin{array}{@{}lcll}
   \idivu_N(i_1, 0) &=& \{\} \\
   \idivu_N(i_1, i_2) &=& \truncz(i_1 / i_2) \\
   \end{array}

.. note::
   This operator is :ref:`partial <exec-op-partial>`.

:math:`\idivs_N(i_1, i_2)`
..........................

* Let :math:`j_1` be the :ref:`signed interpretation <aux-signed>` of :math:`i_1`.

* Let :math:`j_2` be the :ref:`signed interpretation <aux-signed>` of :math:`i_2`.

* If :math:`j_2` is :math:`0`, then the result is undefined.

* Else if :math:`j_1` divided by :math:`j_2` is :math:`2^{N-1}`, then the result is undefined.

* Else, return the result of dividing :math:`j_1` by :math:`j_2`, truncated toward zero.

.. math::
   \begin{array}{@{}lcll}
   \idivs_N(i_1, 0) &=& \{\} \\
   \idivs_N(i_1, i_2) &=& \{\} \qquad\qquad (\iff \signed_N(i_1) / \signed_N(i_2) = 2^{N-1}) \\
   \idivs_N(i_1, i_2) &=& \signed_N^{-1}(\truncz(\signed_N(i_1) / \signed_N(i_2))) \\
   \end{array}

.. note::
   This operator is :ref:`partial <exec-op-partial>`.
   Besides division by :math:`0`, the result of :math:`(-2^{N-1})/(-1) = +2^{N-1}` is not representable as an :math:`N`-bit signed integer.


.. _op-irem:

:math:`\iremu_N(i_1, i_2)`
..........................

* If :math:`i_2` is :math:`0`, then the result is undefined.

* Else, return the remainder of dividing :math:`i_1` by :math:`i_2`.

.. math::
   \begin{array}{@{}lcll}
   \iremu_N(i_1, 0) &=& \{\} \\
   \iremu_N(i_1, i_2) &=& i_1 - i_2 \cdot \truncz(i_1 / i_2) \\
   \end{array}

.. note::
   This operator is :ref:`partial <exec-op-partial>`.

   As long as both operators are defined,
   it holds that :math:`i_1 = i_2\cdot\idivu(i_1, i_2) + \iremu(i_1, i_2)`.

:math:`\irems_N(i_1, i_2)`
..........................

* Let :math:`j_1` be the :ref:`signed interpretation <aux-signed>` of :math:`i_1`.

* Let :math:`j_2` be the :ref:`signed interpretation <aux-signed>` of :math:`i_2`.

* If :math:`i_2` is :math:`0`, then the result is undefined.

* Else, return the remainder of dividing :math:`j_1` by :math:`j_2`, with the sign of the dividend :math:`j_1`.

.. math::
   \begin{array}{@{}lcll}
   \irems_N(i_1, 0) &=& \{\} \\
   \irems_N(i_1, i_2) &=& \signed_N^{-1}(j_1 - j_2 \cdot \truncz(j_1 / j_2)) \\
     && (\where j_1 = \signed_N(i_1) \wedge j_2 = \signed_N(i_2)) \\
   \end{array}

.. note::
   This operator is :ref:`partial <exec-op-partial>`.

   As long as both operators are defined,
   it holds that :math:`i_1 = i_2\cdot\idivs(i_1, i_2) + \irems(i_1, i_2)`.


.. _op-inot:

:math:`\inot_N(i)`
..................

* Return the bitwise negation of :math:`i`.

.. math::
   \begin{array}{@{}lcll}
   \inot_N(i) &=& \ibits_N^{-1}(\ibits_N(i) \veebar \ibits_N(2^N-1))
   \end{array}

.. _op-iand:

:math:`\iand_N(i_1, i_2)`
.........................

* Return the bitwise conjunction of :math:`i_1` and :math:`i_2`.

.. math::
   \begin{array}{@{}lcll}
   \iand_N(i_1, i_2) &=& \ibits_N^{-1}(\ibits_N(i_1) \wedge \ibits_N(i_2))
   \end{array}

.. _op-iandnot:

:math:`\iandnot_N(i_1, i_2)`
............................

* Return the bitwise conjunction of :math:`i_1` and the bitwise negation of :math:`i_2`.

.. math::
   \begin{array}{@{}lcll}
   \iandnot_N(i_1, i_2) &=& \iand_N(i_1, \inot_N(i_2))
   \end{array}

.. _op-ior:

:math:`\ior_N(i_1, i_2)`
........................

* Return the bitwise disjunction of :math:`i_1` and :math:`i_2`.

.. math::
   \begin{array}{@{}lcll}
   \ior_N(i_1, i_2) &=& \ibits_N^{-1}(\ibits_N(i_1) \vee \ibits_N(i_2))
   \end{array}

.. _op-ixor:

:math:`\ixor_N(i_1, i_2)`
.........................

* Return the bitwise exclusive disjunction of :math:`i_1` and :math:`i_2`.

.. math::
   \begin{array}{@{}lcll}
   \ixor_N(i_1, i_2) &=& \ibits_N^{-1}(\ibits_N(i_1) \veebar \ibits_N(i_2))
   \end{array}

.. _op-ishl:

:math:`\ishl_N(i_1, i_2)`
.........................

* Let :math:`k` be :math:`i_2` modulo :math:`N`.

* Return the result of shifting :math:`i_1` left by :math:`k` bits, modulo :math:`2^N`.

.. math::
   \begin{array}{@{}lcll}
   \ishl_N(i_1, i_2) &=& \ibits_N^{-1}(d_2^{N-k}~0^k)
     & (\iff \ibits_N(i_1) = d_1^k~d_2^{N-k} \wedge k = i_2 \mod N)
   \end{array}

.. _op-ishr:

:math:`\ishru_N(i_1, i_2)`
..........................

* Let :math:`k` be :math:`i_2` modulo :math:`N`.

* Return the result of shifting :math:`i_1` right by :math:`k` bits, extended with :math:`0` bits.

.. math::
   \begin{array}{@{}lcll}
   \ishru_N(i_1, i_2) &=& \ibits_N^{-1}(0^k~d_1^{N-k})
     & (\iff \ibits_N(i_1) = d_1^{N-k}~d_2^k \wedge k = i_2 \mod N)
   \end{array}

:math:`\ishrs_N(i_1, i_2)`
..........................

* Let :math:`k` be :math:`i_2` modulo :math:`N`.

* Return the result of shifting :math:`i_1` right by :math:`k` bits, extended with the most significant bit of the original value.

.. math::
   \begin{array}{@{}lcll}
   \ishrs_N(i_1, i_2) &=& \ibits_N^{-1}(d_0^{k+1}~d_1^{N-k-1})
     & (\iff \ibits_N(i_1) = d_0~d_1^{N-k-1}~d_2^k \wedge k = i_2 \mod N)
   \end{array}

.. _op-irotl:

:math:`\irotl_N(i_1, i_2)`
..........................

* Let :math:`k` be :math:`i_2` modulo :math:`N`.

* Return the result of rotating :math:`i_1` left by :math:`k` bits.

.. math::
   \begin{array}{@{}lcll}
   \irotl_N(i_1, i_2) &=& \ibits_N^{-1}(d_2^{N-k}~d_1^k)
     & (\iff \ibits_N(i_1) = d_1^k~d_2^{N-k} \wedge k = i_2 \mod N)
   \end{array}

.. _op-irotr:

:math:`\irotr_N(i_1, i_2)`
..........................

* Let :math:`k` be :math:`i_2` modulo :math:`N`.

* Return the result of rotating :math:`i_1` right by :math:`k` bits.

.. math::
   \begin{array}{@{}lcll}
   \irotr_N(i_1, i_2) &=& \ibits_N^{-1}(d_2^k~d_1^{N-k})
     & (\iff \ibits_N(i_1) = d_1^{N-k}~d_2^k \wedge k = i_2 \mod N)
   \end{array}


.. _op-iclz:

:math:`\iclz_N(i)`
..................

* Return the count of leading zero bits in :math:`i`; all bits are considered leading zeros if :math:`i` is :math:`0`.

.. math::
   \begin{array}{@{}lcll}
   \iclz_N(i) &=& k & (\iff \ibits_N(i) = 0^k~(1~d^\ast)^?)
   \end{array}


.. _op-ictz:

:math:`\ictz_N(i)`
..................

* Return the count of trailing zero bits in :math:`i`; all bits are considered trailing zeros if :math:`i` is :math:`0`.

.. math::
   \begin{array}{@{}lcll}
   \ictz_N(i) &=& k & (\iff \ibits_N(i) = (d^\ast~1)^?~0^k)
   \end{array}


.. _op-ipopcnt:

:math:`\ipopcnt_N(i)`
.....................

* Return the count of non-zero bits in :math:`i`.

.. math::
   \begin{array}{@{}lcll}
   \ipopcnt_N(i) &=& k & (\iff \ibits_N(i) = (0^\ast~1)^k~0^\ast)
   \end{array}


.. _op-ieqz:

:math:`\ieqz_N(i)`
..................

* Return :math:`1` if :math:`i` is zero, :math:`0` otherwise.

.. math::
   \begin{array}{@{}lcll}
   \ieqz_N(i) &=& \tobool(i = 0)
   \end{array}


.. _op-inez:

:math:`\inez_N(i)`
..................

* Return :math:`0` if :math:`i` is zero, :math:`1` otherwise.

.. math::
   \begin{array}{@{}lcll}
   \inez_N(i) &=& \tobool(i =/= 0)
   \end{array}


.. _op-ieq:

:math:`\ieq_N(i_1, i_2)`
........................

* Return :math:`1` if :math:`i_1` equals :math:`i_2`, :math:`0` otherwise.

.. math::
   \begin{array}{@{}lcll}
   \ieq_N(i_1, i_2) &=& \tobool(i_1 = i_2)
   \end{array}


.. _op-ine:

:math:`\ine_N(i_1, i_2)`
........................

* Return :math:`1` if :math:`i_1` does not equal :math:`i_2`, :math:`0` otherwise.

.. math::
   \begin{array}{@{}lcll}
   \ine_N(i_1, i_2) &=& \tobool(i_1 \neq i_2)
   \end{array}


.. _op-ilt:

:math:`\iltu_N(i_1, i_2)`
.........................

* Return :math:`1` if :math:`i_1` is less than :math:`i_2`, :math:`0` otherwise.

.. math::
   \begin{array}{@{}lcll}
   \iltu_N(i_1, i_2) &=& \tobool(i_1 < i_2)
   \end{array}

:math:`\ilts_N(i_1, i_2)`
.........................

* Let :math:`j_1` be the :ref:`signed interpretation <aux-signed>` of :math:`i_1`.

* Let :math:`j_2` be the :ref:`signed interpretation <aux-signed>` of :math:`i_2`.

* Return :math:`1` if :math:`j_1` is less than :math:`j_2`, :math:`0` otherwise.

.. math::
   \begin{array}{@{}lcll}
   \ilts_N(i_1, i_2) &=& \tobool(\signed_N(i_1) < \signed_N(i_2))
   \end{array}


.. _op-igt:

:math:`\igtu_N(i_1, i_2)`
.........................

* Return :math:`1` if :math:`i_1` is greater than :math:`i_2`, :math:`0` otherwise.

.. math::
   \begin{array}{@{}lcll}
   \igtu_N(i_1, i_2) &=& \tobool(i_1 > i_2)
   \end{array}

:math:`\igts_N(i_1, i_2)`
.........................

* Let :math:`j_1` be the :ref:`signed interpretation <aux-signed>` of :math:`i_1`.

* Let :math:`j_2` be the :ref:`signed interpretation <aux-signed>` of :math:`i_2`.

* Return :math:`1` if :math:`j_1` is greater than :math:`j_2`, :math:`0` otherwise.

.. math::
   \begin{array}{@{}lcll}
   \igts_N(i_1, i_2) &=& \tobool(\signed_N(i_1) > \signed_N(i_2))
   \end{array}


.. _op-ile:

:math:`\ileu_N(i_1, i_2)`
.........................

* Return :math:`1` if :math:`i_1` is less than or equal to :math:`i_2`, :math:`0` otherwise.

.. math::
   \begin{array}{@{}lcll}
   \ileu_N(i_1, i_2) &=& \tobool(i_1 \leq i_2)
   \end{array}

:math:`\iles_N(i_1, i_2)`
.........................

* Let :math:`j_1` be the :ref:`signed interpretation <aux-signed>` of :math:`i_1`.

* Let :math:`j_2` be the :ref:`signed interpretation <aux-signed>` of :math:`i_2`.

* Return :math:`1` if :math:`j_1` is less than or equal to :math:`j_2`, :math:`0` otherwise.

.. math::
   \begin{array}{@{}lcll}
   \iles_N(i_1, i_2) &=& \tobool(\signed_N(i_1) \leq \signed_N(i_2))
   \end{array}


.. _op-ige:

:math:`\igeu_N(i_1, i_2)`
.........................

* Return :math:`1` if :math:`i_1` is greater than or equal to :math:`i_2`, :math:`0` otherwise.

.. math::
   \begin{array}{@{}lcll}
   \igeu_N(i_1, i_2) &=& \tobool(i_1 \geq i_2)
   \end{array}

:math:`\iges_N(i_1, i_2)`
.........................

* Let :math:`j_1` be the :ref:`signed interpretation <aux-signed>` of :math:`i_1`.

* Let :math:`j_2` be the :ref:`signed interpretation <aux-signed>` of :math:`i_2`.

* Return :math:`1` if :math:`j_1` is greater than or equal to :math:`j_2`, :math:`0` otherwise.

.. math::
   \begin{array}{@{}lcll}
   \iges_N(i_1, i_2) &=& \tobool(\signed_N(i_1) \geq \signed_N(i_2))
   \end{array}


.. _op-iextendn:

:math:`\iextendMs_N(i)`
.......................

* Let :math:`j` be the result of computing :math:`\wrap_{N,M}(i)`.

* Return :math:`\extends_{M,N}(j)`.

.. math::
   \begin{array}{lll@{\qquad}l}
   \iextendMs_{N}(i) &=& \extends_{M,N}(\wrap_{N,M}(i)) \\
   \end{array}


.. _op-ibitselect:

:math:`\ibitselect_N(i_1, i_2, i_3)`
....................................

* Let :math:`j_1` be the bitwise conjunction of :math:`i_1` and :math:`i_3`.

* Let :math:`j_3'` be the bitwise negation of :math:`i_3`.

* Let :math:`j_2` be the bitwise conjunction of :math:`i_2` and :math:`j_3'`.

* Return the bitwise disjunction of :math:`j_1` and :math:`j_2`.

.. math::
   \begin{array}{@{}lcll}
   \ibitselect_N(i_1, i_2, i_3) &=& \ior_N(\iand_N(i_1, i_3), \iand_N(i_2, \inot_N(i_3)))
   \end{array}


.. _op-iabs:

:math:`\iabs_N(i)`
..................

* Let :math:`j` be the :ref:`signed interpretation <aux-signed>` of :math:`i`.

* If :math:`j` is greater than or equal to :math:`0`, then return :math:`i`.

* Else return the negation of `j`, modulo :math:`2^N`.

.. math::
   \begin{array}{@{}lcll}
   \iabs_N(i) &=& i & (\iff \signed_N(i) \ge 0) \\
   \iabs_N(i) &=& -\signed_N(i) \mod 2^N & (\otherwise) \\
   \end{array}


.. _op-ineg:

:math:`\ineg_N(i)`
..................

* Return the result of negating :math:`i`, modulo :math:`2^N`.

.. math::
   \begin{array}{@{}lcll}
   \ineg_N(i) &=& (2^N - i) \mod 2^N
   \end{array}


.. _op-imin:

:math:`\iminu_N(i_1, i_2)`
..........................

* Return :math:`i_1` if :math:`\iltu_N(i_1, i_2)` is :math:`1`, return :math:`i_2` otherwise.

.. math::
   \begin{array}{@{}lcll}
   \iminu_N(i_1, i_2) &=& i_1 & (\iff \iltu_N(i_1, i_2) = 1)\\
   \iminu_N(i_1, i_2) &=& i_2 & (\otherwise)
   \end{array}

:math:`\imins_N(i_1, i_2)`
..........................

* Return :math:`i_1` if :math:`\ilts_N(i_1, i_2)` is :math:`1`, return :math:`i_2` otherwise.

.. math::
   \begin{array}{@{}lcll}
   \imins_N(i_1, i_2) &=& i_1 & (\iff \ilts_N(i_1, i_2) = 1)\\
   \imins_N(i_1, i_2) &=& i_2 & (\otherwise)
   \end{array}


.. _op-imax:

:math:`\imaxu_N(i_1, i_2)`
..........................

* Return :math:`i_1` if :math:`\igtu_N(i_1, i_2)` is :math:`1`, return :math:`i_2` otherwise.

.. math::
   \begin{array}{@{}lcll}
   \imaxu_N(i_1, i_2) &=& i_1 & (\iff \igtu_N(i_1, i_2) = 1)\\
   \imaxu_N(i_1, i_2) &=& i_2 & (\otherwise)
   \end{array}

:math:`\imaxs_N(i_1, i_2)`
..........................

* Return :math:`i_1` if :math:`\igts_N(i_1, i_2)` is :math:`1`, return :math:`i_2` otherwise.

.. math::
   \begin{array}{@{}lcll}
   \imaxs_N(i_1, i_2) &=& i_1 & (\iff \igts_N(i_1, i_2) = 1)\\
   \imaxs_N(i_1, i_2) &=& i_2 & (\otherwise)
   \end{array}


.. _op-iadd_sat:

:math:`\iaddsatu_N(i_1, i_2)`
.............................

* Let :math:`i` be the result of adding :math:`i_1` and :math:`i_2`.

* Return :math:`\satu_N(i)`.

.. math::
   \begin{array}{lll@{\qquad}l}
   \iaddsatu_N(i_1, i_2) &=& \satu_N(i_1 + i_2)
   \end{array}

:math:`\iaddsats_N(i_1, i_2)`
.............................

* Let :math:`j_1` be the signed interpretation of :math:`i_1`

* Let :math:`j_2` be the signed interpretation of :math:`i_2`

* Let :math:`j` be the result of adding :math:`j_1` and :math:`j_2`.

* Return the value whose signed interpretation is :math:`\sats_N(j)`.

.. math::
   \begin{array}{lll@{\qquad}l}
   \iaddsats_N(i_1, i_2) &=& \signed_N^{-1}(\sats_N(\signed_N(i_1) + \signed_N(i_2)))
   \end{array}


.. _op-isub_sat:

:math:`\isubsatu_N(i_1, i_2)`
.............................

* Let :math:`i` be the result of subtracting :math:`i_2` from :math:`i_1`.

* Return :math:`\satu_N(i)`.

.. math::
   \begin{array}{lll@{\qquad}l}
   \isubsatu_N(i_1, i_2) &=& \satu_N(i_1 - i_2)
   \end{array}

:math:`\isubsats_N(i_1, i_2)`
.............................

* Let :math:`j_1` be the signed interpretation of :math:`i_1`

* Let :math:`j_2` be the signed interpretation of :math:`i_2`

* Let :math:`j` be the result of subtracting :math:`j_2` from :math:`j_1`.

* Return the value whose signed interpretation is :math:`\sats_N(j)`.

.. math::
   \begin{array}{lll@{\qquad}l}
   \isubsats_N(i_1, i_2) &=& \signed_N^{-1}(\sats_N(\signed_N(i_1) - \signed_N(i_2)))
   \end{array}


.. _op-iavgr:

:math:`\iavgru_N(i_1, i_2)`
...........................

* Let :math:`j` be the result of adding :math:`i_1`, :math:`i_2`, and :math:`1`.

* Return the result of dividing :math:`j` by :math:`2`, truncated toward zero.

.. math::
   \begin{array}{lll@{\qquad}l}
   \iavgru_N(i_1, i_2) &=& \truncz((i_1 + i_2 + 1) / 2)
   \end{array}


.. _op-iq15mulrsat:

:math:`\iq15mulrsats_N(i_1, i_2)`
.................................

* Return the whose signed interpretation is the result of :math:`\sats_N(\ishrs_N(i_1 \cdot i_2 + 2^{14}, 15))`.

.. math::
   \begin{array}{lll@{\qquad}l}
   \iq15mulrsats_N(i_1, i_2) &=& \signed_N^{-1}(\sats_N(\ishrs_N(i_1 \cdot i_2 + 2^{14}, 15)))
   \end{array}


.. index:: floating-point, IEEE 754
.. _float-ops:

Floating-Point Operations
~~~~~~~~~~~~~~~~~~~~~~~~~

Floating-point arithmetic follows the |IEEE754|_ standard,
with the following qualifications:

* All operators use round-to-nearest ties-to-even, except where otherwise specified.
  Non-default directed rounding attributes are not supported.

* Following the recommendation that operators propagate :ref:`NaN <syntax-nan>` payloads from their operands is permitted but not required.

* All operators use "non-stop" mode, and floating-point exceptions are not otherwise observable.
  In particular, neither alternate floating-point exception handling attributes nor operators on status flags are supported.
  There is no observable difference between quiet and signalling NaNs.

.. note::
   Some of these limitations may be lifted in future versions of WebAssembly.


.. index:: rounding
.. _aux-ieee:

Rounding
........

Rounding always is round-to-nearest ties-to-even, in correspondence with |IEEE754|_ (Section 4.3.1).

An *exact* floating-point number is a rational number that is exactly representable as a :ref:`floating-point number <syntax-float>` of given bit width :math:`N`.

A *limit* number for a given floating-point bit width :math:`N` is a positive or negative number whose magnitude is the smallest power of :math:`2` that is not exactly representable as a floating-point number of width :math:`N` (that magnitude is :math:`2^{128}` for :math:`N = 32` and :math:`2^{1024}` for :math:`N = 64`).

A *candidate* number is either an exact floating-point number or a positive or negative limit number for the given bit width :math:`N`.

A *candidate pair* is a pair :math:`z_1,z_2` of candidate numbers, such that no candidate number exists that lies between the two.

A real number :math:`r` is converted to a floating-point value of bit width :math:`N` as follows:

* If :math:`r` is :math:`0`, then return :math:`+0`.

* Else if :math:`r` is an exact floating-point number, then return :math:`r`.

* Else if :math:`r` greater than or equal to the positive limit, then return :math:`+\infty`.

* Else if :math:`r` is less than or equal to the negative limit, then return :math:`-\infty`.

* Else if :math:`z_1` and :math:`z_2` are a candidate pair such that :math:`z_1 < r < z_2`, then:

  * If :math:`|r - z_1| < |r - z_2|`, then let :math:`z` be :math:`z_1`.

  * Else if :math:`|r - z_1| > |r - z_2|`, then let :math:`z` be :math:`z_2`.

  * Else if :math:`|r - z_1| = |r - z_2|` and the :ref:`significand <syntax-float>` of :math:`z_1` is even, then let :math:`z` be :math:`z_1`.

  * Else, let :math:`z` be :math:`z_2`.

* If :math:`z` is :math:`0`, then:

  * If :math:`r < 0`, then return :math:`-0`.

  * Else, return :math:`+0`.

* Else if :math:`z` is a limit number, then:

  * If :math:`r < 0`, then return :math:`-\infty`.

  * Else, return :math:`+\infty`.

* Else, return :math:`z`.


.. math::
   \begin{array}{lll@{\qquad}l}
   \ieee_N(0) &=& +0 \\
   \ieee_N(r) &=& r & (\iff r \in \F{exact}_N) \\
   \ieee_N(r) &=& +\infty & (\iff r \geq +\F{limit}_N) \\
   \ieee_N(r) &=& -\infty & (\iff r \leq -\F{limit}_N) \\
   \ieee_N(r) &=& \F{closest}_N(r, z_1, z_2) & (\iff z_1 < r < z_2 \wedge (z_1,z_2) \in \F{candidatepair}_N) \\[1ex]
   \F{closest}_N(r, z_1, z_2) &=& \F{rectify}_N(r, z_1) & (\iff |r-z_1|<|r-z_2|) \\
   \F{closest}_N(r, z_1, z_2) &=& \F{rectify}_N(r, z_2) & (\iff |r-z_1|>|r-z_2|) \\
   \F{closest}_N(r, z_1, z_2) &=& \F{rectify}_N(r, z_1) & (\iff |r-z_1|=|r-z_2| \wedge \F{even}_N(z_1)) \\
   \F{closest}_N(r, z_1, z_2) &=& \F{rectify}_N(r, z_2) & (\iff |r-z_1|=|r-z_2| \wedge \F{even}_N(z_2)) \\[1ex]
   \F{rectify}_N(r, \pm \F{limit}_N) &=& \pm \infty \\
   \F{rectify}_N(r, 0) &=& +0 \qquad (r \geq 0) \\
   \F{rectify}_N(r, 0) &=& -0 \qquad (r < 0) \\
   \F{rectify}_N(r, z) &=& z \\
   \end{array}

where:

.. math::
   \begin{array}{lll@{\qquad}l}
   \F{exact}_N &=& \fN \cap \mathbb{Q} \\
   \F{limit}_N &=& 2^{2^{\expon(N)-1}} \\
   \F{candidate}_N &=& \F{exact}_N \cup \{+\F{limit}_N, -\F{limit}_N\} \\
   \F{candidatepair}_N &=& \{ (z_1, z_2) \in \F{candidate}_N^2 ~|~ z_1 < z_2 \wedge \forall z \in \F{candidate}_N, z \leq z_1 \vee z \geq z_2\} \\[1ex]
   \F{even}_N((d + m\cdot 2^{-M}) \cdot 2^e) &\Leftrightarrow& m \mod 2 = 0 \\
   \F{even}_N(\pm \F{limit}_N) &\Leftrightarrow& \F{true} \\
   \end{array}


.. index:: NaN, determinism, non-determinism
.. _aux-nans:

NaN Propagation
...............

When the result of a floating-point operator other than |fneg|, |fabs|, or |fcopysign| is a :ref:`NaN <syntax-nan>`,
then its sign is non-deterministic and the :ref:`payload <syntax-payload>` is computed as follows:

* If the payload of all NaN inputs to the operator is :ref:`canonical <canonical-nan>` (including the case that there are no NaN inputs), then the payload of the output is canonical as well.

* Otherwise the payload is picked non-deterministically among all :ref:`arithmetic NaNs <arithmetic-nan>`; that is, its most significant bit is :math:`1` and all others are unspecified.

* In the :ref:`deterministic profile <profile-deterministic>`, however, a positive canonical NaNs is reliably produced in the latter case.

The non-deterministic result is expressed by the following auxiliary function producing a set of allowed outputs from a set of inputs:

.. math::
   \begin{array}{llcl@{\qquad}l}
   & \nans_N\{z^\ast\} &=& \{ + \NAN(\canon_N) \} \\
   \exprofiles{\PROFDET} & \nans_N\{z^\ast\} &=& \{ + \NAN(n), - \NAN(n) ~|~ n = \canon_N \}
     & (\iff \{z^\ast\} \subseteq \{ + \NAN(\canon_N), - \NAN(\canon_N) \} \\
   \exprofiles{\PROFDET} & \nans_N\{z^\ast\} &=& \{ + \NAN(n), - \NAN(n) ~|~ n \geq \canon_N \}
     & (\iff \{z^\ast\} \not\subseteq \{ + \NAN(\canon_N), - \NAN(\canon_N) \} \\
   \end{array}


.. _op-fadd:

:math:`\fadd_N(z_1, z_2)`
.........................

* If either :math:`z_1` or :math:`z_2` is a NaN, then return an element of :math:`\nans_N\{z_1, z_2\}`.

* Else if both :math:`z_1` and :math:`z_2` are infinities of opposite signs, then return an element of :math:`\nans_N\{\}`.

* Else if both :math:`z_1` and :math:`z_2` are infinities of equal sign, then return that infinity.

* Else if either :math:`z_1` or :math:`z_2` is an infinity, then return that infinity.

* Else if both :math:`z_1` and :math:`z_2` are zeroes of opposite sign, then return positive zero.

* Else if both :math:`z_1` and :math:`z_2` are zeroes of equal sign, then return that zero.

* Else if either :math:`z_1` or :math:`z_2` is a zero, then return the other operand.

* Else if both :math:`z_1` and :math:`z_2` are values with the same magnitude but opposite signs, then return positive zero.

* Else return the result of adding :math:`z_1` and :math:`z_2`, :ref:`rounded <aux-ieee>` to the nearest representable value.

.. math::
   \begin{array}{@{}lcll}
   \fadd_N(\pm \NAN(n), z_2) &=& \nans_N\{\pm \NAN(n), z_2\} \\
   \fadd_N(z_1, \pm \NAN(n)) &=& \nans_N\{\pm \NAN(n), z_1\} \\
   \fadd_N(\pm \infty, \mp \infty) &=& \nans_N\{\} \\
   \fadd_N(\pm \infty, \pm \infty) &=& \pm \infty \\
   \fadd_N(z_1, \pm \infty) &=& \pm \infty \\
   \fadd_N(\pm \infty, z_2) &=& \pm \infty \\
   \fadd_N(\pm 0, \mp 0) &=& +0 \\
   \fadd_N(\pm 0, \pm 0) &=& \pm 0 \\
   \fadd_N(z_1, \pm 0) &=& z_1 \\
   \fadd_N(\pm 0, z_2) &=& z_2 \\
   \fadd_N(\pm q, \mp q) &=& +0 \\
   \fadd_N(z_1, z_2) &=& \ieee_N(z_1 + z_2) \\
   \end{array}


.. _op-fsub:

:math:`\fsub_N(z_1, z_2)`
.........................

* If either :math:`z_1` or :math:`z_2` is a NaN, then return an element of :math:`\nans_N\{z_1, z_2\}`.

* Else if both :math:`z_1` and :math:`z_2` are infinities of equal signs, then return an element of :math:`\nans_N\{\}`.

* Else if both :math:`z_1` and :math:`z_2` are infinities of opposite sign, then return :math:`z_1`.

* Else if :math:`z_1` is an infinity, then return that infinity.

* Else if :math:`z_2` is an infinity, then return that infinity negated.

* Else if both :math:`z_1` and :math:`z_2` are zeroes of equal sign, then return positive zero.

* Else if both :math:`z_1` and :math:`z_2` are zeroes of opposite sign, then return :math:`z_1`.

* Else if :math:`z_2` is a zero, then return :math:`z_1`.

* Else if :math:`z_1` is a zero, then return :math:`z_2` negated.

* Else if both :math:`z_1` and :math:`z_2` are the same value, then return positive zero.

* Else return the result of subtracting :math:`z_2` from :math:`z_1`, :ref:`rounded <aux-ieee>` to the nearest representable value.

.. math::
   \begin{array}{@{}lcll}
   \fsub_N(\pm \NAN(n), z_2) &=& \nans_N\{\pm \NAN(n), z_2\} \\
   \fsub_N(z_1, \pm \NAN(n)) &=& \nans_N\{\pm \NAN(n), z_1\} \\
   \fsub_N(\pm \infty, \pm \infty) &=& \nans_N\{\} \\
   \fsub_N(\pm \infty, \mp \infty) &=& \pm \infty \\
   \fsub_N(z_1, \pm \infty) &=& \mp \infty \\
   \fsub_N(\pm \infty, z_2) &=& \pm \infty \\
   \fsub_N(\pm 0, \pm 0) &=& +0 \\
   \fsub_N(\pm 0, \mp 0) &=& \pm 0 \\
   \fsub_N(z_1, \pm 0) &=& z_1 \\
   \fsub_N(\pm 0, \pm q_2) &=& \mp q_2 \\
   \fsub_N(\pm q, \pm q) &=& +0 \\
   \fsub_N(z_1, z_2) &=& \ieee_N(z_1 - z_2) \\
   \end{array}

.. note::
   Up to the non-determinism regarding NaNs, it always holds that :math:`\fsub_N(z_1, z_2) = \fadd_N(z_1, \fneg_N(z_2))`.


.. _op-fmul:

:math:`\fmul_N(z_1, z_2)`
.........................

* If either :math:`z_1` or :math:`z_2` is a NaN, then return an element of :math:`\nans_N\{z_1, z_2\}`.

* Else if one of :math:`z_1` and :math:`z_2` is a zero and the other an infinity, then return an element of :math:`\nans_N\{\}`.

* Else if both :math:`z_1` and :math:`z_2` are infinities of equal sign, then return positive infinity.

* Else if both :math:`z_1` and :math:`z_2` are infinities of opposite sign, then return negative infinity.

* Else if either :math:`z_1` or :math:`z_2` is an infinity and the other a value with equal sign, then return positive infinity.

* Else if either :math:`z_1` or :math:`z_2` is an infinity and the other a value with opposite sign, then return negative infinity.

* Else if both :math:`z_1` and :math:`z_2` are zeroes of equal sign, then return positive zero.

* Else if both :math:`z_1` and :math:`z_2` are zeroes of opposite sign, then return negative zero.

* Else return the result of multiplying :math:`z_1` and :math:`z_2`, :ref:`rounded <aux-ieee>` to the nearest representable value.

.. math::
   \begin{array}{@{}lcll}
   \fmul_N(\pm \NAN(n), z_2) &=& \nans_N\{\pm \NAN(n), z_2\} \\
   \fmul_N(z_1, \pm \NAN(n)) &=& \nans_N\{\pm \NAN(n), z_1\} \\
   \fmul_N(\pm \infty, \pm 0) &=& \nans_N\{\} \\
   \fmul_N(\pm \infty, \mp 0) &=& \nans_N\{\} \\
   \fmul_N(\pm 0, \pm \infty) &=& \nans_N\{\} \\
   \fmul_N(\pm 0, \mp \infty) &=& \nans_N\{\} \\
   \fmul_N(\pm \infty, \pm \infty) &=& +\infty \\
   \fmul_N(\pm \infty, \mp \infty) &=& -\infty \\
   \fmul_N(\pm q_1, \pm \infty) &=& +\infty \\
   \fmul_N(\pm q_1, \mp \infty) &=& -\infty \\
   \fmul_N(\pm \infty, \pm q_2) &=& +\infty \\
   \fmul_N(\pm \infty, \mp q_2) &=& -\infty \\
   \fmul_N(\pm 0, \pm 0) &=& + 0 \\
   \fmul_N(\pm 0, \mp 0) &=& - 0 \\
   \fmul_N(z_1, z_2) &=& \ieee_N(z_1 \cdot z_2) \\
   \end{array}


.. _op-fdiv:

:math:`\fdiv_N(z_1, z_2)`
.........................

* If either :math:`z_1` or :math:`z_2` is a NaN, then return an element of :math:`\nans_N\{z_1, z_2\}`.

* Else if both :math:`z_1` and :math:`z_2` are infinities, then return an element of :math:`\nans_N\{\}`.

* Else if both :math:`z_1` and :math:`z_2` are zeroes, then return an element of :math:`\nans_N\{z_1, z_2\}`.

* Else if :math:`z_1` is an infinity and :math:`z_2` a value with equal sign, then return positive infinity.

* Else if :math:`z_1` is an infinity and :math:`z_2` a value with opposite sign, then return negative infinity.

* Else if :math:`z_2` is an infinity and :math:`z_1` a value with equal sign, then return positive zero.

* Else if :math:`z_2` is an infinity and :math:`z_1` a value with opposite sign, then return negative zero.

* Else if :math:`z_1` is a zero and :math:`z_2` a value with equal sign, then return positive zero.

* Else if :math:`z_1` is a zero and :math:`z_2` a value with opposite sign, then return negative zero.

* Else if :math:`z_2` is a zero and :math:`z_1` a value with equal sign, then return positive infinity.

* Else if :math:`z_2` is a zero and :math:`z_1` a value with opposite sign, then return negative infinity.

* Else return the result of dividing :math:`z_1` by :math:`z_2`, :ref:`rounded <aux-ieee>` to the nearest representable value.

.. math::
   \begin{array}{@{}lcll}
   \fdiv_N(\pm \NAN(n), z_2) &=& \nans_N\{\pm \NAN(n), z_2\} \\
   \fdiv_N(z_1, \pm \NAN(n)) &=& \nans_N\{\pm \NAN(n), z_1\} \\
   \fdiv_N(\pm \infty, \pm \infty) &=& \nans_N\{\} \\
   \fdiv_N(\pm \infty, \mp \infty) &=& \nans_N\{\} \\
   \fdiv_N(\pm 0, \pm 0) &=& \nans_N\{\} \\
   \fdiv_N(\pm 0, \mp 0) &=& \nans_N\{\} \\
   \fdiv_N(\pm \infty, \pm q_2) &=& +\infty \\
   \fdiv_N(\pm \infty, \mp q_2) &=& -\infty \\
   \fdiv_N(\pm q_1, \pm \infty) &=& +0 \\
   \fdiv_N(\pm q_1, \mp \infty) &=& -0 \\
   \fdiv_N(\pm 0, \pm q_2) &=& +0 \\
   \fdiv_N(\pm 0, \mp q_2) &=& -0 \\
   \fdiv_N(\pm q_1, \pm 0) &=& +\infty \\
   \fdiv_N(\pm q_1, \mp 0) &=& -\infty \\
   \fdiv_N(z_1, z_2) &=& \ieee_N(z_1 / z_2) \\
   \end{array}


.. _op-fma:

:math:`\fma_N(z_1, z_2, z_3)`
.............................

The function :math:`\fma` is the same as *fusedMultiplyAdd* defined by |IEEE754|_ (Section 5.4.1).
It computes :math:`(z_1 \cdot z_2) + z_3` as if with unbounded range and precision, rounding only once for the final result.

* If either :math:`z_1` or :math:`z_2` or :math:`z_3` is a NaN, return an element of :math:`\nans_N{z_1, z_2, z_3}`.

* Else if either :math:`z_1` or :math:`z_2` is a zero and the other is an infinity, then return an element of :math:`\nans_N\{\}`.

* Else if both :math:`z_1` or :math:`z_2` are infinities of equal sign, and :math:`z_3` is a negative infinity, then return an element of :math:`\nans_N\{\}`.

* Else if both :math:`z_1` or :math:`z_2` are infinities of opposite sign, and :math:`z_3` is a positive infinity, then return an element of :math:`\nans_N\{\}`.

* Else if either :math:`z_1` or :math:`z_2` is an infinity and the other is a value of the same sign, and :math:`z_3` is a negative infinity, then return an element of :math:`\nans_N\{\}`.

* Else if either :math:`z_1` or :math:`z_2` is an infinity and the other is a value of the opposite sign, and :math:`z_3` is a positive infinity, then return an element of :math:`\nans_N\{\}`.

* Else if both :math:`z_1` and :math:`z_2` are zeroes of the same sign and :math:`z_3` is a zero, then return positive zero.

* Else if both :math:`z_1` and :math:`z_2` are zeroes of the opposite sign and :math:`z_3` is a positive zero, then return positive zero.

* Else if both :math:`z_1` and :math:`z_2` are zeroes of the opposite sign and :math:`z_3` is a negative zero, then return negative zero.

* Else return the result of multiplying :math:`z_1` and :math:`z_2`, adding :math:`z_3` to the intermediate, and the final result ref:`rounded <aux-ieee>` to the nearest representable value.

.. math::
   \begin{array}{@{}llcll}
   & \fma_N(\pm \NAN(n), z_2, z_3) &=& \nans_N\{\pm \NAN(n), z_2, z_3\} \\
   & \fma_N(z_1, \pm \NAN(n), z_3) &=& \nans_N\{\pm \NAN(n), z_1, z_3\} \\
   & \fma_N(z_1, z_2, \pm \NAN(n)) &=& \nans_N\{\pm \NAN(n), z_1, z_2\} \\
   & \fma_N(\pm \infty, \pm 0, z_3) &=& \nans_N\{\} \\
   & \fma_N(\pm \infty, \mp 0, z_3) &=& \nans_N\{\} \\
   & \fma_N(\pm \infty, \pm \infty, - \infty) &=& \nans_N\{\} \\
   & \fma_N(\pm \infty, \mp \infty, + \infty) &=& \nans_N\{\} \\
   & \fma_N(\pm q_1, \pm \infty, - \infty) &=& \nans_N\{\} \\
   & \fma_N(\pm q_1, \mp \infty, + \infty) &=& \nans_N\{\} \\
   & \fma_N(\pm \infty, \pm q_1, - \infty) &=& \nans_N\{\} \\
   & \fma_N(\mp \infty, \pm q_1, + \infty) &=& \nans_N\{\} \\
   & \fma_N(\pm 0, \pm 0, \mp 0) &=& + 0 \\
   & \fma_N(\pm 0, \pm 0, \pm 0) &=& + 0 \\
   & \fma_N(\pm 0, \mp 0, + 0) &=& + 0 \\
   & \fma_N(\pm 0, \mp 0, - 0) &=& - 0 \\
   & \fma_N(z_1, z_2, z_3) &=& \ieee_N(z_1 \cdot z_2 + z_3) \\
   \end{array}


.. _op-fmin:

:math:`\fmin_N(z_1, z_2)`
.........................

* If either :math:`z_1` or :math:`z_2` is a NaN, then return an element of :math:`\nans_N\{z_1, z_2\}`.

* Else if either :math:`z_1` or :math:`z_2` is a negative infinity, then return negative infinity.

* Else if either :math:`z_1` or :math:`z_2` is a positive infinity, then return the other value.

* Else if both :math:`z_1` and :math:`z_2` are zeroes of opposite signs, then return negative zero.

* Else return the smaller value of :math:`z_1` and :math:`z_2`.

.. math::
   \begin{array}{@{}lcll}
   \fmin_N(\pm \NAN(n), z_2) &=& \nans_N\{\pm \NAN(n), z_2\} \\
   \fmin_N(z_1, \pm \NAN(n)) &=& \nans_N\{\pm \NAN(n), z_1\} \\
   \fmin_N(+ \infty, z_2) &=& z_2 \\
   \fmin_N(- \infty, z_2) &=& - \infty \\
   \fmin_N(z_1, + \infty) &=& z_1 \\
   \fmin_N(z_1, - \infty) &=& - \infty \\
   \fmin_N(\pm 0, \mp 0) &=& -0 \\
   \fmin_N(z_1, z_2) &=& z_1 & (\iff z_1 \leq z_2) \\
   \fmin_N(z_1, z_2) &=& z_2 & (\iff z_2 \leq z_1) \\
   \end{array}


.. _op-fmax:

:math:`\fmax_N(z_1, z_2)`
.........................

* If either :math:`z_1` or :math:`z_2` is a NaN, then return an element of :math:`\nans_N\{z_1, z_2\}`.

* Else if either :math:`z_1` or :math:`z_2` is a positive infinity, then return positive infinity.

* Else if either :math:`z_1` or :math:`z_2` is a negative infinity, then return the other value.

* Else if both :math:`z_1` and :math:`z_2` are zeroes of opposite signs, then return positive zero.

* Else return the larger value of :math:`z_1` and :math:`z_2`.

.. math::
   \begin{array}{@{}lcll}
   \fmax_N(\pm \NAN(n), z_2) &=& \nans_N\{\pm \NAN(n), z_2\} \\
   \fmax_N(z_1, \pm \NAN(n)) &=& \nans_N\{\pm \NAN(n), z_1\} \\
   \fmax_N(+ \infty, z_2) &=& + \infty \\
   \fmax_N(- \infty, z_2) &=& z_2 \\
   \fmax_N(z_1, + \infty) &=& + \infty \\
   \fmax_N(z_1, - \infty) &=& z_1 \\
   \fmax_N(\pm 0, \mp 0) &=& +0 \\
   \fmax_N(z_1, z_2) &=& z_1 & (\iff z_1 \geq z_2) \\
   \fmax_N(z_1, z_2) &=& z_2 & (\iff z_2 \geq z_1) \\
   \end{array}


.. _op-fcopysign:

:math:`\fcopysign_N(z_1, z_2)`
..............................

* If :math:`z_1` and :math:`z_2` have the same sign, then return :math:`z_1`.

* Else return :math:`z_1` with negated sign.

.. math::
   \begin{array}{@{}lcll}
   \fcopysign_N(\pm p_1, \pm p_2) &=& \pm p_1 \\
   \fcopysign_N(\pm p_1, \mp p_2) &=& \mp p_1 \\
   \end{array}


.. _op-fabs:

:math:`\fabs_N(z)`
..................

* If :math:`z` is a NaN, then return :math:`z` with positive sign.

* Else if :math:`z` is an infinity, then return positive infinity.

* Else if :math:`z` is a zero, then return positive zero.

* Else if :math:`z` is a positive value, then :math:`z`.

* Else return :math:`z` negated.

.. math::
   \begin{array}{@{}lcll}
   \fabs_N(\pm \NAN(n)) &=& +\NAN(n) \\
   \fabs_N(\pm \infty) &=& +\infty \\
   \fabs_N(\pm 0) &=& +0 \\
   \fabs_N(\pm q) &=& +q \\
   \end{array}


.. _op-fneg:

:math:`\fneg_N(z)`
..................

* If :math:`z` is a NaN, then return :math:`z` with negated sign.

* Else if :math:`z` is an infinity, then return that infinity negated.

* Else if :math:`z` is a zero, then return that zero negated.

* Else return :math:`z` negated.

.. math::
   \begin{array}{@{}lcll}
   \fneg_N(\pm \NAN(n)) &=& \mp \NAN(n) \\
   \fneg_N(\pm \infty) &=& \mp \infty \\
   \fneg_N(\pm 0) &=& \mp 0 \\
   \fneg_N(\pm q) &=& \mp q \\
   \end{array}


.. _op-fsqrt:

:math:`\fsqrt_N(z)`
...................

* If :math:`z` is a NaN, then return an element of :math:`\nans_N\{z\}`.

* Else if :math:`z` is negative infinity, then return an element of :math:`\nans_N\{\}`.

* Else if :math:`z` is positive infinity, then return positive infinity.

* Else if :math:`z` is a zero, then return that zero.

* Else if :math:`z` has a negative sign, then return an element of :math:`\nans_N\{\}`.

* Else return the square root of :math:`z`.

.. math::
   \begin{array}{@{}lcll}
   \fsqrt_N(\pm \NAN(n)) &=& \nans_N\{\pm \NAN(n)\} \\
   \fsqrt_N(- \infty) &=& \nans_N\{\} \\
   \fsqrt_N(+ \infty) &=& + \infty \\
   \fsqrt_N(\pm 0) &=& \pm 0 \\
   \fsqrt_N(- q) &=& \nans_N\{\} \\
   \fsqrt_N(+ q) &=& \ieee_N\left(\sqrt{q}\right) \\
   \end{array}


.. _op-fceil:

:math:`\fceil_N(z)`
...................

* If :math:`z` is a NaN, then return an element of :math:`\nans_N\{z\}`.

* Else if :math:`z` is an infinity, then return :math:`z`.

* Else if :math:`z` is a zero, then return :math:`z`.

* Else if :math:`z` is smaller than :math:`0` but greater than :math:`-1`, then return negative zero.

* Else return the smallest integral value that is not smaller than :math:`z`.

.. math::
   \begin{array}{@{}lcll}
   \fceil_N(\pm \NAN(n)) &=& \nans_N\{\pm \NAN(n)\} \\
   \fceil_N(\pm \infty) &=& \pm \infty \\
   \fceil_N(\pm 0) &=& \pm 0 \\
   \fceil_N(- q) &=& -0 & (\iff -1 < -q < 0) \\
   \fceil_N(\pm q) &=& \ieee_N(i) & (\iff \pm q \leq i < \pm q + 1) \\
   \end{array}


.. _op-ffloor:

:math:`\ffloor_N(z)`
....................

* If :math:`z` is a NaN, then return an element of :math:`\nans_N\{z\}`.

* Else if :math:`z` is an infinity, then return :math:`z`.

* Else if :math:`z` is a zero, then return :math:`z`.

* Else if :math:`z` is greater than :math:`0` but smaller than :math:`1`, then return positive zero.

* Else return the largest integral value that is not larger than :math:`z`.

.. math::
   \begin{array}{@{}lcll}
   \ffloor_N(\pm \NAN(n)) &=& \nans_N\{\pm \NAN(n)\} \\
   \ffloor_N(\pm \infty) &=& \pm \infty \\
   \ffloor_N(\pm 0) &=& \pm 0 \\
   \ffloor_N(+ q) &=& +0 & (\iff 0 < +q < 1) \\
   \ffloor_N(\pm q) &=& \ieee_N(i) & (\iff \pm q - 1 < i \leq \pm q) \\
   \end{array}


.. _op-ftrunc:

:math:`\ftrunc_N(z)`
....................

* If :math:`z` is a NaN, then return an element of :math:`\nans_N\{z\}`.

* Else if :math:`z` is an infinity, then return :math:`z`.

* Else if :math:`z` is a zero, then return :math:`z`.

* Else if :math:`z` is greater than :math:`0` but smaller than :math:`1`, then return positive zero.

* Else if :math:`z` is smaller than :math:`0` but greater than :math:`-1`, then return negative zero.

* Else return the integral value with the same sign as :math:`z` and the largest magnitude that is not larger than the magnitude of :math:`z`.

.. math::
   \begin{array}{@{}lcll}
   \ftrunc_N(\pm \NAN(n)) &=& \nans_N\{\pm \NAN(n)\} \\
   \ftrunc_N(\pm \infty) &=& \pm \infty \\
   \ftrunc_N(\pm 0) &=& \pm 0 \\
   \ftrunc_N(+ q) &=& +0 & (\iff 0 < +q < 1) \\
   \ftrunc_N(- q) &=& -0 & (\iff -1 < -q < 0) \\
   \ftrunc_N(\pm q) &=& \ieee_N(\pm i) & (\iff +q - 1 < i \leq +q) \\
   \end{array}


.. _op-fnearest:

:math:`\fnearest_N(z)`
......................

* If :math:`z` is a NaN, then return an element of :math:`\nans_N\{z\}`.

* Else if :math:`z` is an infinity, then return :math:`z`.

* Else if :math:`z` is a zero, then return :math:`z`.

* Else if :math:`z` is greater than :math:`0` but smaller than or equal to :math:`0.5`, then return positive zero.

* Else if :math:`z` is smaller than :math:`0` but greater than or equal to :math:`-0.5`, then return negative zero.

* Else return the integral value that is nearest to :math:`z`; if two values are equally near, return the even one.

.. math::
   \begin{array}{@{}lcll}
   \fnearest_N(\pm \NAN(n)) &=& \nans_N\{\pm \NAN(n)\} \\
   \fnearest_N(\pm \infty) &=& \pm \infty \\
   \fnearest_N(\pm 0) &=& \pm 0 \\
   \fnearest_N(+ q) &=& +0 & (\iff 0 < +q \leq 0.5) \\
   \fnearest_N(- q) &=& -0 & (\iff -0.5 \leq -q < 0) \\
   \fnearest_N(\pm q) &=& \ieee_N(\pm i) & (\iff |i - q| < 0.5) \\
   \fnearest_N(\pm q) &=& \ieee_N(\pm i) & (\iff |i - q| = 0.5 \wedge i~\mbox{even}) \\
   \end{array}


.. _op-feq:

:math:`\feq_N(z_1, z_2)`
........................

* If either :math:`z_1` or :math:`z_2` is a NaN, then return :math:`0`.

* Else if both :math:`z_1` and :math:`z_2` are zeroes, then return :math:`1`.

* Else if both :math:`z_1` and :math:`z_2` are the same value, then return :math:`1`.

* Else return :math:`0`.

.. math::
   \begin{array}{@{}lcll}
   \feq_N(\pm \NAN(n), z_2) &=& 0 \\
   \feq_N(z_1, \pm \NAN(n)) &=& 0 \\
   \feq_N(\pm 0, \mp 0) &=& 1 \\
   \feq_N(z_1, z_2) &=& \tobool(z_1 = z_2) \\
   \end{array}


.. _op-fne:

:math:`\fne_N(z_1, z_2)`
........................

* If either :math:`z_1` or :math:`z_2` is a NaN, then return :math:`1`.

* Else if both :math:`z_1` and :math:`z_2` are zeroes, then return :math:`0`.

* Else if both :math:`z_1` and :math:`z_2` are the same value, then return :math:`0`.

* Else return :math:`1`.

.. math::
   \begin{array}{@{}lcll}
   \fne_N(\pm \NAN(n), z_2) &=& 1 \\
   \fne_N(z_1, \pm \NAN(n)) &=& 1 \\
   \fne_N(\pm 0, \mp 0) &=& 0 \\
   \fne_N(z_1, z_2) &=& \tobool(z_1 \neq z_2) \\
   \end{array}


.. _op-flt:

:math:`\flt_N(z_1, z_2)`
........................

* If either :math:`z_1` or :math:`z_2` is a NaN, then return :math:`0`.

* Else if :math:`z_1` and :math:`z_2` are the same value, then return :math:`0`.

* Else if :math:`z_1` is positive infinity, then return :math:`0`.

* Else if :math:`z_1` is negative infinity, then return :math:`1`.

* Else if :math:`z_2` is positive infinity, then return :math:`1`.

* Else if :math:`z_2` is negative infinity, then return :math:`0`.

* Else if both :math:`z_1` and :math:`z_2` are zeroes, then return :math:`0`.

* Else if :math:`z_1` is smaller than :math:`z_2`, then return :math:`1`.

* Else return :math:`0`.

.. math::
   \begin{array}{@{}lcll}
   \flt_N(\pm \NAN(n), z_2) &=& 0 \\
   \flt_N(z_1, \pm \NAN(n)) &=& 0 \\
   \flt_N(z, z) &=& 0 \\
   \flt_N(+ \infty, z_2) &=& 0 \\
   \flt_N(- \infty, z_2) &=& 1 \\
   \flt_N(z_1, + \infty) &=& 1 \\
   \flt_N(z_1, - \infty) &=& 0 \\
   \flt_N(\pm 0, \mp 0) &=& 0 \\
   \flt_N(z_1, z_2) &=& \tobool(z_1 < z_2) \\
   \end{array}


.. _op-fgt:

:math:`\fgt_N(z_1, z_2)`
........................

* If either :math:`z_1` or :math:`z_2` is a NaN, then return :math:`0`.

* Else if :math:`z_1` and :math:`z_2` are the same value, then return :math:`0`.

* Else if :math:`z_1` is positive infinity, then return :math:`1`.

* Else if :math:`z_1` is negative infinity, then return :math:`0`.

* Else if :math:`z_2` is positive infinity, then return :math:`0`.

* Else if :math:`z_2` is negative infinity, then return :math:`1`.

* Else if both :math:`z_1` and :math:`z_2` are zeroes, then return :math:`0`.

* Else if :math:`z_1` is larger than :math:`z_2`, then return :math:`1`.

* Else return :math:`0`.

.. math::
   \begin{array}{@{}lcll}
   \fgt_N(\pm \NAN(n), z_2) &=& 0 \\
   \fgt_N(z_1, \pm \NAN(n)) &=& 0 \\
   \fgt_N(z, z) &=& 0 \\
   \fgt_N(+ \infty, z_2) &=& 1 \\
   \fgt_N(- \infty, z_2) &=& 0 \\
   \fgt_N(z_1, + \infty) &=& 0 \\
   \fgt_N(z_1, - \infty) &=& 1 \\
   \fgt_N(\pm 0, \mp 0) &=& 0 \\
   \fgt_N(z_1, z_2) &=& \tobool(z_1 > z_2) \\
   \end{array}


.. _op-fle:

:math:`\fle_N(z_1, z_2)`
........................

* If either :math:`z_1` or :math:`z_2` is a NaN, then return :math:`0`.

* Else if :math:`z_1` and :math:`z_2` are the same value, then return :math:`1`.

* Else if :math:`z_1` is positive infinity, then return :math:`0`.

* Else if :math:`z_1` is negative infinity, then return :math:`1`.

* Else if :math:`z_2` is positive infinity, then return :math:`1`.

* Else if :math:`z_2` is negative infinity, then return :math:`0`.

* Else if both :math:`z_1` and :math:`z_2` are zeroes, then return :math:`1`.

* Else if :math:`z_1` is smaller than or equal to :math:`z_2`, then return :math:`1`.

* Else return :math:`0`.

.. math::
   \begin{array}{@{}lcll}
   \fle_N(\pm \NAN(n), z_2) &=& 0 \\
   \fle_N(z_1, \pm \NAN(n)) &=& 0 \\
   \fle_N(z, z) &=& 1 \\
   \fle_N(+ \infty, z_2) &=& 0 \\
   \fle_N(- \infty, z_2) &=& 1 \\
   \fle_N(z_1, + \infty) &=& 1 \\
   \fle_N(z_1, - \infty) &=& 0 \\
   \fle_N(\pm 0, \mp 0) &=& 1 \\
   \fle_N(z_1, z_2) &=& \tobool(z_1 \leq z_2) \\
   \end{array}


.. _op-fge:

:math:`\fge_N(z_1, z_2)`
........................

* If either :math:`z_1` or :math:`z_2` is a NaN, then return :math:`0`.

* Else if :math:`z_1` and :math:`z_2` are the same value, then return :math:`1`.

* Else if :math:`z_1` is positive infinity, then return :math:`1`.

* Else if :math:`z_1` is negative infinity, then return :math:`0`.

* Else if :math:`z_2` is positive infinity, then return :math:`0`.

* Else if :math:`z_2` is negative infinity, then return :math:`1`.

* Else if both :math:`z_1` and :math:`z_2` are zeroes, then return :math:`1`.

* Else if :math:`z_1` is smaller than or equal to :math:`z_2`, then return :math:`1`.

* Else return :math:`0`.

.. math::
   \begin{array}{@{}lcll}
   \fge_N(\pm \NAN(n), z_2) &=& 0 \\
   \fge_N(z_1, \pm \NAN(n)) &=& 0 \\
   \fge_N(z, z) &=& 1 \\
   \fge_N(+ \infty, z_2) &=& 1 \\
   \fge_N(- \infty, z_2) &=& 0 \\
   \fge_N(z_1, + \infty) &=& 0 \\
   \fge_N(z_1, - \infty) &=& 1 \\
   \fge_N(\pm 0, \mp 0) &=& 1 \\
   \fge_N(z_1, z_2) &=& \tobool(z_1 \geq z_2) \\
   \end{array}


.. _op-fpmin:

:math:`\fpmin_N(z_1, z_2)`
..........................

* If :math:`z_2` is less than :math:`z_1` then return :math:`z_2`.

* Else return :math:`z_1`.

.. math::
   \begin{array}{@{}lcll}
   \fpmin_N(z_1, z_2) &=& z_2 & (\iff \flt_N(z_2, z_1) = 1) \\
   \fpmin_N(z_1, z_2) &=& z_1 & (\otherwise)
   \end{array}


.. _op-fpmax:

:math:`\fpmax_N(z_1, z_2)`
..........................

* If :math:`z_1` is less than :math:`z_2` then return :math:`z_2`.

* Else return :math:`z_1`.

.. math::
   \begin{array}{@{}lcll}
   \fpmax_N(z_1, z_2) &=& z_2 & (\iff \flt_N(z_1, z_2) = 1) \\
   \fpmax_N(z_1, z_2) &=& z_1 & (\otherwise)
   \end{array}


.. _convert-ops:

Conversions
~~~~~~~~~~~

.. _op-ext:
.. _op-extend:

.. todo:: ext or extend?

:math:`\extendu_{M,N}(i)`
.........................

* Return :math:`i`.

.. math::
   \begin{array}{lll@{\qquad}l}
   \extendu_{M,N}(i) &=& i \\
   \end{array}

.. note::
   In the abstract syntax, unsigned extension just reinterprets the same value.

:math:`\extends_{M,N}(i)`
.........................

* Let :math:`j` be the :ref:`signed interpretation <aux-signed>` of :math:`i` of size :math:`M`.

* Return the two's complement of :math:`j` relative to size :math:`N`.

.. math::
   \begin{array}{lll@{\qquad}l}
   \extends_{M,N}(i) &=& \signed_N^{-1}(\signed_M(i)) \\
   \end{array}


.. _op-wrap:

:math:`\wrap_{M,N}(i)`
......................

* Return :math:`i` modulo :math:`2^N`.

.. math::
   \begin{array}{lll@{\qquad}l}
   \wrap_{M,N}(i) &=& i \mod 2^N \\
   \end{array}


.. _op-trunc:

:math:`\truncu_{M,N}(z)`
........................

* If :math:`z` is a NaN, then the result is undefined. 

* Else if :math:`z` is an infinity, then the result is undefined. 

* Else if :math:`z` is a number and :math:`\truncz(z)` is a value within range of the target type, then return that value.

* Else the result is undefined.

.. math::
   \begin{array}{lll@{\qquad}l}
   \truncu_{M,N}(\pm \NAN(n)) &=& \{\} \\
   \truncu_{M,N}(\pm \infty) &=& \{\} \\
   \truncu_{M,N}(\pm q) &=& \truncz(\pm q) & (\iff -1 < \truncz(\pm q) < 2^N) \\
   \truncu_{M,N}(\pm q) &=& \{\} & (\otherwise) \\
   \end{array}

.. note::
   This operator is :ref:`partial <exec-op-partial>`.
   It is not defined for NaNs, infinities, or values for which the result is out of range.

:math:`\truncs_{M,N}(z)`
........................

* If :math:`z` is a NaN, then the result is undefined. 

* Else if :math:`z` is an infinity, then the result is undefined. 

* If :math:`z` is a number and :math:`\truncz(z)` is a value within range of the target type, then return that value.

* Else the result is undefined.

.. math::
   \begin{array}{lll@{\qquad}l}
   \truncs_{M,N}(\pm \NAN(n)) &=& \{\} \\
   \truncs_{M,N}(\pm \infty) &=& \{\} \\
   \truncs_{M,N}(\pm q) &=& \truncz(\pm q) & (\iff -2^{N-1} - 1 < \truncz(\pm q) < 2^{N-1}) \\
   \truncs_{M,N}(\pm q) &=& \{\} & (\otherwise) \\
   \end{array}

.. note::
   This operator is :ref:`partial <exec-op-partial>`.
   It is not defined for NaNs, infinities, or values for which the result is out of range.


.. _op-trunc_sat:

:math:`\truncsatu_{M,N}(z)`
...........................

* If :math:`z` is a NaN, then return :math:`0`.

* Else if :math:`z` is negative infinity, then return :math:`0`.

* Else if :math:`z` is positive infinity, then return :math:`2^N - 1`.

* Else, return :math:`\satu_N(\truncz(z))`.

.. math::
   \begin{array}{lll@{\qquad}l}
   \truncsatu_{M,N}(\pm \NAN(n)) &=& 0 \\
   \truncsatu_{M,N}(- \infty) &=& 0 \\
   \truncsatu_{M,N}(+ \infty) &=& 2^N - 1 \\
   \truncsatu_{M,N}(z) &=& \satu_N(\truncz(z)) \\
   \end{array}

:math:`\truncsats_{M,N}(z)`
...........................

* If :math:`z` is a NaN, then return :math:`0`.

* Else if :math:`z` is negative infinity, then return :math:`-2^{N-1}`.

* Else if :math:`z` is positive infinity, then return :math:`2^{N-1} - 1`.

<<<<<<< HEAD
* Else, return :math:`\sats_N(\truncz(z))`.
=======
* Else, return the value whose signed interpretation is :math:`\sats_N(\trunc(z))`.
>>>>>>> 8e5f4eea

.. math::
   \begin{array}{lll@{\qquad}l}
   \truncsats_{M,N}(\pm \NAN(n)) &=& 0 \\
   \truncsats_{M,N}(- \infty) &=& -2^{N-1} \\
   \truncsats_{M,N}(+ \infty) &=& 2^{N-1}-1 \\
<<<<<<< HEAD
   \truncsats_{M,N}(z) &=& \sats_N(\truncz(z)) \\
=======
   \truncsats_{M,N}(z) &=& \signed_N^{-1}(\sats_N(\trunc(z))) \\
>>>>>>> 8e5f4eea
   \end{array}


.. _op-promote:

:math:`\promote_{M,N}(z)`
.........................

* If :math:`z` is a :ref:`canonical NaN <canonical-nan>`, then return an element of :math:`\nans_N\{\}` (i.e., a canonical NaN of size :math:`N`).

* Else if :math:`z` is a NaN, then return an element of :math:`\nans_N\{\pm \NAN(1)\}` (i.e., any :ref:`arithmetic NaN <arithmetic-nan>` of size :math:`N`).

* Else, return :math:`z`.

.. math::
   \begin{array}{lll@{\qquad}l}
   \promote_{M,N}(\pm \NAN(n)) &=& \nans_N\{\} & (\iff n = \canon_N) \\
   \promote_{M,N}(\pm \NAN(n)) &=& \nans_N\{+ \NAN(1)\} & (\otherwise) \\
   \promote_{M,N}(z) &=& z \\
   \end{array}


.. _op-demote:

:math:`\demote_{M,N}(z)`
........................

* If :math:`z` is a :ref:`canonical NaN <canonical-nan>`, then return an element of :math:`\nans_N\{\}` (i.e., a canonical NaN of size :math:`N`).

* Else if :math:`z` is a NaN, then return an element of :math:`\nans_N\{\pm \NAN(1)\}` (i.e., any NaN of size :math:`N`).

* Else if :math:`z` is an infinity, then return that infinity.

* Else if :math:`z` is a zero, then return that zero.

* Else, return :math:`\ieee_N(z)`.

.. math::
   \begin{array}{lll@{\qquad}l}
   \demote_{M,N}(\pm \NAN(n)) &=& \nans_N\{\} & (\iff n = \canon_N) \\
   \demote_{M,N}(\pm \NAN(n)) &=& \nans_N\{+ \NAN(1)\} & (\otherwise) \\
   \demote_{M,N}(\pm \infty) &=& \pm \infty \\
   \demote_{M,N}(\pm 0) &=& \pm 0 \\
   \demote_{M,N}(\pm q) &=& \ieee_N(\pm q) \\
   \end{array}


.. _op-convert:

:math:`\convertu_{M,N}(i)`
..........................

* Return :math:`\ieee_N(i)`.

.. math::
   \begin{array}{lll@{\qquad}l}
   \convertu_{M,N}(i) &=& \ieee_N(i) \\
   \end{array}

:math:`\converts_{M,N}(i)`
..........................

* Let :math:`j` be the :ref:`signed interpretation <aux-signed>` of :math:`i`.

* Return :math:`\ieee_N(j)`.

.. math::
   \begin{array}{lll@{\qquad}l}
   \converts_{M,N}(i) &=& \ieee_N(\signed_M(i)) \\
   \end{array}


.. _op-reinterpret:

:math:`\reinterpret_{t_1,t_2}(c)`
.................................

* Let :math:`d^\ast` be the bit sequence :math:`\bits_{t_1}(c)`.

* Return the constant :math:`c'` for which :math:`\bits_{t_2}(c') = d^\ast`.

.. math::
   \begin{array}{lll@{\qquad}l}
   \reinterpret_{t_1,t_2}(c) &=& \bits_{t_2}^{-1}(\bits_{t_1}(c)) \\
   \end{array}


.. _op-narrow:

:math:`\narrows_{M,N}(i)`
.........................

* Let :math:`j` be the :ref:`signed interpretation <aux-signed>` of :math:`i` of size :math:`M`.

* Return the value whose signed interpretation is :math:`\sats_N(j)`.

.. math::
   \begin{array}{lll@{\qquad}l}
   \narrows_{M,N}(i) &=& \signed_N^{-1}(\sats_N(\signed_M(i)))
   \end{array}

:math:`\narrowu_{M,N}(i)`
.........................

* Let :math:`j` be the :ref:`signed interpretation <aux-signed>` of :math:`i` of size :math:`M`.

* Return :math:`\satu_N(j)`.

.. math::
   \begin{array}{lll@{\qquad}l}
   \narrowu_{M,N}(i) &=& \satu_N(\signed_M(i))
   \end{array}


.. _relaxed-ops:
.. _aux-relaxed:

Relaxed Operations
~~~~~~~~~~~~~~~~~~

The result of *relaxed* operators are *implementation-dependent*, because the set of possible results may depend on properties of the host environment, such as its hardware.
Technically, their behaviour is controlled by a set of *global parameters* to the semantics that an implementation can instantiate in different ways.
These choices are fixed, that is, parameters are constant during the execution of any given program.

Every such parameter is an index into a sequence of possible sets of results and must be instantiated to a defined index.
In the :ref:`deterministic profile <profile-deterministic>`, every parameter is prescribed to be 0.
This behaviour is expressed by the following auxiliary function,
where :math:`R` is a global parameter selecting one of the allowed outcomes:

.. math::
   \begin{array}{@{}lcll}
   \EXPROFDET & \relaxed(R)[ A_0, \dots, A_n ] = A_R \\
   & \relaxed(R)[ A_0, \dots, A_n ] = A_0 \\
   \end{array}

.. note::
   Each parameter can be thought of as inducing a family of operations
   that is fixed to one particular choice by an implementation.
   The fixed operation itself can still be non-deterministic or partial.

   Implementations are expexted to either choose the behaviour that is the most efficient on the underlying hardware,
   or the behaviour of the deterministic profile.


.. _op-frelaxed_madd:

:math:`\frelaxedmadd_N(z_1, z_2, z_3)`
......................................

The implementation-specific behaviour of this operation is determined by the global parameter :math:`R_{\F{fmadd}} \in \{0, 1\}`.

* Return :math:`\relaxed(R_{\F{fmadd}})[\fadd_N(\fmul_N(z_1, z_2), z_3)` or :math:`\fma_N(z_1, z_2, z_3)]`.

.. math::
   \begin{array}{@{}lcll}
   \frelaxedmadd_N(z_1, z_2, z_3) &=& \relaxed(R_{\F{fmadd}})[ \fadd_N(\fmul_N(z_1, z_2), z_3), \fma_N(z_1, z_2, z_3) ] \\
   \end{array}

.. note::
   Relaxed multiply-add allows for fused or unfused results,
   which leads to implementation-dependent rounding behaviour.
   In the :ref:`deterministic profile <profile-deterministic>`,
   the unfused behaviour is used.


.. _op-frelaxed_nmadd:

:math:`\frelaxednmadd_N(z_1, z_2, z_3)`
.......................................

* Return :math:`\frelaxedmadd(-z_1, z_2, z_3)`.

.. math::
   \begin{array}{@{}lcll}
   \frelaxednmadd_N(z_1, z_2, z_3) &=& \frelaxedmadd_N(-z_1, z_2, z_3) \\
   \end{array}

.. note::
   This operation is implementation-dependent because :math:`\frelaxedmadd` is implementation-dependent.


.. _op-frelaxed_min:

:math:`\frelaxedmin_N(z_1, z_2)`
................................

The implementation-specific behaviour of this operation is determined by the global parameter :math:`R_{\F{fmin}} \in \{0, 1, 2, 3\}`.

* If :math:`z_1` is a NaN, then return :math:`\relaxed(R_{\F{fmin}})[ \fmin_N(z_1, z_2)`, \NAN(n), z_2, z_2 ]`.

* If :math:`z_2` is a NaN, then return :math:`\relaxed(R_{\F{fmin}})[ \fmin_N(z_1, z_2)`, z_1, \NAN(n), z_1 ]`.

* If both :math:`z_1` and :math:`z_2` are zeroes of opposite sign, then return :math:`\relaxed(R_{\F{fmin}})[ \fmin_N(z_1, z_2)`, \pm 0, \mp 0, -0 ]`.

* Return :math:`\fmin_N(z_1, z_2)`.

.. math::
   \begin{array}{@{}lcll}
   \frelaxedmin_N(\pm \NAN(n), z_2) &=& \relaxed(R_{\F{fmin}})[ \fmin_N(\pm \NAN(n), z_2), \NAN(n), z_2, z_2 ] \\
   \frelaxedmin_N(z_1, \pm \NAN(n)) &=& \relaxed(R_{\F{fmin}})[ \fmin_N(z_1, \pm \NAN(n)), z_1, \NAN(n), z_1 ] \\
   \frelaxedmin_N(\pm 0, \mp 0) &=& \relaxed(R_{\F{fmin}})[ \fmin_N(\pm 0, \mp 0), \pm 0, \mp 0, -0 ] \\
   \frelaxedmin_N(z_1, z_2) &=& \fmin_N(z_1, z_2) & (\otherwise) \\
   \end{array}

.. note::
   Relaxed minimum is implementation-dependent for NaNs and for zeroes with different signs.
   In the :ref:`deterministic profile <profile-deterministic>`,
   it behaves like regular :math:`\fmin`.


.. _op-frelaxed_max:

:math:`\frelaxedmax_N(z_1, z_2)`
................................

The implementation-specific behaviour of this operation is determined by the global parameter :math:`R_{\F{fmax}} \in \{0, 1, 2, 3\}`.

* If :math:`z_1` is a NaN, then return :math:`\relaxed(R_{\F{fmax}})[ \fmax_N(z_1, z_2)`, \NAN(n), z_2, z_2 ]`.

* If :math:`z_2` is a NaN, then return :math:`\relaxed(R_{\F{fmax}})[ \fmax_N(z_1, z_2)`, z_1, \NAN(n), z_1 ]`.

* If both :math:`z_1` and :math:`z_2` are zeroes of opposite sign, then return :math:`\relaxed(R_{\F{fmax}})[ \fmax_N(z_1, z_2)`, \pm 0, \mp 0, +0 ]`.

* Return :math:`\fmax_N(z_1, z_2)`.

.. math::
   \begin{array}{@{}lcll}
   \frelaxedmax_N(\pm \NAN(n), z_2) &=& \relaxed(R_{\F{fmax}})[ \fmax_N(\pm \NAN(n), z_2), \NAN(n), z_2, z_2 ] \\
   \frelaxedmax_N(z_1, \pm \NAN(n)) &=& \relaxed(R_{\F{fmax}})[ \fmax_N(z_1, \pm \NAN(n)), z_1, \NAN(n), z_1 ] \\
   \frelaxedmax_N(\pm 0, \mp 0) &=& \relaxed(R_{\F{fmax}})[ \fmax_N(\pm 0, \mp 0), \pm 0, \mp 0, +0 ] \\
   \frelaxedmax_N(z_1, z_2) &=& \fmax_N(z_1, z_2) & (\otherwise) \\
   \end{array}

.. note::
   Relaxed maximum is implementation-dependent for NaNs and for zeroes with different signs.
   In the :ref:`deterministic profile <profile-deterministic>`,
   it behaves like regular :math:`\fmax`.


.. _op-irelaxed_dot_mul:

:math:`\irelaxeddotmul_{M,N}(i_1, i_2)`
.......................................

This is an auxiliary operator for the specification of |VRELAXEDDOT| and |VRELAXEDDOTADD|.

The implementation-specific behaviour of this operation is determined by the global parameter :math:`R_{\F{idot}} \in \{0, 1\}`.

* Return :math:`\relaxed(R_{\F{idot}})[ \imul_N(\extends_{M,N}(i_1), \extends_{M,N}(i_2)), \imul_N(\extends_{M,N}(i_1), \extendu_{M,N}(i_2)) ]`.

.. math::
   \begin{array}{@{}lcll}
   \irelaxeddotmul_{M,N}(i_1, i_2) &=& \relaxed(R_{\F{idot}})[ \imul_N(\extends_{M,N}(i_1), \extends_{M,N}(i_2)), \imul_N(\extends_{M,N}(i_1), \extendu_{M,N}(i_2)) ] \\
   \end{array}

.. note::
   Relaxed dot product is implementation-dependent when the second operand is negative in a signed intepretation.
   In the :ref:`deterministic profile <profile-deterministic>`,
   it behaves like signed dot product.


.. _op-irelaxed_q15mulr_s:

:math:`\irelaxedq15mulrs_N(i_1, i_2)`
.....................................

The implementation-specific behaviour of this operation is determined by the global parameter :math:`R_{\F{iq15mulr}} \in \{0, 1\}`.

* If both :math:`i_1` and :math:`i_2` equal :math:`(\signed^{-1}_N(-2^{N-1})`, then return :math:`\relaxed(R_{\F{iq15mulr}})[ 2^{N-1}-1, \signed^{-1}_N(-2^{N-1}) ]`.

* Return :math:`\iq15mulrsats(i_1, i_2)`

.. math::
   \begin{array}{@{}lcll}
   \irelaxedq15mulrs_N(\signed^{-1}_N(-2^{N-1}), \signed^{-1}_N(-2^{N-1})) &=& \relaxed(R_{\F{iq15mulr}})[ 2^{N-1}-1, \signed^{-1}_N(-2^{N-1}) ] & \\
   \irelaxedq15mulrs_N(i_1, i_2) &=& \iq15mulrsats(i_1, i_2)
   \end{array}

.. note::
   Relaxed Q15 multiplication is implementation-dependent when the result overflows.
   In the :ref:`deterministic profile <profile-deterministic>`,
   it behaves like regular :math:`\iq15mulrsats`.


.. _op-relaxed_trunc:
.. _op-relaxed_trunc_u:

:math:`\relaxedtrunc^u_{M,N}(z)`
................................

The implementation-specific behaviour of this operation is determined by the global parameter :math:`R_{\F{trunc\_u}} \in \{0, 1, 2, 3\}`.

* If :math:`z` is normal or subnormal and :math:`\trunc(z)` is non-negative and less than :math:`2^N`, then return :math:`\truncu_{M,N}(z)`.

* Else, return :math:`\relaxed(R_{\F{trunc\_u}})[ \truncsatu_{M,N}(z), 2^N-1, 2^N-2, 2^(N-1) ]`.

.. math::
   \begin{array}{@{}lcll}
   \relaxedtrunc^u_{M,N}(\pm q) &=& \truncu_{M,N}(\pm q) & (\iff 0 \leq \trunc(\pm q) < 2^N) \\
   \relaxedtrunc^u_{M,N}(z) &=& \relaxed(R_{\F{trunc\_u}})[ \truncsatu_{M,N}(z), 2^{N}-1, 2^{N}-2, 2^{N-1}] & (\otherwise) \\
   \end{array}

.. note::
   Relaxed unsigned truncation is implementation-dependent for NaNs and out-of-range values.
   In the :ref:`deterministic profile <profile-deterministic>`,
   it behaves like regular :math:`\truncsatu`.


.. _op-relaxed_trunc_s:

:math:`\relaxedtrunc^s_{M,N}(z)`
................................

The implementation-specific behaviour of this operation is determined by the global parameter :math:`R_{\F{trunc\_s}} \in \{0, 1\}`.

* If :math:`z` is normal or subnormal and :math:`\trunc(z)` is greater than or equal to :math:`-2^{N-1}` and less than :math:`2^{N-1}`, then return :math:`\truncs_{M,N}(z)`.

* Else, return :math:`\relaxed(R_{\F{trunc\_s}})[ \truncsats_{M,N}(z), 2^N-1, 2^N-2, 2^(N-1) ]`.

.. math::
   \begin{array}{@{}lcll}
   \relaxedtrunc^s_{M,N}(\pm q) &=& \truncs_{M,N}(\pm q) & (\iff -2^{N-1} \leq \trunc(\pm q) < 2^{N-1}) \\
   \relaxedtrunc^s_{M,N}(z) &=& \relaxed(R_{\F{trunc\_s}})[ \truncsats_{M,N}(z), \signed^{-1}_N(-2^{N-1})] & (\otherwise) \\
   \end{array}

.. note::
   Relaxed signed truncation is implementation-dependent for NaNs and out-of-range values.
   In the :ref:`deterministic profile <profile-deterministic>`,
   it behaves like regular :math:`\truncsats`.


.. _op-ivrelaxed_swizzle:
.. _op-ivrelaxed_swizzle_lane:

:math:`\ivrelaxedswizzle(i^n, j^n)`
...................................

The implementation-specific behaviour of this operation is determined by the global parameter :math:`R_{\F{swizzle}} \in \{0, 1\}`.

* For each :math:`j_k` in :math:`j^n`, let :math:`r_k` be the value :math:`\ivrelaxedswizzlelane(i^n, j_k)`.

* Let :math:`r^n` be the concatenation of all :math:`r_k`.

* Return :math:`r^n`.

.. math::
   \begin{array}{@{}lcl}
   \ivrelaxedswizzle(i^n, j^n) &=& \ivrelaxedswizzlelane(i^n, j)^n \\
   \end{array}

where:

.. math::
   \begin{array}{@{}lcll}
   \ivrelaxedswizzlelane(i^n, j) &=& i[j] & (\iff j < 16) \\
   \ivrelaxedswizzlelane(i^n, j) &=& 0 & (\iff \signed_8(j) < 0) \\
   \ivrelaxedswizzlelane(i^n, j) &=& \relaxed(R_{\F{swizzle}})[ 0, i[j \mod n] ] & (\otherwise) \\
   \end{array}

.. note::
   Relaxed swizzle is implementation-dependent
   if the signed interpretation of any of the 8-bit indices in :math:`j^n` is larger than or equal to 16.
   In the :ref:`deterministic profile <profile-deterministic>`,
   it behaves like regular :math:`\VSWIZZLE`.


.. _op-irelaxed_laneselect:

:math:`\irelaxedlaneselect_N(i_1, i_2, i_3)`
............................................

The implementation-specific behaviour of this operation is determined by the global parameter :math:`R_{\F{laneselect}} \in \{0, 1\}`.

* If :math:`i_3` is smaller than :math:`2^{N-1}`, then let :math:`i'_3` be the value :math:`0`, otherwise :math:`2^N-1`.

* Let :math:`i''_3` be :math:`\relaxed(R_{\F{laneselect}})[i_3, i'_3]`.

* Return :math:`\ibitselect_N(i_1, i_2, i''_3)`.

.. math::
   \begin{array}{@{}lcll}
   \irelaxedlaneselect_N(i_1, i_2, i_3) &=& \ibitselect_N(i_1, i_2, \relaxed(R_{\F{laneselect}})[ i_3, \extends_{1,N}(\ishru_N(i_3, N-1)) ]) \\
   \end{array}

.. note::
   Relaxed lane selection is non-deterministic when the mask mixes set and cleared bits,
   since the value of the high bit may or may not be expanded to all bits.
   In the :ref:`deterministic profile <profile-deterministic>`,
   it behaves like :math:`\ibitselect`.<|MERGE_RESOLUTION|>--- conflicted
+++ resolved
@@ -1882,22 +1882,14 @@
 
 * Else if :math:`z` is positive infinity, then return :math:`2^{N-1} - 1`.
 
-<<<<<<< HEAD
-* Else, return :math:`\sats_N(\truncz(z))`.
-=======
 * Else, return the value whose signed interpretation is :math:`\sats_N(\trunc(z))`.
->>>>>>> 8e5f4eea
 
 .. math::
    \begin{array}{lll@{\qquad}l}
    \truncsats_{M,N}(\pm \NAN(n)) &=& 0 \\
    \truncsats_{M,N}(- \infty) &=& -2^{N-1} \\
    \truncsats_{M,N}(+ \infty) &=& 2^{N-1}-1 \\
-<<<<<<< HEAD
-   \truncsats_{M,N}(z) &=& \sats_N(\truncz(z)) \\
-=======
    \truncsats_{M,N}(z) &=& \signed_N^{-1}(\sats_N(\trunc(z))) \\
->>>>>>> 8e5f4eea
    \end{array}
 
 
