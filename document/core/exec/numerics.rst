--- conflicted
+++ resolved
@@ -169,32 +169,13 @@
 Vectors
 .......
 
-<<<<<<< HEAD
-Numeric vectors have the same underlying representation as an |i128|.
-They can also be interpreted as a sequence of numeric values packed into a |V128| with a particular |shape|.
-=======
 Numeric vectors of type |VN| have the same underlying representation as an |IN|.
 They can also be interpreted as a sequence of numeric values packed into a |VN| with a particular |shape| :math:`t\K{x}M`,
 provided that :math:`N = |t|\cdot M`.
->>>>>>> 724b3e7f
 
 .. math::
    \begin{array}{l}
    \begin{array}{lll@{\qquad}l}
-<<<<<<< HEAD
-   \lanes_{t\K{x}N}(c) &=&
-     c_0~\dots~c_{N-1} \\
-   \end{array}
-   \\ \qquad
-     \begin{array}[t]{@{}r@{~}l@{}l@{~}l@{~}l}
-     (\where & B &=& |t| / 8 \\
-     \wedge & b^{16} &=& \bytes_{\i128}(c) \\
-     \wedge & c_i &=& \bytes_{t}^{-1}(b^{16}[i \cdot B \slice B]))
-     \end{array}
-   \end{array}
-
-These functions are bijections, so they are invertible.
-=======
    \lanes_{t\K{x}M}(c) &=&
      c_0~\dots~c_{M-1} \\
    \end{array}
@@ -207,7 +188,6 @@
    \end{array}
 
 This function is a bijection on |IN|, hence it is invertible.
->>>>>>> 724b3e7f
 
 
 .. index:: byte, little endian, memory
