Modules
-------

:ref:`Modules <syntax-module>` are valid when all the components they contain are valid.
Furthermore, most definitions are themselves classified with a suitable type.


.. index:: type, type index, defined type, recursive type
   pair: abstract syntax; type
   single: abstract syntax; type
.. _valid-types:

Types
~~~~~

The sequence of :ref:`types <syntax-type>` defined in a module is validated incrementally, yielding a suitable :ref:`context <context>`.

:math:`\type^\ast`
..................

* If the sequence is empty, then:

  * The :ref:`context <context>` :math:`C` must be empty.

  * Then the type sequence is valid.

* Otherwise:

  * Let the :ref:`recursive type <syntax-rectype>` :math:`\rectype` be the last element in the sequence.

  * The sequence without :math:`\rectype` must be valid for some context :math:`C'`.

  * Let the :ref:`type index <syntax-typeidx>` :math:`x` be the length of :math:`C'.\CTYPES`, i.e., the first type index free in :math:`C'`.

  * Let the sequence of :ref:`defined types <syntax-deftype>` :math:`\deftype^\ast` be the result :math:`\rolldt_{x}(\rectype)` of :ref:`rolling up <aux-roll-deftype>` into its sequence of :ref:`defined types <syntax-deftype>`.

  * The :ref:`recursive type <syntax-rectype>` :math:`\rectype` must be :ref:`valid <valid-rectype>` under the context :math:`C` for :ref:`type index <syntax-typeidx>` :math:`x`.

  * The current :ref:`context <context>` :math:`C` be the same as :math:`C'`, but with :math:`\deftype^\ast` appended to |CTYPES|.

  * Then the type sequence is valid.

.. math::
   \frac{
   }{
     \{\} \vdashtypes \epsilon \ok
   }

.. math::
   \frac{
     C' \vdashtypes \type^\ast \ok
     \qquad
     C = C' \with \CTYPES = C'.\CTYPES~\rolldt_{|C'.\CTYPES|}(\rectype)
     \qquad
     C \vdashrectype \rectype ~{\ok}(|C'.\CTYPES|)
   }{
     C \vdashtypes \type^\ast~\rectype \ok
   }

.. note::
   Despite the appearance, the context :math:`C` is effectively an _output_ of this judgement.


.. index:: function, local, function index, local index, type index, function type, value type, local type, expression, import
   pair: abstract syntax; function
   single: abstract syntax; function
.. _valid-local:
.. _valid-func:

Functions
~~~~~~~~~

Functions :math:`\func` are classified by :ref:`defined types <syntax-deftype>` that :ref:`expand <aux-expand-deftype>` to :ref:`function types <syntax-functype>` of the form :math:`\TFUNC~[t_1^\ast] \toF [t_2^\ast]`.


:math:`\{ \FTYPE~x, \FLOCALS~t^\ast, \FBODY~\expr \}`
.....................................................

* The :ref:`defined type <syntax-deftype>` :math:`C.\CTYPES[x]` must be a :ref:`function type <syntax-functype>`.

* Let :math:`\TFUNC~[t_1^\ast] \toF [t_2^\ast]` be the :ref:`expansion <aux-expand-deftype>` of the :ref:`defined type <syntax-deftype>` :math:`C.\CTYPES[x]`.

* For each local declared by a :ref:`value type <syntax-valtype>` :math:`t` in :math:`t^\ast`:

  * The local for type :math:`t` must be :ref:`valid <valid-localtype>` with :ref:`local type <syntax-localtype>` :math:`\localtype_i`.

* Let :math:`\localtype^\ast` be the concatenation of all :math:`\localtype_i`.

* Let :math:`C'` be the same :ref:`context <context>` as :math:`C`,
  but with:

  * |CLOCALS| set to the sequence of :ref:`value types <syntax-valtype>` :math:`(\SET~t_1)^\ast~\localtype^\ast`, concatenating parameters and locals,

  * |CLABELS| set to the singular sequence containing only :ref:`result type <syntax-resulttype>` :math:`[t_2^\ast]`.

  * |CRETURN| set to the :ref:`result type <syntax-resulttype>` :math:`[t_2^\ast]`.

* Under the context :math:`C'`,
  the expression :math:`\expr` must be valid with type :math:`[t_2^\ast]`.

* Then the function definition is valid with type :math:`C.\CTYPES[x]`.

.. math::
   \frac{
     \expanddt(C.\CTYPES[x]) = \TFUNC~[t_1^\ast] \toF [t_2^\ast]
     \qquad
     (C \vdashlocal \{\LTYPE~t\} : \init~t)^\ast
     \qquad
     C,\CLOCALS\,(\SET~t_1)^\ast~(\init~t)^\ast,\CLABELS~[t_2^\ast],\CRETURN~[t_2^\ast] \vdashexpr \expr : [t_2^\ast]
   }{
     C \vdashfunc \{ \FTYPE~x, \FLOCALS~\{\LTYPE~t\}^\ast, \FBODY~\expr \} : C.\CTYPES[x]
   }


.. index:: local, local type, value type
   pair: validation; local
   single: abstract syntax; local
.. _valid-localtype:

Locals
~~~~~~

:ref:`Locals <syntax-local>` are classified with :ref:`local types <syntax-localtype>`.

:math:`\{ \LTYPE~\valtype \}`
.............................

* The :ref:`value type <syntax-valtype>` :math:`\valtype` must be :ref:`valid <valid-valtype>`.

* If :math:`\valtype` is :ref:`defaultable <valid-defaultable>`, then:

  * The local is valid with :ref:`local type <syntax-localtype>` :math:`\SET~\valtype`.

* Else:

  * The local is valid with :ref:`local type <syntax-localtype>` :math:`\UNSET~\valtype`.

.. math::
   \frac{
     C \vdashvaltype t \ok
     \qquad
     C \vdashvaltypedefaultable t \defaultable
   }{
     C \vdashlocal \{ \LTYPE~t \} : \SET~t
   }

.. math::
   \frac{
     C \vdashvaltype t \ok
   }{
     C \vdashlocal \{ \LTYPE~t \} : \UNSET~t
   }

.. note::
   For cases where both rules are applicable, the former yields the more permissable type.


.. index:: table, table type, reference type, expression, constant, defaultable
   pair: validation; table
   single: abstract syntax; table
.. _valid-table:

Tables
~~~~~~

Tables :math:`\table` are classified by :ref:`table types <syntax-tabletype>`.

:math:`\{ \TTYPE~\tabletype, \TINIT~\expr \}`
.............................................

* The :ref:`table type <syntax-tabletype>` :math:`\tabletype` must be :ref:`valid <valid-tabletype>`.

* Let :math:`t` be the element :ref:`reference type <syntax-reftype>` of :math:`\tabletype`.

* The expression :math:`\expr` must be :ref:`valid <valid-expr>` with :ref:`result type <syntax-resulttype>` :math:`[t]`.

* The expression :math:`\expr` must be :ref:`constant <valid-constant>`.

* Then the table definition is valid with type :math:`\tabletype`.

.. math::
   \frac{
     C \vdashtabletype \tabletype \ok
     \qquad
     \tabletype = \limits~t
     \qquad
     C \vdashexpr \expr : [t]
     \qquad
     C \vdashexprconst \expr \const
   }{
     C \vdashtable \{ \TTYPE~\tabletype, \TINIT~\expr \} : \tabletype
   }


.. index:: memory, memory type
   pair: validation; memory
   single: abstract syntax; memory
.. _valid-mem:

Memories
~~~~~~~~

Memories :math:`\mem` are classified by :ref:`memory types <syntax-memtype>`.

:math:`\{ \MTYPE~\memtype \}`
.............................

* The :ref:`memory type <syntax-memtype>` :math:`\memtype` must be :ref:`valid <valid-memtype>`.

* Then the memory definition is valid with type :math:`\memtype`.

.. math::
   \frac{
     C \vdashmemtype \memtype \ok
   }{
     C \vdashmem \{ \MTYPE~\memtype \} : \memtype
   }


.. index:: global, global type, expression, constant
   pair: validation; global
   single: abstract syntax; global
.. _valid-global:
.. _valid-globalseq:

Globals
~~~~~~~

Globals :math:`\global` are classified by :ref:`global types <syntax-globaltype>` of the form :math:`\mut~t`.

Sequences of globals are handled incrementally, such that each definition has access to previous definitions.


:math:`\{ \GTYPE~\mut~t, \GINIT~\expr \}`
.........................................

* The :ref:`global type <syntax-globaltype>` :math:`\mut~t` must be :ref:`valid <valid-globaltype>`.

* The expression :math:`\expr` must be :ref:`valid <valid-expr>` with :ref:`result type <syntax-resulttype>` :math:`[t]`.

* The expression :math:`\expr` must be :ref:`constant <valid-constant>`.

* Then the global definition is valid with type :math:`\mut~t`.

.. math::
   \frac{
     C \vdashglobaltype \mut~t \ok
     \qquad
     C \vdashexpr \expr : [t]
     \qquad
     C \vdashexprconst \expr \const
   }{
     C \vdashglobal \{ \GTYPE~\mut~t, \GINIT~\expr \} : \mut~t
   }


:math:`\global^\ast`
....................

* If the sequence is empty, then it is valid with the empty sequence of :ref:`global types <syntax-globaltype>`.

* Else:

  * The first global definition must be :ref:`valid <valid-global>` with some type :ref:`global type <syntax-globaltype>` :math:`\X{gt}_1`.

  * Let :math:`C'` be the same :ref:`context <context>` as :math:`C`, but with the :ref:`global type <syntax-globaltype>` :math:`\X{gt}_1` apppended to the |CGLOBALS| vector.

  * Under context :math:`C'`, the remainder of the sequence must be valid with some sequence :math:`\X{gt}^\ast` of :ref:`global types <syntax-globaltype>`.

  * Then the sequence is valid with the sequence of :ref:`global types <syntax-globaltype>` consisting of :math:`\X{gt}_1` prepended to :math:`\X{gt}^\ast`.

.. math::
   ~\\
   \frac{
   }{
     C \vdashglobals \epsilon : \epsilon
   }
   \qquad
   \frac{
     C \vdashglobal \global_1 : \X{gt}_1
     \qquad
     C \compose \{\CGLOBALS~\X{gt}_1\} \vdashglobals \global^\ast : \X{gt}^\ast
   }{
     C \vdashglobals \global_1~\global^\ast : \X{gt}_1~\X{gt}^\ast
   }



.. index:: element, table, table index, expression, constant, function index
   pair: validation; element
   single: abstract syntax; element
   single: table; element
   single: element; segment
.. _valid-elem:

Element Segments
~~~~~~~~~~~~~~~~

Element segments :math:`\elem` are classified by the :ref:`reference type <syntax-reftype>` of their elements.

:math:`\{ \ETYPE~t, \EINIT~e^\ast, \EMODE~\elemmode \}`
.......................................................

* The :ref:`reference type <syntax-reftype>` :math:`t` must be :ref:`valid <valid-reftype>`.

* For each :math:`e_i` in :math:`e^\ast`,

  * The expression :math:`e_i` must be :ref:`valid <valid-expr>` with some :ref:`result type <syntax-resulttype>` :math:`[t]`.

  * The expression :math:`e_i` must be :ref:`constant <valid-constant>`.

* The element mode :math:`\elemmode` must be valid with some :ref:`reference type <syntax-reftype>` :math:`t'`.

* The reference type :math:`t` must :ref:`match <match-reftype>` the reference type :math:`t'`.

* Then the element segment is valid with :ref:`reference type <syntax-reftype>` :math:`t`.


.. math::
   \frac{
     C \vdashreftype t \ok
     \qquad
     (C \vdashexpr e : [t])^\ast
     \qquad
     (C \vdashexprconst e \const)^\ast
     \qquad
     C \vdashelemmode \elemmode : t'
     \qquad
     C \vdashreftypematch t \matchesreftype t'
   }{
     C \vdashelem \{ \ETYPE~t, \EINIT~e^\ast, \EMODE~\elemmode \} : t
   }


.. _valid-elemmode:

:math:`\EPASSIVE`
.................

* The element mode is valid with any :ref:`valid <valid-reftype>` :ref:`reference type <syntax-reftype>`.

.. math::
   \frac{
     C \vdashreftype \reftype \ok
   }{
     C \vdashelemmode \EPASSIVE : \reftype
   }


:math:`\EACTIVE~\{ \ETABLE~x, \EOFFSET~\expr \}`
................................................

* The table :math:`C.\CTABLES[x]` must be defined in the context.

* Let :math:`\limits~t` be the :ref:`table type <syntax-tabletype>` :math:`C.\CTABLES[x]`.

* The expression :math:`\expr` must be :ref:`valid <valid-expr>` with :ref:`result type <syntax-resulttype>` :math:`[\I32]`.

* The expression :math:`\expr` must be :ref:`constant <valid-constant>`.

* Then the element mode is valid with :ref:`reference type <syntax-reftype>` :math:`t`.

.. math::
   \frac{
     \begin{array}{@{}c@{}}
     C.\CTABLES[x] = \limits~t
     \\
     C \vdashexpr \expr : [\I32]
     \qquad
     C \vdashexprconst \expr \const
     \end{array}
   }{
     C \vdashelemmode \EACTIVE~\{ \ETABLE~x, \EOFFSET~\expr \} : t
   }

:math:`\EDECLARATIVE`
.....................

* The element mode is valid with any :ref:`valid <valid-reftype>` :ref:`reference type <syntax-reftype>`.

.. math::
   \frac{
     C \vdashreftype \reftype \ok
   }{
     C \vdashelemmode \EDECLARATIVE : \reftype
   }



.. index:: data, memory, memory index, expression, constant, byte
   pair: validation; data
   single: abstract syntax; data
   single: memory; data
   single: data; segment
.. _valid-data:

Data Segments
~~~~~~~~~~~~~

Data segments :math:`\data` are not classified by any type but merely checked for well-formedness.

:math:`\{ \DINIT~b^\ast, \DMODE~\datamode \}`
....................................................

* The data mode :math:`\datamode` must be valid.

* Then the data segment is valid.

.. math::
   \frac{
     C \vdashdatamode \datamode \ok
   }{
     C \vdashdata \{ \DINIT~b^\ast, \DMODE~\datamode \} \ok
   }


.. _valid-datamode:

:math:`\DPASSIVE`
.................

* The data mode is valid.

.. math::
   \frac{
   }{
     C \vdashdatamode \DPASSIVE \ok
   }


:math:`\DACTIVE~\{ \DMEM~x, \DOFFSET~\expr \}`
..............................................

* The memory :math:`C.\CMEMS[x]` must be defined in the context.

* The expression :math:`\expr` must be :ref:`valid <valid-expr>` with :ref:`result type <syntax-resulttype>` :math:`[\I32]`.

* The expression :math:`\expr` must be :ref:`constant <valid-constant>`.

* Then the data mode is valid.

.. math::
   \frac{
     C.\CMEMS[x] = \limits
     \qquad
     C \vdashexpr \expr : [\I32]
     \qquad
     C \vdashexprconst \expr \const
   }{
     C \vdashdatamode \DACTIVE~\{ \DMEM~x, \DOFFSET~\expr \} \ok
   }


.. index:: start function, function index
   pair: validation; start function
   single: abstract syntax; start function
.. _valid-start:

Start Function
~~~~~~~~~~~~~~

Start function declarations :math:`\start` are not classified by any type.

:math:`\{ \SFUNC~x \}`
......................

* The function :math:`C.\CFUNCS[x]` must be defined in the context.

* The :ref:`expansion <aux-expand-deftype>` of :math:`C.\CFUNCS[x]` must be a :ref:`function type <syntax-functype>` :math:`\TFUNC~[] \toF []`.

* Then the start function is valid.


.. math::
   \frac{
     \expanddt(C.\CFUNCS[x]) = \TFUNC~[] \toF []
   }{
     C \vdashstart \{ \SFUNC~x \} \ok
   }


.. index:: export, name, index, function index, table index, memory index, global index
   pair: validation; export
   single: abstract syntax; export
.. _valid-exportdesc:
.. _valid-export:

Exports
~~~~~~~

Exports :math:`\export` and export descriptions :math:`\exportdesc` are classified by their :ref:`external type <syntax-externtype>`.


:math:`\{ \ENAME~\name, \EDESC~\exportdesc \}`
..............................................

* The export description :math:`\exportdesc` must be valid with :ref:`external type <syntax-externtype>` :math:`\externtype`.

* Then the export is valid with :ref:`external type <syntax-externtype>` :math:`\externtype`.

.. math::
   \frac{
     C \vdashexportdesc \exportdesc : \externtype
   }{
     C \vdashexport \{ \ENAME~\name, \EDESC~\exportdesc \} : \externtype
   }


:math:`\EDFUNC~x`
.................

* The function :math:`C.\CFUNCS[x]` must be defined in the context.

* Let :math:`\X{dt}` be the :ref:`defined type <syntax-deftype>` :math:`C.\CFUNCS[x]`.

* Then the export description is valid with :ref:`external type <syntax-externtype>` :math:`\ETFUNC~\X{dt}`.

.. math::
   \frac{
     C.\CFUNCS[x] = \X{dt}
   }{
     C \vdashexportdesc \EDFUNC~x : \ETFUNC~\X{dt}
   }


:math:`\EDTABLE~x`
..................

* The table :math:`C.\CTABLES[x]` must be defined in the context.

* Then the export description is valid with :ref:`external type <syntax-externtype>` :math:`\ETTABLE~C.\CTABLES[x]`.

.. math::
   \frac{
     C.\CTABLES[x] = \tabletype
   }{
     C \vdashexportdesc \EDTABLE~x : \ETTABLE~\tabletype
   }


:math:`\EDMEM~x`
................

* The memory :math:`C.\CMEMS[x]` must be defined in the context.

* Then the export description is valid with :ref:`external type <syntax-externtype>` :math:`\ETMEM~C.\CMEMS[x]`.

.. math::
   \frac{
     C.\CMEMS[x] = \memtype
   }{
     C \vdashexportdesc \EDMEM~x : \ETMEM~\memtype
   }


:math:`\EDGLOBAL~x`
...................

* The global :math:`C.\CGLOBALS[x]` must be defined in the context.

* Then the export description is valid with :ref:`external type <syntax-externtype>` :math:`\ETGLOBAL~C.\CGLOBALS[x]`.

.. math::
   \frac{
     C.\CGLOBALS[x] = \globaltype
   }{
     C \vdashexportdesc \EDGLOBAL~x : \ETGLOBAL~\globaltype
   }


.. index:: import, name, function type, table type, memory type, global type
   pair: validation; import
   single: abstract syntax; import
.. _valid-importdesc:
.. _valid-import:

Imports
~~~~~~~

Imports :math:`\import` and import descriptions :math:`\importdesc` are classified by :ref:`external types <syntax-externtype>`.


:math:`\{ \IMODULE~\name_1, \INAME~\name_2, \IDESC~\importdesc \}`
..................................................................

* The import description :math:`\importdesc` must be valid with type :math:`\externtype`.

* Then the import is valid with type :math:`\externtype`.

.. math::
   \frac{
     C \vdashimportdesc \importdesc : \externtype
   }{
     C \vdashimport \{ \IMODULE~\name_1, \INAME~\name_2, \IDESC~\importdesc \} : \externtype
   }


:math:`\IDFUNC~x`
.................

* The :ref:`defined type <syntax-deftype>` :math:`C.\CTYPES[x]` must be a :ref:`function type <syntax-functype>`.

* Then the import description is valid with type :math:`\ETFUNC~C.\CTYPES[x]`.

.. math::
   \frac{
     \expanddt(C.\CTYPES[x]) = \TFUNC~\functype
   }{
     C \vdashimportdesc \IDFUNC~x : \ETFUNC~C.\CTYPES[x]
   }


:math:`\IDTABLE~\tabletype`
...........................

* The table type :math:`\tabletype` must be :ref:`valid <valid-tabletype>`.

* Then the import description is valid with type :math:`\ETTABLE~\tabletype`.

.. math::
   \frac{
     C \vdashtable \tabletype \ok
   }{
     C \vdashimportdesc \IDTABLE~\tabletype : \ETTABLE~\tabletype
   }


:math:`\IDMEM~\memtype`
.......................

* The memory type :math:`\memtype` must be :ref:`valid <valid-memtype>`.

* Then the import description is valid with type :math:`\ETMEM~\memtype`.

.. math::
   \frac{
     C \vdashmemtype \memtype \ok
   }{
     C \vdashimportdesc \IDMEM~\memtype : \ETMEM~\memtype
   }


:math:`\IDGLOBAL~\globaltype`
.............................

* The global type :math:`\globaltype` must be :ref:`valid <valid-globaltype>`.

* Then the import description is valid with type :math:`\ETGLOBAL~\globaltype`.

.. math::
   \frac{
     C \vdashglobaltype \globaltype \ok
   }{
     C \vdashimportdesc \IDGLOBAL~\globaltype : \ETGLOBAL~\globaltype
   }


.. index:: module, type definition, function type, function, table, memory, global, element, data, start function, import, export, context
   pair: validation; module
   single: abstract syntax; module
.. _valid-module:

Modules
~~~~~~~

Modules are classified by their mapping from the :ref:`external types <syntax-externtype>` of their :ref:`imports <syntax-import>` to those of their :ref:`exports <syntax-export>`.

A module is entirely *closed*,
that is, its components can only refer to definitions that appear in the module itself.
Consequently, no initial :ref:`context <context>` is required.
Instead, the context :math:`C` for validation of the module's content is constructed from the definitions in the module.

The :ref:`external types <syntax-externtype>` classifying a module may contain free :ref:`type indices <syntax-typeidx>` that refer to types defined within the module.


* Let :math:`\module` be the module to validate.

* The :ref:`types <syntax-type>` :math:`\module.\MTYPES` must be :ref:`valid <valid-type>` yielding a :ref:`context <context>` :math:`C_0`.

* Let :math:`C` be a :ref:`context <context>` where:

  * :math:`C.\CTYPES` is :math:`C_0.\CTYPES`,

  * :math:`C.\CFUNCS` is :math:`\etfuncs(\X{it}^\ast)` concatenated with :math:`\X{dt}^\ast`,
    with the import's :ref:`external types <syntax-externtype>` :math:`\X{it}^\ast` and the internal :ref:`defined types <syntax-deftype>` :math:`\X{dt}^\ast` as determined below,

  * :math:`C.\CTABLES` is :math:`\ettables(\X{it}^\ast)` concatenated with :math:`\X{tt}^\ast`,
    with the import's :ref:`external types <syntax-externtype>` :math:`\X{it}^\ast` and the internal :ref:`table types <syntax-tabletype>` :math:`\X{tt}^\ast` as determined below,

  * :math:`C.\CMEMS` is :math:`\etmems(\X{it}^\ast)` concatenated with :math:`\X{mt}^\ast`,
    with the import's :ref:`external types <syntax-externtype>` :math:`\X{it}^\ast` and the internal :ref:`memory types <syntax-memtype>` :math:`\X{mt}^\ast` as determined below,

  * :math:`C.\CGLOBALS` is :math:`\etglobals(\X{it}^\ast)` concatenated with :math:`\X{gt}^\ast`,
    with the import's :ref:`external types <syntax-externtype>` :math:`\X{it}^\ast` and the internal :ref:`global types <syntax-globaltype>` :math:`\X{gt}^\ast` as determined below,

  * :math:`C.\CELEMS` is :math:`{\X{rt}}^\ast` as determined below,

  * :math:`C.\CDATAS` is :math:`{\ok}^n`, where :math:`n` is the length of the vector :math:`\module.\MDATAS`,

  * :math:`C.\CLOCALS` is empty,

  * :math:`C.\CLABELS` is empty,

  * :math:`C.\CRETURN` is empty.

  * :math:`C.\CREFS` is the set :math:`\freefuncidx(\module \with \MFUNCS = \epsilon \with \MSTART = \epsilon)`, i.e., the set of :ref:`function indices <syntax-funcidx>` occurring in the module, except in its :ref:`functions <syntax-func>` or :ref:`start function <syntax-start>`.

* Let :math:`C'` be the :ref:`context <context>` where:

  * :math:`C'.\CGLOBALS` is the sequence :math:`\etglobals(\X{it}^\ast)`,

  * :math:`C'.\CTYPES` is the same as :math:`C.\CTYPES`,

  * :math:`C'.\CFUNCS` is the same as :math:`C.\CFUNCS`,

  * :math:`C'.\CTABLES` is the same as :math:`C.\CTABLES`,

  * :math:`C'.\CMEMS` is the same as :math:`C.\CMEMS`,

  * :math:`C'.\CREFS` is the same as :math:`C.\CREFS`,

  * all other fields are empty.

* Under the context :math:`C'`:

  * The sequence :math:`\module.\MGLOBALS` of :ref:`globals <syntax-global>` must be :ref:`valid <valid-globalseq>` with a sequence :math:`\X{gt}^\ast` of :ref:`global types <syntax-globaltype>`.

  * For each :math:`\table_i` in :math:`\module.\MTABLES`,
    the definition :math:`\table_i` must be :ref:`valid <valid-table>` with a :ref:`table type <syntax-tabletype>` :math:`\X{tt}_i`.

  * For each :math:`\mem_i` in :math:`\module.\MMEMS`,
    the definition :math:`\mem_i` must be :ref:`valid <valid-mem>` with a :ref:`memory type <syntax-memtype>` :math:`\X{mt}_i`.

* Under the context :math:`C`:

  * For each :math:`\func_i` in :math:`\module.\MFUNCS`,
    the definition :math:`\func_i` must be :ref:`valid <valid-func>` with a :ref:`defined type <syntax-deftype>` :math:`\X{dt}_i`.

  * For each :math:`\elem_i` in :math:`\module.\MELEMS`,
    the segment :math:`\elem_i` must be :ref:`valid <valid-elem>` with :ref:`reference type <syntax-reftype>` :math:`\X{rt}_i`.

  * For each :math:`\data_i` in :math:`\module.\MDATAS`,
    the segment :math:`\data_i` must be :ref:`valid <valid-data>`.

  * If :math:`\module.\MSTART` is non-empty,
    then :math:`\module.\MSTART` must be :ref:`valid <valid-start>`.

  * For each :math:`\import_i` in :math:`\module.\MIMPORTS`,
    the segment :math:`\import_i` must be :ref:`valid <valid-import>` with an :ref:`external type <syntax-externtype>` :math:`\X{it}_i`.

  * For each :math:`\export_i` in :math:`\module.\MEXPORTS`,
    the segment :math:`\export_i` must be :ref:`valid <valid-export>` with :ref:`external type <syntax-externtype>` :math:`\X{et}_i`.

* Let :math:`\X{dt}^\ast` be the concatenation of the internal :ref:`function types <syntax-functype>` :math:`\X{dt}_i`, in index order.

* Let :math:`\X{tt}^\ast` be the concatenation of the internal :ref:`table types <syntax-tabletype>` :math:`\X{tt}_i`, in index order.

* Let :math:`\X{mt}^\ast` be the concatenation of the internal :ref:`memory types <syntax-memtype>` :math:`\X{mt}_i`, in index order.

* Let :math:`\X{rt}^\ast` be the concatenation of the :ref:`reference types <syntax-reftype>` :math:`\X{rt}_i`, in index order.

* Let :math:`\X{it}^\ast` be the concatenation of :ref:`external types <syntax-externtype>` :math:`\X{it}_i` of the imports, in index order.

* Let :math:`\X{et}^\ast` be the concatenation of :ref:`external types <syntax-externtype>` :math:`\X{et}_i` of the exports, in index order.

* The length of :math:`C.\CMEMS` must not be larger than :math:`1`.

* All export names :math:`\export_i.\ENAME` must be different.

* Then the module is valid with :ref:`external types <syntax-externtype>` :math:`\X{it}^\ast \to \X{et}^\ast`.

.. math::
   \frac{
     \begin{array}{@{}c@{}}
     C_0 \vdashtypes \type^\ast \ok
     \quad
     C' \vdashglobals \global^\ast : \X{gt}^\ast
     \quad
     (C' \vdashtable \table : \X{tt})^\ast
     \quad
     (C' \vdashmem \mem : \X{mt})^\ast
     \quad
     (C \vdashfunc \func : \X{dt})^\ast
     \\
     (C \vdashelem \elem : \X{rt})^\ast
     \quad
     (C \vdashdata \data \ok)^n
     \quad
     (C \vdashstart \start \ok)^?
     \quad
     (C \vdashimport \import : \X{it})^\ast
     \quad
     (C \vdashexport \export : \X{et})^\ast
     \\
     \X{idt}^\ast = \etfuncs(\X{it}^\ast)
     \qquad
     \X{itt}^\ast = \ettables(\X{it}^\ast)
     \qquad
     \X{imt}^\ast = \etmems(\X{it}^\ast)
     \qquad
     \X{igt}^\ast = \etglobals(\X{it}^\ast)
     \\
     x^\ast = \freefuncidx(\module \with \MFUNCS = \epsilon \with \MSTART = \epsilon)
     \\
     C = \{ \CTYPES~C_0.\CTYPES, \CFUNCS~\X{idt}^\ast\,\X{dt}^\ast, \CTABLES~\X{itt}^\ast\,\X{tt}^\ast, \CMEMS~\X{imt}^\ast\,\X{mt}^\ast, \CGLOBALS~\X{igt}^\ast\,\X{gt}^\ast, \CELEMS~\X{rt}^\ast, \CDATAS~{\ok}^n, \CREFS~x^\ast \}
     \\
     C' = \{ \CTYPES~C_0.\CTYPES, \CGLOBALS~\X{igt}^\ast, \CFUNCS~(C.\CFUNCS), \CREFS~(C.\CREFS) \}
     \qquad
     (\export.\ENAME)^\ast ~\F{disjoint}
     \\
     \module = \{
       \begin{array}[t]{@{}l@{}}
         \MTYPES~\type^\ast,
         \MFUNCS~\func^\ast,
         \MTABLES~\table^\ast,
         \MMEMS~\mem^\ast,
         \MGLOBALS~\global^\ast, \\
         \MELEMS~\elem^\ast,
         \MDATAS~\data^n,
         \MSTART~\start^?,
         \MIMPORTS~\import^\ast,
         \MEXPORTS~\export^\ast \}
       \end{array}
     \end{array}
   }{
     \vdashmodule \module : \X{it}^\ast \to \X{et}^\ast
   }

.. note::
   All functions in a module are mutually recursive.
   Consequently, the definition of the :ref:`context <context>` :math:`C` in this rule is recursive:
   it depends on the outcome of validation of the function, table, memory, and global definitions contained in the module,
   which itself depends on :math:`C`.
   However, this recursion is just a specification device.
   All types needed to construct :math:`C` can easily be determined from a simple pre-pass over the module that does not perform any actual validation.

<<<<<<< HEAD
   Globals, however, are not recursive but evaluated sequentially, such that each :ref:`constant expressions <valid-const>` only has access to imported or previously defined globals.

.. note::
   The restriction on the number of memories may be lifted in future versions of WebAssembly.
=======
   Globals, however, are not recursive and not accessible within :ref:`constant expressions <valid-const>` when they are defined locally.
   The effect of defining the limited context :math:`C'` for validating certain definitions is that they can only access functions and imported globals and nothing else.
>>>>>>> c2c00d81
<|MERGE_RESOLUTION|>--- conflicted
+++ resolved
@@ -834,12 +834,7 @@
    However, this recursion is just a specification device.
    All types needed to construct :math:`C` can easily be determined from a simple pre-pass over the module that does not perform any actual validation.
 
-<<<<<<< HEAD
    Globals, however, are not recursive but evaluated sequentially, such that each :ref:`constant expressions <valid-const>` only has access to imported or previously defined globals.
 
 .. note::
-   The restriction on the number of memories may be lifted in future versions of WebAssembly.
-=======
-   Globals, however, are not recursive and not accessible within :ref:`constant expressions <valid-const>` when they are defined locally.
-   The effect of defining the limited context :math:`C'` for validating certain definitions is that they can only access functions and imported globals and nothing else.
->>>>>>> c2c00d81
+   The restriction on the number of memories may be lifted in future versions of WebAssembly.