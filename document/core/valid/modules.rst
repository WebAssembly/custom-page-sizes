Modules
-------

:ref:`Modules <syntax-module>` are valid when all the components they contain are valid.
Furthermore, most definitions are themselves classified with a suitable type.


.. index:: type, type index, defined type, recursive type
   pair: abstract syntax; type
   single: abstract syntax; type
.. _valid-type:
.. _valid-types:

Types
~~~~~

The sequence of :ref:`types <syntax-type>` defined in a module is validated incrementally, yielding a sequence of :ref:`defined types <syntax-deftype>` representing them individually.

:math:`\type`
.............

$${rule: Type_ok}


:math:`\type^\ast`
..................

* If the sequence is empty, then:

  * The :ref:`context <context>` :math:`C` must be empty.

  * Then the type sequence is valid.

* Otherwise:

  * Let the :ref:`recursive type <syntax-rectype>` :math:`\rectype` be the last element in the sequence.

  * The sequence without :math:`\rectype` must be valid for some context :math:`C'`.

  * Let the :ref:`type index <syntax-typeidx>` :math:`x` be the length of :math:`C'.\CTYPES`, i.e., the first type index free in :math:`C'`.

  * Let the sequence of :ref:`defined types <syntax-deftype>` :math:`\deftype^\ast` be the result :math:`\rolldt_{x}^\ast(\rectype)` of :ref:`rolling up <aux-roll-deftype>` into its sequence of :ref:`defined types <syntax-deftype>`.

  * The :ref:`recursive type <syntax-rectype>` :math:`\rectype` must be :ref:`valid <valid-rectype>` under the context :math:`C` for :ref:`type index <syntax-typeidx>` :math:`x`.

  * The current :ref:`context <context>` :math:`C` be the same as :math:`C'`, but with :math:`\deftype^\ast` appended to |CTYPES|.

  * Then the type sequence is valid.

$${rule: {Types_ok/*}}


.. index:: function, local, function index, local index, type index, function type, value type, local type, expression, import
   pair: abstract syntax; function
   single: abstract syntax; function
.. _valid-func:

Functions
~~~~~~~~~

Functions ${:func} are classified by :ref:`defined types <syntax-deftype>` that :ref:`expand <aux-expand-deftype>` to :ref:`function types <syntax-functype>` of the form ${comptype: FUNC (t_1* -> t_2*)}.


:math:`\{ \FTYPE~x, \FLOCALS~t^\ast, \FBODY~\expr \}`
.....................................................

* The :ref:`defined type <syntax-deftype>` :math:`C.\CTYPES[x]` must be a :ref:`function type <syntax-functype>`.

* Let :math:`\TFUNC~[t_1^\ast] \toF [t_2^\ast]` be the :ref:`expansion <aux-expand-deftype>` of the :ref:`defined type <syntax-deftype>` :math:`C.\CTYPES[x]`.

* For each local declared by a :ref:`value type <syntax-valtype>` :math:`t` in :math:`t^\ast`:

  * The local for type :math:`t` must be :ref:`valid <valid-local>` with :ref:`local type <syntax-localtype>` :math:`\localtype_i`.

* Let :math:`\localtype^\ast` be the concatenation of all :math:`\localtype_i`.

* Let :math:`C'` be the same :ref:`context <context>` as :math:`C`,
  but with:

  * |CLOCALS| set to the sequence of :ref:`value types <syntax-valtype>` :math:`(\SET~t_1)^\ast~\localtype^\ast`, concatenating parameters and locals,

  * |CLABELS| set to the singular sequence containing only :ref:`result type <syntax-resulttype>` :math:`[t_2^\ast]`.

  * |CRETURN| set to the :ref:`result type <syntax-resulttype>` :math:`[t_2^\ast]`.

* Under the context :math:`C'`,
  the expression :math:`\expr` must be valid with type :math:`[t_2^\ast]`.

* Then the function definition is valid with type :math:`C.\CTYPES[x]`.

$${rule: Func_ok}


.. index:: local, local type, value type
   pair: validation; local
   single: abstract syntax; local
.. _valid-local:

Locals
~~~~~~

Locals ${:local} are classified with :ref:`local types <syntax-localtype>`.

:math:`\{ \LTYPE~\valtype \}`
.............................

* The :ref:`value type <syntax-valtype>` :math:`\valtype` must be :ref:`valid <valid-valtype>`.

* If :math:`\valtype` is defaultable, then:

  * The local is valid with :ref:`local type <syntax-localtype>` :math:`\SET~\valtype`.

* Else:

  * The local is valid with :ref:`local type <syntax-localtype>` :math:`\UNSET~\valtype`.

$${rule: {Local_ok/*}}

.. note::
   For cases where both rules are applicable, the former yields the more permissable type.


.. index:: table, table type, reference type, expression, constant, defaultable
   pair: validation; table
   single: abstract syntax; table
.. _valid-table:

Tables
~~~~~~

Tables ${:table} are classified by :ref:`table types <syntax-tabletype>`.

:math:`\{ \TTYPE~\tabletype, \TINIT~\expr \}`
.............................................

* The :ref:`table type <syntax-tabletype>` :math:`\tabletype` must be :ref:`valid <valid-tabletype>`.

* Let :math:`t` be the element :ref:`reference type <syntax-reftype>` of :math:`\tabletype`.

* The expression :math:`\expr` must be :ref:`valid <valid-expr>` with :ref:`result type <syntax-resulttype>` :math:`[t]`.

* The expression :math:`\expr` must be :ref:`constant <valid-constant>`.

* Then the table definition is valid with type :math:`\tabletype`.

$${rule: Table_ok}


.. index:: memory, memory type
   pair: validation; memory
   single: abstract syntax; memory
.. _valid-mem:

Memories
~~~~~~~~

Memories ${:mem} are classified by :ref:`memory types <syntax-memtype>`.

:math:`\{ \MTYPE~\memtype \}`
.............................

* The :ref:`memory type <syntax-memtype>` :math:`\memtype` must be :ref:`valid <valid-memtype>`.

* Then the memory definition is valid with type :math:`\memtype`.

$${rule: Mem_ok}


.. index:: global, global type, expression, constant
   pair: validation; global
   single: abstract syntax; global
.. _valid-global:
.. _valid-globalseq:

Globals
~~~~~~~

Globals ${:global} are classified by :ref:`global types <syntax-globaltype>`.

Sequences of globals are handled incrementally, such that each definition has access to previous definitions.


:math:`\{ \GTYPE~\mut~t, \GINIT~\expr \}`
.........................................

* The :ref:`global type <syntax-globaltype>` :math:`\mut~t` must be :ref:`valid <valid-globaltype>`.

* The expression :math:`\expr` must be :ref:`valid <valid-expr>` with :ref:`result type <syntax-resulttype>` :math:`[t]`.

* The expression :math:`\expr` must be :ref:`constant <valid-constant>`.

* Then the global definition is valid with type :math:`\mut~t`.

$${rule: Global_ok}


:math:`\global^\ast`
....................

* If the sequence is empty, then it is valid with the empty sequence of :ref:`global types <syntax-globaltype>`.

* Else:

  * The first global definition must be :ref:`valid <valid-global>` with some type :ref:`global type <syntax-globaltype>` :math:`\X{gt}_1`.

  * Let :math:`C'` be the same :ref:`context <context>` as :math:`C`, but with the :ref:`global type <syntax-globaltype>` :math:`\X{gt}_1` apppended to the |CGLOBALS| list.

  * Under context :math:`C'`, the remainder of the sequence must be valid with some sequence :math:`\X{gt}^\ast` of :ref:`global types <syntax-globaltype>`.

  * Then the sequence is valid with the sequence of :ref:`global types <syntax-globaltype>` consisting of :math:`\X{gt}_1` prepended to :math:`\X{gt}^\ast`.

$${rule: {Globals_ok/*}}


.. index:: tag, tag type, function type, exception tag
   pair: validation; tag
   single: abstract syntax; tag
.. _valid-tag:

Tags
~~~~

Tags :math:`\tag` are classified by their :ref:`tag type <syntax-tagtype>`,
each containing an index to a :ref:`function type <syntax-functype>` with empty result.

:math:`\{ \TAGTYPE~x \}`
........................

* The type :math:`C.\CTYPES[x]` must be defined in the context.

* Let :math:`[t^\ast] \to [{t'}^\ast]` be the :ref:`function type <syntax-functype>` :math:`C.\CTYPES[x]`.

* The sequence :math:`{t'}^\ast` must be empty.

* Then the tag definition is valid with :ref:`tag type <syntax-tagtype>` :math:`[t^\ast]\to[]`.

.. math::
   \frac{
     C.\CTYPES[x] = [t^\ast] \to []
   }{
     C \vdashtag \{ \TAGTYPE~x \} : [t^\ast]\to[]
   }

.. note::
   Future versions of WebAssembly might allow non-empty return types for tags.


.. index:: element, table, table index, expression, constant, function index
   pair: validation; element
   single: abstract syntax; element
   single: table; element
   single: element; segment
.. _valid-elem:

Element Segments
~~~~~~~~~~~~~~~~

Element segments ${:elem} are classified by the :ref:`reference type <syntax-reftype>` of their elements.

:math:`\{ \ETYPE~t, \EINIT~e^\ast, \EMODE~\elemmode \}`
.......................................................

* The :ref:`reference type <syntax-reftype>` :math:`t` must be :ref:`valid <valid-reftype>`.

* For each :math:`e_i` in :math:`e^\ast`:

  * The expression :math:`e_i` must be :ref:`valid <valid-expr>` with some :ref:`result type <syntax-resulttype>` :math:`[t]`.

  * The expression :math:`e_i` must be :ref:`constant <valid-constant>`.

* The element mode :math:`\elemmode` must be valid with some :ref:`reference type <syntax-reftype>` :math:`t'`.

* The reference type :math:`t` must :ref:`match <match-reftype>` the reference type :math:`t'`.

* Then the element segment is valid with :ref:`reference type <syntax-reftype>` :math:`t`.

$${rule: Elem_ok}


.. _valid-elemmode:

:math:`\EPASSIVE`
.................

* The element mode is valid with any :ref:`valid <valid-reftype>` :ref:`reference type <syntax-reftype>`.

$${rule: Elemmode_ok/passive}


:math:`\EACTIVE~\{ \ETABLE~x, \EOFFSET~\expr \}`
................................................

* The table :math:`C.\CTABLES[x]` must be defined in the context.

* Let :math:`\limits~t` be the :ref:`table type <syntax-tabletype>` :math:`C.\CTABLES[x]`.

* The expression :math:`\expr` must be :ref:`valid <valid-expr>` with :ref:`result type <syntax-resulttype>` :math:`[\I32]`.

* The expression :math:`\expr` must be :ref:`constant <valid-constant>`.

* Then the element mode is valid with :ref:`reference type <syntax-reftype>` :math:`t`.

$${rule: Elemmode_ok/active}

:math:`\EDECLARE`
.................

* The element mode is valid with any :ref:`valid <valid-reftype>` :ref:`reference type <syntax-reftype>`.

$${rule: Elemmode_ok/declare}


.. index:: data, memory, memory index, expression, constant, byte
   pair: validation; data
   single: abstract syntax; data
   single: memory; data
   single: data; segment
.. _valid-data:

Data Segments
~~~~~~~~~~~~~

Data segments ${:data} are not classified by any type but merely checked for well-formedness.

:math:`\{ \DINIT~b^\ast, \DMODE~\datamode \}`
.............................................

* The data mode :math:`\datamode` must be valid.

* Then the data segment is valid.

$${rule: Data_ok}


.. _valid-datamode:

:math:`\DPASSIVE`
.................

* The data mode is valid.

$${rule: Datamode_ok/passive}


:math:`\DACTIVE~\{ \DMEM~x, \DOFFSET~\expr \}`
..............................................

* The memory :math:`C.\CMEMS[x]` must be defined in the context.

* The expression :math:`\expr` must be :ref:`valid <valid-expr>` with :ref:`result type <syntax-resulttype>` :math:`[\I32]`.

* The expression :math:`\expr` must be :ref:`constant <valid-constant>`.

* Then the data mode is valid.

$${rule: Datamode_ok/active}


.. index:: start function, function index
   pair: validation; start function
   single: abstract syntax; start function
.. _valid-start:

Start Function
~~~~~~~~~~~~~~

Start function declarations ${:start} are not classified by any type.

:math:`\{ \SFUNC~x \}`
......................

* The function :math:`C.\CFUNCS[x]` must be defined in the context.

* The :ref:`expansion <aux-expand-deftype>` of :math:`C.\CFUNCS[x]` must be a :ref:`function type <syntax-functype>` :math:`\TFUNC~[] \toF []`.

* Then the start function is valid.

$${rule: Start_ok}


.. index:: export, name, index, function index, table index, memory index, global index, tag index
   pair: validation; export
   single: abstract syntax; export
.. _valid-exportdesc:
.. _valid-export:
.. _valid-externidx:

Exports
~~~~~~~

Exports ${:export} are classified by their :ref:`external type <syntax-externtype>`.


:math:`\{ \ENAME~\name, \EDESC~\exportdesc \}`
..............................................

* The export description :math:`\exportdesc` must be valid with :ref:`external type <syntax-externtype>` :math:`\externtype`.

* Then the export is valid with :ref:`external type <syntax-externtype>` :math:`\externtype`.

$${rule: Export_ok}


:math:`\EDFUNC~x`
.................

* The function :math:`C.\CFUNCS[x]` must be defined in the context.

* Let :math:`\X{dt}` be the :ref:`defined type <syntax-deftype>` :math:`C.\CFUNCS[x]`.

* Then the export description is valid with :ref:`external type <syntax-externtype>` :math:`\ETFUNC~\X{dt}`.

$${rule: Externidx_ok/func}


:math:`\EDTABLE~x`
..................

* The table :math:`C.\CTABLES[x]` must be defined in the context.

* Then the export description is valid with :ref:`external type <syntax-externtype>` :math:`\ETTABLE~C.\CTABLES[x]`.

$${rule: Externidx_ok/table}


:math:`\EDMEM~x`
................

* The memory :math:`C.\CMEMS[x]` must be defined in the context.

* Then the export description is valid with :ref:`external type <syntax-externtype>` :math:`\ETMEM~C.\CMEMS[x]`.

$${rule: Externidx_ok/mem}


:math:`\EDGLOBAL~x`
...................

* The global :math:`C.\CGLOBALS[x]` must be defined in the context.

* Then the export description is valid with :ref:`external type <syntax-externtype>` :math:`\ETGLOBAL~C.\CGLOBALS[x]`.

$${rule: Externidx_ok/global}



:math:`\EDTAG~x`
................

* The tag :math:`C.\CTAGS[x]` must be defined in the context.

* Then the export description is valid with :ref:`external type <syntax-externtype>` :math:`\ETTAG~C.\CTAGS[x]`.

.. math::
   \frac{
     C.\CTAGS[x] = \tagtype
   }{
     C \vdashexportdesc \EDTAG~x : \ETTAG~\tagtype
   }


.. index:: import, name, function type, table type, memory type, global type, tag type
   pair: validation; import
   single: abstract syntax; import
.. _valid-importdesc:
.. _valid-import:

Imports
~~~~~~~

Imports ${:import} are classified by :ref:`external types <syntax-externtype>`.


:math:`\{ \IMODULE~\name_1, \INAME~\name_2, \IDESC~\importdesc \}`
..................................................................

* The import description :math:`\importdesc` must be valid with type :math:`\externtype`.

* Then the import is valid with type :math:`\externtype`.

$${rule: Import_ok}


:math:`\IDTAG~\tag`
...................

* Let :math:`\{ \TAGTYPE~x \}` be the tag :math:`\tag`.

* The type :math:`C.\CTYPES[x]` must be defined in the context.

* The :ref:`tag type <syntax-tagtype>` :math:`C.\CTYPES[x]` must be a :ref:`valid tag type <valid-tagtype>`.

* Then the import description is valid with type :math:`\ETTAG~C.\CTYPES[x]`.

.. math::
   \frac{
     \vdashtagtype C.\CTYPES[x] \ok
   }{
     C \vdashimportdesc \IDTAG~\{ \TAGTYPE~x \} : \ETTAG~C.\CTYPES[x]
   }



.. index:: module, type definition, function type, function, table, memory, global, tag, element, data, start function, import, export, context
   pair: validation; module
   single: abstract syntax; module
.. _valid-module:
.. _syntax-moduletype:

Modules
~~~~~~~

Modules are classified by their mapping from the :ref:`external types <syntax-externtype>` of their :ref:`imports <syntax-import>` to those of their :ref:`exports <syntax-export>`.

A module is entirely *closed*,
that is, its components can only refer to definitions that appear in the module itself.
Consequently, no initial :ref:`context <context>` is required.
Instead, the :ref:`context <context>` ${:C} for validation of the module's content is constructed from the definitions in the module.

The :ref:`external types <syntax-externtype>` classifying a module may contain free :ref:`type indices <syntax-typeidx>` that refer to types defined within the module.


* Let :math:`\module` be the module to validate.

* The :ref:`types <syntax-type>` :math:`\module.\MTYPES` must be :ref:`valid <valid-type>` yielding a :ref:`context <context>` :math:`C_0`.

* Let :math:`C` be a :ref:`context <context>` where:

  * :math:`C.\CTYPES` is :math:`C_0.\CTYPES`,

  * :math:`C.\CFUNCS` is :math:`\funcsxt(\X{it}^\ast)` concatenated with :math:`\X{dt}^\ast`,
    with the import's :ref:`external types <syntax-externtype>` :math:`\X{it}^\ast` and the internal :ref:`defined types <syntax-deftype>` :math:`\X{dt}^\ast` as determined below,

  * :math:`C.\CTABLES` is :math:`\tablesxt(\X{it}^\ast)` concatenated with :math:`\X{tt}^\ast`,
    with the import's :ref:`external types <syntax-externtype>` :math:`\X{it}^\ast` and the internal :ref:`table types <syntax-tabletype>` :math:`\X{tt}^\ast` as determined below,

  * :math:`C.\CMEMS` is :math:`\memsxt(\X{it}^\ast)` concatenated with :math:`\X{mt}^\ast`,
    with the import's :ref:`external types <syntax-externtype>` :math:`\X{it}^\ast` and the internal :ref:`memory types <syntax-memtype>` :math:`\X{mt}^\ast` as determined below,

  * :math:`C.\CGLOBALS` is :math:`\globalsxt(\X{it}^\ast)` concatenated with :math:`\X{gt}^\ast`,
    with the import's :ref:`external types <syntax-externtype>` :math:`\X{it}^\ast` and the internal :ref:`global types <syntax-globaltype>` :math:`\X{gt}^\ast` as determined below,

  * :math:`C.\CTAGS` is :math:`\ettags(\X{it}^\ast)` concatenated with :math:`\X{ht}^\ast`,
    with the import's :ref:`external types <syntax-externtype>` :math:`\X{it}^\ast` and the internal :ref:`tag types <syntax-tagtype>` :math:`\X{ht}^\ast` as determined below,

  * :math:`C.\CELEMS` is :math:`{\X{rt}}^\ast` as determined below,

  * :math:`C.\CDATAS` is :math:`{\X{ok}}^\ast` as determined below,

  * :math:`C.\CLOCALS` is empty,

  * :math:`C.\CLABELS` is empty,

  * :math:`C.\CRETURN` is empty.

  * :math:`C.\CREFS` is the set :math:`\freefuncidx(\module \with \MFUNCS = \epsilon \with \MSTART = \epsilon)`, i.e., the set of :ref:`function indices <syntax-funcidx>` occurring in the module, except in its :ref:`functions <syntax-func>` or :ref:`start function <syntax-start>`.

* Let :math:`C'` be the :ref:`context <context>` where:

  * :math:`C'.\CGLOBALS` is the sequence :math:`\globalsxt(\X{it}^\ast)`,

  * :math:`C'.\CTYPES` is the same as :math:`C.\CTYPES`,

  * :math:`C'.\CFUNCS` is the same as :math:`C.\CFUNCS`,

  * :math:`C'.\CTABLES` is the same as :math:`C.\CTABLES`,

  * :math:`C'.\CMEMS` is the same as :math:`C.\CMEMS`,

  * :math:`C'.\CREFS` is the same as :math:`C.\CREFS`,

  * all other fields are empty.

* Under the context :math:`C'`:

  * The sequence :math:`\module.\MGLOBALS` of :ref:`globals <syntax-global>` must be :ref:`valid <valid-globalseq>` with a sequence :math:`\X{gt}^\ast` of :ref:`global types <syntax-globaltype>`.

  * For each :math:`\table_i` in :math:`\module.\MTABLES`,
    the definition :math:`\table_i` must be :ref:`valid <valid-table>` with a :ref:`table type <syntax-tabletype>` :math:`\X{tt}_i`.

  * For each :math:`\mem_i` in :math:`\module.\MMEMS`,
    the definition :math:`\mem_i` must be :ref:`valid <valid-mem>` with a :ref:`memory type <syntax-memtype>` :math:`\X{mt}_i`.

* Under the context :math:`C`:

  * For each :math:`\func_i` in :math:`\module.\MFUNCS`,
    the definition :math:`\func_i` must be :ref:`valid <valid-func>` with a :ref:`defined type <syntax-deftype>` :math:`\X{dt}_i`.

  * For each :math:`\tag_i` in :math:`\module.\MTAGS`,
    the definition :math:`\tag_i` must be :ref:`valid <valid-tag>` with a :ref:`tag type <syntax-tagtype>` :math:`\X{ht}_i`.

  * For each :math:`\elem_i` in :math:`\module.\MELEMS`,
    the segment :math:`\elem_i` must be :ref:`valid <valid-elem>` with :ref:`reference type <syntax-reftype>` :math:`\X{rt}_i`.

  * For each :math:`\data_i` in :math:`\module.\MDATAS`,
    the segment :math:`\data_i` must be :ref:`valid <valid-data>` with :ref:`data type <syntax-datatype>` :math:`\X{ok}_i`.

  * If :math:`\module.\MSTART` is non-empty,
    then :math:`\module.\MSTART` must be :ref:`valid <valid-start>`.

  * For each :math:`\import_i` in :math:`\module.\MIMPORTS`,
    the segment :math:`\import_i` must be :ref:`valid <valid-import>` with an :ref:`external type <syntax-externtype>` :math:`\X{it}_i`.

  * For each :math:`\export_i` in :math:`\module.\MEXPORTS`,
    the segment :math:`\export_i` must be :ref:`valid <valid-export>` with :ref:`external type <syntax-externtype>` :math:`\X{et}_i`.

* Let :math:`\X{dt}^\ast` be the concatenation of the internal :ref:`function types <syntax-functype>` :math:`\X{dt}_i`, in index order.

* Let :math:`\X{tt}^\ast` be the concatenation of the internal :ref:`table types <syntax-tabletype>` :math:`\X{tt}_i`, in index order.

* Let :math:`\X{mt}^\ast` be the concatenation of the internal :ref:`memory types <syntax-memtype>` :math:`\X{mt}_i`, in index order.

* Let :math:`\X{gt}^\ast` be the concatenation of the internal :ref:`global types <syntax-globaltype>` :math:`\X{gt}_i`, in index order.

* Let :math:`\X{ht}^\ast` be the concatenation of the internal :ref:`tag types <syntax-tagtype>` :math:`\X{ht}_i`, in index order.

* Let :math:`\X{rt}^\ast` be the concatenation of the :ref:`reference types <syntax-reftype>` :math:`\X{rt}_i`, in index order.

* Let :math:`\X{ok}^\ast` be the concatenation of the :ref:`data types <syntax-datatype>` :math:`\X{ok}_i`, in index order.

* Let :math:`\X{it}^\ast` be the concatenation of :ref:`external types <syntax-externtype>` :math:`\X{it}_i` of the imports, in index order.

* Let :math:`\X{et}^\ast` be the concatenation of :ref:`external types <syntax-externtype>` :math:`\X{et}_i` of the exports, in index order.

* The length of :math:`C.\CMEMS` must not be larger than :math:`1`.

* All export names :math:`\export_i.\ENAME` must be different.

* Then the module is valid with :ref:`external types <syntax-externtype>` :math:`\X{it}^\ast \to \X{et}^\ast`.

<<<<<<< HEAD
$${rule: Module_ok}

.. todo:: Check refs; check export names
=======
.. math::
   \frac{
     \begin{array}{@{}c@{}}
     C_0 \vdashtypes \type^\ast \ok
     \quad
     C' \vdashglobals \global^\ast : \X{gt}^\ast
     \quad
     (C' \vdashtable \table : \X{tt})^\ast
     \quad
     (C' \vdashmem \mem : \X{mt})^\ast
     \quad
     (C \vdashfunc \func : \X{dt})^\ast
     \quad
     (C \vdashtag \tag : \X{ht})^\ast
     \\
     (C \vdashelem \elem : \X{rt})^\ast
     \quad
     (C \vdashdata \data \ok)^n
     \quad
     (C \vdashstart \start \ok)^?
     \quad
     (C \vdashimport \import : \X{it})^\ast
     \\
     \X{idt}^\ast = \etfuncs(\X{it}^\ast)
     \qquad
     \X{itt}^\ast = \ettables(\X{it}^\ast)
     \qquad
     \X{imt}^\ast = \etmems(\X{it}^\ast)
     \\
     \X{igt}^\ast = \etglobals(\X{it}^\ast)
     \qquad
     \X{iht}^\ast = \ettags(\X{it}^\ast)
     \\
     x^\ast = \freefuncidx(\module \with \MFUNCS = \epsilon \with \MSTART = \epsilon)
     \\
     C = \{
       \CTYPES~C_0.\CTYPES,
       \CFUNCS~\X{idt}^\ast\,\X{dt}^\ast,
       \CTABLES~\X{itt}^\ast\,\X{tt}^\ast,
       \CMEMS~\X{imt}^\ast\,\X{mt}^\ast,
       \CGLOBALS~\X{igt}^\ast\,\X{gt}^\ast,
       \CTAGS~\X{iht}^\ast\,\X{ht}^\ast,
       \CELEMS~\X{rt}^\ast,
       \CDATAS~{\ok}^n,
       \CREFS~x^\ast \}
     \\
     C' = \{ \CTYPES~C_0.\CTYPES, \CGLOBALS~\X{igt}^\ast, \CFUNCS~(C.\CFUNCS), \CTABLES~(C.\CTABLES), \CMEMS~(C.\CMEMS), \CREFS~(C.\CREFS) \}
     \qquad
     (\export.\ENAME)^\ast ~\F{disjoint}
     \\
     \module = \{
       \begin{array}[t]{@{}l@{}}
         \MTYPES~\type^\ast,
         \MFUNCS~\func^\ast,
         \MTABLES~\table^\ast,
         \MMEMS~\mem^\ast,
         \MGLOBALS~\global^\ast,
         \MTAGS~\tag^\ast, \\
         \MELEMS~\elem^\ast,
         \MDATAS~\data^n,
         \MSTART~\start^?,
         \MIMPORTS~\import^\ast,
         \MEXPORTS~\export^\ast \}
       \end{array}
     \end{array}
   }{
     \vdashmodule \module : \X{it}^\ast \to \X{et}^\ast
   }
>>>>>>> 06969652

.. note::
   All functions in a module are mutually recursive.
   Consequently, the definition of the :ref:`context <context>` ${:C} in this rule is recursive:
   it depends on the outcome of validation of the function, table, memory, and global definitions contained in the module,
   which itself depends on ${:C}.
   However, this recursion is just a specification device.
   All types needed to construct ${:C} can easily be determined from a simple pre-pass over the module that does not perform any actual validation.

   Globals, however, are not recursive but evaluated sequentially, such that each :ref:`constant expressions <valid-const>` only has access to imported or previously defined globals.<|MERGE_RESOLUTION|>--- conflicted
+++ resolved
@@ -628,80 +628,9 @@
 
 * Then the module is valid with :ref:`external types <syntax-externtype>` :math:`\X{it}^\ast \to \X{et}^\ast`.
 
-<<<<<<< HEAD
 $${rule: Module_ok}
 
 .. todo:: Check refs; check export names
-=======
-.. math::
-   \frac{
-     \begin{array}{@{}c@{}}
-     C_0 \vdashtypes \type^\ast \ok
-     \quad
-     C' \vdashglobals \global^\ast : \X{gt}^\ast
-     \quad
-     (C' \vdashtable \table : \X{tt})^\ast
-     \quad
-     (C' \vdashmem \mem : \X{mt})^\ast
-     \quad
-     (C \vdashfunc \func : \X{dt})^\ast
-     \quad
-     (C \vdashtag \tag : \X{ht})^\ast
-     \\
-     (C \vdashelem \elem : \X{rt})^\ast
-     \quad
-     (C \vdashdata \data \ok)^n
-     \quad
-     (C \vdashstart \start \ok)^?
-     \quad
-     (C \vdashimport \import : \X{it})^\ast
-     \\
-     \X{idt}^\ast = \etfuncs(\X{it}^\ast)
-     \qquad
-     \X{itt}^\ast = \ettables(\X{it}^\ast)
-     \qquad
-     \X{imt}^\ast = \etmems(\X{it}^\ast)
-     \\
-     \X{igt}^\ast = \etglobals(\X{it}^\ast)
-     \qquad
-     \X{iht}^\ast = \ettags(\X{it}^\ast)
-     \\
-     x^\ast = \freefuncidx(\module \with \MFUNCS = \epsilon \with \MSTART = \epsilon)
-     \\
-     C = \{
-       \CTYPES~C_0.\CTYPES,
-       \CFUNCS~\X{idt}^\ast\,\X{dt}^\ast,
-       \CTABLES~\X{itt}^\ast\,\X{tt}^\ast,
-       \CMEMS~\X{imt}^\ast\,\X{mt}^\ast,
-       \CGLOBALS~\X{igt}^\ast\,\X{gt}^\ast,
-       \CTAGS~\X{iht}^\ast\,\X{ht}^\ast,
-       \CELEMS~\X{rt}^\ast,
-       \CDATAS~{\ok}^n,
-       \CREFS~x^\ast \}
-     \\
-     C' = \{ \CTYPES~C_0.\CTYPES, \CGLOBALS~\X{igt}^\ast, \CFUNCS~(C.\CFUNCS), \CTABLES~(C.\CTABLES), \CMEMS~(C.\CMEMS), \CREFS~(C.\CREFS) \}
-     \qquad
-     (\export.\ENAME)^\ast ~\F{disjoint}
-     \\
-     \module = \{
-       \begin{array}[t]{@{}l@{}}
-         \MTYPES~\type^\ast,
-         \MFUNCS~\func^\ast,
-         \MTABLES~\table^\ast,
-         \MMEMS~\mem^\ast,
-         \MGLOBALS~\global^\ast,
-         \MTAGS~\tag^\ast, \\
-         \MELEMS~\elem^\ast,
-         \MDATAS~\data^n,
-         \MSTART~\start^?,
-         \MIMPORTS~\import^\ast,
-         \MEXPORTS~\export^\ast \}
-       \end{array}
-     \end{array}
-   }{
-     \vdashmodule \module : \X{it}^\ast \to \X{et}^\ast
-   }
->>>>>>> 06969652
 
 .. note::
    All functions in a module are mutually recursive.
