Modules
-------

:ref:`Modules <syntax-module>` are valid when all the components they contain are valid.
Furthermore, most definitions are themselves classified with a suitable type.


.. index:: function, local, function index, local index, type index, function type, value type, expression, import
   pair: abstract syntax; function
   single: abstract syntax; function
.. _valid-local:
.. _valid-func:

Functions
~~~~~~~~~

Functions :math:`\func` are classified by :ref:`function types <syntax-functype>` of the form :math:`[t_1^\ast] \to [t_2^?]`.


:math:`\{ \FTYPE~x, \FLOCALS~t^\ast, \FBODY~\expr \}`
.....................................................

* The type :math:`C.\CTYPES[x]` must be defined in the context.

* Let :math:`[t_1^\ast] \to [t_2^?]` be the :ref:`function type <syntax-functype>` :math:`C.\CTYPES[x]`.

* Let :math:`C'` be the same :ref:`context <context>` as :math:`C`,
  but with:

  * |CLOCALS| set to the sequence of :ref:`value types <syntax-valtype>` :math:`t_1^\ast~t^\ast`, concatenating parameters and locals,

  * |CLABELS| set to the singular sequence containing only :ref:`result type <syntax-valtype>` :math:`[t_2^?]`.

  * |CRETURN| set to the :ref:`result type <syntax-valtype>` :math:`[t_2^?]`.

* Under the context :math:`C'`,
  the expression :math:`\expr` must be valid with type :math:`t_2^?`.

* Then the function definition is valid with type :math:`[t_1^\ast] \to [t_2^?]`.

.. math::
   \frac{
     C.\CTYPES[x] = [t_1^\ast] \to [t_2^?]
     \qquad
     C,\CLOCALS\,t_1^\ast~t^\ast,\CLABELS~[t_2^?],\CRETURN~[t_2^?] \vdashexpr \expr : [t_2^?]
   }{
     C \vdashfunc \{ \FTYPE~x, \FLOCALS~t^\ast, \FBODY~\expr \} : [t_1^\ast] \to [t_2^?]
   }

.. note::
   The restriction on the length of the result types :math:`t_2^\ast` may be lifted in future versions of WebAssembly.


.. index:: table, table type
   pair: validation; table
   single: abstract syntax; table
.. _valid-table:

Tables
~~~~~~

Tables :math:`\table` are classified by :ref:`table types <syntax-tabletype>`.

:math:`\{ \TTYPE~\tabletype \}`
...............................

* The :ref:`table type <syntax-tabletype>` :math:`\tabletype` must be :ref:`valid <valid-tabletype>`.

* Then the table definition is valid with type :math:`\tabletype`.

.. math::
   \frac{
     \vdashtabletype \tabletype \ok
   }{
     C \vdashtable \{ \TTYPE~\tabletype \} : \tabletype
   }


.. index:: memory, memory type
   pair: validation; memory
   single: abstract syntax; memory
.. _valid-mem:

Memories
~~~~~~~~

Memories :math:`\mem` are classified by :ref:`memory types <syntax-memtype>`.

:math:`\{ \MTYPE~\memtype \}`
.............................

* The :ref:`memory type <syntax-memtype>` :math:`\memtype` must be :ref:`valid <valid-memtype>`.

* Then the memory definition is valid with type :math:`\memtype`.

.. math::
   \frac{
     \vdashmemtype \memtype \ok
   }{
     C \vdashmem \{ \MTYPE~\memtype \} : \memtype
   }


.. index:: global, global type, expression
   pair: validation; global
   single: abstract syntax; global
.. _valid-global:

Globals
~~~~~~~

Globals :math:`\global` are classified by :ref:`global types <syntax-globaltype>` of the form :math:`\mut~t`.


:math:`\{ \GTYPE~\mut~t, \GINIT~\expr \}`
.........................................

* The :ref:`global type <syntax-globaltype>` :math:`\mut~t` must be :ref:`valid <valid-globaltype>`.

* The expression :math:`\expr` must be :ref:`valid <valid-expr>` with :ref:`result type <syntax-resulttype>` :math:`[t]`.

* The expression :math:`\expr` must be :ref:`constant <valid-constant>`.

* Then the global definition is valid with type :math:`\mut~t`.

.. math::
   \frac{
     \vdashglobaltype \mut~t \ok
     \qquad
     C \vdashexpr \expr : [t]
     \qquad
     C \vdashexprconst \expr \const
   }{
     C \vdashglobal \{ \GTYPE~\mut~t, \GINIT~\expr \} : \mut~t
   }


.. index:: element, table, table index, expression, function index
   pair: validation; element
   single: abstract syntax; element
   single: table; element
   single: element; segment
.. _valid-elem:

Element Segments
~~~~~~~~~~~~~~~~

Element segments :math:`\elem` are not classified by a type.

:math:`\{ \ETABLE~x, \EOFFSET~\expr, \EINIT~y^\ast \}`
......................................................

* The table :math:`C.\CTABLES[x]` must be defined in the context.

* Let :math:`\limits~t` be the :ref:`table type <syntax-tabletype>` :math:`C.\CTABLES[x]`.

<<<<<<< HEAD
* The :ref:`reference type <syntax-reftype>` :math:`t` must be |ANYFUNC|.
=======
* The :ref:`element type <syntax-elemtype>` :math:`\elemtype` must be |FUNCREF|.
>>>>>>> 6fdf92b8

* The expression :math:`\expr` must be :ref:`valid <valid-expr>` with :ref:`result type <syntax-resulttype>` :math:`[\I32]`.

* The expression :math:`\expr` must be :ref:`constant <valid-constant>`.

* For each :math:`y_i` in :math:`y^\ast`,
  the function :math:`C.\CFUNCS[y]` must be defined in the context.

* Then the element segment is valid.


.. math::
   \frac{
     C.\CTABLES[x] = \limits~\FUNCREF
     \qquad
     C \vdashexpr \expr : [\I32]
     \qquad
     C \vdashexprconst \expr \const
     \qquad
     (C.\CFUNCS[y] = \functype)^\ast
   }{
     C \vdashelem \{ \ETABLE~x, \EOFFSET~\expr, \EINIT~y^\ast \} \ok
   }


.. index:: data, memory, memory index, expression, byte
   pair: validation; data
   single: abstract syntax; data
   single: memory; data
   single: data; segment
.. _valid-data:

Data Segments
~~~~~~~~~~~~~

Data segments :math:`\data` are not classified by any type.

:math:`\{ \DMEM~x, \DOFFSET~\expr, \DINIT~b^\ast \}`
....................................................

* The memory :math:`C.\CMEMS[x]` must be defined in the context.

* The expression :math:`\expr` must be :ref:`valid <valid-expr>` with :ref:`result type <syntax-resulttype>` :math:`[\I32]`.

* The expression :math:`\expr` must be :ref:`constant <valid-constant>`.

* Then the data segment is valid.


.. math::
   \frac{
     C.\CMEMS[x] = \limits
     \qquad
     C \vdashexpr \expr : [\I32]
     \qquad
     C \vdashexprconst \expr \const
   }{
     C \vdashdata \{ \DMEM~x, \DOFFSET~\expr, \DINIT~b^\ast \} \ok
   }


.. index:: start function, function index
   pair: validation; start function
   single: abstract syntax; start function
.. _valid-start:

Start Function
~~~~~~~~~~~~~~

Start function declarations :math:`\start` are not classified by any type.

:math:`\{ \SFUNC~x \}`
......................

* The function :math:`C.\CFUNCS[x]` must be defined in the context.

* The type of :math:`C.\CFUNCS[x]` must be :math:`[] \to []`.

* Then the start function is valid.


.. math::
   \frac{
     C.\CFUNCS[x] = [] \to []
   }{
     C \vdashstart \{ \SFUNC~x \} \ok
   }


.. index:: export, name, index, function index, table index, memory index, global index
   pair: validation; export
   single: abstract syntax; export
.. _valid-exportdesc:
.. _valid-export:

Exports
~~~~~~~

Exports :math:`\export` and export descriptions :math:`\exportdesc` are classified by their :ref:`external type <syntax-externtype>`.


:math:`\{ \ENAME~\name, \EDESC~\exportdesc \}`
..............................................

* The export description :math:`\exportdesc` must be valid with :ref:`external type <syntax-externtype>` :math:`\externtype`.

* Then the export is valid with :ref:`external type <syntax-externtype>` :math:`\externtype`.

.. math::
   \frac{
     C \vdashexportdesc \exportdesc : \externtype
   }{
     C \vdashexport \{ \ENAME~\name, \EDESC~\exportdesc \} : \externtype
   }


:math:`\EDFUNC~x`
.................

* The function :math:`C.\CFUNCS[x]` must be defined in the context.

* Then the export description is valid with :ref:`external type <syntax-externtype>` :math:`\ETFUNC~C.\CFUNCS[x]`.

.. math::
   \frac{
     C.\CFUNCS[x] = \functype
   }{
     C \vdashexportdesc \EDFUNC~x : \ETFUNC~\functype
   }


:math:`\EDTABLE~x`
..................

* The table :math:`C.\CTABLES[x]` must be defined in the context.

* Then the export description is valid with :ref:`external type <syntax-externtype>` :math:`\ETTABLE~C.\CTABLES[x]`.

.. math::
   \frac{
     C.\CTABLES[x] = \tabletype
   }{
     C \vdashexportdesc \EDTABLE~x : \ETTABLE~\tabletype
   }


:math:`\EDMEM~x`
................

* The memory :math:`C.\CMEMS[x]` must be defined in the context.

* Then the export description is valid with :ref:`external type <syntax-externtype>` :math:`\ETMEM~C.\CMEMS[x]`.

.. math::
   \frac{
     C.\CMEMS[x] = \memtype
   }{
     C \vdashexportdesc \EDMEM~x : \ETMEM~\memtype
   }


:math:`\EDGLOBAL~x`
...................

* The global :math:`C.\CGLOBALS[x]` must be defined in the context.

* Then the export description is valid with :ref:`external type <syntax-externtype>` :math:`\ETGLOBAL~C.\CGLOBALS[x]`.

.. math::
   \frac{
     C.\CGLOBALS[x] = \globaltype
   }{
     C \vdashexportdesc \EDGLOBAL~x : \ETGLOBAL~\globaltype
   }


.. index:: import, name, function type, table type, memory type, global type
   pair: validation; import
   single: abstract syntax; import
.. _valid-importdesc:
.. _valid-import:

Imports
~~~~~~~

Imports :math:`\import` and import descriptions :math:`\importdesc` are classified by :ref:`external types <syntax-externtype>`.


:math:`\{ \IMODULE~\name_1, \INAME~\name_2, \IDESC~\importdesc \}`
..................................................................

* The import description :math:`\importdesc` must be valid with type :math:`\externtype`.

* Then the import is valid with type :math:`\externtype`.

.. math::
   \frac{
     C \vdashimportdesc \importdesc : \externtype
   }{
     C \vdashimport \{ \IMODULE~\name_1, \INAME~\name_2, \IDESC~\importdesc \} : \externtype
   }


:math:`\IDFUNC~x`
.................

* The function :math:`C.\CTYPES[x]` must be defined in the context.

* Let :math:`[t_1^\ast] \to [t_2^\ast]` be the :ref:`function type <syntax-functype>` :math:`C.\CTYPES[x]`.

* Then the import description is valid with type :math:`\ETFUNC~[t_1^\ast] \to [t_2^\ast]`.

.. math::
   \frac{
     C.\CTYPES[x] = [t_1^\ast] \to [t_2^\ast]
   }{
     C \vdashimportdesc \IDFUNC~x : \ETFUNC~[t_1^\ast] \to [t_2^\ast]
   }


:math:`\IDTABLE~\tabletype`
...........................

* The table type :math:`\tabletype` must be :ref:`valid <valid-tabletype>`.

* Then the import description is valid with type :math:`\ETTABLE~\tabletype`.

.. math::
   \frac{
     \vdashtable \tabletype \ok
   }{
     C \vdashimportdesc \IDTABLE~\tabletype : \ETTABLE~\tabletype
   }


:math:`\IDMEM~\memtype`
.......................

* The memory type :math:`\memtype` must be :ref:`valid <valid-memtype>`.

* Then the import description is valid with type :math:`\ETMEM~\memtype`.

.. math::
   \frac{
     \vdashmemtype \memtype \ok
   }{
     C \vdashimportdesc \IDMEM~\memtype : \ETMEM~\memtype
   }


:math:`\IDGLOBAL~\globaltype`
.............................

* The global type :math:`\globaltype` must be :ref:`valid <valid-globaltype>`.

* Then the import description is valid with type :math:`\ETGLOBAL~\globaltype`.

.. math::
   \frac{
     \vdashglobaltype \globaltype \ok
   }{
     C \vdashimportdesc \IDGLOBAL~\globaltype : \ETGLOBAL~\globaltype
   }


.. index:: module, type definition, function type, function, table, memory, global, element, data, start function, import, export, context
   pair: validation; module
   single: abstract syntax; module
.. _valid-module:

Modules
~~~~~~~

Modules are classified by their mapping from the :ref:`external types <syntax-externtype>` of their :ref:`imports <syntax-import>` to those of their :ref:`exports <syntax-export>`.

A module is entirely *closed*,
that is, its components can only refer to definitions that appear in the module itself.
Consequently, no initial :ref:`context <context>` is required.
Instead, the context :math:`C` for validation of the module's content is constructed from the definitions in the module.

* Let :math:`\module` be the module to validate.

* Let :math:`C` be a :ref:`context <context>` where:

  * :math:`C.\CTYPES` is :math:`\module.\MTYPES`,

  * :math:`C.\CFUNCS` is :math:`\etfuncs(\X{it}^\ast)` concatenated with :math:`\X{ft}^\ast`,
    with the import's :ref:`external types <syntax-externtype>` :math:`\X{it}^\ast` and the internal :ref:`function types <syntax-functype>` :math:`\X{ft}^\ast` as determined below,

  * :math:`C.\CTABLES` is :math:`\ettables(\X{it}^\ast)` concatenated with :math:`\X{tt}^\ast`,
    with the import's :ref:`external types <syntax-externtype>` :math:`\X{it}^\ast` and the internal :ref:`table types <syntax-tabletype>` :math:`\X{tt}^\ast` as determined below,

  * :math:`C.\CMEMS` is :math:`\etmems(\X{it}^\ast)` concatenated with :math:`\X{mt}^\ast`,
    with the import's :ref:`external types <syntax-externtype>` :math:`\X{it}^\ast` and the internal :ref:`memory types <syntax-memtype>` :math:`\X{mt}^\ast` as determined below,

  * :math:`C.\CGLOBALS` is :math:`\etglobals(\X{it}^\ast)` concatenated with :math:`\X{gt}^\ast`,
    with the import's :ref:`external types <syntax-externtype>` :math:`\X{it}^\ast` and the internal :ref:`global types <syntax-globaltype>` :math:`\X{gt}^\ast` as determined below,

  * :math:`C.\CLOCALS` is empty,

  * :math:`C.\CLABELS` is empty,

  * :math:`C.\CRETURN` is empty.

* Let :math:`C'` be the :ref:`context <context>` where :math:`C'.\CGLOBALS` is the sequence :math:`\etglobals(\X{it}^\ast)` and all other fields are empty.

* Under the context :math:`C`:

  * For each :math:`\functype_i` in :math:`\module.\MTYPES`,
    the :ref:`function type <syntax-functype>` :math:`\functype_i` must be :ref:`valid <valid-functype>`.

  * For each :math:`\func_i` in :math:`\module.\MFUNCS`,
    the definition :math:`\func_i` must be :ref:`valid <valid-func>` with a :ref:`function type <syntax-functype>` :math:`\X{ft}_i`.

  * For each :math:`\table_i` in :math:`\module.\MTABLES`,
    the definition :math:`\table_i` must be :ref:`valid <valid-table>` with a :ref:`table type <syntax-tabletype>` :math:`\X{tt}_i`.

  * For each :math:`\mem_i` in :math:`\module.\MMEMS`,
    the definition :math:`\mem_i` must be :ref:`valid <valid-mem>` with a :ref:`memory type <syntax-memtype>` :math:`\X{mt}_i`.

  * For each :math:`\global_i` in :math:`\module.\MGLOBALS`:

    * Under the context :math:`C'`,
      the definition :math:`\global_i` must be :ref:`valid <valid-global>` with a :ref:`global type <syntax-globaltype>` :math:`\X{gt}_i`.

  * For each :math:`\elem_i` in :math:`\module.\MELEM`,
    the segment :math:`\elem_i` must be :ref:`valid <valid-elem>`.

  * For each :math:`\data_i` in :math:`\module.\MDATA`,
    the segment :math:`\data_i` must be :ref:`valid <valid-data>`.

  * If :math:`\module.\MSTART` is non-empty,
    then :math:`\module.\MSTART` must be :ref:`valid <valid-start>`.

  * For each :math:`\import_i` in :math:`\module.\MIMPORTS`,
    the segment :math:`\import_i` must be :ref:`valid <valid-import>` with an :ref:`external type <syntax-externtype>` :math:`\X{it}_i`.

  * For each :math:`\export_i` in :math:`\module.\MEXPORTS`,
    the segment :math:`\export_i` must be :ref:`valid <valid-export>` with :ref:`external type <syntax-externtype>` :math:`\X{et}_i`.

* The length of :math:`C.\CMEMS` must not be larger than :math:`1`.

* All export names :math:`\export_i.\ENAME` must be different.

* Let :math:`\X{ft}^\ast` be the concatenation of the internal :ref:`function types <syntax-functype>` :math:`\X{ft}_i`, in index order.

* Let :math:`\X{tt}^\ast` be the concatenation of the internal :ref:`table types <syntax-tabletype>` :math:`\X{tt}_i`, in index order.

* Let :math:`\X{mt}^\ast` be the concatenation of the internal :ref:`memory types <syntax-memtype>` :math:`\X{mt}_i`, in index order.

* Let :math:`\X{gt}^\ast` be the concatenation of the internal :ref:`global types <syntax-globaltype>` :math:`\X{gt}_i`, in index order.

* Let :math:`\X{it}^\ast` be the concatenation of :ref:`external types <syntax-externtype>` :math:`\X{it}_i` of the imports, in index order.

* Let :math:`\X{et}^\ast` be the concatenation of :ref:`external types <syntax-externtype>` :math:`\X{et}_i` of the exports, in index order.

* Then the module is valid with :ref:`external types <syntax-externtype>` :math:`\X{it}^\ast \to \X{et}^\ast`.

.. math::
   \frac{
     \begin{array}{@{}c@{}}
     (\vdashfunctype \functype \ok)^\ast
     \quad
     (C \vdashfunc \func : \X{ft})^\ast
     \quad
     (C \vdashtable \table : \X{tt})^\ast
     \quad
     (C \vdashmem \mem : \X{mt})^\ast
     \quad
     (C' \vdashglobal \global : \X{gt})^\ast
     \\
     (C \vdashelem \elem \ok)^\ast
     \quad
     (C \vdashdata \data \ok)^\ast
     \quad
     (C \vdashstart \start \ok)^?
     \quad
     (C \vdashimport \import : \X{it})^\ast
     \quad
     (C \vdashexport \export : \X{et})^\ast
     \\
     \X{ift}^\ast = \etfuncs(\X{it}^\ast)
     \qquad
     \X{itt}^\ast = \ettables(\X{it}^\ast)
     \qquad
     \X{imt}^\ast = \etmems(\X{it}^\ast)
     \qquad
     \X{igt}^\ast = \etglobals(\X{it}^\ast)
     \\
     C = \{ \CTYPES~\functype^\ast, \CFUNCS~\X{ift}^\ast~\X{ft}^\ast, \CTABLES~\X{itt}^\ast~\X{tt}^\ast, \CMEMS~\X{imt}^\ast~\X{mt}^\ast, \CGLOBALS~\X{igt}^\ast~\X{gt}^\ast \}
     \\
     C' = \{ \CGLOBALS~\X{igt}^\ast \}
     \qquad
     |C.\CMEMS| \leq 1
     \qquad
     (\export.\ENAME)^\ast ~\F{disjoint}
     \end{array}
   }{
     \vdashmodule \{
       \begin{array}[t]{@{}l@{}}
         \MTYPES~\functype^\ast,
         \MFUNCS~\func^\ast,
         \MTABLES~\table^\ast,
         \MMEMS~\mem^\ast,
         \MGLOBALS~\global^\ast, \\
         \MELEM~\elem^\ast,
         \MDATA~\data^\ast,
         \MSTART~\start^?,
         \MIMPORTS~\import^\ast,
         \MEXPORTS~\export^\ast \} : \X{it}^\ast \to \X{et}^\ast \\
       \end{array}
   }

.. note::
   Most definitions in a module -- particularly functions -- are mutually recursive.
   Consequently, the definition of the :ref:`context <context>` :math:`C` in this rule is recursive:
   it depends on the outcome of validation of the function, table, memory, and global definitions contained in the module,
   which itself depends on :math:`C`.
   However, this recursion is just a specification device.
   All types needed to construct :math:`C` can easily be determined from a simple pre-pass over the module that does not perform any actual validation.

   Globals, however, are not recursive.
   The effect of defining the limited context :math:`C'` for validating the module's globals is that their initialization expressions can only access imported globals and nothing else.

.. note::
   The restriction on the number of memories may be lifted in future versions of WebAssembly.<|MERGE_RESOLUTION|>--- conflicted
+++ resolved
@@ -154,11 +154,7 @@
 
 * Let :math:`\limits~t` be the :ref:`table type <syntax-tabletype>` :math:`C.\CTABLES[x]`.
 
-<<<<<<< HEAD
-* The :ref:`reference type <syntax-reftype>` :math:`t` must be |ANYFUNC|.
-=======
-* The :ref:`element type <syntax-elemtype>` :math:`\elemtype` must be |FUNCREF|.
->>>>>>> 6fdf92b8
+* The :ref:`reference type <syntax-reftype>` :math:`t` must be |FUNCREF|.
 
 * The expression :math:`\expr` must be :ref:`valid <valid-expr>` with :ref:`result type <syntax-resulttype>` :math:`[\I32]`.
 
