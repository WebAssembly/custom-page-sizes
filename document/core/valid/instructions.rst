.. index:: instruction, function type, context, value, operand stack, ! polymorphism, ! bottom type
.. _valid-instr:

Instructions
------------

:ref:`Instructions <syntax-instr>` are classified by :ref:`function types <syntax-functype>` :math:`[t_1^\ast] \to [t_2^\ast]`
that describe how they manipulate the :ref:`operand stack <stack>`.
The types describe the required input stack with argument values of types :math:`t_1^\ast` that an instruction pops off
and the provided output stack with result values of types :math:`t_2^\ast` that it pushes back.

.. note::
   For example, the instruction :math:`\I32.\ADD` has type :math:`[\I32~\I32] \to [\I32]`,
   consuming two |I32| values and producing one.

Typing extends to :ref:`instruction sequences <valid-instr-seq>` :math:`\instr^\ast`.
Such a sequence has a :ref:`function type <syntax-functype>` :math:`[t_1^\ast] \to [t_2^\ast]` if the accumulative effect of executing the instructions is consuming values of types :math:`t_1^\ast` off the operand stack and pushing new values of types :math:`t_2^\ast`.

.. _polymorphism:

For some instructions, the typing rules do not fully constrain the type,
and therefore allow for multiple types.
Such instructions are called *polymorphic*.
Two degrees of polymorphism can be distinguished:

* *value-polymorphic*:
  the :ref:`value type <syntax-valtype>` :math:`t` of one or several individual operands is unconstrained.
  That is the case for all :ref:`parametric instructions <valid-instr-parametric>` like |DROP| and |SELECT|.


* *stack-polymorphic*:
  the entire (or most of the) :ref:`function type <syntax-functype>` :math:`[t_1^\ast] \to [t_2^\ast]` of the instruction is unconstrained.
  That is the case for all :ref:`control instructions <valid-instr-control>` that perform an *unconditional control transfer*, such as |UNREACHABLE|, |BR|, |BRTABLE|, and |RETURN|.

In both cases, the unconstrained types or type sequences can be chosen arbitrarily, as long as they meet the constraints imposed for the surrounding parts of the program.

.. note::
   For example, the |SELECT| instruction is valid with type :math:`[t~t~\I32] \to [t]`, for any possible :ref:`number type <syntax-numtype>` :math:`t`.   Consequently, both instruction sequences

   .. math::
      (\I32.\CONST~1)~~(\I32.\CONST~2)~~(\I32.\CONST~3)~~\SELECT{}

   and

   .. math::
      (\F64.\CONST~1.0)~~(\F64.\CONST~2.0)~~(\I32.\CONST~3)~~\SELECT{}

   are valid, with :math:`t` in the typing of |SELECT| being instantiated to |I32| or |F64|, respectively.

   The |UNREACHABLE| instruction is valid with type :math:`[t_1^\ast] \to [t_2^\ast]` for any possible sequences of value types :math:`t_1^\ast` and :math:`t_2^\ast`.
   Consequently,

   .. math::
      \UNREACHABLE~~\I32.\ADD

   is valid by assuming type :math:`[] \to [\I32~\I32]` for the |UNREACHABLE| instruction.
   In contrast,

   .. math::
      \UNREACHABLE~~(\I64.\CONST~0)~~\I32.\ADD

   is invalid, because there is no possible type to pick for the |UNREACHABLE| instruction that would make the sequence well-typed.

The :ref:`Appendix <algo-valid>` describes a type checking :ref:`algorithm <algo-valid>` that efficiently implements validation of instruction sequences as prescribed by the rules given here.


.. index:: numeric instruction
   pair: validation; instruction
   single: abstract syntax; instruction
.. _valid-instr-numeric:

Numeric Instructions
~~~~~~~~~~~~~~~~~~~~

.. _valid-const:

:math:`t\K{.}\CONST~c`
......................

* The instruction is valid with type :math:`[] \to [t]`.

.. math::
   \frac{
   }{
     C \vdashinstr t\K{.}\CONST~c : [] \to [t]
   }


.. _valid-unop:

:math:`t\K{.}\unop`
...................

* The instruction is valid with type :math:`[t] \to [t]`.

.. math::
   \frac{
   }{
     C \vdashinstr t\K{.}\unop : [t] \to [t]
   }


.. _valid-binop:

:math:`t\K{.}\binop`
....................

* The instruction is valid with type :math:`[t~t] \to [t]`.

.. math::
   \frac{
   }{
     C \vdashinstr t\K{.}\binop : [t~t] \to [t]
   }


.. _valid-testop:

:math:`t\K{.}\testop`
.....................

* The instruction is valid with type :math:`[t] \to [\I32]`.

.. math::
   \frac{
   }{
     C \vdashinstr t\K{.}\testop : [t] \to [\I32]
   }


.. _valid-relop:

:math:`t\K{.}\relop`
....................

* The instruction is valid with type :math:`[t~t] \to [\I32]`.

.. math::
   \frac{
   }{
     C \vdashinstr t\K{.}\relop : [t~t] \to [\I32]
   }


.. _valid-cvtop:

:math:`t_2\K{.}\cvtop\K{\_}t_1\K{\_}\sx^?`
..........................................

* The instruction is valid with type :math:`[t_1] \to [t_2]`.

.. math::
   \frac{
   }{
     C \vdashinstr t_2\K{.}\cvtop\K{\_}t_1\K{\_}\sx^? : [t_1] \to [t_2]
   }


.. index:: reference instructions, reference type
   pair: validation; instruction
   single: abstract syntax; instruction
.. _valid-instr-ref:

Reference Instructions
~~~~~~~~~~~~~~~~~~~~~~

.. _valid-ref.null:

:math:`\REFNULL~\X{ht}`
.......................

* The :ref:`heap type <syntax-heaptype>` :math:`\X{ht}` must be :ref:`valid <valid-heaptype>`.

* Then the instruction is valid with type :math:`[] \to [(\REF~\NULL~\X{ht})]`.

.. math::
   \frac{
     C \vdashheaptype \X{ht} \ok
   }{
     C \vdashinstr \REFNULL~\X{ht} : [] \to [(\REF~\NULL~\X{ht})]
   }

.. _valid-ref.func:

:math:`\REFFUNC~x`
..................

* The function :math:`C.\CFUNCS[x]` must be defined in the context.

* There must exist a :ref:`type index <syntax-typeidx>` :math:`y` such that :math:`C.\CTYPES[y]` is the same :ref:`function type <syntax-functype>` as :math:`C.\CFUNCS[x]`.

* The :ref:`function index <syntax-funcidx>` :math:`x` must be contained in :math:`C.\CREFS`.

* The instruction is valid with type :math:`[] \to [(\REF~y)]`.

.. math::
   \frac{
     C.\CFUNCS[x] = C.\CTYPES[y]
     \qquad
     x \in C.\CREFS
   }{
     C \vdashinstr \REFFUNC~x : [] \to [(\REF~y)]
   }

.. _valid-ref.is_null:

:math:`\REFISNULL`
..................

* The instruction is valid with type :math:`[(\REF~\NULL~\X{ht})] \to [\I32]`, for any :ref:`valid <valid-heaptype>` :ref:`heap type <syntax-heaptype>` :math:`\X{ht}`.

.. math::
   \frac{
     C \vdashheaptype \X{ht} \ok
   }{
     C \vdashinstr \REFISNULL : [(\REF~\NULL~\X{ht})] \to [\I32]
   }

.. _valid-ref.as_non_null:

:math:`\REFASNONNULL`
.....................

* The instruction is valid with type :math:`[(\REF~\NULL~\X{ht})] \to [(\REF~\X{ht})]`, for any :ref:`valid <valid-heaptype>` :ref:`heap type <syntax-heaptype>` :math:`\X{ht}`.

.. math::
   \frac{
     C \vdashheaptype \X{ht} \ok
   }{
     C \vdashinstr \REFASNONNULL : [(\REF~\NULL~\X{ht})] \to [(\REF~\X{ht})]
   }

.. index:: vector instruction
   pair: validation; instruction
   single: abstract syntax; instruction

.. _valid-instr-vec:
.. _aux-unpacked:

Vector Instructions
~~~~~~~~~~~~~~~~~~~

Vector instructions can have a prefix to describe the :ref:`shape <syntax-vec-shape>` of the operand. Packed numeric types, |I8| and |I16|, are not :ref:`value type <syntax-valtype>`, we define an auxiliary function to map such packed types into value types:

.. math::
   \begin{array}{lll@{\qquad}l}
   \unpacked(\K{i8x16}) &=& \I32 \\
   \unpacked(\K{i16x8}) &=& \I32 \\
   \unpacked(t\K{x}N) &=& t
   \end{array}


We also define an auxiliary function to get number of packed numeric types in a |V128|, *dimension*:

.. _aux-dim:

.. math::
   \begin{array}{lll@{\qquad}l}
   \dim(t\K{x}N) &=& N
   \end{array}


.. _valid-vconst:

:math:`\V128\K{.}\VCONST~c`
...........................

* The instruction is valid with type :math:`[] \to [\V128]`.

.. math::
   \frac{
   }{
     C \vdashinstr \V128\K{.}\VCONST~c : [] \to [\V128]
   }


.. _valid-vvunop:

:math:`\V128\K{.}\vvunop`
.........................

* The instruction is valid with type :math:`[\V128] \to [\V128]`.

.. math::
   \frac{
   }{
     C \vdashinstr \V128\K{.}\vvunop : [\V128] \to [\V128]
   }


.. _valid-vvbinop:

:math:`\V128\K{.}\vvbinop`
..........................

* The instruction is valid with type :math:`[\V128~\V128] \to [\V128]`.

.. math::
   \frac{
   }{
     C \vdashinstr \V128\K{.}\vvbinop : [\V128~\V128] \to [\V128]
   }


.. _valid-vvternop:

:math:`\V128\K{.}\vvternop`
...........................

* The instruction is valid with type :math:`[\V128~\V128~\V128] \to [\V128]`.

.. math::
   \frac{
   }{
     C \vdashinstr \V128\K{.}\vvternop : [\V128~\V128~\V128] \to [\V128]
   }


.. _valid-vvtestop:

:math:`\V128\K{.}\vvtestop`
...........................

* The instruction is valid with type :math:`[\V128] \to [\I32]`.

.. math::
   \frac{
   }{
     C \vdashinstr \V128\K{.}\vvtestop : [\V128] \to [\I32]
   }


.. _valid-vec-swizzle:

:math:`\K{i8x16.}\SWIZZLE`
..........................

* The instruction is valid with type :math:`[\V128~\V128] \to [\V128]`.

.. math::
   \frac{
   }{
     C \vdashinstr \K{i8x16.}\SWIZZLE : [\V128~\V128] \to [\V128]
   }


.. _valid-vec-shuffle:

:math:`\K{i8x16.}\SHUFFLE~\laneidx^{16}`
........................................

* For all :math:`\laneidx_i`, in :math:`\laneidx^{16}`, :math:`\laneidx_i` must be smaller than :math:`32`.

* The instruction is valid with type :math:`[\V128~\V128] \to [\V128]`.

.. math::
   \frac{
     (\laneidx < 32)^{16}
   }{
     C \vdashinstr \K{i8x16.}\SHUFFLE~\laneidx^{16} : [\V128~\V128] \to [\V128]
   }


.. _valid-vec-splat:

:math:`\shape\K{.}\SPLAT`
.........................

* Let :math:`t` be :math:`\unpacked(\shape)`.

* The instruction is valid with type :math:`[t] \to [\V128]`.

.. math::
   \frac{
   }{
     C \vdashinstr \shape\K{.}\SPLAT : [\unpacked(\shape)] \to [\V128]
   }


.. _valid-vec-extract_lane:

:math:`\shape\K{.}\EXTRACTLANE\K{\_}\sx^?~\laneidx`
...................................................

* The lane index :math:`\laneidx` must be smaller than :math:`\dim(\shape)`.

* The instruction is valid with type :math:`[\V128] \to [\unpacked(\shape)]`.

.. math::
   \frac{
     \laneidx < \dim(\shape)
   }{
     C \vdashinstr t\K{x}N\K{.}\EXTRACTLANE\K{\_}\sx^?~\laneidx : [\V128] \to [\unpacked(\shape)]
   }


.. _valid-vec-replace_lane:

:math:`\shape\K{.}\REPLACELANE~\laneidx`
........................................

* The lane index :math:`\laneidx` must be smaller than :math:`\dim(\shape)`.

* Let :math:`t` be :math:`\unpacked(\shape)`.

* The instruction is valid with type :math:`[\V128~t] \to [\V128]`.

.. math::
   \frac{
     \laneidx < \dim(\shape)
   }{
     C \vdashinstr \shape\K{.}\REPLACELANE~\laneidx : [\V128~\unpacked(\shape)] \to [\V128]
   }


.. _valid-vunop:

:math:`\shape\K{.}\vunop`
.........................

* The instruction is valid with type :math:`[\V128] \to [\V128]`.

.. math::
   \frac{
   }{
     C \vdashinstr \shape\K{.}\vunop : [\V128] \to [\V128]
   }


.. _valid-vbinop:

:math:`\shape\K{.}\vbinop`
..........................

* The instruction is valid with type :math:`[\V128~\V128] \to [\V128]`.

.. math::
   \frac{
   }{
     C \vdashinstr \shape\K{.}\vbinop : [\V128~\V128] \to [\V128]
   }


.. _valid-vrelop:

:math:`\shape\K{.}\vrelop`
..........................

* The instruction is valid with type :math:`[\V128~\V128] \to [\V128]`.

.. math::
   \frac{
   }{
     C \vdashinstr \shape\K{.}\vrelop : [\V128~\V128] \to [\V128]
   }


.. _valid-vishiftop:

:math:`\ishape\K{.}\vishiftop`
..............................

* The instruction is valid with type :math:`[\V128~\I32] \to [\V128]`.

.. math::
   \frac{
   }{
     C \vdashinstr \ishape\K{.}\vishiftop : [\V128~\I32] \to [\V128]
   }


.. _valid-vtestop:

:math:`\shape\K{.}\vtestop`
...........................

* The instruction is valid with type :math:`[\V128] \to [\I32]`.

.. math::
   \frac{
   }{
     C \vdashinstr \shape\K{.}\vtestop : [\V128] \to [\I32]
   }


.. _valid-vcvtop:

:math:`\shape\K{.}\vcvtop\K{\_}\half^?\K{\_}\shape\K{\_}\sx^?\K{\_zero}^?`
..........................................................................

* The instruction is valid with type :math:`[\V128] \to [\V128]`.

.. math::
   \frac{
   }{
     C \vdashinstr \shape\K{.}\vcvtop\K{\_}\half^?\K{\_}\shape\K{\_}\sx^?\K{\_zero}^? : [\V128] \to [\V128]
   }


.. _valid-vec-narrow:

:math:`\ishape_1\K{.}\NARROW\K{\_}\ishape_2\K{\_}\sx`
.....................................................

* The instruction is valid with type :math:`[\V128~\V128] \to [\V128]`.

.. math::
   \frac{
   }{
     C \vdashinstr \ishape_1\K{.}\NARROW\K{\_}\ishape_2\K{\_}\sx : [\V128~\V128] \to [\V128]
   }


.. _valid-vec-bitmask:

:math:`\ishape\K{.}\BITMASK`
............................

* The instruction is valid with type :math:`[\V128] \to [\I32]`.

.. math::
   \frac{
   }{
     C \vdashinstr \ishape\K{.}\BITMASK : [\V128] \to [\I32]
   }


.. _valid-vec-dot:

:math:`\ishape_1\K{.}\DOT\K{\_}\ishape_2\K{\_s}`
................................................

* The instruction is valid with type :math:`[\V128~\V128] \to [\V128]`.

.. math::
   \frac{
   }{
     C \vdashinstr \ishape_1\K{.}\DOT\K{\_}\ishape_2\K{\_s} : [\V128~\V128] \to [\V128]
   }


.. _valid-vec-extmul:

:math:`\ishape_1\K{.}\EXTMUL\K{\_}\half\K{\_}\ishape_2\K{\_}\sx`
................................................................

* The instruction is valid with type :math:`[\V128~\V128] \to [\V128]`.

.. math::
   \frac{
   }{
     C \vdashinstr \ishape_1\K{.}\EXTMUL\K{\_}\half\K{\_}\ishape_2\K{\_}\sx : [\V128~\V128] \to [\V128]
   }


.. _valid-vec-extadd_pairwise:

:math:`\ishape_1\K{.}\EXTADDPAIRWISE\K{\_}\ishape_2\K{\_}\sx`
.............................................................

* The instruction is valid with type :math:`[\V128] \to [\V128]`.

.. math::
   \frac{
   }{
     C \vdashinstr \ishape_1\K{.}\EXTADDPAIRWISE\K{\_}\ishape_2\K{\_}\sx : [\V128] \to [\V128]
   }


.. index:: parametric instructions, value type, polymorphism
   pair: validation; instruction
   single: abstract syntax; instruction
.. _valid-instr-parametric:

Parametric Instructions
~~~~~~~~~~~~~~~~~~~~~~~

.. _valid-drop:

:math:`\DROP`
.............

* The instruction is valid with type :math:`[t] \to []`, for any :ref:`valid <valid-valtype>` :ref:`value type <syntax-valtype>` :math:`t`.

.. math::
   \frac{
     C \vdashvaltype t \ok
   }{
     C \vdashinstr \DROP : [t] \to []
   }

.. note::
   Both |DROP| and |SELECT| without annotation are :ref:`value-polymorphic <polymorphism>` instructions.



.. _valid-select:

:math:`\SELECT~(t^\ast)^?`
..........................

* If :math:`t^\ast` is present, then:

  * The :ref:`result type <syntax-resulttype>` :math:`[t^\ast]` must be :ref:`valid <valid-resulttype>`.

  * The length of :math:`t^\ast` must be :math:`1`.

  * Then the instruction is valid with type :math:`[t^\ast~t^\ast~\I32] \to [t^\ast]`.

* Else:

<<<<<<< HEAD
  * The instruction is valid with type :math:`[t~t~\I32] \to [t]`, for any :ref:`valid <valid-valtype>` :ref:`value type <syntax-valtype>` :math:`t` that :ref:`matches <match-valtype>` some :ref:`number type <syntax-numtype>`.
=======
  * The instruction is valid with type :math:`[t~t~\I32] \to [t]`, for any :ref:`operand type <syntax-opdtype>` :math:`t` that :ref:`matches <match-opdtype>` some :ref:`number type <syntax-numtype>` or :ref:`vector type <syntax-vectype>`.
>>>>>>> f2086a49

.. math::
   \frac{
     C \vdashresulttype [t] \ok
   }{
     C \vdashinstr \SELECT~t : [t~t~\I32] \to [t]
   }
   \qquad
   \frac{
     C \vdashresulttype [t] \ok
     \qquad
     C \vdashresulttypematch [t] \matchesresulttype [\numtype]
   }{
     C \vdashinstr \SELECT : [t~t~\I32] \to [t]
   }
   \qquad
   \frac{
     \vdash t \leq \vectype
   }{
     C \vdashinstr \SELECT : [t~t~\I32] \to [t]
   }

.. note::
   In future versions of WebAssembly, |SELECT| may allow more than one value per choice.


.. index:: variable instructions, local index, global index, context
   pair: validation; instruction
   single: abstract syntax; instruction
.. _valid-instr-variable:

Variable Instructions
~~~~~~~~~~~~~~~~~~~~~

.. _valid-local.get:

:math:`\LOCALGET~x`
...................

* The local :math:`C.\CLOCALS[x]` must be defined in the context.

* Let :math:`t` be the :ref:`value type <syntax-valtype>` :math:`C.\CLOCALS[x]`.

* Then the instruction is valid with type :math:`[] \to [t]`.

.. math::
   \frac{
     C.\CLOCALS[x] = t
   }{
     C \vdashinstr \LOCALGET~x : [] \to [t]
   }


.. _valid-local.set:

:math:`\LOCALSET~x`
...................

* The local :math:`C.\CLOCALS[x]` must be defined in the context.

* Let :math:`t` be the :ref:`value type <syntax-valtype>` :math:`C.\CLOCALS[x]`.

* Then the instruction is valid with type :math:`[t] \to []`.

.. math::
   \frac{
     C.\CLOCALS[x] = t
   }{
     C \vdashinstr \LOCALSET~x : [t] \to []
   }


.. _valid-local.tee:

:math:`\LOCALTEE~x`
...................

* The local :math:`C.\CLOCALS[x]` must be defined in the context.

* Let :math:`t` be the :ref:`value type <syntax-valtype>` :math:`C.\CLOCALS[x]`.

* Then the instruction is valid with type :math:`[t] \to [t]`.

.. math::
   \frac{
     C.\CLOCALS[x] = t
   }{
     C \vdashinstr \LOCALTEE~x : [t] \to [t]
   }


.. _valid-global.get:

:math:`\GLOBALGET~x`
....................

* The global :math:`C.\CGLOBALS[x]` must be defined in the context.

* Let :math:`\mut~t` be the :ref:`global type <syntax-globaltype>` :math:`C.\CGLOBALS[x]`.

* Then the instruction is valid with type :math:`[] \to [t]`.

.. math::
   \frac{
     C.\CGLOBALS[x] = \mut~t
   }{
     C \vdashinstr \GLOBALGET~x : [] \to [t]
   }


.. _valid-global.set:

:math:`\GLOBALSET~x`
....................

* The global :math:`C.\CGLOBALS[x]` must be defined in the context.

* Let :math:`\mut~t` be the :ref:`global type <syntax-globaltype>` :math:`C.\CGLOBALS[x]`.

* The mutability :math:`\mut` must be |MVAR|.

* Then the instruction is valid with type :math:`[t] \to []`.

.. math::
   \frac{
     C.\CGLOBALS[x] = \MVAR~t
   }{
     C \vdashinstr \GLOBALSET~x : [t] \to []
   }


.. index:: table instruction, table index, context
   pair: validation; instruction
   single: abstract syntax; instruction
.. _valid-instr-table:

Table Instructions
~~~~~~~~~~~~~~~~~~

.. _valid-table.get:

:math:`\TABLEGET~x`
...................

* The table :math:`C.\CTABLES[x]` must be defined in the context.

* Let :math:`\limits~t` be the :ref:`table type <syntax-tabletype>` :math:`C.\CTABLES[x]`.

* Then the instruction is valid with type :math:`[\I32] \to [t]`.

.. math::
   \frac{
     C.\CTABLES[x] = \limits~t
   }{
     C \vdashinstr \TABLEGET~x : [\I32] \to [t]
   }


.. _valid-table.set:

:math:`\TABLESET~x`
...................

* The table :math:`C.\CTABLES[x]` must be defined in the context.

* Let :math:`\limits~t` be the :ref:`table type <syntax-tabletype>` :math:`C.\CTABLES[x]`.

* Then the instruction is valid with type :math:`[\I32~t] \to []`.

.. math::
   \frac{
     C.\CTABLES[x] = t
   }{
     C \vdashinstr \TABLESET~x : [\I32~t] \to []
   }


.. _valid-table.size:

:math:`\TABLESIZE~x`
....................

* The table :math:`C.\CTABLES[x]` must be defined in the context.

* Then the instruction is valid with type :math:`[] \to [\I32]`.

.. math::
   \frac{
     C.\CTABLES[x] = \tabletype
   }{
     C \vdashinstr \TABLESIZE~x : [] \to [\I32]
   }


.. _valid-table.grow:

:math:`\TABLEGROW~x`
....................

* The table :math:`C.\CTABLES[x]` must be defined in the context.

* Let :math:`\limits~t` be the :ref:`table type <syntax-tabletype>` :math:`C.\CTABLES[x]`.

* Then the instruction is valid with type :math:`[t~\I32] \to [\I32]`.

.. math::
   \frac{
     C.\CTABLES[x] = \limits~t
   }{
     C \vdashinstr \TABLEGROW~x : [t~\I32] \to [\I32]
   }


.. _valid-table.fill:

:math:`\TABLEFILL~x`
....................

* The table :math:`C.\CTABLES[x]` must be defined in the context.

* Let :math:`\limits~t` be the :ref:`table type <syntax-tabletype>` :math:`C.\CTABLES[x]`.

* Then the instruction is valid with type :math:`[\I32~t~\I32] \to []`.

.. math::
   \frac{
     C.\CTABLES[x] = \limits~t
   }{
     C \vdashinstr \TABLEFILL~x : [\I32~t~\I32] \to []
   }


.. _valid-table.copy:

:math:`\TABLECOPY~x~y`
......................

* The table :math:`C.\CTABLES[x]` must be defined in the context.

* Let :math:`\limits_1~t_1` be the :ref:`table type <syntax-tabletype>` :math:`C.\CTABLES[x]`.

* The table :math:`C.\CTABLES[y]` must be defined in the context.

* Let :math:`\limits_2~t_2` be the :ref:`table type <syntax-tabletype>` :math:`C.\CTABLES[y]`.

* The :ref:`reference type <syntax-reftype>` :math:`t_2` must :ref:`match <match-reftype>` :math:`t_1`.

* Then the instruction is valid with type :math:`[\I32~\I32~\I32] \to []`.

.. math::
   \frac{
     C.\CTABLES[x] = \limits_1~t_1
     \qquad
     C.\CTABLES[x] = \limits_2~t_2
     \qquad
     C \vdashreftypematch t_2 \matchesvaltype t_1
   }{
     C \vdashinstr \TABLECOPY~x~y : [\I32~\I32~\I32] \to []
   }


.. _valid-table.init:

:math:`\TABLEINIT~x~y`
......................

* The table :math:`C.\CTABLES[x]` must be defined in the context.

* Let :math:`\limits~t_1` be the :ref:`table type <syntax-tabletype>` :math:`C.\CTABLES[x]`.

* The element segment :math:`C.\CELEMS[y]` must be defined in the context.

* Let :math:`t_2` be the :ref:`reference type <syntax-reftype>` :math:`C.\CELEMS[y]`.

* The :ref:`reference type <syntax-reftype>` :math:`t_2` must :ref:`match <match-reftype>` :math:`t_1`.

* Then the instruction is valid with type :math:`[\I32~\I32~\I32] \to []`.

.. math::
   \frac{
     C.\CTABLES[x] = \limits_1~t_1
     \qquad
     C.\CELEMS[y] = t_2
     \qquad
     C \vdashreftypematch t_2 \matchesvaltype t_1
   }{
     C \vdashinstr \TABLEINIT~x~y : [\I32~\I32~\I32] \to []
   }


.. _valid-elem.drop:

:math:`\ELEMDROP~x`
...................

* The element segment :math:`C.\CELEMS[x]` must be defined in the context.

* Then the instruction is valid with type :math:`[] \to []`.

.. math::
   \frac{
     C.\CELEMS[x] = t
   }{
     C \vdashinstr \ELEMDROP~x : [] \to []
   }


.. index:: memory instruction, memory index, context
   pair: validation; instruction
   single: abstract syntax; instruction
.. _valid-memarg:
.. _valid-instr-memory:

Memory Instructions
~~~~~~~~~~~~~~~~~~~

.. _valid-load:

:math:`t\K{.}\LOAD~\memarg`
...........................

* The memory :math:`C.\CMEMS[0]` must be defined in the context.

* The alignment :math:`2^{\memarg.\ALIGN}` must not be larger than the :ref:`bit width <syntax-numtype>` of :math:`t` divided by :math:`8`.

* Then the instruction is valid with type :math:`[\I32] \to [t]`.

.. math::
   \frac{
     C.\CMEMS[0] = \memtype
     \qquad
     2^{\memarg.\ALIGN} \leq |t|/8
   }{
     C \vdashinstr t\K{.load}~\memarg : [\I32] \to [t]
   }


.. _valid-loadn:

:math:`t\K{.}\LOAD{N}\K{\_}\sx~\memarg`
.......................................

* The memory :math:`C.\CMEMS[0]` must be defined in the context.

* The alignment :math:`2^{\memarg.\ALIGN}` must not be larger than :math:`N/8`.

* Then the instruction is valid with type :math:`[\I32] \to [t]`.

.. math::
   \frac{
     C.\CMEMS[0] = \memtype
     \qquad
     2^{\memarg.\ALIGN} \leq N/8
   }{
     C \vdashinstr t\K{.load}N\K{\_}\sx~\memarg : [\I32] \to [t]
   }


:math:`t\K{.}\STORE~\memarg`
............................

* The memory :math:`C.\CMEMS[0]` must be defined in the context.

* The alignment :math:`2^{\memarg.\ALIGN}` must not be larger than the :ref:`bit width <syntax-numtype>` of :math:`t` divided by :math:`8`.

* Then the instruction is valid with type :math:`[\I32~t] \to []`.

.. math::
   \frac{
     C.\CMEMS[0] = \memtype
     \qquad
     2^{\memarg.\ALIGN} \leq |t|/8
   }{
     C \vdashinstr t\K{.store}~\memarg : [\I32~t] \to []
   }


.. _valid-storen:

:math:`t\K{.}\STORE{N}~\memarg`
...............................

* The memory :math:`C.\CMEMS[0]` must be defined in the context.

* The alignment :math:`2^{\memarg.\ALIGN}` must not be larger than :math:`N/8`.

* Then the instruction is valid with type :math:`[\I32~t] \to []`.

.. math::
   \frac{
     C.\CMEMS[0] = \memtype
     \qquad
     2^{\memarg.\ALIGN} \leq N/8
   }{
     C \vdashinstr t\K{.store}N~\memarg : [\I32~t] \to []
   }


.. _valid-load-extend:

:math:`\K{v128.}\LOAD{N}\K{x}M\_\sx~\memarg`
...............................................

* The memory :math:`C.\CMEMS[0]` must be defined in the context.

* The alignment :math:`2^{\memarg.\ALIGN}` must not be larger than :math:`N/8 \cdot M`.

* Then the instruction is valid with type :math:`[\I32] \to [\V128]`.

.. math::
   \frac{
     C.\CMEMS[0] = \memtype
     \qquad
     2^{\memarg.\ALIGN} \leq N/8 \cdot M
   }{
     C \vdashinstr \K{v128.}\K{.}\LOAD{N}\K{x}M\_\sx~\memarg : [\I32] \to [\V128]
   }


.. _valid-load-splat:

:math:`\K{v128.}\LOAD{N}\K{\_splat}~\memarg`
...............................................

* The memory :math:`C.\CMEMS[0]` must be defined in the context.

* The alignment :math:`2^{\memarg.\ALIGN}` must not be larger than :math:`N/8`.

* Then the instruction is valid with type :math:`[\I32] \to [\V128]`.

.. math::
   \frac{
     C.\CMEMS[0] = \memtype
     \qquad
     2^{\memarg.\ALIGN} \leq N/8
   }{
     C \vdashinstr \K{v128.}\LOAD{N}\K{\_splat}~\memarg : [\I32] \to [\V128]
   }


.. _valid-load-zero:

:math:`\K{v128.}\LOAD{N}\K{\_zero}~\memarg`
...........................................

* The memory :math:`C.\CMEMS[0]` must be defined in the context.

* The alignment :math:`2^{\memarg.\ALIGN}` must not be larger than :math:`N/8`.

* Then the instruction is valid with type :math:`[\I32] \to [\V128]`.

.. math::
   \frac{
     C.\CMEMS[0] = \memtype
     \qquad
     2^{\memarg.\ALIGN} \leq N/8
   }{
     C \vdashinstr \K{v128.}\LOAD{N}\K{\_zero}~\memarg : [\I32] \to [\V128]
   }


.. _valid-load-lane:

:math:`\K{v128.}\LOAD{N}\K{\_lane}~\memarg~\laneidx`
....................................................

* The lane index :math:`\laneidx` must be smaller than :math:`128/N`.

* The memory :math:`C.\CMEMS[0]` must be defined in the context.

* The alignment :math:`2^{\memarg.\ALIGN}` must not be larger than :math:`N/8`.

* Then the instruction is valid with type :math:`[\I32~\V128] \to [\V128]`.

.. math::
   \frac{
     \laneidx < 128/N
     \qquad
     C.\CMEMS[0] = \memtype
     \qquad
     2^{\memarg.\ALIGN} < N/8
   }{
     C \vdashinstr \K{v128.}\LOAD{N}\K{\_lane}~\memarg~\laneidx : [\I32~\V128] \to [\V128]
   }

.. _valid-store-lane:

:math:`\K{v128.}\STORE{N}\K{\_lane}~\memarg~\laneidx`
.....................................................

* The lane index :math:`\laneidx` must be smaller than :math:`128/N`.

* The memory :math:`C.\CMEMS[0]` must be defined in the context.

* The alignment :math:`2^{\memarg.\ALIGN}` must not be larger than :math:`N/8`.

* Then the instruction is valid with type :math:`[\I32~\V128] \to [\V128]`.

.. math::
   \frac{
     \laneidx < 128/N
     \qquad
     C.\CMEMS[0] = \memtype
     \qquad
     2^{\memarg.\ALIGN} < N/8
   }{
     C \vdashinstr \K{v128.}\STORE{N}\K{\_lane}~\memarg~\laneidx : [\I32~\V128] \to []
   }


.. _valid-memory.size:

:math:`\MEMORYSIZE`
...................

* The memory :math:`C.\CMEMS[0]` must be defined in the context.

* Then the instruction is valid with type :math:`[] \to [\I32]`.

.. math::
   \frac{
     C.\CMEMS[0] = \memtype
   }{
     C \vdashinstr \MEMORYSIZE : [] \to [\I32]
   }


.. _valid-memory.grow:

:math:`\MEMORYGROW`
...................

* The memory :math:`C.\CMEMS[0]` must be defined in the context.

* Then the instruction is valid with type :math:`[\I32] \to [\I32]`.

.. math::
   \frac{
     C.\CMEMS[0] = \memtype
   }{
     C \vdashinstr \MEMORYGROW : [\I32] \to [\I32]
   }


.. _valid-memory.fill:

:math:`\MEMORYFILL`
...................

* The memory :math:`C.\CMEMS[0]` must be defined in the context.

* Then the instruction is valid with type :math:`[\I32~\I32~\I32] \to []`.

.. math::
   \frac{
     C.\CMEMS[0] = \memtype
   }{
     C \vdashinstr \MEMORYFILL : [\I32~\I32~\I32] \to []
   }


.. _valid-memory.copy:

:math:`\MEMORYCOPY`
...................

* The memory :math:`C.\CMEMS[0]` must be defined in the context.

* Then the instruction is valid with type :math:`[\I32~\I32~\I32] \to []`.

.. math::
   \frac{
     C.\CMEMS[0] = \memtype
   }{
     C \vdashinstr \MEMORYCOPY : [\I32~\I32~\I32] \to []
   }


.. _valid-memory.init:

:math:`\MEMORYINIT~x`
.....................

* The memory :math:`C.\CMEMS[0]` must be defined in the context.

* The data segment :math:`C.\CDATAS[x]` must be defined in the context.

* Then the instruction is valid with type :math:`[\I32~\I32~\I32] \to []`.

.. math::
   \frac{
     C.\CMEMS[0] = \memtype
     \qquad
     C.\CDATAS[x] = {\ok}
   }{
     C \vdashinstr \MEMORYINIT~x : [\I32~\I32~\I32] \to []
   }


.. _valid-data.drop:

:math:`\DATADROP~x`
...................

* The data segment :math:`C.\CDATAS[x]` must be defined in the context.

* Then the instruction is valid with type :math:`[] \to []`.

.. math::
   \frac{
     C.\CDATAS[x] = {\ok}
   }{
     C \vdashinstr \DATADROP~x : [] \to []
   }


.. index:: control instructions, structured control, label, block, branch, block type, label index, function index, type index, vector, polymorphism, context
   pair: validation; instruction
   single: abstract syntax; instruction
.. _valid-label:
.. _valid-instr-control:

Control Instructions
~~~~~~~~~~~~~~~~~~~~

.. _valid-nop:

:math:`\NOP`
............

* The instruction is valid with type :math:`[] \to []`.

.. math::
   \frac{
   }{
     C \vdashinstr \NOP : [] \to []
   }


.. _valid-unreachable:

:math:`\UNREACHABLE`
....................

* The instruction is valid with type :math:`[t_1^\ast] \to [t_2^\ast]`, for any sequences of :ref:`valid <valid-valtype>` :ref:`value types <syntax-valtype>` :math:`t_1^\ast` and :math:`t_2^\ast`.

.. math::
   \frac{
     C \vdashfunctype [t_1^\ast] \to [t_2^\ast] \ok
   }{
     C \vdashinstr \UNREACHABLE : [t_1^\ast] \to [t_2^\ast]
   }

.. note::
   The |UNREACHABLE| instruction is :ref:`stack-polymorphic <polymorphism>`.


.. _valid-block:

:math:`\BLOCK~\blocktype~\instr^\ast~\END`
..........................................

* The :ref:`block type <syntax-blocktype>` must be :ref:`valid <valid-blocktype>` as some :ref:`function type <syntax-functype>` :math:`[t_1^\ast] \to [t_2^\ast]`.

* Let :math:`C'` be the same :ref:`context <context>` as :math:`C`, but with the :ref:`result type <syntax-resulttype>` :math:`[t_2^\ast]` prepended to the |CLABELS| vector.

* Under context :math:`C'`,
  the instruction sequence :math:`\instr^\ast` must be :ref:`valid <valid-instr-seq>` with type :math:`[t_1^\ast] \to [t_2^\ast]`.

* Then the compound instruction is valid with type :math:`[t_1^\ast] \to [t_2^\ast]`.

.. math::
   \frac{
     C \vdashblocktype \blocktype : [t_1^\ast] \to [t_2^\ast]
     \qquad
     C,\CLABELS\,[t_2^\ast] \vdashinstrseq \instr^\ast : [t_1^\ast] \to [t_2^\ast]
   }{
     C \vdashinstr \BLOCK~\blocktype~\instr^\ast~\END : [t_1^\ast] \to [t_2^\ast]
   }

.. note::
   The :ref:`notation <notation-extend>` :math:`C,\CLABELS\,[t^\ast]` inserts the new label type at index :math:`0`, shifting all others.


.. _valid-loop:

:math:`\LOOP~\blocktype~\instr^\ast~\END`
.........................................

* The :ref:`block type <syntax-blocktype>` must be :ref:`valid <valid-blocktype>` as some :ref:`function type <syntax-functype>` :math:`[t_1^\ast] \to [t_2^\ast]`.

* Let :math:`C'` be the same :ref:`context <context>` as :math:`C`, but with the :ref:`result type <syntax-resulttype>` :math:`[t_1^\ast]` prepended to the |CLABELS| vector.

* Under context :math:`C'`,
  the instruction sequence :math:`\instr^\ast` must be :ref:`valid <valid-instr-seq>` with type :math:`[t_1^\ast] \to [t_2^\ast]`.

* Then the compound instruction is valid with type :math:`[t_1^\ast] \to [t_2^\ast]`.

.. math::
   \frac{
     C \vdashblocktype \blocktype : [t_1^\ast] \to [t_2^\ast]
     \qquad
     C,\CLABELS\,[t_1^\ast] \vdashinstrseq \instr^\ast : [t_1^\ast] \to [t_2^\ast]
   }{
     C \vdashinstr \LOOP~\blocktype~\instr^\ast~\END : [t_1^\ast] \to [t_2^\ast]
   }

.. note::
   The :ref:`notation <notation-extend>` :math:`C,\CLABELS\,[t^\ast]` inserts the new label type at index :math:`0`, shifting all others.


.. _valid-if:

:math:`\IF~\blocktype~\instr_1^\ast~\ELSE~\instr_2^\ast~\END`
.............................................................

* The :ref:`block type <syntax-blocktype>` must be :ref:`valid <valid-blocktype>` as some :ref:`function type <syntax-functype>` :math:`[t_1^\ast] \to [t_2^\ast]`.

* Let :math:`C'` be the same :ref:`context <context>` as :math:`C`, but with the :ref:`result type <syntax-resulttype>` :math:`[t_2^\ast]` prepended to the |CLABELS| vector.

* Under context :math:`C'`,
  the instruction sequence :math:`\instr_1^\ast` must be :ref:`valid <valid-instr-seq>` with type :math:`[t_1^\ast] \to [t_2^\ast]`.

* Under context :math:`C'`,
  the instruction sequence :math:`\instr_2^\ast` must be :ref:`valid <valid-instr-seq>` with type :math:`[t_1^\ast] \to [t_2^\ast]`.

* Then the compound instruction is valid with type :math:`[t_1^\ast~\I32] \to [t_2^\ast]`.

.. math::
   \frac{
     C \vdashblocktype \blocktype : [t_1^\ast] \to [t_2^\ast]
     \qquad
     C,\CLABELS\,[t_2^\ast] \vdashinstrseq \instr_1^\ast : [t_1^\ast] \to [t_2^\ast]
     \qquad
     C,\CLABELS\,[t_2^\ast] \vdashinstrseq \instr_2^\ast : [t_1^\ast] \to [t_2^\ast]
   }{
     C \vdashinstr \IF~\blocktype~\instr_1^\ast~\ELSE~\instr_2^\ast~\END : [t_1^\ast~\I32] \to [t_2^\ast]
   }

.. note::
   The :ref:`notation <notation-extend>` :math:`C,\CLABELS\,[t^\ast]` inserts the new label type at index :math:`0`, shifting all others.


.. _valid-br:

:math:`\BR~l`
.............

* The label :math:`C.\CLABELS[l]` must be defined in the context.

* Let :math:`[t^\ast]` be the :ref:`result type <syntax-resulttype>` :math:`C.\CLABELS[l]`.

* Then the instruction is valid with type :math:`[t_1^\ast~t^\ast] \to [t_2^\ast]`, for any sequences of :ref:`valid <valid-valtype>` :ref:`value types <syntax-valtype>` :math:`t_1^\ast` and :math:`t_2^\ast`.

.. math::
   \frac{
     C.\CLABELS[l] = [t^\ast]
     \qquad
     C \vdashfunctype [t_1^\ast] \to [t_2^\ast] \ok
   }{
     C \vdashinstr \BR~l : [t_1^\ast~t^\ast] \to [t_2^\ast]
   }

.. note::
   The :ref:`label index <syntax-labelidx>` space in the :ref:`context <context>` :math:`C` contains the most recent label first, so that :math:`C.\CLABELS[l]` performs a relative lookup as expected.

   The |BR| instruction is :ref:`stack-polymorphic <polymorphism>`.


.. _valid-br_if:

:math:`\BRIF~l`
...............

* The label :math:`C.\CLABELS[l]` must be defined in the context.

* Let :math:`[t^\ast]` be the :ref:`result type <syntax-resulttype>` :math:`C.\CLABELS[l]`.

* Then the instruction is valid with type :math:`[t^\ast~\I32] \to [t^\ast]`.

.. math::
   \frac{
     C.\CLABELS[l] = [t^\ast]
   }{
     C \vdashinstr \BRIF~l : [t^\ast~\I32] \to [t^\ast]
   }

.. note::
   The :ref:`label index <syntax-labelidx>` space in the :ref:`context <context>` :math:`C` contains the most recent label first, so that :math:`C.\CLABELS[l]` performs a relative lookup as expected.


.. _valid-br_table:

:math:`\BRTABLE~l^\ast~l_N`
...........................


* The label :math:`C.\CLABELS[l_N]` must be defined in the context.

* For all :math:`l_i` in :math:`l^\ast`,
  the label :math:`C.\CLABELS[l_i]` must be defined in the context.

* There must be a :ref:`result type <syntax-resulttype>` :math:`[t^\ast]`, such that:

  * The result type :math:`[t^\ast]` :ref:`matches <match-resulttype>` :math:`C.\CLABELS[l_N]`.

  * For all :math:`l_i` in :math:`l^\ast`,
    the result type :math:`[t^\ast]` :ref:`matches <match-resulttype>` :math:`C.\CLABELS[l_i]`.

* Then the instruction is valid with type :math:`[t_1^\ast~t^\ast~\I32] \to [t_2^\ast]`, for any sequences of :ref:`valid <valid-valtype>` :ref:`value types <syntax-valtype>` :math:`t_1^\ast` and :math:`t_2^\ast`.

.. math::
   \frac{
     (C \vdashresulttypematch [t^\ast] \matchesresulttype C.\CLABELS[l])^\ast
     \qquad
     C \vdashresulttypematch [t^\ast] \matchesresulttype C.\CLABELS[l_N]
     \qquad
     C \vdashfunctype [t_1^\ast] \to [t_2^\ast] \ok
   }{
     C \vdashinstr \BRTABLE~l^\ast~l_N : [t_1^\ast~t^\ast~\I32] \to [t_2^\ast]
   }

.. note::
   The :ref:`label index <syntax-labelidx>` space in the :ref:`context <context>` :math:`C` contains the most recent label first, so that :math:`C.\CLABELS[l_i]` performs a relative lookup as expected.

   The |BRTABLE| instruction is :ref:`stack-polymorphic <polymorphism>`.

   Furthermore, the :ref:`result type <syntax-resulttype>` :math:`[t^\ast]` is also chosen non-deterministically in this rule.
   Although it may seem necessary to compute :math:`[t^\ast]` as the greatest lower bound of all label types in practice,
   a simple :ref:`linear algorithm <algo-valid>` does not require this.


.. _valid-br_on_null:

:math:`\BRONNULL~l`
...................

* The label :math:`C.\CLABELS[l]` must be defined in the context.

* Let :math:`[t^\ast]` be the :ref:`result type <syntax-resulttype>` :math:`C.\CLABELS[l]`.

* Then the instruction is valid with type :math:`[t^\ast~(\REF~\NULL~\X{ht})] \to [t^\ast~(\REF~\X{ht})]` for any :ref:`valid <valid-heaptype>` :ref:`heap type <syntax-heaptype>` :math:`\X{ht}`.

.. math::
   \frac{
     C.\CLABELS[l] = [t^\ast]
     \qquad
     C \vdashheaptype \X{ht} \ok
   }{
     C \vdashinstr \BRONNULL~l : [t^\ast~(\REF~\NULL~\X{ht})] \to [t^\ast~(\REF~\X{ht})]
   }


.. _valid-br_on_non_null:

:math:`\BRONNONNULL~l`
......................

* The label :math:`C.\CLABELS[l]` must be defined in the context.

* Let :math:`[{t'}^\ast]` be the :ref:`result type <syntax-resulttype>` :math:`C.\CLABELS[l]`.

* The result type :math:`[{t'}^\ast]` must contain at least one type.

* Let the :ref:`value type <syntax-valtype>` :math:`t_l` be the last element in the sequence :math:`{t'}^\ast`, and :math:`[t^\ast]` the remainder of the sequence preceding it.

* The value type :math:`t_l` must be a reference type of the form :math:`\REF~\NULL^?~\X{ht}`.

* Then the instruction is valid with type :math:`[t^\ast~(\REF~\NULL~\X{ht})] \to [t^\ast]`.

.. math::
   \frac{
     C.\CLABELS[l] = [t^\ast~(\REF~\X{ht})]
   }{
     C \vdashinstr \BRONNONNULL~l : [t^\ast~(\REF~\NULL~\X{ht})] \to [t^\ast]
   }


.. _valid-return:

:math:`\RETURN`
...............

* The return type :math:`C.\CRETURN` must not be absent in the context.

* Let :math:`[t^\ast]` be the :ref:`result type <syntax-resulttype>` of :math:`C.\CRETURN`.

* Then the instruction is valid with type :math:`[t_1^\ast~t^\ast] \to [t_2^\ast]`, for any sequences of :ref:`valid <valid-valtype>` :ref:`value types <syntax-valtype>` :math:`t_1^\ast` and :math:`t_2^\ast`.

.. math::
   \frac{
     C.\CRETURN = [t^\ast]
     \qquad
     C \vdashfunctype [t_1^\ast] \to [t_2^\ast] \ok
   }{
     C \vdashinstr \RETURN : [t_1^\ast~t^\ast] \to [t_2^\ast]
   }

.. note::
   The |RETURN| instruction is :ref:`stack-polymorphic <polymorphism>`.

   :math:`C.\CRETURN` is absent (set to :math:`\epsilon`) when validating an :ref:`expression <valid-expr>` that is not a function body.
   This differs from it being set to the empty result type (:math:`[\epsilon]`),
   which is the case for functions not returning anything.


.. _valid-call:

:math:`\CALL~x`
...............

* The function :math:`C.\CFUNCS[x]` must be defined in the context.

* Then the instruction is valid with type :math:`C.\CFUNCS[x]`.

.. math::
   \frac{
     C.\CFUNCS[x] = [t_1^\ast] \to [t_2^\ast]
   }{
     C \vdashinstr \CALL~x : [t_1^\ast] \to [t_2^\ast]
   }


.. _valid-call_ref:

:math:`\CALLREF`
................

* Let :math:`x` be some :ref:`type index <syntax-typeidx>` for which :math:`C.\CTYPES[x]` is a :ref:`function type <syntax-functype>` of the form :math:`[t_1^\ast] \to [t_2^\ast]`.

* Then the instruction is valid with type :math:`[t_1^\ast~(\REF~\NULL~x)] \to [t_2^\ast]`.

.. math::
   \frac{
     C.\CTYPES[x] = [t_1^\ast] \to [t_2^\ast]
   }{
     C \vdashinstr \CALLREF : [t_1^\ast~(\REF~\NULL~x)] \to [t_2^\ast]
   }


.. _valid-call_indirect:

:math:`\CALLINDIRECT~x~y`
.........................

* The table :math:`C.\CTABLES[x]` must be defined in the context.

* Let :math:`\limits~t` be the :ref:`table type <syntax-tabletype>` :math:`C.\CTABLES[x]`.

* The :ref:`reference type <syntax-reftype>` :math:`t` must :ref:`match <match-reftype>` type :math:`\REF~\NULL~\FUNC`.

* The type :math:`C.\CTYPES[y]` must be defined in the context.

* Let :math:`[t_1^\ast] \to [t_2^\ast]` be the :ref:`function type <syntax-functype>` :math:`C.\CTYPES[y]`.

* Then the instruction is valid with type :math:`[t_1^\ast~\I32] \to [t_2^\ast]`.

.. math::
   \frac{
     C.\CTABLES[x] = \limits~t
     \qquad
     C \vdashvaltypematch t \matchesreftype \REF~\NULL~\FUNC
     \qquad
     C.\CTYPES[y] = [t_1^\ast] \to [t_2^\ast]
   }{
     C \vdashinstr \CALLINDIRECT~x~y : [t_1^\ast~\I32] \to [t_2^\ast]
   }


.. index:: instruction, instruction sequence
.. _valid-instr-seq:

Instruction Sequences
~~~~~~~~~~~~~~~~~~~~~

Typing of instruction sequences is defined recursively.


Empty Instruction Sequence: :math:`\epsilon`
............................................

* The empty instruction sequence is valid with type :math:`[t^\ast] \to [t^\ast]`,
  for any sequence of :ref:`value types <syntax-valtype>` :math:`t^\ast`.

.. math::
   \frac{
   }{
     C \vdashinstrseq \epsilon : [t^\ast] \to [t^\ast]
   }


Non-empty Instruction Sequence: :math:`\instr^\ast~\instr_N`
............................................................

* The instruction sequence :math:`\instr^\ast` must be valid with type :math:`[t_1^\ast] \to [t_2^\ast]`,
  for some sequences of :ref:`value types <syntax-valtype>` :math:`t_1^\ast` and :math:`t_2^\ast`.

* The instruction :math:`\instr_N` must be valid with type :math:`[t^\ast] \to [t_3^\ast]`,
  for some sequences of :ref:`value types <syntax-valtype>` :math:`t^\ast` and :math:`t_3^\ast`.

* There must be a sequence of :ref:`value types <syntax-valtype>` :math:`t_0^\ast`,
  such that :math:`t_2^\ast = t_0^\ast~{t'}^\ast` where the type sequence :math:`{t'}^\ast` is as long as :math:`t^\ast`.

* For each :ref:`value type <syntax-valtype>` :math:`t'_i` in :math:`{t'}^\ast` and corresponding type :math:`t_i` in :math:`t^\ast`, the type :math:`t'_i` must :ref:`match <match-valtype>` :math:`t_i`.

* Then the combined instruction sequence is valid with type :math:`[t_1^\ast] \to [t_0^\ast~t_3^\ast]`.

.. math::
   \frac{
     C \vdashinstrseq \instr^\ast : [t_1^\ast] \to [t_0^\ast~{t'}^\ast]
     \qquad
     (C \vdashvaltypematch t' \matchesvaltype t)^\ast
     \qquad
     C \vdashinstr \instr_N : [t^\ast] \to [t_3^\ast]
   }{
     C \vdashinstrseq \instr^\ast~\instr_N : [t_1^\ast] \to [t_0^\ast~t_3^\ast]
   }


.. index:: expression, result type
   pair: validation; expression
   single: abstract syntax; expression
   single: expression; constant
.. _valid-expr:

Expressions
~~~~~~~~~~~

Expressions :math:`\expr` are classified by :ref:`result types <syntax-resulttype>` of the form :math:`[t^\ast]`.


:math:`\instr^\ast~\END`
........................

* The instruction sequence :math:`\instr^\ast` must be :ref:`valid <valid-instr-seq>` with some :ref:`type <syntax-functype>` :math:`[] \to [{t'}^\ast]`.

* For each :ref:`value type <syntax-valtype>` :math:`t'_i` in :math:`{t'}^\ast` and corresponding :ref:`valid <valid-valtype>` :ref:`value type <syntax-valtype>` type :math:`t_i` in :math:`t^\ast`, :math:`t'_i` :ref:`matches <match-valtype>` :math:`t_i`.

* Then the expression is valid with :ref:`result type <syntax-resulttype>` :math:`[t^\ast]`.

.. math::
   \frac{
     C \vdashinstrseq \instr^\ast : [] \to [{t'}^\ast]
     \qquad
     C \vdashresulttype [t^\ast] \ok
     \qquad
     (C \vdashvaltypematch t' \matchesvaltype t)^\ast
   }{
     C \vdashexpr \instr^\ast~\END : [t^\ast]
   }


.. index:: ! constant
.. _valid-constant:

Constant Expressions
....................

* In a *constant* expression :math:`\instr^\ast~\END` all instructions in :math:`\instr^\ast` must be constant.

* A constant instruction :math:`\instr` must be:

  * either of the form :math:`t.\CONST~c`,

  * or of the form :math:`\REFNULL`,

  * or of the form :math:`\REFFUNC~x`,

  * or of the form :math:`\GLOBALGET~x`, in which case :math:`C.\CGLOBALS[x]` must be a :ref:`global type <syntax-globaltype>` of the form :math:`\CONST~t`.

.. math::
   \frac{
     (C \vdashinstrconst \instr \const)^\ast
   }{
     C \vdashexprconst \instr^\ast~\END \const
   }

.. math::
   \frac{
   }{
     C \vdashinstrconst t.\CONST~c \const
   }
   \qquad
   \frac{
   }{
     C \vdashinstrconst \REFNULL \const
   }
   \qquad
   \frac{
   }{
     C \vdashinstrconst \REFFUNC~x \const
   }

.. math::
   \frac{
     C.\CGLOBALS[x] = \CONST~t
   }{
     C \vdashinstrconst \GLOBALGET~x \const
   }

.. note::
   Currently, constant expressions occurring as initializers of :ref:`globals <syntax-global>` are further constrained in that contained |GLOBALGET| instructions are only allowed to refer to *imported* globals.
   This is enforced in the :ref:`validation rule for modules <valid-module>` by constraining the context :math:`C` accordingly.

   The definition of constant expression may be extended in future versions of WebAssembly.<|MERGE_RESOLUTION|>--- conflicted
+++ resolved
@@ -593,7 +593,6 @@
    Both |DROP| and |SELECT| without annotation are :ref:`value-polymorphic <polymorphism>` instructions.
 
 
-
 .. _valid-select:
 
 :math:`\SELECT~(t^\ast)^?`
@@ -609,11 +608,7 @@
 
 * Else:
 
-<<<<<<< HEAD
-  * The instruction is valid with type :math:`[t~t~\I32] \to [t]`, for any :ref:`valid <valid-valtype>` :ref:`value type <syntax-valtype>` :math:`t` that :ref:`matches <match-valtype>` some :ref:`number type <syntax-numtype>`.
-=======
-  * The instruction is valid with type :math:`[t~t~\I32] \to [t]`, for any :ref:`operand type <syntax-opdtype>` :math:`t` that :ref:`matches <match-opdtype>` some :ref:`number type <syntax-numtype>` or :ref:`vector type <syntax-vectype>`.
->>>>>>> f2086a49
+  * The instruction is valid with type :math:`[t~t~\I32] \to [t]`, for any :ref:`valid <valid-valtype>` :ref:`value type <syntax-valtype>` :math:`t` that :ref:`matches <match-valtype>` some :ref:`number type <syntax-numtype>` or :ref:`vector type <syntax-vectype>`.
 
 .. math::
    \frac{
