.. index:: ! type, validation, instantiation, execution
   pair: abstract syntax; type

Types
-----

Various entities in WebAssembly are classified by types.
Types are checked during :ref:`validation <valid>`, :ref:`instantiation <exec-instantiation>`, and possibly :ref:`execution <syntax-call_indirect>`.


.. index:: ! number type, integer, floating-point, IEEE 754, bit width, memory
   pair: abstract syntax; number type
   pair: number; type
.. _syntax-numtype:

Number Types
~~~~~~~~~~~~

*Number types* classify numeric values.

$${syntax: numtype}

The types ${:I32} and ${:I64} classify 32 and 64 bit integers, respectively.
Integers are not inherently signed or unsigned, their interpretation is determined by individual operations.

The types ${:F32} and ${:F64} classify 32 and 64 bit floating-point data, respectively.
They correspond to the respective binary floating-point representations, also known as *single* and *double* precision, as defined by the |IEEE754|_ standard (Section 3.3).

Number types are *transparent*, meaning that their bit patterns can be observed.
Values of number type can be stored in :ref:`memories <syntax-mem>`.

.. _bitwidth-numtype:
.. _bitwidth-valtype:

Conventions
...........

* The notation ${:$size(t)}` denotes the *bit width* of a number type ${:t}.
  That is, ${:$size(I32) = $size(F32) = 32} and ${:$size(I64) = $size(F64) = 64}.

$${definition-ignore: size}


.. index:: ! vector type, integer, floating-point, IEEE 754, bit width, memory, SIMD
   pair: abstract syntax; number type
   pair: number; type
.. _syntax-vectype:

Vector Types
~~~~~~~~~~~~

*Vector types* classify vectors of :ref:`numeric <syntax-numtype>` values processed by vector instructions (also known as *SIMD* instructions, single instruction multiple data).

$${syntax: vectype}

The type ${:V128} corresponds to a 128 bit vector of packed integer or floating-point data. The packed data
can be interpreted as signed or unsigned integers, single or double precision floating-point
values, or a single 128 bit type. The interpretation is determined by individual operations.

Vector types, like :ref:`number types <syntax-numtype>` are *transparent*, meaning that their bit patterns can be observed.
Values of vector type can be stored in :ref:`memories <syntax-mem>`.

.. _bitwidth-vectype:

Conventions
...........

* The notation ${:$vsize(t)} for :ref:`bit width <bitwidth-numtype>` extends to vector types as well, that is, ${:$vsize(V128) = 128}.

$${definition-ignore: vsize}


.. index:: ! heap type, store, type index, ! type use, ! abstract type, ! concrete type, ! unboxed scalar
   pair: abstract syntax; heap type
.. _type-abstract:
.. _type-concrete:
.. _syntax-i31:
.. _syntax-typeuse:
.. _syntax-heaptype:
.. _syntax-absheaptype:

Heap Types
~~~~~~~~~~

*Heap types* classify objects in the runtime :ref:`store <store>`.
There are three disjoint hierarchies of heap types:

- *function types* classify :ref:`functions <syntax-func>`,
- *aggregate types* classify dynamically allocated *managed* data, such as *structures*, *arrays*, or *unboxed scalars*,
- *external types* classify *external* references possibly owned by the :ref:`embedder <embedder>`.

The values from the latter two hierarchies are interconvertible by ways of the ${instr: EXTERN.CONVERT_ANY} and ${instr: ANY.CONVERT_EXTERN} instructions.
That is, both type hierarchies are inhabited by an isomorphic set of values, but may have different, incompatible representations in practice.

$${syntax: {absheaptype/syn heaptype typeuse/syn}}

A heap type is either *abstract* or *concrete*.
A concrete heap type consists of a *type use*, which is a :ref:`type index <syntax-typeidx>`.
It classifies an object of the respective :ref:`type <syntax-type>` defined in a module.
Abstract types are denoted by individual keywords.

The type ${:FUNC} denotes the common supertype of all :ref:`function types <syntax-functype>`, regardless of their concrete definition.
Dually, the type ${:NOFUNC} denotes the common subtype of all :ref:`function types <syntax-functype>`, regardless of their concrete definition.
This type has no values.

The type ${:EXN} denotes the common supertype of all :ref:`exception references <syntax-ref.exn>`.
This type has no concrete subtypes.
Dually, the type ${:NOEXN} denotes the common subtype of all forms of exception references.
This type has no values.

The type ${:EXTERN} denotes the common supertype of all external references received through the :ref:`embedder <embedder>`.
This type has no concrete subtypes.
Dually, the type ${:NOEXTERN} denotes the common subtype of all forms of external references.
This type has no values.

The type ${:ANY} denotes the common supertype of all aggregate types, as well as possibly abstract values produced by *internalizing* an external reference of type ${:EXTERN}.
Dually, the type ${:NONE} denotes the common subtype of all forms of aggregate types.
This type has no values.

The type ${:EQT} is a subtype of ${:ANY} that includes all types for which references can be compared, i.e., aggregate values and ${:I31}.

The types ${:STRUCT} and ${:ARRAY} denote the common supertypes of all :ref:`structure <syntax-structtype>` and :ref:`array <syntax-arraytype>` aggregates, respectively.

The type ${:I31} denotes *unboxed scalars*, that is, integers injected into references.
Their observable value range is limited to 31 bits.

.. note::
   An ${:I31} value is not actually allocated in the store,
   but represented in a way that allows them to be mixed with actual references into the store without ambiguity.
   Engines need to perform some form of *pointer tagging* to achieve this,
   which is why one bit is reserved.

   Although the types ${:NONE}, ${:NOFUNC}, ${:NOEXN}, and ${:NOEXTERN} are not inhabited by any values,
   they can be used to form the types of all null :ref:`references <syntax-reftype>` in their respective hierarchy.
   For example, ${:(REF NULL NOFUNC)} is the generic type of a null reference compatible with all function reference types.

The syntax of abstract heap types and type uses is :ref:`extended <syntax-heaptype-ext>` with additional forms for the purpose of specifying :ref:`validation <valid>` and :ref:`execution <exec>`.


.. index:: ! reference type, heap type, reference, table, function, function type, null
   pair: abstract syntax; reference type
   pair: reference; type
.. _syntax-reftype:
.. _syntax-nullable:

Reference Types
~~~~~~~~~~~~~~~

*Reference types* classify :ref:`values <syntax-value>` that are first-class references to objects in the runtime :ref:`store <store>`.

$${syntax: reftype}

A reference type is characterised by the :ref:`heap type <syntax-heaptype>` it points to.

In addition, a reference type of the form ${:REF NULL ht} is *nullable*, meaning that it can either be a proper reference to ${:ht} or :ref:`null <syntax-null>`.
Other references are *non-null*.

Reference types are *opaque*, meaning that neither their size nor their bit pattern can be observed.
Values of reference type can be stored in :ref:`tables <syntax-table>`.

Conventions
...........

* The reference type ${:$ANYREF} is an abbreviation for ${reftype: (REF NULL ANY)}.

* The reference type ${:$EQREF} is an abbreviation for ${reftype: (REF NULL EQ)}.

* The reference type ${:$I31REF} is an abbreviation for ${reftype: (REF NULL I31)}.

* The reference type ${:$STRUCTREF} is an abbreviation for ${reftype: (REF NULL STRUCT)}.

* The reference type ${:$ARRAYREF} is an abbreviation for ${reftype: (REF NULL ARRAY)}.

* The reference type ${:$FUNCREF} is an abbreviation for ${reftype: (REF NULL FUNC)}.

* The reference type ${:$EXNREF} is an abbreviation for ${reftype: (REF NULL EXN)}.

* The reference type ${:$EXTERNREF} is an abbreviation for ${reftype: (REF NULL EXTERN)}.

* The reference type ${:$NULLREF} is an abbreviation for ${reftype: (REF NULL NONE)}.

* The reference type ${:$NULLFUNCREF} is an abbreviation for ${reftype: (REF NULL NOFUNC)}.

* The reference type ${:$NULLEXNREF} is an abbreviation for ${reftype: (REF NULL NOEXN)}.

* The reference type ${:$NULLEXTERNREF} is an abbreviation for ${reftype: (REF NULL NOEXTERN)}.


.. index:: ! value type, number type, vector type, reference type
   pair: abstract syntax; value type
   pair: value; type
.. _syntax-valtype:
.. _syntax-consttype:

Value Types
~~~~~~~~~~~

*Value types* classify the individual values that WebAssembly code can compute with and the values that a variable accepts.
They are either :ref:`number types <syntax-numtype>`, :ref:`vector types <syntax-vectype>`, or :ref:`reference types <syntax-reftype>`.

$${syntax: {consttype valtype/syn}}

The syntax of value types is :ref:`extended <syntax-valtype-ext>` with additional forms for the purpose of specifying :ref:`validation <valid>`.

Conventions
...........

* The meta variable ${:t} ranges over value types or subclasses thereof where clear from context.


.. index:: ! result type, value type, list, instruction, execution, function
   pair: abstract syntax; result type
   pair: result; type
.. _syntax-resulttype:

Result Types
~~~~~~~~~~~~

*Result types* classify the result of :ref:`executing <exec-instr>` :ref:`instructions <syntax-instr>` or :ref:`functions <syntax-func>`,
which is a sequence of values, written with brackets.

$${syntax: resulttype}


.. index:: ! function type, value type, list, function, parameter, result, result type
   pair: abstract syntax; function type
   pair: function; type
.. _syntax-functype:

Function Types
~~~~~~~~~~~~~~

*Function types* classify the signature of :ref:`functions <syntax-func>`,
mapping a list of parameters to a list of results.
They are also used to classify the inputs and outputs of :ref:`instructions <syntax-instr>`.

$${syntax: functype}


.. index:: ! aggregate type, ! structure type, ! array type, ! field type, ! storage type, ! packed type, bit width
   pair: abstract syntax; structure type
   pair: abstract syntax; array type
   pair: abstract syntax; field type
   pair: abstract syntax; storage type
   pair: abstract syntax; packed type
.. _syntax-aggrtype:
.. _syntax-structtype:
.. _syntax-arraytype:
.. _syntax-fieldtype:
.. _syntax-storagetype:
.. _syntax-packtype:

Aggregate Types
~~~~~~~~~~~~~~~

*Aggregate types* describe compound objects consisting of multiple values.
These are either *structures* or *arrays*,
which both consist of a list of possibly mutable and possibly packed *fields*.
Structures are heterogeneous, but require static indexing, while arrays need to be homogeneous, but allow dynamic indexing.

$${syntax: {structtype arraytype fieldtype storagetype packtype}}

.. _bitwidth-fieldtype:
.. _aux-unpack:

Conventions
...........

* The notation ${:$psize(t)} for :ref:`bit width <bitwidth-valtype>` extends to packed types as well, that is, ${:$psize(I8) = 8} and ${:$psize(I16) = 16}.

$${definition-ignore: psize}

* The auxiliary function :math:`\unpack` maps a storage type to the :ref:`value type <syntax-valtype>` obtained when accessing a field:

  .. math::
     \begin{array}{lll}
     \unpack(\valtype) &=& \valtype \\
     \unpack(\packtype) &=& \I32 \\
     \end{array}


.. index:: ! composite type, function type, aggreagate type, structure type, array type
   pair: abstract syntax; composite type
.. _syntax-comptype:

Composite Types
~~~~~~~~~~~~~~~

*Composite types* are all types composed from simpler types,
including :ref:`function types <syntax-functype>` and :ref:`aggregate types <syntax-aggrtype>`.

$${syntax: comptype}


.. index:: ! recursive type, ! sub type, composite type, ! final, subtyping, ! roll, ! unroll, recursive type index
   pair: abstract syntax; recursive type
   pair: abstract syntax; sub type
.. _syntax-rectype:
.. _syntax-subtype:

Recursive Types
~~~~~~~~~~~~~~~

*Recursive types* denote a group of mutually recursive :ref:`composite types <syntax-comptype>`, each of which can optionally declare a list of :ref:`type indices <syntax-typeidx>` of supertypes that it :ref:`matches <match-comptype>`.
Each type can also be declared *final*, preventing further subtyping.

$${syntax: {rectype subtype}}

In a :ref:`module <syntax-module>`, each member of a recursive type is assigned a separate :ref:`type index <syntax-typeidx>`.


.. _index:: ! address type
   pair: abstract syntax; address type
   single: memory; address type
   single: table; address type


.. _syntax-addrtype:

Address Type
~~~~~~~~~~~~

*Address types* are a subset of :ref:`number types <syntax-numtype>` that classify the values that can be used as offsets into
:ref:`memories <syntax-mem>` and :ref:`tables <syntax-table>`.

$${syntax: {addrtype}}

.. _aux-addrtype-min:

Conventions
...........

The *minimum* of two address types is defined as the address type whose :ref:`bit width <bitwidth-numtype>` is the minimum of the two.

$${definition: minat}


.. _index:: ! address type
   pair: abstract syntax; address type
   single: memory; address type
   single: table; address type
.. _syntax-addrtype:

Address Type
~~~~~~~~~~~~

*Address types* are a subset of :ref:`number types <syntax-numtype>` that classify the values that can be used as offsets into
:ref:`memories <syntax-mem>` and :ref:`tables <syntax-table>`.

.. math::
   \begin{array}{llll}
   \production{address type} & \addrtype &::=&
     \I32 ~|~ \I64 \\
   \end{array}

.. _aux-addrtype-min:

Conventions
...........

The *minimum* of two address types is defined as the address type whose :ref:`bit width <bitwidth-numtype>` is the minimum of the two.

.. math::
   \begin{array}{llll}
   \atmin(\X{at}_1, \X{at}_2) &=& \X{at}_1 & (\iff |\X{at}_1| \leq |\X{at}_2|) \\
   \atmin(\X{at}_1, \X{at}_2) &=& \X{at}_2 & (\otherwise) \\
   \end{array}


.. index:: ! limits, memory type, table type
   pair: abstract syntax; limits
   single: memory; limits
   single: table; limits
.. _syntax-limits:

Limits
~~~~~~

*Limits* classify the size range of resizeable storage associated with :ref:`memory types <syntax-memtype>` and :ref:`table types <syntax-tabletype>`.

<<<<<<< HEAD
$${syntax: limits}
=======
.. math::
   \begin{array}{llrl}
   \production{limits} & \limits &::=&
     \{ \LMIN~\u64, \LMAX~\u64^? \} \\
   \end{array}
>>>>>>> 0d9b9850

.. scratch
   If no maximum is given, then the respective storage can grow to any valid size.


.. index:: ! memory type, limits, page size, memory
   pair: abstract syntax; memory type
   pair: memory; type
   pair: memory; limits
.. _syntax-memtype:

Memory Types
~~~~~~~~~~~~

*Memory types* classify linear :ref:`memories <syntax-mem>` and their size range.

<<<<<<< HEAD
$${syntax: memtype}
=======
.. math::
   \begin{array}{llrl}
   \production{memory type} & \memtype &::=&
     \addrtype~\limits \\
   \end{array}
>>>>>>> 0d9b9850

The limits constrain the minimum and optionally the maximum size of a memory.
The limits are given in units of :ref:`page size <page-size>`.


.. index:: ! table type, reference type, limits, table, element
   pair: abstract syntax; table type
   pair: table; type
   pair: table; limits
.. _syntax-tabletype:

Table Types
~~~~~~~~~~~

*Table types* classify :ref:`tables <syntax-table>` over elements of :ref:`reference type <syntax-reftype>` within a size range.

<<<<<<< HEAD
$${syntax: tabletype}
=======
.. math::
   \begin{array}{llrl}
   \production{table type} & \tabletype &::=&
     \addrtype~\limits~\reftype \\
   \end{array}
>>>>>>> 0d9b9850

Like memories, tables are constrained by limits for their minimum and optionally maximum size.
The limits are given in numbers of entries.


.. index:: ! global type, ! mutability, value type, global, mutability
   pair: abstract syntax; global type
   pair: abstract syntax; mutability
   pair: global; type
   pair: global; mutability
.. _syntax-mut:
.. _syntax-globaltype:

Global Types
~~~~~~~~~~~~

*Global types* classify :ref:`global <syntax-global>` variables, which hold a value and can either be mutable or immutable.

$${syntax: globaltype}


.. index:: ! element type, reference type, table, element
   pair: abstract syntax; element type
   pair: element; type
.. _syntax-elemtype:

Element Types
~~~~~~~~~~~~~

*Element types* classify :ref:`element segments <syntax-elem>` by a :ref:`reference type <syntax-reftype>` of its elements.

$${syntax: elemtype}


.. index:: ! data type, memory
   pair: abstract syntax; data type
   pair: data; type
.. _syntax-datatype:

Data Types
~~~~~~~~~~

*Data types* classify :ref:`data segments <syntax-elem>`.
Since the contents of a data segment requires no further classification, they merely consist of a universal marker ${:OK} indicating well-formedness.

$${syntax: datatype}


.. index:: ! tag, tag type, function type, exception tag
   pair: abstract syntax; tag
   pair: tag; exception tag
   single: tag; type; exception
.. _syntax-tagtype:

Tag Types
~~~~~~~~~

*Tag types* classify the signature of :ref:`tags <syntax-tag>` with a function type.

.. math::
   \begin{array}{llll}
   \production{tag type} &\tagtype &::=& \functype \\
   \end{array}

Currently tags are only used for categorizing exceptions.
The parameters of |functype| define the list of values associated with the exception thrown with this tag.
Furthermore, it is an invariant of the semantics that every |functype| in a :ref:`valid <valid-tagtype>` tag type for an exception has an empty result type.

.. note::
   Future versions of WebAssembly may have additional uses for tags, and may allow non-empty result types in the function types of tags.


.. index:: ! external type, defined type, function type, table type, memory type, global type, tag type, import, external address
   pair: abstract syntax; external type
   pair: external; type
.. _syntax-externtype:

External Types
~~~~~~~~~~~~~~

*External types* classify :ref:`imports <syntax-import>` and :ref:`external addresses <syntax-externaddr>` with their respective types.

$${syntax: externtype}


Conventions
...........

The following auxiliary notation is defined for sequences of external types.
It filters out entries of a specific kind in an order-preserving fashion:

$${definition: funcsxt tablesxt memsxt globalsxt tagsxt}<|MERGE_RESOLUTION|>--- conflicted
+++ resolved
@@ -378,15 +378,7 @@
 
 *Limits* classify the size range of resizeable storage associated with :ref:`memory types <syntax-memtype>` and :ref:`table types <syntax-tabletype>`.
 
-<<<<<<< HEAD
 $${syntax: limits}
-=======
-.. math::
-   \begin{array}{llrl}
-   \production{limits} & \limits &::=&
-     \{ \LMIN~\u64, \LMAX~\u64^? \} \\
-   \end{array}
->>>>>>> 0d9b9850
 
 .. scratch
    If no maximum is given, then the respective storage can grow to any valid size.
@@ -403,15 +395,7 @@
 
 *Memory types* classify linear :ref:`memories <syntax-mem>` and their size range.
 
-<<<<<<< HEAD
 $${syntax: memtype}
-=======
-.. math::
-   \begin{array}{llrl}
-   \production{memory type} & \memtype &::=&
-     \addrtype~\limits \\
-   \end{array}
->>>>>>> 0d9b9850
 
 The limits constrain the minimum and optionally the maximum size of a memory.
 The limits are given in units of :ref:`page size <page-size>`.
@@ -428,15 +412,7 @@
 
 *Table types* classify :ref:`tables <syntax-table>` over elements of :ref:`reference type <syntax-reftype>` within a size range.
 
-<<<<<<< HEAD
 $${syntax: tabletype}
-=======
-.. math::
-   \begin{array}{llrl}
-   \production{table type} & \tabletype &::=&
-     \addrtype~\limits~\reftype \\
-   \end{array}
->>>>>>> 0d9b9850
 
 Like memories, tables are constrained by limits for their minimum and optionally maximum size.
 The limits are given in numbers of entries.
