.. index:: ! type, validation, instantiation, execution
   pair: abstract syntax; type
.. _syntax-type:

Types
-----

Various entities in WebAssembly are classified by types.
Types are checked during :ref:`validation <valid>`, :ref:`instantiation <exec-instantiation>`, and possibly :ref:`execution <syntax-call_indirect>`.


.. index:: ! number type, integer, floating-point, IEEE 754, bit width, memory
   pair: abstract syntax; number type
   pair: number; type
.. _syntax-numtype:

Number Types
~~~~~~~~~~~~

*Number types* classify numeric values.

.. math::
   \begin{array}{llrl}
   \production{number type} & \numtype &::=&
     \I32 ~|~ \I64 ~|~ \F32 ~|~ \F64 \\
   \end{array}

The types |I32| and |I64| classify 32 and 64 bit integers, respectively.
Integers are not inherently signed or unsigned, their interpretation is determined by individual operations.

The types |F32| and |F64| classify 32 and 64 bit floating-point data, respectively.
They correspond to the respective binary floating-point representations, also known as *single* and *double* precision, as defined by the |IEEE754|_ standard (Section 3.3).

Number types are *transparent*, meaning that their bit patterns can be observed.
Values of number type can be stored in :ref:`memories <syntax-mem>`.

.. _bitwidth:

Conventions
...........

* The notation :math:`|t|` denotes the *bit width* of a number type :math:`t`.
  That is, :math:`|\I32| = |\F32| = 32` and :math:`|\I64| = |\F64| = 64`.


.. index:: ! vector type, integer, floating-point, IEEE 754, bit width, memory, SIMD
   pair: abstract syntax; number type
   pair: number; type
.. _syntax-vectype:

Vector Types
~~~~~~~~~~~~

*Vector types* classify vectors of :ref:`numeric <syntax-numtype>` values processed by vector instructions (also known as *SIMD* instructions, single instruction multiple data).

.. math::
   \begin{array}{llrl}
   \production{vector type} & \vectype &::=&
     \V128 \\
   \end{array}

The type |V128| corresponds to a 128 bit vector of packed integer or floating-point data. The packed data
can be interpreted as signed or unsigned integers, single or double precision floating-point
values, or a single 128 bit type. The interpretation is determined by individual operations.

Vector types, like :ref:`number types <syntax-numtype>` are *transparent*, meaning that their bit patterns can be observed.
Values of vector type can be stored in :ref:`memories <syntax-mem>`.

Conventions
...........

* The notation :math:`|t|` for :ref:`bit width <bitwidth>` extends to vector types as well, that is, :math:`|\V128| = 128`.



.. index:: ! heap type, store, type index, ! abstract type, ! concrete type, ! unboxed scalar
   pair: abstract syntax; heap type
.. _type-abstract:
.. _type-concrete:
.. _syntax-i31:
.. _syntax-heaptype:

Heap Types
~~~~~~~~~~

*Heap types* classify objects in the runtime :ref:`store <store>`.
There are three disjoint hierarchies of heap types:

- *function types* classify :ref:`functions <syntax-func>`,
- *aggregate types* classify dynamically allocated *managed* data, such as *structures*, *arrays*, or *unboxed scalars*,
- *external types* classify *external* references possibly owned by the :ref:`embedder <embedder>`.

The values from the latter two hierarchies are interconvertible by ways of the |EXTERNINTERNALIZE| and |EXTERNINTERNALIZE| instructions.
That is, both type hierarchies are inhabited by an isomorphic set of values, but may have different, incompatible representations in practice.

.. math::
   \begin{array}{llrl}
   \production{abstract heap type} & \absheaptype &::=&
     \FUNC ~|~ \NOFUNC \\&&|&
     \EXTERN ~|~ \NOEXTERN \\&&|&
     \ANY ~|~ \EQT ~|~ \I31 ~|~ \STRUCT ~|~ \ARRAY ~|~ \NONE \\
   \production{heap type} & \heaptype &::=&
     \absheaptype ~|~ \typeidx \\
   \end{array}

A heap type is either *abstract* or *concrete*.

The abstract type |FUNC| denotes the common supertype of all :ref:`function types <syntax-functype>`, regardless of their concrete definition.
Dually, the type |NOFUNC| denotes the common subtype of all :ref:`function types <syntax-functype>`, regardless of their concrete definition.
This type has no values.

The abstract type |EXTERN| denotes the common supertype of all external references received through the :ref:`embedder <embedder>`.
This type has no concrete subtypes.
Dually, the type |NOEXTERN| denotes the common subtype of all forms of external references.
This type has no values.

The abstract type |ANY| denotes the common supertype of all aggregate types, as well as possibly abstract values produced by *internalizing* an external reference of type |EXTERN|.
Dually, the type |NONE| denotes the common subtype of all forms of aggregate types.
This type has no values.

The abstract type |EQT| is a subtype of |ANY| that includes all types for which references can be compared, i.e., aggregate values and |I31|.

The abstract types |STRUCT| and |ARRAY| denote the common supertypes of all :ref:`structure <syntax-structtype>` and :ref:`array <syntax-arraytype>` aggregates, respectively.

The abstract type |I31| denotes *unboxed scalars*, that is, integers injected into references.
Their observable value range is limited to 31 bits.

.. note::
   An |I31| is not actually allocated in the store,
   but represented in a way that allows them to be mixed with actual references into the store without ambiguity.
   Engines need to perform some form of *pointer tagging* to achieve this,
   which is why 1 bit is reserved.

   Although the types |NONE|, |NOFUNC|, and |NOEXTERN| are not inhabited by any values,
   they can be used to form the types of all null :ref:`references <syntax-reftype>` in their respective hierarchy.
   For example, :math:`(\REF~\NULL~\NOFUNC)` is the generic type of a null reference compatible with all function reference types.

A concrete heap type consists of a :ref:`type index <syntax-typeidx>` and classifies an object of the respective :ref:`type <syntax-type>` defined in a module.

The syntax of heap types is :ref:`extended <syntax-heaptype-ext>` with additional forms for the purpose of specifying :ref:`validation <valid>` and :ref:`execution <exec>`.


.. index:: ! reference type, heap type, reference, table, function, function type, null
   pair: abstract syntax; reference type
   pair: reference; type
.. _syntax-reftype:
.. _syntax-nullable:

Reference Types
~~~~~~~~~~~~~~~

*Reference types* classify :ref:`values <syntax-value>` that are first-class references to objects in the runtime :ref:`store <store>`.

.. math::
   \begin{array}{llrl}
   \production{reference type} & \reftype &::=&
     \REF~\NULL^?~\heaptype \\
   \end{array}

A reference type is characterised by the :ref:`heap type <syntax-heaptype>` it points to.

In addition, a reference type of the form :math:`\REF~\NULL~\X{ht}` is *nullable*, meaning that it can either be a proper reference to :math:`\X{ht}` or :ref:`null <syntax-null>`.
Other references are *non-null*.

Reference types are *opaque*, meaning that neither their size nor their bit pattern can be observed.
Values of reference type can be stored in :ref:`tables <syntax-table>`.

<<<<<<< HEAD
=======
.. _aux-reftypediff:

Convention
..........

* The *difference* :math:`\X{rt}_1\reftypediff\X{rt}_2` between two reference types is defined as follows:

  .. math::
     \begin{array}{lll}
     (\REF~\NULL_1^?~\X{ht}_1) \reftypediff (\REF~\NULL~\X{ht}_2) &=& (\REF~\X{ht}_1) \\
     (\REF~\NULL_1^?~\X{ht}_1) \reftypediff (\REF~\X{ht}_2) &=& (\REF~\NULL_1^?~\X{ht}_1) \\
     \end{array}

.. note::
   This definition computes an approximation of the reference type that is inhabited by all values from :math:`\X{rt}_1` except those from :math:`\X{rt}_2`.
   Since the type system does not have general union types,
   the definition only affects the presence of null and cannot express the absence of other values.

>>>>>>> 2dcdf170

.. index:: ! value type, number type, vector type, reference type
   pair: abstract syntax; value type
   pair: value; type
.. _syntax-valtype:

Value Types
~~~~~~~~~~~

*Value types* classify the individual values that WebAssembly code can compute with and the values that a variable accepts.
They are either :ref:`number types <syntax-numtype>`, :ref:`vector types <syntax-vectype>`, or :ref:`reference types <syntax-reftype>`.

.. math::
   \begin{array}{llrl}
   \production{value type} & \valtype &::=&
     \numtype ~|~ \vectype ~|~ \reftype \\
   \end{array}

The syntax of value types is :ref:`extended <syntax-valtype-ext>` with additional forms for the purpose of specifying :ref:`validation <valid>`.

Conventions
...........

* The meta variable :math:`t` ranges over value types or subclasses thereof where clear from context.


.. index:: ! result type, value type, instruction, execution, function
   pair: abstract syntax; result type
   pair: result; type
.. _syntax-resulttype:

Result Types
~~~~~~~~~~~~

*Result types* classify the result of :ref:`executing <exec-instr>` :ref:`instructions <syntax-instr>` or :ref:`functions <syntax-func>`,
which is a sequence of values, written with brackets.

.. math::
   \begin{array}{llrl}
   \production{result type} & \resulttype &::=&
     [\vec(\valtype)] \\
   \end{array}


.. index:: ! function type, value type, vector, function, parameter, result, result type
   pair: abstract syntax; function type
   pair: function; type
.. _syntax-functype:

Function Types
~~~~~~~~~~~~~~

*Function types* classify the signature of :ref:`functions <syntax-func>`,
mapping a vector of parameters to a vector of results.
They are also used to classify the inputs and outputs of :ref:`instructions <syntax-instr>`.

.. math::
   \begin{array}{llrl}
   \production{function type} & \functype &::=&
     \resulttype \toF \resulttype \\
   \end{array}


.. index:: ! aggregate type, ! structure type, ! array type, ! field type, ! storage type, ! packed type, bit width
   pair: abstract syntax; structure type
   pair: abstract syntax; array type
   pair: abstract syntax; field type
   pair: abstract syntax; storage type
   pair: abstract syntax; packed type
.. _syntax-aggrtype:
.. _syntax-structtype:
.. _syntax-arraytype:
.. _syntax-fieldtype:
.. _syntax-storagetype:
.. _syntax-packedtype:

Aggregate Types
~~~~~~~~~~~~~~~

*Aggregate types* describe compound objects consisting of multiple values.
These are either *structures* or *arrays*,
which both consist of a list of possibly mutable and possibly packed *fields*.
Structures are heterogeneous, but require static indexing, while arrays need to be homogeneous, but allow dynamic indexing.

.. math::
   \begin{array}{llrl}
   \production{structure type} & \structtype &::=&
     \fieldtype^\ast \\
   \production{array type} & \arraytype &::=&
     \fieldtype \\
   \production{field type} & \fieldtype &::=&
     \mut~\storagetype \\
   \production{storage type} & \storagetype &::=&
     \valtype ~|~ \packedtype \\
   \production{packed type} & \packedtype &::=&
     \I8 ~|~ \I16 \\
   \end{array}

Conventions
...........

* The notation :math:`|t|` for :ref:`bit width <bitwidth>` extends to packed types as well, that is, :math:`|\I8| = 8` and :math:`|\I16| = 16`.


.. index:: ! compound type, function type, aggreagate type, structure type, array type
   pair: abstract syntax; compound type
.. _syntax-comptype:

Compound Types
~~~~~~~~~~~~~~

*Compound types* are all types composed from simpler types,
including :ref:`function types <syntax-functype>` and :ref:`aggregate types <syntax-aggrtype>`.

.. math::
   \begin{array}{llrl}
   \production{compound type} & \comptype &::=&
     \TFUNC~\functype ~|~ \TSTRUCT~\structtype ~|~ \TARRAY~\arraytype \\
   \end{array}


.. index:: ! recursive type, ! sub type, compound type, ! final, subtyping, ! roll, ! unroll, recursive type index
   pair: abstract syntax; recursive type
   pair: abstract syntax; sub type
.. _syntax-rectype:
.. _syntax-subtype:

Recursive Types
~~~~~~~~~~~~~~~

*Recursive types* denote a group of mutually recursive :ref:`compound types <syntax-comptype>`, each of which can optionally declare a list of :ref:`type indices <syntax-typeidx>` of supertypes that it :ref:`matches <match-comptype>`.
Each type can also be declared *final*, preventing further subtyping.
.

.. math::
   \begin{array}{llrl}
   \production{recursive type} & \rectype &::=&
     \TREC~\subtype^\ast \\
   \production{sub types} & \subtype &::=&
     \TSUB~\TFINAL^?~\typeidx^\ast~\comptype \\
   \end{array}

In a :ref:`module <syntax-module>`, each member of a recursive type is assigned a separate :ref:`type index <syntax-typeidx>`.

The syntax of sub types is :ref:`generalized <syntax-heaptype-ext>` for the purpose of specifying :ref:`validation <valid>` and :ref:`execution <exec>`.


.. index:: ! limits, memory type, table type
   pair: abstract syntax; limits
   single: memory; limits
   single: table; limits
.. _syntax-limits:

Limits
~~~~~~

*Limits* classify the size range of resizeable storage associated with :ref:`memory types <syntax-memtype>` and :ref:`table types <syntax-tabletype>`.

.. math::
   \begin{array}{llrl}
   \production{limits} & \limits &::=&
     \{ \LMIN~\u32, \LMAX~\u32^? \} \\
   \end{array}

If no maximum is given, the respective storage can grow to any size.


.. index:: ! memory type, limits, page size, memory
   pair: abstract syntax; memory type
   pair: memory; type
   pair: memory; limits
.. _syntax-memtype:

Memory Types
~~~~~~~~~~~~

*Memory types* classify linear :ref:`memories <syntax-mem>` and their size range.

.. math::
   \begin{array}{llrl}
   \production{memory type} & \memtype &::=&
     \limits \\
   \end{array}

The limits constrain the minimum and optionally the maximum size of a memory.
The limits are given in units of :ref:`page size <page-size>`.


.. index:: ! table type, reference type, limits, table, element
   pair: abstract syntax; table type
   pair: table; type
   pair: table; limits
.. _syntax-tabletype:

Table Types
~~~~~~~~~~~

*Table types* classify :ref:`tables <syntax-table>` over elements of :ref:`reference type <syntax-reftype>` within a size range.

.. math::
   \begin{array}{llrl}
   \production{table type} & \tabletype &::=&
     \limits~\reftype \\
   \end{array}

Like memories, tables are constrained by limits for their minimum and optionally maximum size.
The limits are given in numbers of entries.


.. index:: ! global type, ! mutability, value type, global, mutability
   pair: abstract syntax; global type
   pair: abstract syntax; mutability
   pair: global; type
   pair: global; mutability
.. _syntax-mut:
.. _syntax-globaltype:

Global Types
~~~~~~~~~~~~

*Global types* classify :ref:`global <syntax-global>` variables, which hold a value and can either be mutable or immutable.

.. math::
   \begin{array}{llrl}
   \production{global type} & \globaltype &::=&
     \mut~\valtype \\
   \production{mutability} & \mut &::=&
     \MCONST ~|~
     \MVAR \\
   \end{array}


.. index:: ! external type, defined type, function type, table type, memory type, global type, import, external value
   pair: abstract syntax; external type
   pair: external; type
.. _syntax-externtype:

External Types
~~~~~~~~~~~~~~

*External types* classify :ref:`imports <syntax-import>` and :ref:`external values <syntax-externval>` with their respective types.

.. math::
   \begin{array}{llrl}
   \production{external types} & \externtype &::=&
     \ETFUNC~\deftype ~|~
     \ETTABLE~\tabletype ~|~
     \ETMEM~\memtype ~|~
     \ETGLOBAL~\globaltype \\
   \end{array}


Conventions
...........

The following auxiliary notation is defined for sequences of external types.
It filters out entries of a specific kind in an order-preserving fashion:

* :math:`\etfuncs(\externtype^\ast) = [\functype ~|~ (\ETFUNC~\functype) \in \externtype^\ast]`

* :math:`\ettables(\externtype^\ast) = [\tabletype ~|~ (\ETTABLE~\tabletype) \in \externtype^\ast]`

* :math:`\etmems(\externtype^\ast) = [\memtype ~|~ (\ETMEM~\memtype) \in \externtype^\ast]`

* :math:`\etglobals(\externtype^\ast) = [\globaltype ~|~ (\ETGLOBAL~\globaltype) \in \externtype^\ast]`<|MERGE_RESOLUTION|>--- conflicted
+++ resolved
@@ -165,8 +165,6 @@
 Reference types are *opaque*, meaning that neither their size nor their bit pattern can be observed.
 Values of reference type can be stored in :ref:`tables <syntax-table>`.
 
-<<<<<<< HEAD
-=======
 .. _aux-reftypediff:
 
 Convention
@@ -185,7 +183,6 @@
    Since the type system does not have general union types,
    the definition only affects the presence of null and cannot express the absence of other values.
 
->>>>>>> 2dcdf170
 
 .. index:: ! value type, number type, vector type, reference type
    pair: abstract syntax; value type
