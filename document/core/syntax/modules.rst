--- conflicted
+++ resolved
@@ -7,9 +7,18 @@
 
 WebAssembly programs are organized into *modules*,
 which are the unit of deployment, loading, and compilation.
-A module collects definitions for :ref:`types <syntax-type>`, :ref:`functions <syntax-func>`, :ref:`tables <syntax-table>`, :ref:`memories <syntax-mem>`, :ref:`tags <syntax-tag>`, and :ref:`globals <syntax-global>`.
-In addition, it can declare :ref:`imports <syntax-import>` and :ref:`exports <syntax-export>`
-and provide initialization in the form of :ref:`data <syntax-data>` and :ref:`element <syntax-elem>` segments, or a :ref:`start function <syntax-start>`.
+A module collects definitions for
+:ref:`types <syntax-type>`,
+:ref:`functions <syntax-func>`,
+:ref:`tables <syntax-table>`,
+:ref:`memories <syntax-mem>`,
+:ref:`tags <syntax-tag>`, and
+:ref:`globals <syntax-global>`.
+In addition, it can declare
+:ref:`imports <syntax-import>` and :ref:`exports <syntax-export>`
+and provide initialization in the form of
+:ref:`data <syntax-data>` and :ref:`element <syntax-elem>` segments,
+or a :ref:`start function <syntax-start>`.
 
 .. math::
    \begin{array}{llrll}
@@ -18,8 +27,8 @@
      \MFUNCS~\vec(\func), \\&&&&
      \MTABLES~\vec(\table), \\&&&&
      \MMEMS~\vec(\mem), \\&&&&
+     \MGLOBALS~\vec(\global), \\&&&&
      \MTAGS~\vec(\tag), \\&&&&
-     \MGLOBALS~\vec(\global), \\&&&&
      \MELEMS~\vec(\elem), \\&&&&
      \MDATAS~\vec(\data), \\&&&&
      \MSTART~\start^?, \\&&&&
@@ -30,17 +39,13 @@
 Each of the vectors -- and thus the entire module -- may be empty.
 
 
-<<<<<<< HEAD
-.. index:: ! index, ! index space, ! type index, ! function index, ! table index, ! memory index, ! global index, ! local index, ! label index, ! element index, ! data index, ! field index, function, global, table, memory, element, data, local, parameter, import, field
-=======
-.. index:: ! index, ! index space, ! type index, ! function index, ! table index, ! memory index, ! global index, ! local index, ! label index, ! element index, ! data index, ! tag index, ! global index, ! local index, ! label index, function, global, table, memory, element, data, tag, local, parameter, import
->>>>>>> 25632dd9
+.. index:: ! index, ! index space, ! type index, ! function index, ! table index, ! memory index, ! global index, ! tag index, ! local index, ! label index, ! element index, ! data index, ! field index, function, global, table, memory, tag, element, data, local, parameter, import, field
    pair: abstract syntax; type index
    pair: abstract syntax; function index
    pair: abstract syntax; table index
    pair: abstract syntax; memory index
+   pair: abstract syntax; global index
    pair: abstract syntax; tag index
-   pair: abstract syntax; global index
    pair: abstract syntax; element index
    pair: abstract syntax; data index
    pair: abstract syntax; local index
@@ -50,8 +55,8 @@
    pair: function; index
    pair: table; index
    pair: memory; index
+   pair: global; index
    pair: tag; index
-   pair: global; index
    pair: element; index
    pair: data; index
    pair: local; index
@@ -61,8 +66,8 @@
 .. _syntax-funcidx:
 .. _syntax-tableidx:
 .. _syntax-memidx:
+.. _syntax-globalidx:
 .. _syntax-tagidx:
-.. _syntax-globalidx:
 .. _syntax-elemidx:
 .. _syntax-dataidx:
 .. _syntax-localidx:
@@ -82,8 +87,8 @@
    \production{function index} & \funcidx &::=& \u32 \\
    \production{table index} & \tableidx &::=& \u32 \\
    \production{memory index} & \memidx &::=& \u32 \\
+   \production{global index} & \globalidx &::=& \u32 \\
    \production{tag index} & \tagidx &::=& \u32 \\
-   \production{global index} & \globalidx &::=& \u32 \\
    \production{element index} & \elemidx &::=& \u32 \\
    \production{data index} & \dataidx &::=& \u32 \\
    \production{local index} & \localidx &::=& \u32 \\
@@ -91,7 +96,13 @@
    \production{field index} & \fieldidx &::=& \u32 \\
    \end{array}
 
-The index space for :ref:`functions <syntax-func>`, :ref:`tables <syntax-table>`, :ref:`memories <syntax-mem>`, :ref:`tags <syntax-tag>`, and :ref:`globals <syntax-global>` includes respective :ref:`imports <syntax-import>` declared in the same module.
+The index space for
+:ref:`functions <syntax-func>`,
+:ref:`tables <syntax-table>`,
+:ref:`memories <syntax-mem>`,
+:ref:`globals <syntax-global>`, and
+:ref:`tags <syntax-tag>`
+includes respective :ref:`imports <syntax-import>` declared in the same module.
 The indices of these imports precede the indices of other definitions in the same index space.
 
 Element indices reference :ref:`element segments <syntax-elem>` and data indices reference :ref:`data segments <syntax-data>`.
@@ -108,6 +119,7 @@
 .. _free-tableidx:
 .. _free-memidx:
 .. _free-globalidx:
+.. _free-tagidx:
 .. _free-elemidx:
 .. _free-dataidx:
 .. _free-localidx:
@@ -227,27 +239,6 @@
    This restriction may be lifted in future versions.
 
 
-
-.. index:: ! tag, function index, tag type
-   pair: abstract syntax; tag
-.. _syntax-tag:
-
-Tags
-~~~~
-
-The |MTAGS| component of a module defines a vector of *tags* with the following structure.
-
-.. math::
-   \begin{array}{llll}
-   \production{tag} & \tag &::=& \{ \TAGTYPE~\typeidx \} \\
-   \end{array}
-
-The result type of the function signature with type index :math:`\typeidx` must be empty.
-
-Tags are referenced through :ref:`tag indices <syntax-tagidx>`,
-starting with the smallest index not referencing a tag :ref:`import <syntax-import>`.
-
-
 .. index:: ! global, global index, global type, mutability, expression, constant, value, import
    pair: abstract syntax; global
 .. _syntax-global:
@@ -269,6 +260,26 @@
 
 Globals are referenced through :ref:`global indices <syntax-globalidx>`,
 starting with the smallest index not referencing a global :ref:`import <syntax-import>`.
+
+
+.. index:: ! tag, type index, tag type
+   pair: abstract syntax; tag
+.. _syntax-tag:
+
+Tags
+~~~~
+
+The |MTAGS| component of a module defines a vector of *tags* with the following structure.
+
+.. math::
+   \begin{array}{llll}
+   \production{tag} & \tag &::=& \{ \TAGTYPE~\typeidx \} \\
+   \end{array}
+
+The result type of the function signature with type index :math:`\typeidx` must be empty.
+
+Tags are referenced through :ref:`tag indices <syntax-tagidx>`,
+starting with the smallest index not referencing a tag :ref:`import <syntax-import>`.
 
 
 .. index:: ! element, ! element mode, ! active, ! passive, ! declarative, element index, table, table index, expression, constant, function index, vector
@@ -362,13 +373,13 @@
    The module and its exports are not accessible externally before this initialization has completed.
 
 
-.. index:: ! export, name, index, function index, table index, memory index, tag index, global index, function, table, memory, tag, global, instantiation
+.. index:: ! export, name, index, function index, table index, memory index, global index, tag index, function, table, memory, global, tag, instantiation
    pair: abstract syntax; export
    single: function; export
    single: table; export
    single: memory; export
+   single: global; export
    single: tag; export
-   single: global; export
 .. _syntax-exportdesc:
 .. _syntax-export:
 
@@ -385,12 +396,17 @@
      \EDFUNC~\funcidx \\&&|&
      \EDTABLE~\tableidx \\&&|&
      \EDMEM~\memidx \\&&|&
-     \EDTAG~\tagidx \\&&|&
-     \EDGLOBAL~\globalidx \\
+     \EDGLOBAL~\globalidx \\&&|&
+     \EDTAG~\tagidx \\
    \end{array}
 
 Each export is labeled by a unique :ref:`name <syntax-name>`.
-Exportable definitions are :ref:`functions <syntax-func>`, :ref:`tables <syntax-table>`, :ref:`memories <syntax-mem>`, :ref:`tags <syntax-tag>`, and :ref:`globals <syntax-global>`,
+Exportable definitions are
+:ref:`functions <syntax-func>`,
+:ref:`tables <syntax-table>`,
+:ref:`memories <syntax-mem>`,
+:ref:`globals <syntax-global>`, and
+:ref:`tags <syntax-tag>`,
 which are referenced through a respective descriptor.
 
 
@@ -405,9 +421,9 @@
 
 * :math:`\edmems(\export^\ast) = [\memidx ~|~ \EDMEM~\memidx \in (\export.\EDESC)^\ast]`
 
+* :math:`\edglobals(\export^\ast) = [\globalidx ~|~ \EDGLOBAL~\globalidx \in (\export.\EDESC)^\ast]`
+
 * :math:`\edtags(\export^\ast) = [\tagidx ~|~ \EDTAG~\tagidx \in (\export.\EDESC)^\ast]`
-
-* :math:`\edglobals(\export^\ast) = [\globalidx ~|~ \EDGLOBAL~\globalidx \in (\export.\EDESC)^\ast]`
 
 
 .. index:: ! import, name, function type, table type, memory type, global type, tag type, index, index space, type index, function index, table index, memory index, global index, tag index, function, table, memory, tag, global, instantiation
@@ -433,12 +449,17 @@
      \IDFUNC~\typeidx \\&&|&
      \IDTABLE~\tabletype \\&&|&
      \IDMEM~\memtype \\&&|&
-     \IDTAG~\tagtype \\&&|&
-     \IDGLOBAL~\globaltype \\
+     \IDGLOBAL~\globaltype \\&&|&
+     \IDTAG~\tagtype \\
    \end{array}
 
 Each import is labeled by a two-level :ref:`name <syntax-name>` space, consisting of a |IMODULE| name and a |INAME| for an entity within that module.
-Importable definitions are :ref:`functions <syntax-func>`, :ref:`tables <syntax-table>`, :ref:`memories <syntax-mem>`, :ref:`tags <syntax-tag>`, and :ref:`globals <syntax-global>`.
+Importable definitions are
+:ref:`functions <syntax-func>`,
+:ref:`tables <syntax-table>`,
+:ref:`memories <syntax-mem>`,
+:ref:`globals <syntax-global>`, and
+:ref:`tags <syntax-tag>`.
 Each import is specified by a descriptor with a respective type that a definition provided during instantiation is required to match.
 
 Every import defines an index in the respective :ref:`index space <syntax-index>`.
