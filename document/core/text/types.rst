--- conflicted
+++ resolved
@@ -56,6 +56,8 @@
      \text{func} &\Rightarrow& \FUNC \\ &&|&
      \text{nofunc} &\Rightarrow& \NOFUNC \\ &&|&
      \text{extern} &\Rightarrow& \EXTERN \\ &&|&
+     \text{noexn} &\Rightarrow& \NOEXN \\ &&|&
+     \text{exn} &\Rightarrow& \EXN \\ &&|&
      \text{noextern} &\Rightarrow& \NOEXTERN \\
    \production{heap type} & \Theaptype_I &::=&
      t{:}\Tabsheaptype &\Rightarrow& y \\ &&|&
@@ -72,7 +74,6 @@
 
 .. math::
    \begin{array}{llcll@{\qquad\qquad}l}
-<<<<<<< HEAD
    \production{reference type} & \Treftype_I &::=&
      \text{(}~\text{ref}~~\X{ht}{:}\Theaptype~\text{)}
        &\Rightarrow& \REF~\X{ht} \\ &&|&
@@ -96,18 +97,10 @@
      \text{nullref} &\equiv& \text{(}~\text{ref}~~\text{null}~~\text{none}~\text{)} \\
      \text{funcref} &\equiv& \text{(}~\text{ref}~~\text{null}~~\text{func}~\text{)} \\
      \text{nullfuncref} &\equiv& \text{(}~\text{ref}~~\text{null}~~\text{nofunc}~\text{)} \\
+     \text{exnref} &\equiv& \text{(}~\text{ref}~~\text{null}~~\text{exn}~\text{)} \\
+     \text{nullexnref} &\equiv& \text{(}~\text{ref}~~\text{null}~~\text{noexn}~\text{)} \\
      \text{externref} &\equiv& \text{(}~\text{ref}~~\text{null}~~\text{extern}~\text{)} \\
      \text{nullexternref} &\equiv& \text{(}~\text{ref}~~\text{null}~~\text{noextern}~\text{)} \\
-=======
-   \production{reference type} & \Treftype &::=&
-     \text{funcref} &\Rightarrow& \FUNCREF \\ &&|&
-     \text{exnref} &\Rightarrow& \EXNREF \\ &&|&
-     \text{externref} &\Rightarrow& \EXTERNREF \\
-   \production{heap type} & \Theaptype &::=&
-     \text{func} &\Rightarrow& \FUNCREF \\ &&|&
-     \text{exn} &\Rightarrow& \EXNREF \\ &&|&
-     \text{extern} &\Rightarrow& \EXTERNREF \\
->>>>>>> 25632dd9
    \end{array}
 
 
