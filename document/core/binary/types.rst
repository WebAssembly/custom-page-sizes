--- conflicted
+++ resolved
@@ -29,7 +29,22 @@
    \end{array}
 
 
-<<<<<<< HEAD
+.. index:: vector type
+   pair: binary format; vector type
+.. _binary-vectype:
+
+Vector Types
+~~~~~~~~~~~~
+
+:ref:`Vector types <syntax-vectype>` are also encoded by a single byte.
+
+.. math::
+   \begin{array}{llclll@{\qquad\qquad}l}
+   \production{vector type} & \Bvectype &::=&
+     \hex{7B} &\Rightarrow& \V128 \\
+   \end{array}
+
+
 .. index:: heap type
    pair: binary format; heap type
 .. _binary-heaptype:
@@ -45,21 +60,6 @@
      \hex{6F} &\Rightarrow& \EXTERN \\ &&|&
      \hex{70} &\Rightarrow& \FUNC \\ &&|&
      x{:}\Bs33 &\Rightarrow& x & (\iff x \geq 0) \\
-=======
-.. index:: vector type
-   pair: binary format; vector type
-.. _binary-vectype:
-
-Vector Types
-~~~~~~~~~~~~
-
-:ref:`Vector types <syntax-vectype>` are also encoded by a single byte.
-
-.. math::
-   \begin{array}{llclll@{\qquad\qquad}l}
-   \production{vector type} & \Bvectype &::=&
-     \hex{7B} &\Rightarrow& \V128 \\
->>>>>>> f2086a49
    \end{array}
 
 
