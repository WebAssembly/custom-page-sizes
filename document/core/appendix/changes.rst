.. index:: ! changes
.. _changes:

Change History
--------------

Since the original release 1.0 of the WebAssembly specification, a number of proposals for extensions have been integrated.
The following sections provide an overview of what has changed.

Release 2.0
~~~~~~~~~~~

.. index:: instruction, integer

Sign extension instructions
...........................

Added new numeric instructions for performing sign extension within integer representations. [#proposal-signext]_

* New :ref:`numeric instructions <syntax-instr-numeric>`: :math:`\K{i}\X{nn}\K{.}\EXTEND\X{N}\K{\_s}`


.. index:: instruction, trap, floating-point, integer

Non-trapping float-to-int conversions
.....................................

Added new conversion instructions that avoid trapping when converting a floating-point number to an integer. [#proposal-cvtsat]_

* New :ref:`numeric instructions <syntax-instr-numeric>`: :math:`\K{i}\X{nn}\K{.}\TRUNC\K{\_sat\_f}\X{mm}\K{\_}\sx`


.. index:: block, function, value type, result type

Multiple values
...............

Generalized the result type of blocks and functions to allow for multiple values; in addition, introduced the ability to have block parameters. [#proposal-multivalue]_

* :ref:`Function types <syntax-functype>` allow more than one result

* :ref:`Block types <syntax-blocktype>` can be arbitrary function types


.. index:: value type, reference, reference type, instruction, element segment

Reference types
...............

Added |FUNCREF| and |EXTERNREF| as new value types and respective instructions. [#proposal-reftype]_

* New :ref:`value types <syntax-valtype>`: :ref:`reference types <syntax-reftype>` |FUNCREF| and |EXTERNREF|

* New :ref:`reference instructions <syntax-instr-ref>`: |REFNULL|, |REFFUNC|, |REFISNULL|

* Extended :ref:`parametric instruction <syntax-instr-parametric>`: |SELECT| with optional type immediate

* New :ref:`declarative <syntax-elemmode>` form of :ref:`element segment <syntax-elem>`


.. index:: reference, instruction, table, table type

Table instructions
..................

Added instructions to directly access and modify tables. [#proposal-reftype]_

* :ref:`Table types <syntax-tabletype>` allow any :ref:`reference type <syntax-reftype>` as element type

* New :ref:`table instructions <syntax-instr-table>`: |TABLEGET|, |TABLESET|, |TABLESIZE|, |TABLEGROW|


.. index:: table, instruction, table index, element segment, import, export

Multiple tables
...............

Added the ability to use multiple tables per module. [#proposal-reftype]_

* :ref:`Modules <syntax-module>` may :ref:`define <syntax-table>`, :ref:`import <syntax-import>`, and :ref:`export <syntax-export>` multiple tables

* :ref:`Table instructions <syntax-instr-table>` take a :ref:`table index <syntax-tableidx>` immediate: |TABLEGET|, |TABLESET|, |TABLESIZE|, |TABLEGROW|, |CALLINDIRECT|

* :ref:`Element segments <syntax-elem>` take a :ref:`table index <syntax-tableidx>`


.. index:: instruction, table, memory, data segment, element segment

Bulk memory and table instructions
..................................

Added instructions that modify ranges of memory or table entries. [#proposal-reftype]_ [#proposal-bulk]_

* New :ref:`memory instructions <syntax-instr-memory>`: |MEMORYFILL|, |MEMORYINIT|, |MEMORYCOPY|, |DATADROP|

* New :ref:`table instructions <syntax-instr-table>`: |TABLEFILL|, |TABLEINIT|, |TABLECOPY|, |ELEMDROP|

* New :ref:`passive <syntax-datamode>` form of :ref:`data segment <syntax-data>`

* New :ref:`passive <syntax-elemmode>` form of :ref:`element segment <syntax-elem>`

* New :ref:`data count section <binary-datacountsec>` in binary format

* Active data and element segments boundaries are no longer checked at compile time but may trap instead


.. index:: instructions, SIMD, value type, vector type

Vector instructions
...................

Added vector type and instructions that manipulate multiple numeric values in parallel (also known as *SIMD*, single instruction multiple data) [#proposal-vectype]_

* New :ref:`value type <syntax-valtype>`: |V128|

* New :ref:`memory instructions <syntax-instr-memory>`: :math:`\K{v128.}\LOAD`, :math:`\K{v128.}\LOAD{}\!N\!\K{x}\!M\!\K{\_}\sx`, :math:`\K{v128.}\LOAD{}N\K{\_zero}`, :math:`\K{v128.}\LOAD{}N\K{\_splat}`, :math:`\K{v128.}\LOAD{}N\K{\_lane}`, :math:`\K{v128.}\STORE`, :math:`\K{v128.}\STORE{}N\K{\_lane}`

* New constant :ref:`vector instruction <syntax-instr-vec>`: :math:`\K{v128.}\VCONST`

* New unary :ref:`vector instructions <syntax-instr-vec>`: :math:`\K{v128.not}`, :math:`\K{i}\!N\!\K{x}\!M\!\K{.abs}`, :math:`\K{i}\!N\!\K{x}\!M\!\K{.neg}`, :math:`\K{i8x16.popcnt}`, :math:`\K{f}\!N\!\K{x}\!M\!\K{.abs}`, :math:`\K{f}\!N\!\K{x}\!M\!\K{.neg}`, :math:`\K{f}\!N\!\K{x}\!M\!\K{.sqrt}`, :math:`\K{f}\!N\!\K{x}\!M\!\K{.ceil}`, :math:`\K{f}\!N\!\K{x}\!M\!\K{.floor}`, :math:`\K{f}\!N\!\K{x}\!M\!\K{.trunc}`, :math:`\K{f}\!N\!\K{x}\!M\!\K{.nearest}`

* New binary :ref:`vector instructions <syntax-instr-vec>`: :math:`\K{v128.and}`, :math:`\K{v128.andnot}`, :math:`\K{v128.or}`, :math:`\K{v128.xor}`, :math:`\K{i}\!N\!\K{x}\!M\!\K{.add}`, :math:`\K{i}\!N\!\K{x}\!M\!\K{.sub}`, :math:`\K{i}\!N\!\K{x}\!M\!\K{.mul}`, :math:`\K{i}\!N\!\K{x}\!M\!\K{.add\_sat\_}\sx`, :math:`\K{i}\!N\!\K{x}\!M\!\K{.sub\_sat\_}\sx`, :math:`\K{i}\!N\!\K{x}\!M\!\K{.min\_}\sx`, :math:`\K{i}\!N\!\K{x}\!M\!\K{.max\_}\sx`, :math:`\K{i}\!N\!\K{x}\!M\!\K{.shl}`, :math:`\K{i}\!N\!\K{x}\!M\!\K{.shr\_}\sx`, :math:`\K{f}\!N\!\K{x}\!M\!\K{.add}`, :math:`\K{i}\!N\!\K{x}\!M\!\K{.extmul\_}\half\K{\_i}\!N'\!\K{x}\!M'\!\K{\_}\sx`, :math:`\K{i16x8.q15mulr\_sat\_s}`, :math:`\K{i32x4.dot\_i16x8\_s}`, :math:`\K{i16x8.extadd\_pairwise\_i8x16\_}\sx`, :math:`\K{i32x4.extadd\_pairwise\_i16x8\_}\sx`, :math:`\K{i8x16.avgr\_u}`, :math:`\K{i16x8.avgr\_u}`, :math:`\K{f}\!N\!\K{x}\!M\!\K{.sub}`, :math:`\K{f}\!N\!\K{x}\!M\!\K{.mul}`, :math:`\K{f}\!N\!\K{x}\!M\!\K{.div}`, :math:`\K{f}\!N\!\K{x}\!M\!\K{.min}`, :math:`\K{f}\!N\!\K{x}\!M\!\K{.max}`, :math:`\K{f}\!N\!\K{x}\!M\!\K{.pmin}`, :math:`\K{f}\!N\!\K{x}\!M\!\K{.pmax}`

* New ternary :ref:`vector instruction <syntax-instr-vec>`: :math:`\K{v128.bitselect}`

* New test :ref:`vector instructions <syntax-instr-vec>`: :math:`\K{v128.any\_true}`, :math:`\K{i}\!N\!\K{x}\!M\!\K{.all\_true}`

* New relational :ref:`vector instructions <syntax-instr-vec>`: :math:`\K{i}\!N\!\K{x}\!M\!\K{.eq}`, :math:`\K{i}\!N\!\K{x}\!M\!\K{.ne}`, :math:`\K{i}\!N\!\K{x}\!M\!\K{.lt\_}\sx`, :math:`\K{i}\!N\!\K{x}\!M\!\K{.gt\_}\sx`, :math:`\K{i}\!N\!\K{x}\!M\!\K{.le\_}\sx`, :math:`\K{i}\!N\!\K{x}\!M\!\K{.ge\_}\sx`, :math:`\K{f}\!N\!\K{x}\!M\!\K{.eq}`, :math:`\K{f}\!N\!\K{x}\!M\!\K{.ne}`, :math:`\K{f}\!N\!\K{x}\!M\!\K{.lt}`, :math:`\K{f}\!N\!\K{x}\!M\!\K{.gt}`, :math:`\K{f}\!N\!\K{x}\!M\!\K{.le}`, :math:`\K{f}\!N\!\K{x}\!M\!\K{.ge}`

* New conversion :ref:`vector instructions <syntax-instr-vec>`::math:`\K{i32x4.trunc\_sat\_f32x4\_}\sx`, :math:`\K{i32x4.trunc\_sat\_f64x2\_}\sx\K{\_zero}`, :math:`\K{f32x4.convert\_i32x4\_}\sx`, :math:`\K{f32x4.demote\_f64x2\_zero}`, :math:`\K{f64x2.convert\_low\_i32x4\_}\sx`, :math:`\K{f64x2.promote\_low\_f32x4}`

* New lane access :ref:`vector instructions <syntax-instr-vec>`: :math:`\K{i}\!N\!\K{x}\!M\!\K{.extract\_lane\_}\sx^?`, :math:`\K{i}\!N\!\K{x}\!M\!\K{.replace\_lane}`, :math:`\K{f}\!N\!\K{x}\!M\!\K{.extract\_lane}`, :math:`\K{f}\!N\!\K{x}\!M\!\K{.replace\_lane}`

* New lane splitting/combining :ref:`vector instructions <syntax-instr-vec>`: :math:`\K{i}\!N\!\K{x}\!M\!\K{.extend\_}\half\K{\_i}\!N'\!\K{x}\!M'\!\K{\_}\sx`, :math:`\K{i8x16.narrow\_i16x8\_}\sx`, :math:`\K{i16x8.narrow\_i32x4\_}\sx`

* New byte reordering :ref:`vector instructions <syntax-instr-vec>`: :math:`\K{i8x16.shuffle}`, :math:`\K{i8x16.swizzle}`

* New injection/projection :ref:`vector instructions <syntax-instr-vec>`: :math:`\K{i}\!N\!\K{x}\!M\!\K{.splat}`, :math:`\K{f}\!N\!\K{x}\!M\!\K{.splat}`, :math:`\K{i}\!N\!\K{x}\!M\!\K{.bitmask}`


.. [#proposal-signext]
   https://github.com/WebAssembly/spec/tree/main/proposals/sign-extension-ops/

.. [#proposal-cvtsat]
   https://github.com/WebAssembly/spec/tree/main/proposals/nontrapping-float-to-int-conversion/

.. [#proposal-multivalue]
   https://github.com/WebAssembly/spec/tree/main/proposals/multi-value/

.. [#proposal-reftype]
   https://github.com/WebAssembly/spec/tree/main/proposals/reference-types/

.. [#proposal-bulk]
   https://github.com/WebAssembly/spec/tree/main/proposals/bulk-memory-operations/

.. [#proposal-vectype]
   https://github.com/WebAssembly/spec/tree/main/proposals/simd/


Release 3.0
~~~~~~~~~~~

<<<<<<< HEAD
.. index: instruction, expression, constant

Extended constant expressions
.............................

Allowed basic numeric computations in constant expressions. [#proposal-extconst]_

* Extended set of :ref:`constant instructions <valid-const>` with :math:`\K{i}\X{nn}\K{.add}`, :math:`\K{i}\X{nn}\K{.sub}`, and :math:`\K{i}\X{nn}\K{.mul}`, and |GLOBALGET| for any previously declared immutable :ref:`global <syntax-global>`

.. note::
   The :ref:`garbage collection <extension-gc>` added further constant instructions.


.. index: instruction, function, call

Tail calls
..........

Added instructions to perform tail calls. [#proposal-tailcall]_

* New :ref:`control instructions <syntax-instr-control>`: |RETURNCALL| and |RETURNCALLINDIRECT|


.. index: instruction, memory, memory index, data segment, import, export

Multiple memories
.................

Added the ability to use multiple memories per module. [#proposal-multimem]_

* :ref:`Modules <syntax-module>` may :ref:`define <syntax-mem>`, :ref:`import <syntax-import>`, and :ref:`export <syntax-export>` multiple memories

* :ref:`Memory instructions <syntax-instr-memory>` take a :ref:`memory index <syntax-memidx>` immediate: |MEMORYSIZE|, |MEMORYGROW|, |MEMORYFILL|, |MEMORYCOPY|, |MEMORYINIT|, :math:`t\K{.load}`, :math:`t\K{.store}`, :math:`t\K{.load}\!N\!\K{\_}\sx`, :math:`t\K{.store}\!N`, :math:`\K{v128.load}\!N\!\K{x}\!M\!\K{\_}\sx`, :math:`\K{v128.load}\!N\!\K{\_zero}`, :math:`\K{v128.load}\!N\!\K{\_splat}`, :math:`\K{v128.load}\!N\!\K{\_lane}`, :math:`\K{v128.store}\!N\!\K{\_lane}`

* :ref:`Data segments <syntax-elem>` take a :ref:`memory index <syntax-memidx>`


.. index:: reference, reference type, heap type, value type, local, local type, instruction, instruction type, table, function, function type, matching, subtyping

Typeful references
..................

Added more precise types for references. [#proposal-typedref]_

* New generalised form of :ref:`reference types <syntax-reftype>`: :math:`(\REF~\NULL^?~\heaptype)`

* New class of :ref:`heap types <syntax-heaptype>`: |FUNC|, |EXTERN|, :math:`\typeidx`

* Basic :ref:`subtyping <match>` on :ref:`reference <match-reftype>` and :ref:`value <match-valtype>` types

* New :ref:`reference instructions <syntax-instr-ref>`: |REFASNONNULL|, |BRONNULL|, |BRONNONNULL|

* New :ref:`control instruction <syntax-instr-control>`: |CALLREF|

* Refined typing of :ref:`reference instruction <syntax-instr-ref>` |REFFUNC| with more precise result type

* Refined typing of :ref:`local instructions <valid-instr-variable>` and :ref:`instruction sequences <valid-instr-seq>` to track the :ref:`initialization status <syntax-init>` of :ref:`locals <syntax-local>` with non-:ref:`defaultable <valid-defaultable>` type

* Extended :ref:`table definitions <syntax-table>` with optional initializer expression


.. index:: reference, reference type, heap type, field type, storage type, structure type, array type, composite type, sub type, recursive type
.. _extension-gc:

Garbage collection
..................

Added managed reference types. [#proposal-gc]_

* New forms of :ref:`heap types <syntax-heaptype>`: |ANY|, |EQT|, |I31|, |STRUCT|, |ARRAY|, |NONE|, |NOFUNC|, |NOEXTERN|

* New :ref:`reference type <syntax-reftype>` short-hands: |ANYREF|, |EQREF|, |I31REF|, |STRUCTREF|, |ARRAYREF|, |NULLREF|, |NULLFUNCREF|, |NULLEXTERNREF|

* New forms of type definitions: :ref:`structure <syntax-structtype>` and :ref:`array types <syntax-arraytype>`, :ref:`sub types <syntax-subtype>`, and :ref:`recursive types <syntax-rectype>`

* Enriched :ref:`subtyping <match>` based on explicitly declared :ref:`sub types <syntax-subtype>` and the new heap types

* New generic :ref:`reference instructions <syntax-instr-ref>`: |REFEQ|, |REFTEST|, |REFCAST|, |BRONCAST|, |BRONCASTFAIL|

* New :ref:`reference instructions <syntax-instr-ref>` for :ref:`unboxed scalars <syntax-i31>`: |REFI31|, :math:`\I31GET\K{\_}\sx`

* New :ref:`reference instructions <syntax-instr-ref>` for :ref:`structure types <syntax-structtype>`: |STRUCTNEW|, |STRUCTNEWDEFAULT|, :math:`\STRUCTGET\K{\_}\sx^?`, |STRUCTSET|

* New :ref:`reference instructions <syntax-instr-ref>` for :ref:`array types <syntax-structtype>`: |ARRAYNEW|, |ARRAYNEWDEFAULT|, |ARRAYNEWFIXED|, |ARRAYNEWDATA|, |ARRAYNEWELEM|, :math:`\ARRAYGET\K{\_}\sx^?`, |ARRAYSET|, |ARRAYLEN|, |ARRAYFILL|, |ARRAYCOPY|, |ARRAYINITDATA|, |ARRAYINITELEM|

* New :ref:`reference instructions <syntax-instr-ref>` for converting :ref:`host types <syntax-externtype>`: |ANYCONVERTEXTERN|, |EXTERNCONVERTANY|

* Extended set of :ref:`constant instructions <valid-const>` with |REFI31|, |STRUCTNEW|, |STRUCTNEWDEFAULT|, |ARRAYNEW|, |ARRAYNEWDEFAULT|, |ARRAYNEWFIXED|, |ANYCONVERTEXTERN|, |EXTERNCONVERTANY|


.. [#proposal-extconst]
   https://github.com/WebAssembly/extended-const/blob/main/proposals/extended-const/

.. [#proposal-tailcall]
   https://github.com/WebAssembly/spec/tree/main/proposals/tail-call/

.. [#proposal-multimem]
   https://github.com/WebAssembly/multi-memory/blob/main/proposals/multi-memory/

.. [#proposal-typedref]
   https://github.com/WebAssembly/spec/tree/main/proposals/function-references/

.. [#proposal-gc]
   https://github.com/WebAssembly/spec/tree/main/proposals/gc/
=======
.. index: text format, annotation, custom section, identifier, module, function, local

Custom annotations
..................

Added generic syntax for custom annotations in the text format,
mirroring the role of custom sections in the binary format. [#proposal-annot]_

* :ref:`Annotations <text-annot>` of the form :math:`\text{(@id~\dots)}` are allowed anywhere in the :ref:`text format <text>`

* :ref:`Identifiers <text-id>` can be escaped as :math:`\text{@"\dots"}` with arbitrary :ref:`names <text-name>`

* Defined :ref:`name annotations <text-nameannot>` :math:`\text{(@name~"\dots")}` for :ref:`module names <text-modulenameannot>`, :ref:`function names <text-funcnameannot>`, and :ref:`local names <text-localnameannot>`

* Defined :ref:`custom annotation <text-customannot>` :math:`\text{(@custom~"\dots")}` to represent arbitrary :ref:`custom sections <binary-customsec>` in the text format


.. [#proposal-annot]
   https://github.com/WebAssembly/annotations/tree/main/proposals/annotations/
>>>>>>> 97848ea3
<|MERGE_RESOLUTION|>--- conflicted
+++ resolved
@@ -160,7 +160,6 @@
 Release 3.0
 ~~~~~~~~~~~
 
-<<<<<<< HEAD
 .. index: instruction, expression, constant
 
 Extended constant expressions
@@ -251,6 +250,23 @@
 * Extended set of :ref:`constant instructions <valid-const>` with |REFI31|, |STRUCTNEW|, |STRUCTNEWDEFAULT|, |ARRAYNEW|, |ARRAYNEWDEFAULT|, |ARRAYNEWFIXED|, |ANYCONVERTEXTERN|, |EXTERNCONVERTANY|
 
 
+.. index: text format, annotation, custom section, identifier, module, type, function, local, structure field
+
+Custom annotations
+..................
+
+Added generic syntax for custom annotations in the text format,
+mirroring the role of custom sections in the binary format. [#proposal-annot]_
+
+* :ref:`Annotations <text-annot>` of the form :math:`\text{(@id~\dots)}` are allowed anywhere in the :ref:`text format <text>`
+
+* :ref:`Identifiers <text-id>` can be escaped as :math:`\text{@"\dots"}` with arbitrary :ref:`names <text-name>`
+
+* Defined :ref:`name annotations <text-nameannot>` :math:`\text{(@name~"\dots")}` for :ref:`module names <text-modulenameannot>`, :ref:`type names <text-typenameannot>`, :ref:`function names <text-funcnameannot>`, :ref:`local names <text-localnameannot>`, and :ref:`field names <text-fieldnameannot>`
+
+* Defined :ref:`custom annotation <text-customannot>` :math:`\text{(@custom~"\dots")}` to represent arbitrary :ref:`custom sections <binary-customsec>` in the text format
+
+
 .. [#proposal-extconst]
    https://github.com/WebAssembly/extended-const/blob/main/proposals/extended-const/
 
@@ -265,24 +281,6 @@
 
 .. [#proposal-gc]
    https://github.com/WebAssembly/spec/tree/main/proposals/gc/
-=======
-.. index: text format, annotation, custom section, identifier, module, function, local
-
-Custom annotations
-..................
-
-Added generic syntax for custom annotations in the text format,
-mirroring the role of custom sections in the binary format. [#proposal-annot]_
-
-* :ref:`Annotations <text-annot>` of the form :math:`\text{(@id~\dots)}` are allowed anywhere in the :ref:`text format <text>`
-
-* :ref:`Identifiers <text-id>` can be escaped as :math:`\text{@"\dots"}` with arbitrary :ref:`names <text-name>`
-
-* Defined :ref:`name annotations <text-nameannot>` :math:`\text{(@name~"\dots")}` for :ref:`module names <text-modulenameannot>`, :ref:`function names <text-funcnameannot>`, and :ref:`local names <text-localnameannot>`
-
-* Defined :ref:`custom annotation <text-customannot>` :math:`\text{(@custom~"\dots")}` to represent arbitrary :ref:`custom sections <binary-customsec>` in the text format
-
 
 .. [#proposal-annot]
-   https://github.com/WebAssembly/annotations/tree/main/proposals/annotations/
->>>>>>> 97848ea3
+   https://github.com/WebAssembly/annotations/tree/main/proposals/annotations/