.. index:: ! changes
.. _changes:

Change History
--------------

Since the original release 1.0 of the WebAssembly specification, a number of proposals for extensions have been integrated.
The following sections provide an overview of what has changed.

Release 2.0
~~~~~~~~~~~

.. index:: instruction, integer

Sign extension instructions
...........................

Added new numeric instructions for performing sign extension within integer representations. [#proposal-signext]_

* New :ref:`numeric instructions <syntax-instr-numeric>`: :math:`\K{i}\X{nn}\K{.}\EXTEND\X{N}\K{\_s}`


.. index:: instruction, trap, floating-point, integer

Non-trapping float-to-int conversions
.....................................

Added new conversion instructions that avoid trapping when converting a floating-point number to an integer. [#proposal-cvtsat]_

* New :ref:`numeric instructions <syntax-instr-numeric>`: :math:`\K{i}\X{nn}\K{.}\TRUNC\K{\_sat\_f}\X{mm}\K{\_}\sx`


.. index:: block, function, value type, result type

Multiple values
...............

Generalized the result type of blocks and functions to allow for multiple values; in addition, introduced the ability to have block parameters. [#proposal-multivalue]_

* :ref:`Function types <syntax-functype>` allow more than one result

* :ref:`Block types <syntax-blocktype>` can be arbitrary function types


.. index:: value type, reference, reference type, instruction, element segment

Reference types
...............

Added |FUNCREF| and |EXTERNREF| as new value types and respective instructions. [#proposal-reftype]_

* New :ref:`value types <syntax-valtype>`: :ref:`reference types <syntax-reftype>` |FUNCREF| and |EXTERNREF|

* New :ref:`reference instructions <syntax-instr-ref>`: |REFNULL|, |REFFUNC|, |REFISNULL|

* Extended :ref:`parametric instruction <syntax-instr-parametric>`: |SELECT| with optional type immediate

* New :ref:`declarative <syntax-elemmode>` form of :ref:`element segment <syntax-elem>`


.. index:: reference, instruction, table, table type

Table instructions
..................

Added instructions to directly access and modify tables. [#proposal-reftype]_

* :ref:`Table types <syntax-tabletype>` allow any :ref:`reference type <syntax-reftype>` as element type

* New :ref:`table instructions <syntax-instr-table>`: |TABLEGET|, |TABLESET|, |TABLESIZE|, |TABLEGROW|


.. index:: table, instruction, table index, element segment, import, export

Multiple tables
...............

Added the ability to use multiple tables per module. [#proposal-reftype]_

* :ref:`Modules <syntax-module>` may :ref:`define <syntax-table>`, :ref:`import <syntax-import>`, and :ref:`export <syntax-export>` multiple tables

* :ref:`Table instructions <syntax-instr-table>` take a :ref:`table index <syntax-tableidx>` immediate: |TABLEGET|, |TABLESET|, |TABLESIZE|, |TABLEGROW|, |CALLINDIRECT|

* :ref:`Element segments <syntax-elem>` take a :ref:`table index <syntax-tableidx>`


.. index:: instruction, table, memory, data segment, element segment

Bulk memory and table instructions
..................................

Added instructions that modify ranges of memory or table entries. [#proposal-reftype]_ [#proposal-bulk]_

* New :ref:`memory instructions <syntax-instr-memory>`: |MEMORYFILL|, |MEMORYINIT|, |MEMORYCOPY|, |DATADROP|

* New :ref:`table instructions <syntax-instr-table>`: |TABLEFILL|, |TABLEINIT|, |TABLECOPY|, |ELEMDROP|

* New :ref:`passive <syntax-datamode>` form of :ref:`data segment <syntax-data>`

* New :ref:`passive <syntax-elemmode>` form of :ref:`element segment <syntax-elem>`

* New :ref:`data count section <binary-datacountsec>` in binary format

* Active data and element segments boundaries are no longer checked at compile time but may trap instead


.. index:: instructions, SIMD, value type, vector type

Vector instructions
...................

Added vector type and instructions that manipulate multiple numeric values in parallel (also known as *SIMD*, single instruction multiple data) [#proposal-vectype]_

* New :ref:`value type <syntax-valtype>`: |V128|

* New :ref:`memory instructions <syntax-instr-memory>`: :math:`\K{v128.}\LOAD`, :math:`\K{v128.}\LOAD{}\!N\!\K{x}\!M\!\K{\_}\sx`, :math:`\K{v128.}\LOAD{}N\K{\_zero}`, :math:`\K{v128.}\LOAD{}N\K{\_splat}`, :math:`\K{v128.}\LOAD{}N\K{\_lane}`, :math:`\K{v128.}\STORE`, :math:`\K{v128.}\STORE{}N\K{\_lane}`

* New constant :ref:`vector instruction <syntax-instr-vec>`: :math:`\K{v128.}\VCONST`

* New unary :ref:`vector instructions <syntax-instr-vec>`: :math:`\K{v128.not}`, :math:`\K{i}\!N\!\K{x}\!M\!\K{.abs}`, :math:`\K{i}\!N\!\K{x}\!M\!\K{.neg}`, :math:`\K{i8x16.popcnt}`, :math:`\K{f}\!N\!\K{x}\!M\!\K{.abs}`, :math:`\K{f}\!N\!\K{x}\!M\!\K{.neg}`, :math:`\K{f}\!N\!\K{x}\!M\!\K{.sqrt}`, :math:`\K{f}\!N\!\K{x}\!M\!\K{.ceil}`, :math:`\K{f}\!N\!\K{x}\!M\!\K{.floor}`, :math:`\K{f}\!N\!\K{x}\!M\!\K{.trunc}`, :math:`\K{f}\!N\!\K{x}\!M\!\K{.nearest}`

* New binary :ref:`vector instructions <syntax-instr-vec>`: :math:`\K{v128.and}`, :math:`\K{v128.andnot}`, :math:`\K{v128.or}`, :math:`\K{v128.xor}`, :math:`\K{i}\!N\!\K{x}\!M\!\K{.add}`, :math:`\K{i}\!N\!\K{x}\!M\!\K{.sub}`, :math:`\K{i}\!N\!\K{x}\!M\!\K{.mul}`, :math:`\K{i}\!N\!\K{x}\!M\!\K{.add\_sat\_}\sx`, :math:`\K{i}\!N\!\K{x}\!M\!\K{.sub\_sat\_}\sx`, :math:`\K{i}\!N\!\K{x}\!M\!\K{.min\_}\sx`, :math:`\K{i}\!N\!\K{x}\!M\!\K{.max\_}\sx`, :math:`\K{i}\!N\!\K{x}\!M\!\K{.shl}`, :math:`\K{i}\!N\!\K{x}\!M\!\K{.shr\_}\sx`, :math:`\K{f}\!N\!\K{x}\!M\!\K{.add}`, :math:`\K{i}\!N\!\K{x}\!M\!\K{.extmul\_}\half\K{\_i}\!N'\!\K{x}\!M'\!\K{\_}\sx`, :math:`\K{i16x8.q15mulr\_sat\_s}`, :math:`\K{i32x4.dot\_i16x8\_s}`, :math:`\K{i16x8.extadd\_pairwise\_i8x16\_}\sx`, :math:`\K{i32x4.extadd\_pairwise\_i16x8\_}\sx`, :math:`\K{i8x16.avgr\_u}`, :math:`\K{i16x8.avgr\_u}`, :math:`\K{f}\!N\!\K{x}\!M\!\K{.sub}`, :math:`\K{f}\!N\!\K{x}\!M\!\K{.mul}`, :math:`\K{f}\!N\!\K{x}\!M\!\K{.div}`, :math:`\K{f}\!N\!\K{x}\!M\!\K{.min}`, :math:`\K{f}\!N\!\K{x}\!M\!\K{.max}`, :math:`\K{f}\!N\!\K{x}\!M\!\K{.pmin}`, :math:`\K{f}\!N\!\K{x}\!M\!\K{.pmax}`

* New ternary :ref:`vector instruction <syntax-instr-vec>`: :math:`\K{v128.bitselect}`

* New test :ref:`vector instructions <syntax-instr-vec>`: :math:`\K{v128.any\_true}`, :math:`\K{i}\!N\!\K{x}\!M\!\K{.all\_true}`

* New relational :ref:`vector instructions <syntax-instr-vec>`: :math:`\K{i}\!N\!\K{x}\!M\!\K{.eq}`, :math:`\K{i}\!N\!\K{x}\!M\!\K{.ne}`, :math:`\K{i}\!N\!\K{x}\!M\!\K{.lt\_}\sx`, :math:`\K{i}\!N\!\K{x}\!M\!\K{.gt\_}\sx`, :math:`\K{i}\!N\!\K{x}\!M\!\K{.le\_}\sx`, :math:`\K{i}\!N\!\K{x}\!M\!\K{.ge\_}\sx`, :math:`\K{f}\!N\!\K{x}\!M\!\K{.eq}`, :math:`\K{f}\!N\!\K{x}\!M\!\K{.ne}`, :math:`\K{f}\!N\!\K{x}\!M\!\K{.lt}`, :math:`\K{f}\!N\!\K{x}\!M\!\K{.gt}`, :math:`\K{f}\!N\!\K{x}\!M\!\K{.le}`, :math:`\K{f}\!N\!\K{x}\!M\!\K{.ge}`

* New conversion :ref:`vector instructions <syntax-instr-vec>`::math:`\K{i32x4.trunc\_sat\_f32x4\_}\sx`, :math:`\K{i32x4.trunc\_sat\_f64x2\_}\sx\K{\_zero}`, :math:`\K{f32x4.convert\_i32x4\_}\sx`, :math:`\K{f32x4.demote\_f64x2\_zero}`, :math:`\K{f64x2.convert\_low\_i32x4\_}\sx`, :math:`\K{f64x2.promote\_low\_f32x4}`

* New lane access :ref:`vector instructions <syntax-instr-vec>`: :math:`\K{i}\!N\!\K{x}\!M\!\K{.extract\_lane\_}\sx^?`, :math:`\K{i}\!N\!\K{x}\!M\!\K{.replace\_lane}`, :math:`\K{f}\!N\!\K{x}\!M\!\K{.extract\_lane}`, :math:`\K{f}\!N\!\K{x}\!M\!\K{.replace\_lane}`

* New lane splitting/combining :ref:`vector instructions <syntax-instr-vec>`: :math:`\K{i}\!N\!\K{x}\!M\!\K{.extend\_}\half\K{\_i}\!N'\!\K{x}\!M'\!\K{\_}\sx`, :math:`\K{i8x16.narrow\_i16x8\_}\sx`, :math:`\K{i16x8.narrow\_i32x4\_}\sx`

* New byte reordering :ref:`vector instructions <syntax-instr-vec>`: :math:`\K{i8x16.shuffle}`, :math:`\K{i8x16.swizzle}`

* New injection/projection :ref:`vector instructions <syntax-instr-vec>`: :math:`\K{i}\!N\!\K{x}\!M\!\K{.splat}`, :math:`\K{f}\!N\!\K{x}\!M\!\K{.splat}`, :math:`\K{i}\!N\!\K{x}\!M\!\K{.bitmask}`


.. [#proposal-signext]
   https://github.com/WebAssembly/spec/tree/main/proposals/sign-extension-ops/

.. [#proposal-cvtsat]
   https://github.com/WebAssembly/spec/tree/main/proposals/nontrapping-float-to-int-conversion/

.. [#proposal-multivalue]
   https://github.com/WebAssembly/spec/tree/main/proposals/multi-value/

.. [#proposal-reftype]
   https://github.com/WebAssembly/spec/tree/main/proposals/reference-types/

.. [#proposal-bulk]
   https://github.com/WebAssembly/spec/tree/main/proposals/bulk-memory-operations/

.. [#proposal-vectype]
   https://github.com/WebAssembly/spec/tree/main/proposals/simd/


Release 3.0
~~~~~~~~~~~

<<<<<<< HEAD
.. index: instruction, function, call

Tail Calls
..........

Added instructions to perform tail calls [#proposal-tailcall]_.

* New :ref:`control instructions <syntax-instr-control>`: :math:`RETURNCALL` and :math:`RETURNCALLINDIRECT`
=======
.. index: instruction, expression, constant

Extended constant expressions
.............................

Allowed basic numeric computations in constant expressions. [#proposal-extconst]_

* Extended set of :ref:`constant instructions <valid-const>` with :math:`\K{i}\X{nn}\K{.add}`, :math:`\K{i}\X{nn}\K{.sub}`, and :math:`\K{i}\X{nn}\K{.mul}`, and |GLOBALGET| for any previously declared immutable :ref:`global <syntax-global>`

.. note::
   The :ref:`garbage collection <extension-gc>` added further constant instructions.


.. index: instruction, function, call

Tail calls
..........

Added instructions to perform tail calls. [#proposal-tailcall]_

* New :ref:`control instructions <syntax-instr-control>`: |RETURNCALL| and |RETURNCALLINDIRECT|


.. index: instruction, memory, memory index, data segment, import, export

Multiple memories
.................

Added the ability to use multiple memories per module. [#proposal-multimem]_

* :ref:`Modules <syntax-module>` may :ref:`define <syntax-mem>`, :ref:`import <syntax-import>`, and :ref:`export <syntax-export>` multiple memories

* :ref:`Memory instructions <syntax-instr-memory>` take a :ref:`memory index <syntax-memidx>` immediate: |MEMORYSIZE|, |MEMORYGROW|, |MEMORYFILL|, |MEMORYCOPY|, |MEMORYINIT|, :math:`t\K{.load}`, :math:`t\K{.store}`, :math:`t\K{.load}\!N\!\K{\_}\sx`, :math:`t\K{.store}\!N`, :math:`\K{v128.load}\!N\!\K{x}\!M\!\K{\_}\sx`, :math:`\K{v128.load}\!N\!\K{\_zero}`, :math:`\K{v128.load}\!N\!\K{\_splat}`, :math:`\K{v128.load}\!N\!\K{\_lane}`, :math:`\K{v128.store}\!N\!\K{\_lane}`

* :ref:`Data segments <syntax-elem>` take a :ref:`memory index <syntax-memidx>`
>>>>>>> ba81d7a2


.. index:: reference, reference type, heap type, value type, local, local type, instruction, instruction type, table, function, function type, matching, subtyping

<<<<<<< HEAD
Typeful References
..................

Added more precise types for references [#proposal-typedref]_.
=======
Typeful references
..................

Added more precise types for references. [#proposal-typedref]_
>>>>>>> ba81d7a2

* New generalised form of :ref:`reference types <syntax-reftype>`: :math:`(\REF~\NULL^?~\heaptype)`

* New class of :ref:`heap types <syntax-heaptype>`: |FUNC|, |EXTERN|, :math:`\typeidx`

* Basic :ref:`subtyping <match>` on :ref:`reference <match-reftype>` and :ref:`value <match-valtype>` types

* New :ref:`reference instructions <syntax-instr-ref>`: |REFASNONNULL|, |BRONNULL|, |BRONNONNULL|

* New :ref:`control instruction <syntax-instr-control>`: |CALLREF|

* Refined typing of :ref:`reference instruction <syntax-instr-ref>` |REFFUNC| with more precise result type

* Refined typing of :ref:`local instructions <valid-instr-variable>` and :ref:`instruction sequences <valid-instr-seq>` to track the :ref:`initialization status <syntax-init>` of :ref:`locals <syntax-local>` with non-:ref:`defaultable <valid-defaultable>` type

* Extended :ref:`table definitions <syntax-table>` with optional initializer expression


.. index:: reference, reference type, heap type, field type, storage type, structure type, array type, composite type, sub type, recursive type
<<<<<<< HEAD

Garbage Collection
..................

Added managed reference types [#proposal-gc]_.
=======
.. _extension-gc:

Garbage collection
..................

Added managed reference types. [#proposal-gc]_
>>>>>>> ba81d7a2

* New forms of :ref:`heap types <syntax-heaptype>`: |ANY|, |EQT|, |I31|, |STRUCT|, |ARRAY|, |NONE|, |NOFUNC|, |NOEXTERN|

* New :ref:`reference type <syntax-reftype>` short-hands: |ANYREF|, |EQREF|, |I31REF|, |STRUCTREF|, |ARRAYREF|, |NULLREF|, |NULLFUNCREF|, |NULLEXTERNREF|

* New forms of type definitions: :ref:`structure <syntax-structtype>` and :ref:`array types <syntax-arraytype>`, :ref:`sub types <syntax-subtype>`, and :ref:`recursive types <syntax-rectype>`

* Enriched :ref:`subtyping <match>` based on explicitly declared :ref:`sub types <syntax-subtype>` and the new heap types

* New generic :ref:`reference instructions <syntax-instr-ref>`: |REFEQ|, |REFTEST|, |REFCAST|, |BRONCAST|, |BRONCASTFAIL|

* New :ref:`reference instructions <syntax-instr-ref>` for :ref:`unboxed scalars <syntax-i31>`: |REFI31|, :math:`\I31GET\K{\_}\sx`

* New :ref:`reference instructions <syntax-instr-ref>` for :ref:`structure types <syntax-structtype>`: |STRUCTNEW|, |STRUCTNEWDEFAULT|, :math:`\STRUCTGET\K{\_}\sx^?`, |STRUCTSET|

* New :ref:`reference instructions <syntax-instr-ref>` for :ref:`array types <syntax-structtype>`: |ARRAYNEW|, |ARRAYNEWDEFAULT|, |ARRAYNEWFIXED|, |ARRAYNEWDATA|, |ARRAYNEWELEM|, :math:`\ARRAYGET\K{\_}\sx^?`, |ARRAYSET|, |ARRAYLEN|, |ARRAYFILL|, |ARRAYCOPY|, |ARRAYINITDATA|, |ARRAYINITELEM|

* New :ref:`reference instructions <syntax-instr-ref>` for converting :ref:`host types <syntax-externtype>`: |ANYCONVERTEXTERN|, |EXTERNCONVERTANY|

<<<<<<< HEAD
* Extended set of :ref:`constant instructions <valid-const>` with |REFI31|, |STRUCTNEW|, |STRUCTNEWDEFAULT|, |ARRAYNEW|, |ARRAYNEWDEFAULT|, |ARRAYNEWFIXED|, |ANYCONVERTEXTERN|, |EXTERNCONVERTANY|, and |GLOBALGET| for any previously declared immutable :ref:`global <syntax-global>`


.. index:: instruction, exception, reference type, tag type, tag, handler

Exception Handling
..................

Added tag definitions, imports, and exports, and instructions to throw and catch exceptions [#proposal-exn]_

* Modules may :ref:`define <syntax-tagtype>`, :ref:`import <syntax-import>`, and :ref:`export <syntax-export>` tags.

* New :ref:`heap types <syntax-heaptype>`: |EXN|, |NOEXN|

* New :ref:`reference type <syntax-reftype>` short-hands: |EXNREF|, |NULLEXNREF|

* New :ref:`control instructions <syntax-instr-control>`: |THROW|, |THROWREF|, and |TRYTABLE|.

* New :ref:`tag section <binary-tagsec>` in binary format.

=======
* Extended set of :ref:`constant instructions <valid-const>` with |REFI31|, |STRUCTNEW|, |STRUCTNEWDEFAULT|, |ARRAYNEW|, |ARRAYNEWDEFAULT|, |ARRAYNEWFIXED|, |ANYCONVERTEXTERN|, |EXTERNCONVERTANY|


.. [#proposal-extconst]
   https://github.com/WebAssembly/extended-const/blob/main/proposals/extended-const/
>>>>>>> ba81d7a2

.. [#proposal-tailcall]
   https://github.com/WebAssembly/spec/tree/main/proposals/tail-call/

<<<<<<< HEAD
=======
.. [#proposal-multimem]
   https://github.com/WebAssembly/multi-memory/blob/main/proposals/multi-memory/

>>>>>>> ba81d7a2
.. [#proposal-typedref]
   https://github.com/WebAssembly/spec/tree/main/proposals/function-references/

.. [#proposal-gc]
<<<<<<< HEAD
   https://github.com/WebAssembly/spec/tree/main/proposals/gc/

.. [#proposal-exn]
   https://github.com/WebAssembly/spec/tree/main/proposals/exception-handling/
=======
   https://github.com/WebAssembly/spec/tree/main/proposals/gc/
>>>>>>> ba81d7a2
<|MERGE_RESOLUTION|>--- conflicted
+++ resolved
@@ -160,7 +160,6 @@
 Release 3.0
 ~~~~~~~~~~~
 
-<<<<<<< HEAD
 .. index: instruction, function, call
 
 Tail Calls
@@ -169,58 +168,14 @@
 Added instructions to perform tail calls [#proposal-tailcall]_.
 
 * New :ref:`control instructions <syntax-instr-control>`: :math:`RETURNCALL` and :math:`RETURNCALLINDIRECT`
-=======
-.. index: instruction, expression, constant
-
-Extended constant expressions
-.............................
-
-Allowed basic numeric computations in constant expressions. [#proposal-extconst]_
-
-* Extended set of :ref:`constant instructions <valid-const>` with :math:`\K{i}\X{nn}\K{.add}`, :math:`\K{i}\X{nn}\K{.sub}`, and :math:`\K{i}\X{nn}\K{.mul}`, and |GLOBALGET| for any previously declared immutable :ref:`global <syntax-global>`
-
-.. note::
-   The :ref:`garbage collection <extension-gc>` added further constant instructions.
-
-
-.. index: instruction, function, call
-
-Tail calls
-..........
-
-Added instructions to perform tail calls. [#proposal-tailcall]_
-
-* New :ref:`control instructions <syntax-instr-control>`: |RETURNCALL| and |RETURNCALLINDIRECT|
-
-
-.. index: instruction, memory, memory index, data segment, import, export
-
-Multiple memories
-.................
-
-Added the ability to use multiple memories per module. [#proposal-multimem]_
-
-* :ref:`Modules <syntax-module>` may :ref:`define <syntax-mem>`, :ref:`import <syntax-import>`, and :ref:`export <syntax-export>` multiple memories
-
-* :ref:`Memory instructions <syntax-instr-memory>` take a :ref:`memory index <syntax-memidx>` immediate: |MEMORYSIZE|, |MEMORYGROW|, |MEMORYFILL|, |MEMORYCOPY|, |MEMORYINIT|, :math:`t\K{.load}`, :math:`t\K{.store}`, :math:`t\K{.load}\!N\!\K{\_}\sx`, :math:`t\K{.store}\!N`, :math:`\K{v128.load}\!N\!\K{x}\!M\!\K{\_}\sx`, :math:`\K{v128.load}\!N\!\K{\_zero}`, :math:`\K{v128.load}\!N\!\K{\_splat}`, :math:`\K{v128.load}\!N\!\K{\_lane}`, :math:`\K{v128.store}\!N\!\K{\_lane}`
-
-* :ref:`Data segments <syntax-elem>` take a :ref:`memory index <syntax-memidx>`
->>>>>>> ba81d7a2
 
 
 .. index:: reference, reference type, heap type, value type, local, local type, instruction, instruction type, table, function, function type, matching, subtyping
 
-<<<<<<< HEAD
 Typeful References
 ..................
 
 Added more precise types for references [#proposal-typedref]_.
-=======
-Typeful references
-..................
-
-Added more precise types for references. [#proposal-typedref]_
->>>>>>> ba81d7a2
 
 * New generalised form of :ref:`reference types <syntax-reftype>`: :math:`(\REF~\NULL^?~\heaptype)`
 
@@ -240,20 +195,58 @@
 
 
 .. index:: reference, reference type, heap type, field type, storage type, structure type, array type, composite type, sub type, recursive type
-<<<<<<< HEAD
 
 Garbage Collection
 ..................
 
 Added managed reference types [#proposal-gc]_.
-=======
+
+* New forms of :ref:`heap types <syntax-heaptype>`: |ANY|, |EQT|, |I31|, |STRUCT|, |ARRAY|, |NONE|, |NOFUNC|, |NOEXTERN|
+
+* New :ref:`reference type <syntax-reftype>` short-hands: |ANYREF|, |EQREF|, |I31REF|, |STRUCTREF|, |ARRAYREF|, |NULLREF|, |NULLFUNCREF|, |NULLEXTERNREF|
+
+* New forms of type definitions: :ref:`structure <syntax-structtype>` and :ref:`array types <syntax-arraytype>`, :ref:`sub types <syntax-subtype>`, and :ref:`recursive types <syntax-rectype>`
+
+* Enriched :ref:`subtyping <match>` based on explicitly declared :ref:`sub types <syntax-subtype>` and the new heap types
+
+* New generic :ref:`reference instructions <syntax-instr-ref>`: |REFEQ|, |REFTEST|, |REFCAST|, |BRONCAST|, |BRONCASTFAIL|
+
+* New :ref:`reference instructions <syntax-instr-ref>` for :ref:`unboxed scalars <syntax-i31>`: |REFI31|, :math:`\I31GET\K{\_}\sx`
+
+* New :ref:`reference instructions <syntax-instr-ref>` for :ref:`structure types <syntax-structtype>`: |STRUCTNEW|, |STRUCTNEWDEFAULT|, :math:`\STRUCTGET\K{\_}\sx^?`, |STRUCTSET|
+
+* New :ref:`reference instructions <syntax-instr-ref>` for :ref:`array types <syntax-structtype>`: |ARRAYNEW|, |ARRAYNEWDEFAULT|, |ARRAYNEWFIXED|, |ARRAYNEWDATA|, |ARRAYNEWELEM|, :math:`\ARRAYGET\K{\_}\sx^?`, |ARRAYSET|, |ARRAYLEN|, |ARRAYFILL|, |ARRAYCOPY|, |ARRAYINITDATA|, |ARRAYINITELEM|
+
+* New :ref:`reference instructions <syntax-instr-ref>` for converting :ref:`host types <syntax-externtype>`: |ANYCONVERTEXTERN|, |EXTERNCONVERTANY|
+
+* Extended set of :ref:`constant instructions <valid-const>` with |REFI31|, |STRUCTNEW|, |STRUCTNEWDEFAULT|, |ARRAYNEW|, |ARRAYNEWDEFAULT|, |ARRAYNEWFIXED|, |ANYCONVERTEXTERN|, |EXTERNCONVERTANY|, and |GLOBALGET| for any previously declared immutable :ref:`global <syntax-global>`
+
+
+.. index:: instruction, exception, reference type, tag type, tag, handler
+
+Exception Handling
+..................
+
+Added tag definitions, imports, and exports, and instructions to throw and catch exceptions [#proposal-exn]_
+
+* Modules may :ref:`define <syntax-tagtype>`, :ref:`import <syntax-import>`, and :ref:`export <syntax-export>` tags.
+
+* New :ref:`heap types <syntax-heaptype>`: |EXN|, |NOEXN|
+
+* New :ref:`reference type <syntax-reftype>` short-hands: |EXNREF|, |NULLEXNREF|
+
+* New :ref:`control instructions <syntax-instr-control>`: |THROW|, |THROWREF|, and |TRYTABLE|.
+
+* New :ref:`tag section <binary-tagsec>` in binary format.
+
+
+.. index:: reference, reference type, heap type, field type, storage type, structure type, array type, composite type, sub type, recursive type
 .. _extension-gc:
 
 Garbage collection
 ..................
 
 Added managed reference types. [#proposal-gc]_
->>>>>>> ba81d7a2
 
 * New forms of :ref:`heap types <syntax-heaptype>`: |ANY|, |EQT|, |I31|, |STRUCT|, |ARRAY|, |NONE|, |NOFUNC|, |NOEXTERN|
 
@@ -273,53 +266,23 @@
 
 * New :ref:`reference instructions <syntax-instr-ref>` for converting :ref:`host types <syntax-externtype>`: |ANYCONVERTEXTERN|, |EXTERNCONVERTANY|
 
-<<<<<<< HEAD
-* Extended set of :ref:`constant instructions <valid-const>` with |REFI31|, |STRUCTNEW|, |STRUCTNEWDEFAULT|, |ARRAYNEW|, |ARRAYNEWDEFAULT|, |ARRAYNEWFIXED|, |ANYCONVERTEXTERN|, |EXTERNCONVERTANY|, and |GLOBALGET| for any previously declared immutable :ref:`global <syntax-global>`
-
-
-.. index:: instruction, exception, reference type, tag type, tag, handler
-
-Exception Handling
-..................
-
-Added tag definitions, imports, and exports, and instructions to throw and catch exceptions [#proposal-exn]_
-
-* Modules may :ref:`define <syntax-tagtype>`, :ref:`import <syntax-import>`, and :ref:`export <syntax-export>` tags.
-
-* New :ref:`heap types <syntax-heaptype>`: |EXN|, |NOEXN|
-
-* New :ref:`reference type <syntax-reftype>` short-hands: |EXNREF|, |NULLEXNREF|
-
-* New :ref:`control instructions <syntax-instr-control>`: |THROW|, |THROWREF|, and |TRYTABLE|.
-
-* New :ref:`tag section <binary-tagsec>` in binary format.
-
-=======
 * Extended set of :ref:`constant instructions <valid-const>` with |REFI31|, |STRUCTNEW|, |STRUCTNEWDEFAULT|, |ARRAYNEW|, |ARRAYNEWDEFAULT|, |ARRAYNEWFIXED|, |ANYCONVERTEXTERN|, |EXTERNCONVERTANY|
 
 
 .. [#proposal-extconst]
    https://github.com/WebAssembly/extended-const/blob/main/proposals/extended-const/
->>>>>>> ba81d7a2
 
 .. [#proposal-tailcall]
    https://github.com/WebAssembly/spec/tree/main/proposals/tail-call/
 
-<<<<<<< HEAD
-=======
 .. [#proposal-multimem]
    https://github.com/WebAssembly/multi-memory/blob/main/proposals/multi-memory/
 
->>>>>>> ba81d7a2
 .. [#proposal-typedref]
    https://github.com/WebAssembly/spec/tree/main/proposals/function-references/
 
-.. [#proposal-gc]
-<<<<<<< HEAD
-   https://github.com/WebAssembly/spec/tree/main/proposals/gc/
-
 .. [#proposal-exn]
    https://github.com/WebAssembly/spec/tree/main/proposals/exception-handling/
-=======
-   https://github.com/WebAssembly/spec/tree/main/proposals/gc/
->>>>>>> ba81d7a2
+
+.. [#proposal-gc]
+   https://github.com/WebAssembly/spec/tree/main/proposals/gc/