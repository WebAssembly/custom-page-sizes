.. index:: validation, algorithm, instruction, module, binary format, opcode
.. _algo-valid:

Validation Algorithm
--------------------

The specification of WebAssembly :ref:`validation <valid>` is purely *declarative*.
It describes the constraints that must be met by a :ref:`module <valid-module>` or :ref:`instruction <valid-instr>` sequence to be valid.

This section sketches the skeleton of a sound and complete *algorithm* for effectively validating code, i.e., sequences of :ref:`instructions <syntax-instr>`.
(Other aspects of validation are straightforward to implement.)

In fact, the algorithm is expressed over the flat sequence of opcodes as occurring in the :ref:`binary format <binary>`, and performs only a single pass over it.
Consequently, it can be integrated directly into a decoder.

The algorithm is expressed in typed pseudo code whose semantics is intended to be self-explanatory.


.. index:: value type, reference type, vector type, number type, packed type, field type, structure type, array type, function type, composite type, sub type, recursive type, defined type, stack, label, frame, instruction

Data Structures
~~~~~~~~~~~~~~~

Types
.....

Value types are representable as sets of enumerations:

.. code-block:: pseudo

<<<<<<< HEAD
   type num_type = I32 | I64 | F32 | F64
   type vec_type = V128
   type heap_type =
     Any | Eq | I31 | Struct | Array | None |
     Func | Nofunc | Extern | Noextern | Bot |
     Def(def : def_type)
   type ref_type = Ref(heap : heap_type, null : bool)
   type val_type = num_type | vec_type | ref_type | Bot
=======
   type val_type = I32 | I64 | F32 | F64 | V128 | Funcref | Exnref | Externref
>>>>>>> 25632dd9

   func is_num(t : val_type) : bool =
     return t = I32 || t = I64 || t = F32 || t = F64 || t = Bot

   func is_vec(t : val_type) : bool =
     return t = V128 || t = Bot

<<<<<<< HEAD
   func is_ref(t : val_type) : bool =
     return not (is_num t || is_vec t) || t = Bot
=======
   func is_ref(t : val_type | Unknown) : bool =
     return t = Funcref || t = Exnref || t = Externref || t = Unknown
>>>>>>> 25632dd9

Similarly, :ref:`defined types <syntax-deftype>` :code:`def_type` can be represented:

.. code-block:: pseudo

   type packed_type = I8 | I16
   type field_type = Field(val : val_type | packed_type, mut : bool)

   type struct_type = Struct(fields : list(field_type))
   type array_type = Array(fields : field_type)
   type func_type = Func(params : list(val_type), results : list(val_type))
   type comp_type = struct_type | array_type | func_type

   type sub_type = Sub(super : list(def_type), body : comp_type, final : bool)
   type rec_type = Rec(types : list(sub_type))

   type def_type = Def(rec : rec_type, proj : int32)

   func unpack_field(t : field_type) : val_type =
     if (it = I8 || t = I16) return I32
     return t

   func expand_def(t : def_type) : comp_type =
     return t.rec.types[t.proj].body

These representations assume that all types have been :ref:`closed <type-closed>` by :ref:`substituting <type-subst>` all :ref:`type indices <syntax-typeidx>` (in :ref:`concrete heap types <syntax-heaptype>` and in :ref:`sub types <syntax-subtype>`) with their respective :ref:`defined types <syntax-deftype>`.
This includes *recursive* references to enclosing :ref:`defined types <syntax-deftype>`,
such that type representations form graphs and may be *cyclic* for :ref:`recursive types <syntax-rectype>`.

We assume that all types have been *canonicalized*, such that equality on two type representations holds if and only if their :ref:`closures <type-closure>` are syntactically equivalent, making it a constant-time check.

.. note::
   For the purpose of type canonicalization, recursive references from a :ref:`heap type <syntax-heaptype>` to an enclosing :ref:`recursive type <syntax-reftype>` (i.e., forward edges in the graph that form a cycle) need to be distinguished from references to previously defined types.
   However, this distinction does not otherwise affect validation, so is ignored here.
   In the graph representation, all recursive types are effectively infinitely :ref:`unrolled <aux-unroll-rectype>`.

We further assume that :ref:`validation <valid-valtype>` and :ref:`subtyping <match-valtype>` checks are defined on value types, as well as a few auxiliary functions on composite types:

.. code-block:: pseudo

   func validate_val_type(t : val_type)
   func validate_ref_type(t : ref_type)

   func matches_val(t1 : val_type, t2 : val_type) : bool
   func matches_ref(t1 : val_type, t2 : val_type) : bool

   func is_func(t : comp_type) : bool
   func is_struct(t : comp_type) : bool
   func is_array(t : comp_type) : bool

Finally, the following function computes the least precise supertype of a given :ref:`heap type <syntax-heaptype>` (its corresponding top type):

.. code-block:: pseudo

   func top_heap_type(t : heap_type) : heap_type =
     switch (t)
       case (Any | Eq | I31 | Struct | Array | None)
         return Any
       case (Func | Nofunc)
         return Func
       case (Extern | Noextern)
         return Extern
       case (Def(dt))
         switch (dt.rec.types[dt.proj].body)
           case (Struct(_) | Array(_))
             return Any
           case (Func(_))
             return Func
       case (Bot)
         raise CannotOccurInSource


Context
.......

Validation requires a :ref:`context <context>` for checking uses of :ref:`indices <syntax-index>`.
For the purpose of presenting the algorithm, it is maintained in a set of global variables:

.. code-block:: pseudo

   var return_type : list(val_type)
   var types : array(def_type)
   var locals : array(val_type)
   var locals_init : array(bool)
   var globals : array(global_type)
   var funcs : array(func_type)
   var tables : array(table_type)
   var mems : array(mem_type)

This assumes suitable representations for the various :ref:`types <syntax-type>` besides :code:`val_type`, which are omitted here.

For locals, there is an additional array recording the initialization status of each local.

Stacks
......

The algorithm uses three separate stacks: the *value stack*, the *control stack*, and the *initialization stack*.
The value stack tracks the :ref:`types <syntax-valtype>` of operand values on the :ref:`stack <stack>`.
The control stack tracks surrounding :ref:`structured control instructions <syntax-instr-control>` and their associated :ref:`blocks <syntax-instr-control>`.
The initialization stack records all :ref:`locals <syntax-local>` that have been initialized since the beginning of the function.

.. code-block:: pseudo

   type val_stack = stack(val_type)
   type init_stack = stack(u32)

   type ctrl_stack = stack(ctrl_frame)
   type ctrl_frame = {
     opcode : opcode
     start_types : list(val_type)
     end_types : list(val_type)
     val_height : nat
     init_height : nat
     unreachable : bool
   }

For each entered block, the control stack records a *control frame* with the originating opcode, the types on the top of the operand stack at the start and end of the block (used to check its result as well as branches), the height of the operand stack at the start of the block (used to check that operands do not underflow the current block), the height of the initialization stack at the start of the block (used to reset initialization status at the end of the block), and a flag recording whether the remainder of the block is unreachable (used to handle :ref:`stack-polymorphic <polymorphism>` typing after branches).

For the purpose of presenting the algorithm, these stacks are simply maintained as global variables:

.. code-block:: pseudo

   var vals : val_stack
   var inits : init_stack
   var ctrls : ctrl_stack

However, these variables are not manipulated directly by the main checking function, but through a set of auxiliary functions:

.. code-block:: pseudo

   func push_val(type : val_type) =
     vals.push(type)

   func pop_val() : val_type =
     if (vals.size() = ctrls[0].height && ctrls[0].unreachable) return Bot
     error_if(vals.size() = ctrls[0].height)
     return vals.pop()

   func pop_val(expect : val_type) : val_type =
     let actual = pop_val()
     error_if(not matches_val(actual, expect))
     return actual

   func pop_num() : num_type | Bot =
     let actual = pop_val()
     error_if(not is_num(actual))
     return actual

   func pop_ref() : ref_type =
     let actual = pop_val()
     error_if(not is_ref(actual))
     if (actual = Bot) return Ref(Bot, false)
     return actual

   func push_vals(types : list(val_type)) = foreach (t in types) push_val(t)
   func pop_vals(types : list(val_type)) : list(val_type) =
     var popped := []
     foreach (t in reverse(types)) popped.prepend(pop_val(t))
     return popped

Pushing an operand value simply pushes the respective type to the value stack.

Popping an operand value checks that the value stack does not underflow the current block and then removes one type.
But first, a special case is handled where the block contains no known values, but has been marked as unreachable.
That can occur after an unconditional branch, when the stack is typed :ref:`polymorphically <polymorphism>`.
In that case, the :code:`Bot` type is returned, because that is a *principal* choice trivially satisfying all use constraints.

A second function for popping an operand value takes an expected type, which the actual operand type is checked against.
The types may differ by subtyping, including the case where the actual type is :code:`Bot`, and thereby matches unconditionally.
The function returns the actual type popped from the stack.

Finally, there are accumulative functions for pushing or popping multiple operand types.

.. note::
   The notation :code:`stack[i]` is meant to index the stack from the top,
   so that, e.g., :code:`ctrls[0]` accesses the element pushed last.


The initialization stack and the initialization status of locals is manipulated through the following functions:

.. code-block:: pseudo

   func get_local(idx : u32) =
     error_if(not locals_init[idx])

   func set_local(idx : u32) =
     if (not locals_init[idx])
       inits.push(idx)
       locals_init[idx] := true

   func reset_locals(height : nat) =
     while (inits.size() > height)
       locals_init[inits.pop()] := false

Getting a local verifies that it is known to be initialized.
When a local is set that was not set already,
then its initialization status is updated and the change is recorded in the initialization stack.
Thus, the initialization status of all locals can be reset to a previous state by denoting a specific height in the initialization stack.

The size of the initialization stack is bounded by the number of (non-defaultable) locals in a function, so can be preallocated by an algorithm.

The control stack is likewise manipulated through auxiliary functions:

.. code-block:: pseudo

   func push_ctrl(opcode : opcode, in : list(val_type), out : list(val_type)) =
     let frame = ctrl_frame(opcode, in, out, vals.size(), inits.size(), false)
     ctrls.push(frame)
     push_vals(in)

   func pop_ctrl() : ctrl_frame =
     error_if(ctrls.is_empty())
     let frame = ctrls[0]
     pop_vals(frame.end_types)
     error_if(vals.size() =/= frame.val_height)
     reset_locals(frame.init_height)
     ctrls.pop()
     return frame

<<<<<<< HEAD
   func label_types(frame : ctrl_frame) : list(val_types) =
     return (if (frame.opcode = loop) frame.start_types else frame.end_types)
=======
   func label_types(frame : ctrl_frame) : list(val_type) =
     return (if frame.opcode == loop then frame.start_types else frame.end_types)
>>>>>>> 25632dd9

   func unreachable() =
     vals.resize(ctrls[0].height)
     ctrls[0].unreachable := true

Pushing a control frame takes the types of the label and result values.
It allocates a new frame record recording them along with the current height of the operand stack and marks the block as reachable.

Popping a frame first checks that the control stack is not empty.
It then verifies that the operand stack contains the right types of values expected at the end of the exited block and pops them off the operand stack.
Afterwards, it checks that the stack has shrunk back to its initial height.
Finally, it undoes all changes to the initialization status of locals that happend inside the block.

The type of the :ref:`label <syntax-label>` associated with a control frame is either that of the stack at the start or the end of the frame, determined by the opcode that it originates from.

Finally, the current frame can be marked as unreachable.
In that case, all existing operand types are purged from the value stack, in order to allow for the :ref:`stack-polymorphism <polymorphism>` logic in :code:`pop_val` to take effect.
Because every function has an implicit outermost label that corresponds to an implicit block frame,
it is an invariant of the validation algorithm that there always is at least one frame on the control stack when validating an instruction, and hence, `ctrls[0]` is always defined.

.. note::
   Even with the unreachable flag set, consecutive operands are still pushed to and popped from the operand stack.
   That is necessary to detect invalid :ref:`examples <polymorphism>` like :math:`(\UNREACHABLE~(\I32.\CONST)~\I64.\ADD)`.
   However, a polymorphic stack cannot underflow, but instead generates :code:`Bot` types as needed.


.. index:: opcode

Validation of Instruction Sequences
~~~~~~~~~~~~~~~~~~~~~~~~~~~~~~~~~~~

The following function shows the validation of a number of representative instructions that manipulate the stack.
Other instructions are checked in a similar manner.

.. code-block:: pseudo

   func validate(opcode) =
     switch (opcode)
       case (i32.add)
         pop_val(I32)
         pop_val(I32)
         push_val(I32)

       case (drop)
         pop_val()

       case (select)
         pop_val(I32)
         let t1 = pop_val()
         let t2 = pop_val()
         error_if(not (is_num(t1) && is_num(t2) || is_vec(t1) && is_vec(t2)))
         error_if(t1 =/= t2 && t1 =/= Bot && t2 =/= Bot)
         push_val(if (t1 = Bot) t2 else t1)

       case (select t)
         pop_val(I32)
         pop_val(t)
         pop_val(t)
         push_val(t)

       case (ref.is_null)
         pop_ref()
         push_val(I32)

       case (ref.as_non_null)
         let rt = pop_ref()
         push_val(Ref(rt.heap, false))

       case (ref.test rt)
         validate_ref_type(rt)
         pop_val(Ref(top_heap_type(rt), true))
         push_val(I32)

       case (local.get x)
         get_local(x)
         push_val(locals[x])

       case (local.set x)
         pop_val(locals[x])
         set_local(x)

       case (unreachable)
         unreachable()

       case (block t1*->t2*)
         pop_vals([t1*])
         push_ctrl(block, [t1*], [t2*])

       case (loop t1*->t2*)
         pop_vals([t1*])
         push_ctrl(loop, [t1*], [t2*])

       case (if t1*->t2*)
         pop_val(I32)
         pop_vals([t1*])
         push_ctrl(if, [t1*], [t2*])

       case (end)
         let frame = pop_ctrl()
         push_vals(frame.end_types)

       case (else)
         let frame = pop_ctrl()
         error_if(frame.opcode =/= if)
         push_ctrl(else, frame.start_types, frame.end_types)

       case (try_table t1*->t2* handler*)
         pop_vals([t1*])
         foreach (handler in handler*)
           error_if(ctrls.size() < handler.label)
           push_ctrl(catch, [], label_types(ctrls[handler.label]))
           switch (handler.clause)
             case (catch x)
               push_vals(tags[x].type.params)
             case (catch_ref x)
               push_vals(tags[x].type.params)
               push_val(Exnref)
             case (catch_all)
               skip
             case (catch_all_ref)
               push_val(Exnref)
           pop_ctrl()
         push_ctrl(try_table, [t1*], [t2*])

       case (throw x)
          pop_vals(tags[x].type.params)
          unreachable()

       case (br n)
         error_if(ctrls.size() < n)
         pop_vals(label_types(ctrls[n]))
         unreachable()

       case (br_if n)
         error_if(ctrls.size() < n)
         pop_val(I32)
         pop_vals(label_types(ctrls[n]))
         push_vals(label_types(ctrls[n]))

       case (br_table n* m)
         pop_val(I32)
         error_if(ctrls.size() < m)
         let arity = label_types(ctrls[m]).size()
         foreach (n in n*)
           error_if(ctrls.size() < n)
           error_if(label_types(ctrls[n]).size() =/= arity)
           push_vals(pop_vals(label_types(ctrls[n])))
         pop_vals(label_types(ctrls[m]))
         unreachable()

       case (br_on_null n)
         error_if(ctrls.size() < n)
         let rt = pop_ref()
         pop_vals(label_types(ctrls[n]))
         push_vals(label_types(ctrls[n]))
         push_val(Ref(rt.heap, false))

       case (br_on_cast n rt1 rt2)
         validate_ref_type(rt1)
         validate_ref_type(rt2)
         pop_val(rt1)
         push_val(rt2)
         pop_vals(label_types(ctrls[n]))
         push_vals(label_types(ctrls[n]))
         pop_val(rt2)
         push_val(diff_ref_type(rt2, rt1))

       case (return)
         pop_vals(return_types)
         unreachable()

       case (call_ref x)
         let t = expand_def(types[x])
         error_if(not is_func(t))
         pop_vals(t.params)
         pop_val(Ref(Def(types[x])))
         push_vals(t.results)

       case (return_call_ref x)
         let t = expand_def(types[x])
         error_if(not is_func(t))
         pop_vals(t.params)
         pop_val(Ref(Def(types[x])))
         error_if(t.results.len() =/= return_types.len())
         push_vals(t.results)
         pop_vals(return_types)
         unreachable()

       case (struct.new x)
         let t = expand_def(types[x])
         error_if(not is_struct(t))
         for (ti in reverse(t.fields))
           pop_val(unpack_field(ti))
         push_val(Ref(Def(types[x])))

       case (struct.set x n)
         let t = expand_def(types[x])
         error_if(not is_struct(t) || n >= t.fields.len())
         pop_val(Ref(Def(types[x])))
         pop_val(unpack_field(st.fields[n]))

.. note::
   It is an invariant under the current WebAssembly instruction set that an operand of :code:`Bot` type is never duplicated on the stack.
   This would change if the language were extended with stack instructions like :code:`dup`.
   Under such an extension, the above algorithm would need to be refined by replacing the :code:`Bot` type with proper *type variables* to ensure that all uses are consistent.<|MERGE_RESOLUTION|>--- conflicted
+++ resolved
@@ -28,18 +28,14 @@
 
 .. code-block:: pseudo
 
-<<<<<<< HEAD
    type num_type = I32 | I64 | F32 | F64
    type vec_type = V128
    type heap_type =
      Any | Eq | I31 | Struct | Array | None |
-     Func | Nofunc | Extern | Noextern | Bot |
+     Func | Nofunc | Exn | Noexn | Extern | Noextern | Bot |
      Def(def : def_type)
    type ref_type = Ref(heap : heap_type, null : bool)
    type val_type = num_type | vec_type | ref_type | Bot
-=======
-   type val_type = I32 | I64 | F32 | F64 | V128 | Funcref | Exnref | Externref
->>>>>>> 25632dd9
 
    func is_num(t : val_type) : bool =
      return t = I32 || t = I64 || t = F32 || t = F64 || t = Bot
@@ -47,13 +43,8 @@
    func is_vec(t : val_type) : bool =
      return t = V128 || t = Bot
 
-<<<<<<< HEAD
    func is_ref(t : val_type) : bool =
      return not (is_num t || is_vec t) || t = Bot
-=======
-   func is_ref(t : val_type | Unknown) : bool =
-     return t = Funcref || t = Exnref || t = Externref || t = Unknown
->>>>>>> 25632dd9
 
 Similarly, :ref:`defined types <syntax-deftype>` :code:`def_type` can be represented:
 
@@ -273,13 +264,8 @@
      ctrls.pop()
      return frame
 
-<<<<<<< HEAD
    func label_types(frame : ctrl_frame) : list(val_types) =
      return (if (frame.opcode = loop) frame.start_types else frame.end_types)
-=======
-   func label_types(frame : ctrl_frame) : list(val_type) =
-     return (if frame.opcode == loop then frame.start_types else frame.end_types)
->>>>>>> 25632dd9
 
    func unreachable() =
      vals.resize(ctrls[0].height)
@@ -308,8 +294,8 @@
 
 .. index:: opcode
 
-Validation of Instruction Sequences
-~~~~~~~~~~~~~~~~~~~~~~~~~~~~~~~~~~~
+Validation of Opcode Sequences
+~~~~~~~~~~~~~~~~~~~~~~~~~~~~~~
 
 The following function shows the validation of a number of representative instructions that manipulate the stack.
 Other instructions are checked in a similar manner.
@@ -385,6 +371,83 @@
          let frame = pop_ctrl()
          error_if(frame.opcode =/= if)
          push_ctrl(else, frame.start_types, frame.end_types)
+
+       case (br n)
+         error_if(ctrls.size() < n)
+         pop_vals(label_types(ctrls[n]))
+         unreachable()
+
+       case (br_if n)
+         error_if(ctrls.size() < n)
+         pop_val(I32)
+         pop_vals(label_types(ctrls[n]))
+         push_vals(label_types(ctrls[n]))
+
+       case (br_table n* m)
+         pop_val(I32)
+         error_if(ctrls.size() < m)
+         let arity = label_types(ctrls[m]).size()
+         foreach (n in n*)
+           error_if(ctrls.size() < n)
+           error_if(label_types(ctrls[n]).size() =/= arity)
+           push_vals(pop_vals(label_types(ctrls[n])))
+         pop_vals(label_types(ctrls[m]))
+         unreachable()
+
+       case (br_on_null n)
+         error_if(ctrls.size() < n)
+         let rt = pop_ref()
+         pop_vals(label_types(ctrls[n]))
+         push_vals(label_types(ctrls[n]))
+         push_val(Ref(rt.heap, false))
+
+       case (br_on_cast n rt1 rt2)
+         validate_ref_type(rt1)
+         validate_ref_type(rt2)
+         pop_val(rt1)
+         push_val(rt2)
+         pop_vals(label_types(ctrls[n]))
+         push_vals(label_types(ctrls[n]))
+         pop_val(rt2)
+         push_val(diff_ref_type(rt2, rt1))
+
+       case (return)
+         pop_vals(return_types)
+         unreachable()
+
+       case (call_ref x)
+         let t = expand_def(types[x])
+         error_if(not is_func(t))
+         pop_vals(t.params)
+         pop_val(Ref(Def(types[x])))
+         push_vals(t.results)
+
+       case (return_call_ref x)
+         let t = expand_def(types[x])
+         error_if(not is_func(t))
+         pop_vals(t.params)
+         pop_val(Ref(Def(types[x])))
+         error_if(t.results.len() =/= return_types.len())
+         push_vals(t.results)
+         pop_vals(return_types)
+         unreachable()
+
+       case (struct.new x)
+         let t = expand_def(types[x])
+         error_if(not is_struct(t))
+         for (ti in reverse(t.fields))
+           pop_val(unpack_field(ti))
+         push_val(Ref(Def(types[x])))
+
+       case (struct.set x n)
+         let t = expand_def(types[x])
+         error_if(not is_struct(t) || n >= t.fields.len())
+         pop_val(Ref(Def(types[x])))
+         pop_val(unpack_field(st.fields[n]))
+
+       case (throw x)
+          pop_vals(tags[x].type.params)
+          unreachable()
 
        case (try_table t1*->t2* handler*)
          pop_vals([t1*])
@@ -404,83 +467,6 @@
            pop_ctrl()
          push_ctrl(try_table, [t1*], [t2*])
 
-       case (throw x)
-          pop_vals(tags[x].type.params)
-          unreachable()
-
-       case (br n)
-         error_if(ctrls.size() < n)
-         pop_vals(label_types(ctrls[n]))
-         unreachable()
-
-       case (br_if n)
-         error_if(ctrls.size() < n)
-         pop_val(I32)
-         pop_vals(label_types(ctrls[n]))
-         push_vals(label_types(ctrls[n]))
-
-       case (br_table n* m)
-         pop_val(I32)
-         error_if(ctrls.size() < m)
-         let arity = label_types(ctrls[m]).size()
-         foreach (n in n*)
-           error_if(ctrls.size() < n)
-           error_if(label_types(ctrls[n]).size() =/= arity)
-           push_vals(pop_vals(label_types(ctrls[n])))
-         pop_vals(label_types(ctrls[m]))
-         unreachable()
-
-       case (br_on_null n)
-         error_if(ctrls.size() < n)
-         let rt = pop_ref()
-         pop_vals(label_types(ctrls[n]))
-         push_vals(label_types(ctrls[n]))
-         push_val(Ref(rt.heap, false))
-
-       case (br_on_cast n rt1 rt2)
-         validate_ref_type(rt1)
-         validate_ref_type(rt2)
-         pop_val(rt1)
-         push_val(rt2)
-         pop_vals(label_types(ctrls[n]))
-         push_vals(label_types(ctrls[n]))
-         pop_val(rt2)
-         push_val(diff_ref_type(rt2, rt1))
-
-       case (return)
-         pop_vals(return_types)
-         unreachable()
-
-       case (call_ref x)
-         let t = expand_def(types[x])
-         error_if(not is_func(t))
-         pop_vals(t.params)
-         pop_val(Ref(Def(types[x])))
-         push_vals(t.results)
-
-       case (return_call_ref x)
-         let t = expand_def(types[x])
-         error_if(not is_func(t))
-         pop_vals(t.params)
-         pop_val(Ref(Def(types[x])))
-         error_if(t.results.len() =/= return_types.len())
-         push_vals(t.results)
-         pop_vals(return_types)
-         unreachable()
-
-       case (struct.new x)
-         let t = expand_def(types[x])
-         error_if(not is_struct(t))
-         for (ti in reverse(t.fields))
-           pop_val(unpack_field(ti))
-         push_val(Ref(Def(types[x])))
-
-       case (struct.set x n)
-         let t = expand_def(types[x])
-         error_if(not is_struct(t) || n >= t.fields.len())
-         pop_val(Ref(Def(types[x])))
-         pop_val(unpack_field(st.fields[n]))
-
 .. note::
    It is an invariant under the current WebAssembly instruction set that an operand of :code:`Bot` type is never duplicated on the stack.
    This would change if the language were extended with stack instructions like :code:`dup`.
