.. index:: custom section, section, binary format, annotation, text format

Custom Sections and Annotations
-------------------------------

This appendix defines dedicated :ref:`custom sections <binary-customsec>` for WebAssembly's :ref:`binary format <binary>` and :ref:`annotations <text-annot>` for the text format.
Such sections or annotations do not contribute to, or otherwise affect, the WebAssembly semantics, and may be ignored by an implementation.
However, they provide useful meta data that implementations can make use of to improve user experience or take compilation hints.



.. index:: ! name section, name, Unicode UTF-8
.. _binary-namesec:

Name Section
~~~~~~~~~~~~

The *name section* is a :ref:`custom section <binary-customsec>` whose name string is itself :math:`\text{name}`.
The name section should appear only once in a module, and only after the :ref:`data section <binary-datasec>`.

The purpose of this section is to attach printable names to definitions in a module, which e.g. can be used by a debugger or when parts of the module are to be rendered in :ref:`text form <text>`.

.. note::
   All :ref:`names <binary-name>` are represented in |Unicode|_ encoded in UTF-8.
   Names need not be unique.


.. _binary-namesubsection:

Subsections
...........

The :ref:`data <binary-customsec>` of a name section consists of a sequence of *subsections*.
Each subsection consists of a

* a one-byte subsection *id*,
* the |U32| *size* of the contents, in bytes,
* the actual *contents*, whose structure is dependent on the subsection id.

.. math::
   \begin{array}{llcll}
   \production{name section} & \Bnamesec &::=&
     \Bsection_0(\Bnamedata) \\
   \production{name data} & \Bnamedata &::=&
     n{:}\Bname & (\iff n = \text{name}) \\ &&&
     \Bmodulenamesubsec^? \\ &&&
     \Bfuncnamesubsec^? \\ &&&
     \Blocalnamesubsec^? \\ &&&
<<<<<<< HEAD
=======
     \Btypenamesubsec^? \\ &&&
     \Bfieldnamesubsec^? \\ &&&
>>>>>>> 64fb8fd3
     \Btagnamesubsec^? \\
   \production{name subsection} & \Bnamesubsection_N(\B{B}) &::=&
     N{:}\Bbyte~~\X{size}{:}\Bu32~~\B{B}
       & (\iff \X{size} = ||\B{B}||) \\
   \end{array}

The following subsection ids are used:

==  ===========================================
Id  Subsection                                 
==  ===========================================
 0  :ref:`module name <binary-modulenamesec>`
 1  :ref:`function names <binary-funcnamesec>`    
 2  :ref:`local names <binary-localnamesec>`
 4  :ref:`type names <binary-typenamesec>`
10  :ref:`field names <binary-fieldnamesec>`
11  :ref:`tag names <binary-tagnamesec>`
==  ===========================================

Each subsection may occur at most once, and in order of increasing id.


.. index:: ! name map, index, index space
.. _binary-indirectnamemap:
.. _binary-namemap:

Name Maps
.........

A *name map* assigns :ref:`names <syntax-name>` to :ref:`indices <syntax-index>` in a given :ref:`index space <syntax-index>`.
It consists of a :ref:`vector <binary-vec>` of index/name pairs in order of increasing index value.
Each index must be unique, but the assigned names need not be.

.. math::
   \begin{array}{llclll}
   \production{name map} & \Bnamemap &::=&
     \Bvec(\Bnameassoc) \\
   \production{name association} & \Bnameassoc &::=&
     \Bidx~\Bname \\
   \end{array}

An *indirect name map* assigns :ref:`names <syntax-name>` to a two-dimensional :ref:`index space <syntax-index>`, where secondary indices are *grouped* by primary indices.
It consists of a vector of primary index/name map pairs in order of increasing index value, where each name map in turn maps secondary indices to names.
Each primary index must be unique, and likewise each secondary index per individual name map.

.. math::
   \begin{array}{llclll}
   \production{indirect name map} & \Bindirectnamemap &::=&
     \Bvec(\Bindirectnameassoc) \\
   \production{indirect name association} & \Bindirectnameassoc &::=&
     \Bidx~\Bnamemap \\
   \end{array}


.. index:: module
.. _binary-modulenamesec:

Module Names
............

The *module name subsection* has the id 0.
It simply consists of a single :ref:`name <binary-name>` that is assigned to the module itself.

.. math::
   \begin{array}{llclll}
   \production{module name subsection} & \Bmodulenamesubsec &::=&
     \Bnamesubsection_0(\Bname) \\
   \end{array}


.. index:: function, function index
.. _binary-funcnamesec:

Function Names
..............

The *function name subsection* has the id 1.
It consists of a :ref:`name map <binary-namemap>` assigning function names to :ref:`function indices <syntax-funcidx>`.

.. math::
   \begin{array}{llclll}
   \production{function name subsection} & \Bfuncnamesubsec &::=&
     \Bnamesubsection_1(\Bnamemap) \\
   \end{array}


.. index:: function, local, function index, local index
.. _binary-localnamesec:

Local Names
...........

The *local name subsection* has the id 2.
It consists of an :ref:`indirect name map <binary-indirectnamemap>` assigning local names to :ref:`local indices <syntax-localidx>` grouped by :ref:`function indices <syntax-funcidx>`.

.. math::
   \begin{array}{llclll}
   \production{local name subsection} & \Blocalnamesubsec &::=&
     \Bnamesubsection_2(\Bindirectnamemap) \\
   \end{array}


.. index:: type, type index
.. _binary-typenamesec:

Type Names
..........

The *type name subsection* has the id 4.
It consists of a :ref:`name map <binary-namemap>` assigning type names to :ref:`type indices <syntax-typeidx>`.

.. math::
   \begin{array}{llclll}
   \production{type name subsection} & \Btypenamesubsec &::=&
<<<<<<< HEAD
     \Bnamesubsection_1(\Bnamemap) \\
=======
     \Bnamesubsection_4(\Bnamemap) \\
>>>>>>> 64fb8fd3
   \end{array}


.. index:: type, field, type index, field index
.. _binary-fieldnamesec:

Field Names
...........

The *field name subsection* has the id 10.
It consists of an :ref:`indirect name map <binary-indirectnamemap>` assigning field names to :ref:`field indices <syntax-fieldidx>` grouped by the :ref:`type indices <syntax-typeidx>` of their respective :ref:`structure types <syntax-structtype>`.

.. math::
   \begin{array}{llclll}
   \production{field name subsection} & \Bfieldnamesubsec &::=&
<<<<<<< HEAD
     \Bnamesubsection_2(\Bindirectnamemap) \\
=======
     \Bnamesubsection_10(\Bindirectnamemap) \\
>>>>>>> 64fb8fd3
   \end{array}


.. index:: tag, tag index
.. _binary-tagnamesec:

Tag Names
.........

The *tag name subsection* has the id 11.
It consists of a :ref:`name map <binary-namemap>` assigning tag names to :ref:`tag indices <syntax-tagidx>`.

.. math::
   \begin{array}{llclll}
   \production{tag name subsection} & \Btagnamesubsec &::=&
     \Bnamesubsection_1(\Bnamemap) \\
   \end{array}


.. index:: ! name annotation, name, Unicode UTF-8
.. _text-nameannot:

Name Annotations
~~~~~~~~~~~~~~~~

*Name annotations* are the textual analogue to the :ref:`name section <binary-namesec>` and provide a textual representation for it.
Consequently, their id is :math:`\T{@name}`.

Analogous to the name section, name annotations are allowed on :ref:`modules <text-module>`, :ref:`functions <text-func>`, and :ref:`locals <text-local>` (including  :ref:`parameters <text-param>`).
They can be placed where the text format allows binding occurrences of respective :ref:`identifiers <text-id>`.
If both an identifier and a name annotation are given, the annotation is expected *after* the identifier.
In that case, the annotation takes precedence over the identifier as a textual representation of the binding's name.
At most one name annotation may be given per binding.

All name annotations have the following format:

.. math::
   \begin{array}{llclll}
   \production{name annotation} & \Tnameannot &::=&
     \text{(@name}~\Tstring~\text{)} \\
   \end{array}


.. note::
   All name annotations can be arbitrary UTF-8 :ref:`strings <text-string>`.
   Names need not be unique.


.. index:: module
.. _text-modulenameannot:

Module Names
............

A *module name annotation* must be placed on a :ref:`module <text-module>` definition,
directly after the :math:`\text{module}` keyword, or if present, after the following module :ref:`identifier <text-id>`.

.. math::
   \begin{array}{llclll}
   \production{module name annotation} & \Tmodulenameannot &::=&
     \Tnameannot \\
   \end{array}


.. index:: function
.. _text-funcnameannot:

Function Names
..............

A *function name annotation* must be placed on a :ref:`function <text-func>` definition or function :ref:`import <text-import>`,
directly after the :math:`\text{func}` keyword, or if present, after the following function :ref:`identifier <text-id>` or.

.. math::
   \begin{array}{llclll}
   \production{function name annotation} & \Tfuncnameannot &::=&
     \Tnameannot \\
   \end{array}


.. index:: function, parameter
.. _text-paramnameannot:

Parameter Names
...............

A *parameter name annotation* must be placed on a :ref:`parameter <text-param>` declaration,
directly after the :math:`\text{param}` keyword, or if present, after the following parameter :ref:`identifier <text-id>`.
It may only be placed on a declaration that declares exactly one parameter.

.. math::
   \begin{array}{llclll}
   \production{parameter name annotation} & \Tparamnameannot &::=&
     \Tnameannot \\
   \end{array}


.. index:: function, local
.. _text-localnameannot:

Local Names
...........

A *local name annotation* must be placed on a :ref:`local <text-param>` declaration,
directly after the :math:`\text{local}` keyword, or if present, after the following local :ref:`identifier <text-id>`.
It may only be placed on a declaration that declares exactly one local.

.. math::
   \begin{array}{llclll}
   \production{local name annotation} & \Tlocalnameannot &::=&
     \Tnameannot \\
   \end{array}


.. index:: type
.. _text-typenameannot:

Type Names
..........

A *type name annotation* must be placed on a :ref:`type <text-type>` declaration,
directly after the :math:`\text{type}` keyword, or if present, after the following type :ref:`identifier <text-id>`.

.. math::
   \begin{array}{llclll}
   \production{type name annotation} & \Ttypenameannot &::=&
     \Tnameannot \\
   \end{array}


.. index:: type, structure type, field
.. _text-fieldnameannot:

Field Names
...........

A *field name annotation* must be placed on the field of a :ref:`structure type <text-structtype>`,
directly after the :math:`\text{field}` keyword, or if present, after the following field :ref:`identifier <text-id>`.
It may only be placed on a declaration that declares exactly one field.

.. math::
   \begin{array}{llclll}
   \production{field name annotation} & \Tfieldnameannot &::=&
     \Tnameannot \\
   \end{array}


.. index:: tag
.. _text-tagnameannot:

Tag Names
.........

A *tag name annotation* must be placed on a :ref:`tag declaration <text-tag>` or tag :ref:`import <text-import>`,
directly after the :math:`\text{tag}` keyword, or if present, after the following tag :ref:`identifier <text-id>`.

.. math::
   \begin{array}{llclll}
   \production{tag name annotation} & \Ttagnameannot &::=&
     \Tnameannot \\
   \end{array}


.. index:: ! custom annotation, custom section
.. _text-customannot:

Custom Annotations
~~~~~~~~~~~~~~~~~~

*Custom annotations* are a generic textual representation for any :ref:`custom section <binary-customsec>`.
Their id is :math:`\T{@custom}`.
By generating custom annotations, tools converting between :ref:`binary format <binary>` and :ref:`text format <text>` can maintain and round-trip the content of custom sections even when they do not recognize them.

Custom annotations must be placed inside a :ref:`module <text-module>` definition.
They must occur anywhere after the :math:`\text{module}` keyword, or if present, after the following module :ref:`identifier <text-id>`.
They must not be nested into other constructs.

.. math::
   \begin{array}{llclll}
   \production{custom annotation} & \Tcustomannot &::=&
     \text{(@custom}~~\Tstring~~\Tcustomplace^?~~\Tdatastring~~\text{)} \\
   \production{custom placement} & \Tcustomplace &::=&
     \text{(}~\text{before}~~\text{first}~\text{)} \\ &&|&
     \text{(}~\text{before}~~\Tsec~\text{)} \\ &&|&
     \text{(}~\text{after}~~\Tsec~\text{)} \\ &&|&
     \text{(}~\text{after}~~\text{last}~\text{)} \\
   \production{section} & \Tsec &::=&
     \text{type} \\ &&|&
     \text{import} \\ &&|&
     \text{func} \\ &&|&
     \text{table} \\ &&|&
     \text{memory} \\ &&|&
     \text{global} \\ &&|&
     \text{export} \\ &&|&
     \text{start} \\ &&|&
     \text{elem} \\ &&|&
     \text{code} \\ &&|&
     \text{data} \\ &&|&
     \text{datacount} \\
   \end{array}

The first :ref:`string <text-string>` in a custom annotation denotes the name of the custom section it represents.
The remaining strings collectively represent the section's payload data, written as a :ref:`data string <text-datastring>`, which can be split up into a possibly empty sequence of individual string literals (similar to :ref:`data segments <text-data>`).

An arbitrary number of custom annotations (even of the same name) may occur in a module,
each defining a separate custom section when converting to :ref:`binary format <binary>`.
Placement of the sections in the binary can be customized via explicit *placement* directives, that position them either directly before or directly after a known section.
That section must exist and be non-empty in the binary encoding of the annotated module.
The placements :math:`\T{(before~first)}` and :math:`\T{(after~last)}` denote virtual sections before the first and after the last known section, respectively.
When the placement directive is omitted, it defaults to :math:`\T{(after~last)}`.

If multiple placement directives appear for the same position, then the sections are all placed there, in order of their appearance in the text.
For this purpose, the position :math:`\T{after}` a section is considered different from the position :math:`\T{before}` the consecutive section, and the former occurs before the latter.

.. note::
   Future versions of WebAssembly may introduce additional sections between others or at the beginning or end of a module.
   Using :math:`\T{first}` and :math:`\T{last}` guarantees that placement will still go before or after any future section, respectively.

If a custom section with a specific section id is given as well as annotations representing the same custom section (e.g., :math:`\T{@name}` :ref:`annotations <text-nameannot>` as well as a :math:`\T{@custom}` annotation for a :math:`\T{name}` :ref:`section <binary-namesec>`), then two sections are assumed to be created.
Their relative placement will depend on the placement directive given for the :math:`\T{@custom}` annotation as well as the implicit placement requirements of the custom section, which are applied to the other annotation.

.. note::

   For example, the following module,

   .. code-block:: none

      (module
        (@custom "A" "aaa")
        (type $t (func))
        (@custom "B" (after func) "bbb")
        (@custom "C" (before func) "ccc")
        (@custom "D" (after last) "ddd")
        (table 10 funcref)
        (func (type $t))
        (@custom "E" (after import) "eee")
        (@custom "F" (before type) "fff")
        (@custom "G" (after data) "ggg")
        (@custom "H" (after code) "hhh")
        (@custom "I" (after func) "iii")
        (@custom "J" (before func) "jjj")
        (@custom "K" (before first) "kkk")
      )

   will result in the following section ordering:

   .. code-block:: none

      custom section "K"
      custom section "F"
      type section
      custom section "E"
      custom section "C"
      custom section "J"
      function section
      custom section "B"
      custom section "I"
      table section
      code section
      custom section "H"
      custom section "G"
      custom section "A"
      custom section "D"<|MERGE_RESOLUTION|>--- conflicted
+++ resolved
@@ -46,11 +46,8 @@
      \Bmodulenamesubsec^? \\ &&&
      \Bfuncnamesubsec^? \\ &&&
      \Blocalnamesubsec^? \\ &&&
-<<<<<<< HEAD
-=======
      \Btypenamesubsec^? \\ &&&
      \Bfieldnamesubsec^? \\ &&&
->>>>>>> 64fb8fd3
      \Btagnamesubsec^? \\
    \production{name subsection} & \Bnamesubsection_N(\B{B}) &::=&
      N{:}\Bbyte~~\X{size}{:}\Bu32~~\B{B}
@@ -165,11 +162,7 @@
 .. math::
    \begin{array}{llclll}
    \production{type name subsection} & \Btypenamesubsec &::=&
-<<<<<<< HEAD
-     \Bnamesubsection_1(\Bnamemap) \\
-=======
      \Bnamesubsection_4(\Bnamemap) \\
->>>>>>> 64fb8fd3
    \end{array}
 
 
@@ -185,11 +178,7 @@
 .. math::
    \begin{array}{llclll}
    \production{field name subsection} & \Bfieldnamesubsec &::=&
-<<<<<<< HEAD
-     \Bnamesubsection_2(\Bindirectnamemap) \\
-=======
      \Bnamesubsection_10(\Bindirectnamemap) \\
->>>>>>> 64fb8fd3
    \end{array}
 
 
