--- conflicted
+++ resolved
@@ -1,8 +1,4 @@
-<<<<<<< HEAD
-DIRS     = core js-api web-api metadata/code legacy/exceptions
-=======
-DIRS     = js-api web-api core versions
->>>>>>> 04a39c5e
+DIRS     = core js-api web-api metadata/code legacy/exceptions versions
 FILES    = index.html
 BUILDDIR = _build
 TAR      = tar
