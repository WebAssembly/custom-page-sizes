;; Test the data section

;; Syntax

(module
  (memory $m 1)
  (data (i32.const 0))
  (data (i32.const 1) "a" "" "bcd")
  (data (offset (i32.const 0)))
  (data (offset (i32.const 0)) "" "a" "bc" "")
  (data (memory 0) (i32.const 0))
  (data (memory 0x0) (i32.const 1) "a" "" "bcd")
  (data (memory 0x000) (offset (i32.const 0)))
  (data (memory 0) (offset (i32.const 0)) "" "a" "bc" "")
  (data (memory $m) (i32.const 0))
  (data (memory $m) (i32.const 1) "a" "" "bcd")
  (data (memory $m) (offset (i32.const 0)))
  (data (memory $m) (offset (i32.const 0)) "" "a" "bc" "")
  (data $d1 (i32.const 0))
  (data $d2 (i32.const 1) "a" "" "bcd")
  (data $d3 (offset (i32.const 0)))
  (data $d4 (offset (i32.const 0)) "" "a" "bc" "")
  (data $d5 (memory 0) (i32.const 0))
  (data $d6 (memory 0x0) (i32.const 1) "a" "" "bcd")
  (data $d7 (memory 0x000) (offset (i32.const 0)))
  (data $d8 (memory 0) (offset (i32.const 0)) "" "a" "bc" "")
  (data $d9 (memory $m) (i32.const 0))
  (data $d10 (memory $m) (i32.const 1) "a" "" "bcd")
  (data $d11 (memory $m) (offset (i32.const 0)))
  (data $d12 (memory $m) (offset (i32.const 0)) "" "a" "bc" "")
)

;; Basic use

(module
  (memory 1)
  (data (i32.const 0) "a")
)
(module
  (import "spectest" "memory" (memory 1))
  (data (i32.const 0) "a")
)

(module
  (memory 1)
  (data (i32.const 0) "a")
  (data (i32.const 3) "b")
  (data (i32.const 100) "cde")
  (data (i32.const 5) "x")
  (data (i32.const 3) "c")
)
(module
  (import "spectest" "memory" (memory 1))
  (data (i32.const 0) "a")
  (data (i32.const 1) "b")
  (data (i32.const 2) "cde")
  (data (i32.const 3) "f")
  (data (i32.const 2) "g")
  (data (i32.const 1) "h")
)

(module
  (global (import "spectest" "global_i32") i32)
  (memory 1)
  (data (global.get 0) "a")
)
(module
  (global (import "spectest" "global_i32") i32)
  (import "spectest" "memory" (memory 1))
  (data (global.get 0) "a")
)

(module
  (global $g (import "spectest" "global_i32") i32)
  (memory 1)
  (data (global.get $g) "a")
)
(module
  (global $g (import "spectest" "global_i32") i32)
  (import "spectest" "memory" (memory 1))
  (data (global.get $g) "a")
)

;; Use of internal globals in constant expressions is not allowed in MVP.
;; (module (memory 1) (data (global.get 0) "a") (global i32 (i32.const 0)))
;; (module (memory 1) (data (global.get $g) "a") (global $g i32 (i32.const 0)))

;; Corner cases

(module
  (memory 1)
  (data (i32.const 0) "a")
  (data (i32.const 0xffff) "b")
)
(module
  (import "spectest" "memory" (memory 1))
  (data (i32.const 0) "a")
  (data (i32.const 0xffff) "b")
)

(module
  (memory 2)
  (data (i32.const 0x1_ffff) "a")
)

(module
  (memory 0)
  (data (i32.const 0))
)
(module
  (import "spectest" "memory" (memory 0))
  (data (i32.const 0))
)

(module
  (memory 0 0)
  (data (i32.const 0))
)

(module
  (memory 1)
  (data (i32.const 0x1_0000) "")
)

(module
  (memory 0)
  (data (i32.const 0) "" "")
)
(module
  (import "spectest" "memory" (memory 0))
  (data (i32.const 0) "" "")
)

(module
  (memory 0 0)
  (data (i32.const 0) "" "")
)

(module
  (import "spectest" "memory" (memory 0))
  (data (i32.const 0) "a")
)

(module
  (import "spectest" "memory" (memory 0 3))
  (data (i32.const 0) "a")
)

(module
  (global (import "spectest" "global_i32") i32)
  (import "spectest" "memory" (memory 0))
  (data (global.get 0) "a")
)

(module
  (global (import "spectest" "global_i32") i32)
  (import "spectest" "memory" (memory 0 3))
  (data (global.get 0) "a")
)

(module
  (import "spectest" "memory" (memory 0))
  (data (i32.const 1) "a")
)

(module
  (import "spectest" "memory" (memory 0 3))
  (data (i32.const 1) "a")
)

;; Invalid bounds for data

(assert_trap
  (module
    (memory 0)
    (data (i32.const 0) "a")
  )
  "out of bounds memory access"
)

(assert_trap
  (module
    (memory 0 0)
    (data (i32.const 0) "a")
  )
  "out of bounds memory access"
)

(assert_trap
  (module
    (memory 0 1)
    (data (i32.const 0) "a")
  )
  "out of bounds memory access"
)
(assert_trap
  (module
    (memory 0)
    (data (i32.const 1))
  )
  "out of bounds memory access"
)
(assert_trap
  (module
    (memory 0 1)
    (data (i32.const 1))
  )
  "out of bounds memory access"
)

;; This seems to cause a time-out on Travis.
(;assert_unlinkable
  (module
    (memory 0x10000)
    (data (i32.const 0xffffffff) "ab")
  )
  ""  ;; either out of memory or out of bounds
;)

(assert_trap
  (module
    (global (import "spectest" "global_i32") i32)
    (memory 0)
    (data (global.get 0) "a")
  )
  "out of bounds memory access"
)

(assert_trap
  (module
    (memory 1 2)
    (data (i32.const 0x1_0000) "a")
  )
  "out of bounds memory access"
)
(assert_trap
  (module
    (import "spectest" "memory" (memory 1))
    (data (i32.const 0x1_0000) "a")
  )
  "out of bounds memory access"
)

(assert_trap
  (module
    (memory 2)
    (data (i32.const 0x2_0000) "a")
  )
  "out of bounds memory access"
)

(assert_trap
  (module
    (memory 2 3)
    (data (i32.const 0x2_0000) "a")
  )
  "out of bounds memory access"
)

(assert_trap
  (module
    (memory 1)
    (data (i32.const -1) "a")
  )
  "out of bounds memory access"
)
(assert_trap
  (module
    (import "spectest" "memory" (memory 1))
    (data (i32.const -1) "a")
  )
  "out of bounds memory access"
)

(assert_trap
  (module
    (memory 2)
    (data (i32.const -100) "a")
  )
  "out of bounds memory access"
)
(assert_trap
  (module
    (import "spectest" "memory" (memory 1))
    (data (i32.const -100) "a")
  )
  "out of bounds memory access"
)

;; Data without memory

(assert_invalid
  (module
    (data (i32.const 0) "")
  )
  "unknown memory"
)

;; Data segment with memory index 1 (only memory 0 available)
(assert_invalid
  (module binary
    "\00asm" "\01\00\00\00"
    "\05\03\01"                             ;; memory section
    "\00\00"                                ;; memory 0
    "\0b\07\01"                             ;; data section
<<<<<<< HEAD
    "\02\01\41\00\0b"                       ;; data segment 0 for memory 1
=======
    "\02\01\41\00\0b"                       ;; active data segment 0 for memory 1
>>>>>>> 8546739c
    "\00"                                   ;; empty vec(byte)
  )
  "unknown memory 1"
)

<<<<<<< HEAD
;; Data segment with memory index 0 (no memory section)
(assert_invalid
  (module binary
    "\00asm" "\01\00\00\00"
    "\0b\06\01"                             ;; data section
    "\00\41\00\0b"                          ;; data segment 0 for memory 0
    "\00"                                   ;; empty vec(byte)
  )
  "unknown memory 0"
)

=======
>>>>>>> 8546739c
;; Data segment with memory index 1 (no memory section)
(assert_invalid
  (module binary
    "\00asm" "\01\00\00\00"
    "\0b\07\01"                             ;; data section
<<<<<<< HEAD
    "\02\01\41\00\0b"                       ;; data segment 0 for memory 1
=======
    "\02\01\41\00\0b"                       ;; active data segment 0 for memory 1
>>>>>>> 8546739c
    "\00"                                   ;; empty vec(byte)
  )
  "unknown memory 1"
)

;; Data segment with memory index 1 and vec(byte) as above,
;; only memory 0 available.
(assert_invalid
  (module binary
    "\00asm" "\01\00\00\00"
    "\05\03\01"                             ;; memory section
    "\00\00"                                ;; memory 0
    "\0b\45\01"                             ;; data section
<<<<<<< HEAD
    "\02"                                   ;; active segment
    "\01"                                   ;; memory index
=======
    "\02\01"                                ;; active segment, memory index
>>>>>>> 8546739c
    "\41\00\0b"                             ;; offset constant expression
    "\3e"                                   ;; vec(byte) length
    "\00\01\02\03\04\05\06\07\08\09\0a\0b\0c\0d\0e\0f"
    "\10\11\12\13\14\15\16\17\18\19\1a\1b\1c\1d\1e\1f"
    "\20\21\22\23\24\25\26\27\28\29\2a\2b\2c\2d\2e\2f"
    "\30\31\32\33\34\35\36\37\38\39\3a\3b\3c\3d"
  )
  "unknown memory 1"
)

;; Data segment with memory index 1 and specially crafted vec(byte) after.
;; This is to detect incorrect validation where memory index is interpreted
;; as a flag followed by "\41" interpreted as the size of vec(byte)
;; with the expected number of bytes following.
(assert_invalid
  (module binary
    "\00asm" "\01\00\00\00"
    "\0b\45\01"                             ;; data section
<<<<<<< HEAD
    "\02"                                   ;; active segment
    "\01"                                   ;; memory index
=======
    "\02\01"                                ;; active segment, memory index
>>>>>>> 8546739c
    "\41\00\0b"                             ;; offset constant expression
    "\3e"                                   ;; vec(byte) length
    "\00\01\02\03\04\05\06\07\08\09\0a\0b\0c\0d\0e\0f"
    "\10\11\12\13\14\15\16\17\18\19\1a\1b\1c\1d\1e\1f"
    "\20\21\22\23\24\25\26\27\28\29\2a\2b\2c\2d\2e\2f"
    "\30\31\32\33\34\35\36\37\38\39\3a\3b\3c\3d"
  )
  "unknown memory 1"
)


;; Invalid offsets

(assert_invalid
  (module
    (memory 1)
    (data (i64.const 0))
  )
  "type mismatch"
)

(assert_invalid
  (module 
    (memory 1)
    (data (offset (;empty instruction sequence;)))
  )
  "type mismatch"
)

(assert_invalid
  (module
    (memory 1)
    (data (offset (i32.const 0) (i32.const 0)))
  )
  "type mismatch"
)

(assert_invalid
  (module
    (global (import "test" "global-i32") i32)
    (memory 1)
    (data (offset (global.get 0) (global.get 0)))
  )
  "type mismatch"
)

(assert_invalid
  (module
    (global (import "test" "global-i32") i32)
    (memory 1)
    (data (offset (global.get 0) (i32.const 0)))
  )
  "type mismatch"
)

(assert_invalid
  (module
    (memory 1)
    (data (i32.ctz (i32.const 0)))
  )
  "constant expression required"
)

(assert_invalid
  (module
    (memory 1)
    (data (nop))
  )
  "constant expression required"
)

(assert_invalid
  (module
    (memory 1)
    (data (offset (nop) (i32.const 0)))
  )
  "constant expression required"
)

(assert_invalid
  (module
    (memory 1)
    (data (offset (i32.const 0) (nop)))
  )
  "constant expression required"
)

;; Use of internal globals in constant expressions is not allowed in MVP.
;; (assert_invalid
;;   (module (memory 1) (data (global.get $g)) (global $g (mut i32) (i32.const 0)))
;;   "constant expression required"
;; )

(assert_invalid
   (module 
     (memory 1)
     (data (global.get 0))
   )
   "unknown global 0"
)

(assert_invalid
   (module
     (global (import "test" "global-i32") i32)
     (memory 1)
     (data (global.get 1))
   )
   "unknown global 1"
)

(assert_invalid
   (module 
     (global (import "test" "global-mut-i32") (mut i32))
     (memory 1)
     (data (global.get 0))
   )
   "constant expression required"
)<|MERGE_RESOLUTION|>--- conflicted
+++ resolved
@@ -303,40 +303,29 @@
     "\05\03\01"                             ;; memory section
     "\00\00"                                ;; memory 0
     "\0b\07\01"                             ;; data section
-<<<<<<< HEAD
-    "\02\01\41\00\0b"                       ;; data segment 0 for memory 1
-=======
     "\02\01\41\00\0b"                       ;; active data segment 0 for memory 1
->>>>>>> 8546739c
     "\00"                                   ;; empty vec(byte)
   )
   "unknown memory 1"
 )
 
-<<<<<<< HEAD
 ;; Data segment with memory index 0 (no memory section)
 (assert_invalid
   (module binary
     "\00asm" "\01\00\00\00"
     "\0b\06\01"                             ;; data section
-    "\00\41\00\0b"                          ;; data segment 0 for memory 0
+    "\00\41\00\0b"                          ;; active data segment 0 for memory 0
     "\00"                                   ;; empty vec(byte)
   )
   "unknown memory 0"
 )
 
-=======
->>>>>>> 8546739c
 ;; Data segment with memory index 1 (no memory section)
 (assert_invalid
   (module binary
     "\00asm" "\01\00\00\00"
     "\0b\07\01"                             ;; data section
-<<<<<<< HEAD
-    "\02\01\41\00\0b"                       ;; data segment 0 for memory 1
-=======
     "\02\01\41\00\0b"                       ;; active data segment 0 for memory 1
->>>>>>> 8546739c
     "\00"                                   ;; empty vec(byte)
   )
   "unknown memory 1"
@@ -350,12 +339,8 @@
     "\05\03\01"                             ;; memory section
     "\00\00"                                ;; memory 0
     "\0b\45\01"                             ;; data section
-<<<<<<< HEAD
     "\02"                                   ;; active segment
     "\01"                                   ;; memory index
-=======
-    "\02\01"                                ;; active segment, memory index
->>>>>>> 8546739c
     "\41\00\0b"                             ;; offset constant expression
     "\3e"                                   ;; vec(byte) length
     "\00\01\02\03\04\05\06\07\08\09\0a\0b\0c\0d\0e\0f"
@@ -374,12 +359,8 @@
   (module binary
     "\00asm" "\01\00\00\00"
     "\0b\45\01"                             ;; data section
-<<<<<<< HEAD
     "\02"                                   ;; active segment
     "\01"                                   ;; memory index
-=======
-    "\02\01"                                ;; active segment, memory index
->>>>>>> 8546739c
     "\41\00\0b"                             ;; offset constant expression
     "\3e"                                   ;; vec(byte) length
     "\00\01\02\03\04\05\06\07\08\09\0a\0b\0c\0d\0e\0f"
