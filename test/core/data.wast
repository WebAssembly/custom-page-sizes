;; Test the data section

;; Syntax

(module
  (memory $m 1)
  (data (i32.const 0))
  (data (i32.const 1) "a" "" "bcd")
  (data (offset (i32.const 0)))
  (data (offset (i32.const 0)) "" "a" "bc" "")
  (data (memory 0) (i32.const 0))
  (data (memory 0x0) (i32.const 1) "a" "" "bcd")
  (data (memory 0x000) (offset (i32.const 0)))
  (data (memory 0) (offset (i32.const 0)) "" "a" "bc" "")
  (data (memory $m) (i32.const 0))
  (data (memory $m) (i32.const 1) "a" "" "bcd")
  (data (memory $m) (offset (i32.const 0)))
  (data (memory $m) (offset (i32.const 0)) "" "a" "bc" "")
<<<<<<< HEAD
=======
  (data $d1 (i32.const 0))
  (data $d2 (i32.const 1) "a" "" "bcd")
  (data $d3 (offset (i32.const 0)))
  (data $d4 (offset (i32.const 0)) "" "a" "bc" "")
  (data $d5 (memory 0) (i32.const 0))
  (data $d6 (memory 0x0) (i32.const 1) "a" "" "bcd")
  (data $d7 (memory 0x000) (offset (i32.const 0)))
  (data $d8 (memory 0) (offset (i32.const 0)) "" "a" "bc" "")
  (data $d9 (memory $m) (i32.const 0))
  (data $d10 (memory $m) (i32.const 1) "a" "" "bcd")
  (data $d11 (memory $m) (offset (i32.const 0)))
  (data $d12 (memory $m) (offset (i32.const 0)) "" "a" "bc" "")
>>>>>>> c7a3558b
)

;; Basic use

(module
  (memory 1)
  (data (i32.const 0) "a")
)
(module
  (import "spectest" "memory" (memory 1))
  (data (i32.const 0) "a")
)

(module
  (memory 1)
  (data (i32.const 0) "a")
  (data (i32.const 3) "b")
  (data (i32.const 100) "cde")
  (data (i32.const 5) "x")
  (data (i32.const 3) "c")
)
(module
  (import "spectest" "memory" (memory 1))
  (data (i32.const 0) "a")
  (data (i32.const 1) "b")
  (data (i32.const 2) "cde")
  (data (i32.const 3) "f")
  (data (i32.const 2) "g")
  (data (i32.const 1) "h")
)

(module
  (global (import "spectest" "global_i32") i32)
  (memory 1)
  (data (global.get 0) "a")
)
(module
  (global (import "spectest" "global_i32") i32)
  (import "spectest" "memory" (memory 1))
  (data (global.get 0) "a")
)

(module
  (global $g (import "spectest" "global_i32") i32)
  (memory 1)
  (data (global.get $g) "a")
)
(module
  (global $g (import "spectest" "global_i32") i32)
  (import "spectest" "memory" (memory 1))
  (data (global.get $g) "a")
)

;; Use of internal globals in constant expressions is not allowed in MVP.
;; (module (memory 1) (data (global.get 0) "a") (global i32 (i32.const 0)))
;; (module (memory 1) (data (global.get $g) "a") (global $g i32 (i32.const 0)))

;; Corner cases

(module
  (memory 1)
  (data (i32.const 0) "a")
  (data (i32.const 0xffff) "b")
)
(module
  (import "spectest" "memory" (memory 1))
  (data (i32.const 0) "a")
  (data (i32.const 0xffff) "b")
)

(module
  (memory 2)
  (data (i32.const 0x1_ffff) "a")
)

(module
  (memory 0)
  (data (i32.const 0))
)
(module
  (import "spectest" "memory" (memory 0))
  (data (i32.const 0))
)

(module
  (memory 0 0)
  (data (i32.const 0))
)

(module
  (memory 1)
  (data (i32.const 0x1_0000) "")
)

(module
  (memory 0)
  (data (i32.const 0) "" "")
)
(module
  (import "spectest" "memory" (memory 0))
  (data (i32.const 0) "" "")
)

(module
  (memory 0 0)
  (data (i32.const 0) "" "")
)

(module
  (import "spectest" "memory" (memory 0))
  (data (i32.const 0) "a")
)

(module
  (import "spectest" "memory" (memory 0 3))
  (data (i32.const 0) "a")
)

(module
  (global (import "spectest" "global_i32") i32)
  (import "spectest" "memory" (memory 0))
  (data (global.get 0) "a")
)

(module
  (global (import "spectest" "global_i32") i32)
  (import "spectest" "memory" (memory 0 3))
  (data (global.get 0) "a")
)

(module
  (import "spectest" "memory" (memory 0))
  (data (i32.const 1) "a")
)

(module
  (import "spectest" "memory" (memory 0 3))
  (data (i32.const 1) "a")
)

;; Invalid bounds for data

(assert_trap
  (module
    (memory 0)
    (data (i32.const 0) "a")
  )
  "out of bounds memory access"
)

(assert_trap
  (module
    (memory 0 0)
    (data (i32.const 0) "a")
  )
  "out of bounds memory access"
)

(assert_trap
  (module
    (memory 0 1)
    (data (i32.const 0) "a")
  )
  "out of bounds memory access"
)
(assert_trap
  (module
    (memory 0)
    (data (i32.const 1))
  )
  "out of bounds memory access"
)
(assert_trap
  (module
    (memory 0 1)
    (data (i32.const 1))
  )
  "out of bounds memory access"
)

;; This seems to cause a time-out on Travis.
(;assert_unlinkable
  (module
    (memory 0x10000)
    (data (i32.const 0xffffffff) "ab")
  )
  ""  ;; either out of memory or out of bounds
;)

(assert_trap
  (module
    (global (import "spectest" "global_i32") i32)
    (memory 0)
    (data (global.get 0) "a")
  )
  "out of bounds memory access"
)

(assert_trap
  (module
    (memory 1 2)
    (data (i32.const 0x1_0000) "a")
  )
  "out of bounds memory access"
)
(assert_trap
  (module
    (import "spectest" "memory" (memory 1))
    (data (i32.const 0x1_0000) "a")
  )
  "out of bounds memory access"
)

(assert_trap
  (module
    (memory 2)
    (data (i32.const 0x2_0000) "a")
  )
  "out of bounds memory access"
)

(assert_trap
  (module
    (memory 2 3)
    (data (i32.const 0x2_0000) "a")
  )
  "out of bounds memory access"
)

(assert_trap
  (module
    (memory 1)
    (data (i32.const -1) "a")
  )
  "out of bounds memory access"
)
(assert_trap
  (module
    (import "spectest" "memory" (memory 1))
    (data (i32.const -1) "a")
  )
  "out of bounds memory access"
)

(assert_trap
  (module
    (memory 2)
    (data (i32.const -100) "a")
  )
  "out of bounds memory access"
)
(assert_trap
  (module
    (import "spectest" "memory" (memory 1))
    (data (i32.const -100) "a")
  )
  "out of bounds memory access"
)

;; Data without memory

(assert_invalid
  (module
    (data (i32.const 0) "")
  )
  "unknown memory"
)

;; Data segment with memory index 1 (only memory 0 available)
(assert_invalid
  (module binary
    "\00asm" "\01\00\00\00"
    "\05\03\01"                             ;; memory section
    "\00\00"                                ;; memory 0
    "\0b\07\01"                             ;; data section
    "\02\01\41\00\0b"                       ;; active data segment 0 for memory 1
    "\00"                                   ;; empty vec(byte)
  )
  "unknown memory 1"
)

;; Data segment with memory index 0 (no memory section)
(assert_invalid
  (module binary
    "\00asm" "\01\00\00\00"
    "\0b\06\01"                             ;; data section
    "\00\41\00\0b"                          ;; active data segment 0 for memory 0
    "\00"                                   ;; empty vec(byte)
  )
  "unknown memory 0"
)

;; Data segment with memory index 1 (no memory section)
(assert_invalid
  (module binary
    "\00asm" "\01\00\00\00"
    "\0b\07\01"                             ;; data section
    "\02\01\41\00\0b"                       ;; active data segment 0 for memory 1
    "\00"                                   ;; empty vec(byte)
  )
  "unknown memory 1"
)

;; Data segment with memory index 1 and vec(byte) as above,
;; only memory 0 available.
(assert_invalid
  (module binary
    "\00asm" "\01\00\00\00"
    "\05\03\01"                             ;; memory section
    "\00\00"                                ;; memory 0
    "\0b\45\01"                             ;; data section
    "\02"                                   ;; active segment
    "\01"                                   ;; memory index
    "\41\00\0b"                             ;; offset constant expression
    "\3e"                                   ;; vec(byte) length
    "\00\01\02\03\04\05\06\07\08\09\0a\0b\0c\0d\0e\0f"
    "\10\11\12\13\14\15\16\17\18\19\1a\1b\1c\1d\1e\1f"
    "\20\21\22\23\24\25\26\27\28\29\2a\2b\2c\2d\2e\2f"
    "\30\31\32\33\34\35\36\37\38\39\3a\3b\3c\3d"
  )
  "unknown memory 1"
)

;; Data segment with memory index 1 and specially crafted vec(byte) after.
;; This is to detect incorrect validation where memory index is interpreted
;; as a flag followed by "\41" interpreted as the size of vec(byte)
;; with the expected number of bytes following.
(assert_invalid
  (module binary
    "\00asm" "\01\00\00\00"
    "\0b\45\01"                             ;; data section
    "\02"                                   ;; active segment
    "\01"                                   ;; memory index
    "\41\00\0b"                             ;; offset constant expression
    "\3e"                                   ;; vec(byte) length
    "\00\01\02\03\04\05\06\07\08\09\0a\0b\0c\0d\0e\0f"
    "\10\11\12\13\14\15\16\17\18\19\1a\1b\1c\1d\1e\1f"
    "\20\21\22\23\24\25\26\27\28\29\2a\2b\2c\2d\2e\2f"
    "\30\31\32\33\34\35\36\37\38\39\3a\3b\3c\3d"
  )
  "unknown memory 1"
)


;; Invalid offsets

(assert_invalid
  (module
    (memory 1)
    (data (i64.const 0))
  )
  "type mismatch"
)

(assert_invalid
  (module 
    (memory 1)
    (data (offset (;empty instruction sequence;)))
  )
  "type mismatch"
)

(assert_invalid
  (module
    (memory 1)
    (data (offset (i32.const 0) (i32.const 0)))
  )
  "type mismatch"
)

(assert_invalid
  (module
    (global (import "test" "global-i32") i32)
    (memory 1)
    (data (offset (global.get 0) (global.get 0)))
  )
  "type mismatch"
)

(assert_invalid
  (module
    (global (import "test" "global-i32") i32)
    (memory 1)
    (data (offset (global.get 0) (i32.const 0)))
  )
  "type mismatch"
)

(assert_invalid
  (module
    (memory 1)
    (data (i32.ctz (i32.const 0)))
  )
  "constant expression required"
)

(assert_invalid
  (module
    (memory 1)
    (data (nop))
  )
  "constant expression required"
)

(assert_invalid
  (module
    (memory 1)
    (data (offset (nop) (i32.const 0)))
  )
  "constant expression required"
)

(assert_invalid
  (module
    (memory 1)
    (data (offset (i32.const 0) (nop)))
  )
  "constant expression required"
)

;; Use of internal globals in constant expressions is not allowed in MVP.
;; (assert_invalid
;;   (module (memory 1) (data (global.get $g)) (global $g (mut i32) (i32.const 0)))
;;   "constant expression required"
;; )

(assert_invalid
   (module 
     (memory 1)
     (data (global.get 0))
   )
   "unknown global 0"
)

(assert_invalid
   (module
     (global (import "test" "global-i32") i32)
     (memory 1)
     (data (global.get 1))
   )
   "unknown global 1"
)

(assert_invalid
   (module 
     (global (import "test" "global-mut-i32") (mut i32))
     (memory 1)
     (data (global.get 0))
   )
   "constant expression required"
)<|MERGE_RESOLUTION|>--- conflicted
+++ resolved
@@ -16,8 +16,7 @@
   (data (memory $m) (i32.const 1) "a" "" "bcd")
   (data (memory $m) (offset (i32.const 0)))
   (data (memory $m) (offset (i32.const 0)) "" "a" "bc" "")
-<<<<<<< HEAD
-=======
+
   (data $d1 (i32.const 0))
   (data $d2 (i32.const 1) "a" "" "bcd")
   (data $d3 (offset (i32.const 0)))
@@ -30,7 +29,6 @@
   (data $d10 (memory $m) (i32.const 1) "a" "" "bcd")
   (data $d11 (memory $m) (offset (i32.const 0)))
   (data $d12 (memory $m) (offset (i32.const 0)) "" "a" "bc" "")
->>>>>>> c7a3558b
 )
 
 ;; Basic use
