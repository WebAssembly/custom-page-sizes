;; Test the element section

;; Syntax
(module
  (table $t 10 funcref)
  (func $f)
  (func $g)

  ;; Passive
  (elem funcref)
  (elem funcref (ref.func $f) (item ref.func $f) (item (ref.null func)) (ref.func $g))
  (elem func)
  (elem func $f $f $g $g)

  (elem $p1 funcref)
  (elem $p2 funcref (ref.func $f) (ref.func $f) (ref.null func) (ref.func $g))
  (elem $p3 func)
  (elem $p4 func $f $f $g $g)

  ;; Active
  (elem (table $t) (i32.const 0) funcref)
  (elem (table $t) (i32.const 0) funcref (ref.func $f) (ref.null func))
  (elem (table $t) (i32.const 0) func)
  (elem (table $t) (i32.const 0) func $f $g)
  (elem (table $t) (offset (i32.const 0)) funcref)
  (elem (table $t) (offset (i32.const 0)) func $f $g)
  (elem (table 0) (i32.const 0) func)
  (elem (table 0x0) (i32.const 0) func $f $f)
  (elem (table 0x000) (offset (i32.const 0)) func)
  (elem (table 0) (offset (i32.const 0)) func $f $f)
  (elem (table $t) (i32.const 0) func)
  (elem (table $t) (i32.const 0) func $f $f)
  (elem (table $t) (offset (i32.const 0)) func)
  (elem (table $t) (offset (i32.const 0)) func $f $f)
  (elem (offset (i32.const 0)))
  (elem (offset (i32.const 0)) funcref (ref.func $f) (ref.null func))
  (elem (offset (i32.const 0)) func $f $f)
  (elem (offset (i32.const 0)) $f $f)
  (elem (i32.const 0))
  (elem (i32.const 0) funcref (ref.func $f) (ref.null func))
  (elem (i32.const 0) func $f $f)
  (elem (i32.const 0) $f $f)
  (elem (i32.const 0) funcref (item (ref.func $f)) (item (ref.null func)))

  (elem $a1 (table $t) (i32.const 0) funcref)
  (elem $a2 (table $t) (i32.const 0) funcref (ref.func $f) (ref.null func))
  (elem $a3 (table $t) (i32.const 0) func)
  (elem $a4 (table $t) (i32.const 0) func $f $g)
  (elem $a9 (table $t) (offset (i32.const 0)) funcref)
  (elem $a10 (table $t) (offset (i32.const 0)) func $f $g)
  (elem $a11 (table 0) (i32.const 0) func)
  (elem $a12 (table 0x0) (i32.const 0) func $f $f)
  (elem $a13 (table 0x000) (offset (i32.const 0)) func)
  (elem $a14 (table 0) (offset (i32.const 0)) func $f $f)
  (elem $a15 (table $t) (i32.const 0) func)
  (elem $a16 (table $t) (i32.const 0) func $f $f)
  (elem $a17 (table $t) (offset (i32.const 0)) func)
  (elem $a18 (table $t) (offset (i32.const 0)) func $f $f)
  (elem $a19 (offset (i32.const 0)))
  (elem $a20 (offset (i32.const 0)) funcref (ref.func $f) (ref.null func))
  (elem $a21 (offset (i32.const 0)) func $f $f)
  (elem $a22 (offset (i32.const 0)) $f $f)
  (elem $a23 (i32.const 0))
  (elem $a24 (i32.const 0) funcref (ref.func $f) (ref.null func))
  (elem $a25 (i32.const 0) func $f $f)
  (elem $a26 (i32.const 0) $f $f)

  ;; Declarative
  (elem declare funcref)
  (elem declare funcref (ref.func $f) (ref.func $f) (ref.null func) (ref.func $g))
  (elem declare func)
  (elem declare func $f $f $g $g)

  (elem $d1 declare funcref)
  (elem $d2 declare funcref (ref.func $f) (ref.func $f) (ref.null func) (ref.func $g))
  (elem $d3 declare func)
  (elem $d4 declare func $f $f $g $g)
)

(module
  (func $f)
  (func $g)

  (table $t funcref (elem (ref.func $f) (ref.null func) (ref.func $g)))
)

(module
  (func $f)
  (func $g)

  (table $t 10 (ref func) (ref.func $f))
  (elem (i32.const 3) $g)
)


;; Basic use

(module
  (table 10 funcref)
  (func $f)
  (elem (i32.const 0) $f)
)
(module
  (import "spectest" "table" (table 10 funcref))
  (func $f)
  (elem (i32.const 0) $f)
)

(module
  (table 10 funcref)
  (func $f)
  (elem (i32.const 0) $f)
  (elem (i32.const 3) $f)
  (elem (i32.const 7) $f)
  (elem (i32.const 5) $f)
  (elem (i32.const 3) $f)
)
(module
  (import "spectest" "table" (table 10 funcref))
  (func $f)
  (elem (i32.const 9) $f)
  (elem (i32.const 3) $f)
  (elem (i32.const 7) $f)
  (elem (i32.const 3) $f)
  (elem (i32.const 5) $f)
)

(module
  (global (import "spectest" "global_i32") i32)
  (table 1000 funcref)
  (func $f)
  (elem (global.get 0) $f)
)

(module
  (global $g (import "spectest" "global_i32") i32)
  (table 1000 funcref)
  (func $f)
  (elem (global.get $g) $f)
)

(module
  (type $out-i32 (func (result i32)))
  (table 10 funcref)
  (elem (i32.const 7) $const-i32-a)
  (elem (i32.const 9) $const-i32-b)
  (func $const-i32-a (type $out-i32) (i32.const 65))
  (func $const-i32-b (type $out-i32) (i32.const 66))
  (func (export "call-7") (type $out-i32)
    (call_indirect (type $out-i32) (i32.const 7))
  )
  (func (export "call-9") (type $out-i32)
    (call_indirect (type $out-i32) (i32.const 9))
  )
)
(assert_return (invoke "call-7") (i32.const 65))
(assert_return (invoke "call-9") (i32.const 66))

;; Same as the above, but use ref.null to ensure the elements use exprs.
;; Note: some tools like wast2json avoid using exprs when possible.
(module
  (type $out-i32 (func (result i32)))
  (table 11 funcref)
  (elem (i32.const 6) funcref (ref.null func) (ref.func $const-i32-a))
  (elem (i32.const 9) funcref (ref.func $const-i32-b) (ref.null func))
  (func $const-i32-a (type $out-i32) (i32.const 65))
  (func $const-i32-b (type $out-i32) (i32.const 66))
  (func (export "call-7") (type $out-i32)
    (call_indirect (type $out-i32) (i32.const 7))
  )
  (func (export "call-9") (type $out-i32)
    (call_indirect (type $out-i32) (i32.const 9))
  )
)
(assert_return (invoke "call-7") (i32.const 65))
(assert_return (invoke "call-9") (i32.const 66))


;; Corner cases

(module
  (table 10 funcref)
  (func $f)
  (elem (i32.const 9) $f)
)
(module
  (import "spectest" "table" (table 10 funcref))
  (func $f)
  (elem (i32.const 9) $f)
)

(module
  (table 0 funcref)
  (elem (i32.const 0))
)
(module
  (import "spectest" "table" (table 0 funcref))
  (elem (i32.const 0))
)

(module
  (table 0 0 funcref)
  (elem (i32.const 0))
)

(module
  (table 20 funcref)
  (elem (i32.const 20))
)

(module
  (import "spectest" "table" (table 0 funcref))
  (func $f)
  (elem (i32.const 0) $f)
)

(module
  (import "spectest" "table" (table 0 100 funcref))
  (func $f)
  (elem (i32.const 0) $f)
)

(module
  (import "spectest" "table" (table 0 funcref))
  (func $f)
  (elem (i32.const 1) $f)
)

(module
  (import "spectest" "table" (table 0 30 funcref))
  (func $f)
  (elem (i32.const 1) $f)
)


;; Binary format variations

(module
  (func)
  (table 1 funcref)
  (elem (i32.const 0) func 0)
)
(module binary
  "\00asm" "\01\00\00\00"    ;; Magic
  "\01\04\01\60\00\00"       ;; Type section: 1 type
  "\03\02\01\00"             ;; Function section: 1 function
  "\04\04\01"                ;; Table section: 1 table
    "\70\00\01"              ;; Table 0: [1..] funcref
  "\09\07\01"                ;; Elem section: 1 element segment
    "\00\41\00\0b\01\00"     ;; Segment 0: (i32.const 0) func 0
  "\0a\04\01"                ;; Code section: 1 function
    "\02\00\0b"              ;; Function 0: empty
)

(module
  (func)
  (table 1 funcref)
  (elem func 0)
)
(module binary
  "\00asm" "\01\00\00\00"    ;; Magic
  "\01\04\01\60\00\00"       ;; Type section: 1 type
  "\03\02\01\00"             ;; Function section: 1 function
  "\04\04\01"                ;; Table section: 1 table
    "\70\00\01"              ;; Table 0: [1..] funcref
  "\09\05\01"                ;; Elem section: 1 element segment
    "\01\00\01\00"           ;; Segment 0: func 0
  "\0a\04\01"                ;; Code section: 1 function
    "\02\00\0b"              ;; Function 0: empty
)

(module
  (func)
  (table 1 funcref)
  (elem (table 0) (i32.const 0) func 0)
)
(module binary
  "\00asm" "\01\00\00\00"    ;; Magic
  "\01\04\01\60\00\00"       ;; Type section: 1 type
  "\03\02\01\00"             ;; Function section: 1 function
  "\04\04\01"                ;; Table section: 1 table
    "\70\00\01"              ;; Table 0: [1..] funcref
  "\09\09\01"                ;; Elem section: 1 element segment
    "\02\00\41\00\0b\00\01\00"  ;; Segment 0: (table 0) (i32.const 0) func 0
  "\0a\04\01"                ;; Code section: 1 function
    "\02\00\0b"              ;; Function 0: empty
)

(module
  (func)
  (table 1 funcref)
  (elem declare func 0)
)
(module binary
  "\00asm" "\01\00\00\00"    ;; Magic
  "\01\04\01\60\00\00"       ;; Type section: 1 type
  "\03\02\01\00"             ;; Function section: 1 function
  "\04\04\01"                ;; Table section: 1 table
    "\70\00\01"              ;; Table 0: [1..] funcref
  "\09\05\01"                ;; Elem section: 1 element segment
    "\03\00\01\00"           ;; Segment 0: declare func 0
  "\0a\04\01"                ;; Code section: 1 function
    "\02\00\0b"              ;; Function 0: empty
)

(module
  (func)
  (table 1 funcref)
  (elem (i32.const 0) (;;)(ref func) (ref.func 0))
)
(module binary
  "\00asm" "\01\00\00\00"    ;; Magic
  "\01\04\01\60\00\00"       ;; Type section: 1 type
  "\03\02\01\00"             ;; Function section: 1 function
  "\04\04\01"                ;; Table section: 1 table
    "\70\00\01"              ;; Table 0: [1..] funcref
  "\09\09\01"                ;; Elem section: 1 element segment
    "\04\41\00\0b\01\d2\00\0b"  ;; Segment 0: (i32.const 0) (ref.func 0)
  "\0a\04\01"                ;; Code section: 1 function
    "\02\00\0b"              ;; Function 0: empty
)
(module
  (func)
  (table 1 funcref)
  (elem (i32.const 0) funcref (ref.null func))
)
(module binary
  "\00asm" "\01\00\00\00"    ;; Magic
  "\01\04\01\60\00\00"       ;; Type section: 1 type
  "\03\02\01\00"             ;; Function section: 1 function
  "\04\04\01"                ;; Table section: 1 table
    "\70\00\01"              ;; Table 0: [1..] funcref
  "\09\09\01"                ;; Elem section: 1 element segment
    "\04\41\00\0b\01\d0\70\0b"  ;; Segment 0: (i32.const 0) (ref.null func)
  "\0a\04\01"                ;; Code section: 1 function
    "\02\00\0b"              ;; Function 0: empty
)

(module
  (func)
  (table 1 funcref)
  (elem (i32.const 0) funcref (ref.func 0))
)
(module binary
  "\00asm" "\01\00\00\00"    ;; Magic
  "\01\04\01\60\00\00"       ;; Type section: 1 type
  "\03\02\01\00"             ;; Function section: 1 function
  "\04\04\01"                ;; Table section: 1 table
    "\70\00\01"              ;; Table 0: [1..] funcref
  "\09\07\01"                ;; Elem section: 1 element segment
    "\05\70\01\d2\00\0b"     ;; Segment 0: funcref (ref.func 0)
  "\0a\04\01"                ;; Code section: 1 function
    "\02\00\0b"              ;; Function 0: empty
)
(module
  (func)
  (table 1 funcref)
  (elem (i32.const 0) funcref (ref.null func))
)
(module binary
  "\00asm" "\01\00\00\00"    ;; Magic
  "\01\04\01\60\00\00"       ;; Type section: 1 type
  "\03\02\01\00"             ;; Function section: 1 function
  "\04\04\01"                ;; Table section: 1 table
    "\70\00\01"              ;; Table 0: [1..] funcref
  "\09\07\01"                ;; Elem section: 1 element segment
    "\05\70\01\d0\70\0b"     ;; Segment 0: funcref (ref.null func)
  "\0a\04\01"                ;; Code section: 1 function
    "\02\00\0b"              ;; Function 0: empty
)

(module
  (func)
  (table 1 funcref)
  (elem (table 0) (i32.const 0) funcref (ref.func 0))
)
(module binary
  "\00asm" "\01\00\00\00"    ;; Magic
  "\01\04\01\60\00\00"       ;; Type section: 1 type
  "\03\02\01\00"             ;; Function section: 1 function
  "\04\04\01"                ;; Table section: 1 table
    "\70\00\01"              ;; Table 0: [1..] funcref
  "\09\0b\01"                ;; Elem section: 1 element segment
    "\06\00\41\00\0b\70\01\d2\00\0b"  ;; Segment 0: (table 0) (i32.const 0) funcref (ref.func 0)
  "\0a\04\01"                ;; Code section: 1 function
    "\02\00\0b"              ;; Function 0: empty
)
(module
  (func)
  (table 1 funcref)
  (elem (table 0) (i32.const 0) funcref (ref.null func))
)
(module binary
  "\00asm" "\01\00\00\00"    ;; Magic
  "\01\04\01\60\00\00"       ;; Type section: 1 type
  "\03\02\01\00"             ;; Function section: 1 function
  "\04\04\01"                ;; Table section: 1 table
    "\70\00\01"              ;; Table 0: [1..] funcref
  "\09\0b\01"                ;; Elem section: 1 element segment
    "\06\00\41\00\0b\70\01\d0\70\0b"  ;; Segment 0: (table 0) (i32.const 0) funcref (ref.null func)
  "\0a\04\01"                ;; Code section: 1 function
    "\02\00\0b"              ;; Function 0: empty
)

(module
  (func)
  (table 1 funcref)
  (elem declare funcref (ref.func 0))
)
(module binary
  "\00asm" "\01\00\00\00"    ;; Magic
  "\01\04\01\60\00\00"       ;; Type section: 1 type
  "\03\02\01\00"             ;; Function section: 1 function
  "\04\04\01"                ;; Table section: 1 table
    "\70\00\01"              ;; Table 0: [1..] funcref
  "\09\07\01"                ;; Elem section: 1 element segment
    "\07\70\01\d2\00\0b"     ;; Segment 0: declare funcref (ref.func 0)
  "\0a\04\01"                ;; Code section: 1 function
    "\02\00\0b"              ;; Function 0: empty
)
(module
  (func)
  (table 1 funcref)
  (elem declare funcref (ref.null func))
)
(module binary
  "\00asm" "\01\00\00\00"    ;; Magic
  "\01\04\01\60\00\00"       ;; Type section: 1 type
  "\03\02\01\00"             ;; Function section: 1 function
  "\04\04\01"                ;; Table section: 1 table
    "\70\00\01"              ;; Table 0: [1..] funcref
  "\09\07\01"                ;; Elem section: 1 element segment
    "\07\70\01\d0\70\0b"     ;; Segment 0: declare funcref (ref.null func)
  "\0a\04\01"                ;; Code section: 1 function
    "\02\00\0b"              ;; Function 0: empty
)


(module
  (func)
  (table 1 (ref func) (ref.func 0))
  (elem (i32.const 0) func 0)
)
(module binary
  "\00asm" "\01\00\00\00"    ;; Magic
  "\01\04\01\60\00\00"       ;; Type section: 1 type
  "\03\02\01\00"             ;; Function section: 1 function
  "\04\0a\01"                ;; Table section: 1 table
    "\40\00\64\70\00\01\d2\00\0b"  ;; Table 0: [1..] (ref func) (ref.func 0)
  "\09\07\01"                ;; Elem section: 1 element segment
    "\00\41\00\0b\01\00"     ;; Segment 0: (i32.const 0) func 0
  "\0a\04\01"                ;; Code section: 1 function
    "\02\00\0b"              ;; Function 0: empty
)

(module
  (func)
  (table 1 (ref func) (ref.func 0))
  (elem func 0)
)
(module binary
  "\00asm" "\01\00\00\00"    ;; Magic
  "\01\04\01\60\00\00"       ;; Type section: 1 type
  "\03\02\01\00"             ;; Function section: 1 function
  "\04\0a\01"                ;; Table section: 1 table
    "\40\00\64\70\00\01\d2\00\0b"  ;; Table 0: [1..] (ref func) (ref.func 0)
  "\09\05\01"                ;; Elem section: 1 element segment
    "\01\00\01\00"           ;; Segment 0: func 0
  "\0a\04\01"                ;; Code section: 1 function
    "\02\00\0b"              ;; Function 0: empty
)

(module
  (func)
  (table 1 (ref func) (ref.func 0))
  (elem (table 0) (i32.const 0) func 0)
)
(module binary
  "\00asm" "\01\00\00\00"    ;; Magic
  "\01\04\01\60\00\00"       ;; Type section: 1 type
  "\03\02\01\00"             ;; Function section: 1 function
  "\04\0a\01"                ;; Table section: 1 table
    "\40\00\64\70\00\01\d2\00\0b"  ;; Table 0: [1..] (ref func) (ref.func 0)
  "\09\09\01"                ;; Elem section: 1 element segment
    "\02\00\41\00\0b\00\01\00"  ;; Segment 0: (table 0) (i32.const 0) func 0
  "\0a\04\01"                ;; Code section: 1 function
    "\02\00\0b"              ;; Function 0: empty
)

(module
  (func)
  (table 1 (ref func) (ref.func 0))
  (elem declare func 0)
)
(module binary
  "\00asm" "\01\00\00\00"    ;; Magic
  "\01\04\01\60\00\00"       ;; Type section: 1 type
  "\03\02\01\00"             ;; Function section: 1 function
  "\04\0a\01"                ;; Table section: 1 table
    "\40\00\64\70\00\01\d2\00\0b"  ;; Table 0: [1..] (ref func) (ref.func 0)
  "\09\05\01"                ;; Elem section: 1 element segment
    "\03\00\01\00"           ;; Segment 0: declare func 0
  "\0a\04\01"                ;; Code section: 1 function
    "\02\00\0b"              ;; Function 0: empty
)

(assert_invalid
  (module
    (func)
    (table 1 (ref func) (ref.func 0))
    (elem (i32.const 0) funcref (ref.func 0))
  )
  "type mismatch"
)
(assert_invalid
  (module binary
    "\00asm" "\01\00\00\00"    ;; Magic
    "\01\04\01\60\00\00"       ;; Type section: 1 type
    "\03\02\01\00"             ;; Function section: 1 function
    "\04\0a\01"                ;; Table section: 1 table
      "\40\00\64\70\00\01\d2\00\0b"  ;; Table 0: [1..] (ref func) (ref.func 0)
    "\09\09\01"                ;; Elem section: 1 element segment
      "\04\41\00\0b\01\d2\00\0b"  ;; Segment 0: (i32.const 0) (ref.func 0)
    "\0a\04\01"                ;; Code section: 1 function
      "\02\00\0b"              ;; Function 0: empty
  )
  "type mismatch"
)

(module
  (func)
  (table 1 (ref func) (ref.func 0))
  (elem (ref func) (ref.func 0))
)
(module binary
  "\00asm" "\01\00\00\00"    ;; Magic
  "\01\04\01\60\00\00"       ;; Type section: 1 type
  "\03\02\01\00"             ;; Function section: 1 function
  "\04\0a\01"                ;; Table section: 1 table
    "\40\00\64\70\00\01\d2\00\0b"  ;; Table 0: [1..] (ref func) (ref.func 0)
  "\09\08\01"                ;; Elem section: 1 element segment
    "\05\64\70\01\d2\00\0b"  ;; Segment 0: (ref func) (ref.func 0)
  "\0a\04\01"                ;; Code section: 1 function
    "\02\00\0b"              ;; Function 0: empty
)

(module
  (func)
  (table 1 (ref func) (ref.func 0))
  (elem (table 0) (i32.const 0) (ref func) (ref.func 0))
)
(module binary
  "\00asm" "\01\00\00\00"    ;; Magic
  "\01\04\01\60\00\00"       ;; Type section: 1 type
  "\03\02\01\00"             ;; Function section: 1 function
  "\04\0a\01"                ;; Table section: 1 table
    "\40\00\64\70\00\01\d2\00\0b"  ;; Table 0: [1..] (ref func) (ref.func 0)
  "\09\0c\01"                ;; Elem section: 1 element segment
    "\06\00\41\00\0b\64\70\01\d2\00\0b"  ;; Segment 0: (table 0) (i32.const 0) (ref func) (ref.func 0)
  "\0a\04\01"                ;; Code section: 1 function
    "\02\00\0b"              ;; Function 0: empty
)

(module
  (func)
  (table 1 (ref func) (ref.func 0))
  (elem declare (ref func) (ref.func 0))
)
(module binary
  "\00asm" "\01\00\00\00"    ;; Magic
  "\01\04\01\60\00\00"       ;; Type section: 1 type
  "\03\02\01\00"             ;; Function section: 1 function
  "\04\0a\01"                ;; Table section: 1 table
    "\40\00\64\70\00\01\d2\00\0b"  ;; Table 0: [1..] (ref func) (ref.func 0)
  "\09\08\01"                ;; Elem section: 1 element segment
    "\07\64\70\01\d2\00\0b"  ;; Segment 0: declare (ref func) (ref.func 0)
  "\0a\04\01"                ;; Code section: 1 function
    "\02\00\0b"              ;; Function 0: empty
)


;; Invalid bounds for elements

(assert_trap
  (module
    (table 0 funcref)
    (func $f)
    (elem (i32.const 0) $f)
  )
  "out of bounds table access"
)

(assert_trap
  (module
    (table 0 0 funcref)
    (func $f)
    (elem (i32.const 0) $f)
  )
  "out of bounds table access"
)

(assert_trap
  (module
    (table 0 1 funcref)
    (func $f)
    (elem (i32.const 0) $f)
  )
  "out of bounds table access"
)

(assert_trap
  (module
    (table 0 funcref)
    (elem (i32.const 1))
  )
  "out of bounds table access"
)
(assert_trap
  (module
    (table 10 funcref)
    (func $f)
    (elem (i32.const 10) $f)
  )
  "out of bounds table access"
)
(assert_trap
  (module
    (import "spectest" "table" (table 10 funcref))
    (func $f)
    (elem (i32.const 10) $f)
  )
  "out of bounds table access"
)

(assert_trap
  (module
    (table 10 20 funcref)
    (func $f)
    (elem (i32.const 10) $f)
  )
  "out of bounds table access"
)
(assert_trap
  (module
    (import "spectest" "table" (table 10 funcref))
    (func $f)
    (elem (i32.const 10) $f)
  )
  "out of bounds table access"
)

(assert_trap
  (module
    (table 10 funcref)
    (func $f)
    (elem (i32.const -1) $f)
  )
  "out of bounds table access"
)
(assert_trap
  (module
    (import "spectest" "table" (table 10 funcref))
    (func $f)
    (elem (i32.const -1) $f)
  )
  "out of bounds table access"
)

(assert_trap
  (module
    (table 10 funcref)
    (func $f)
    (elem (i32.const -10) $f)
  )
  "out of bounds table access"
)
(assert_trap
  (module
    (import "spectest" "table" (table 10 funcref))
    (func $f)
    (elem (i32.const -10) $f)
  )
  "out of bounds table access"
)


;; Implicitly dropped elements

(module
  (table 10 funcref)
  (elem $e (i32.const 0) func $f)
  (func $f)
  (func (export "init")
    (table.init $e (i32.const 0) (i32.const 0) (i32.const 1))
  )
)
(assert_trap (invoke "init") "out of bounds table access")

(module
  (table 10 funcref)
  (elem $e declare func $f)
  (func $f)
  (func (export "init")
    (table.init $e (i32.const 0) (i32.const 0) (i32.const 1))
  )
)
(assert_trap (invoke "init") "out of bounds table access")


;; Element without table

(assert_invalid
  (module
    (func $f)
    (elem (i32.const 0) $f)
  )
  "unknown table"
)


;; Invalid offsets

(assert_invalid
  (module
    (table 1 funcref)
    (elem (i64.const 0))
  )
  "type mismatch"
)

(assert_invalid
  (module
    (table 1 funcref)
    (elem (ref.null func))
  )
  "type mismatch"
)

(assert_invalid
  (module 
    (table 1 funcref)
    (elem (offset (;empty instruction sequence;)))
  )
  "type mismatch"
)

(assert_invalid
  (module
    (table 1 funcref)
    (elem (offset (i32.const 0) (i32.const 0)))
  )
  "type mismatch"
)

(assert_invalid
  (module
    (global (import "test" "global-i32") i32)
    (table 1 funcref)
    (elem (offset (global.get 0) (global.get 0)))
  )
  "type mismatch"
)

(assert_invalid
  (module
    (global (import "test" "global-i32") i32)
    (table 1 funcref)
    (elem (offset (global.get 0) (i32.const 0)))
  )
  "type mismatch"
)


(assert_invalid
  (module
    (table 1 funcref)
    (elem (i32.ctz (i32.const 0)))
  )
  "constant expression required"
)

(assert_invalid
  (module
    (table 1 funcref)
    (elem (nop))
  )
  "constant expression required"
)

(assert_invalid
  (module
    (table 1 funcref)
    (elem (offset (nop) (i32.const 0)))
  )
  "constant expression required"
)

(assert_invalid
  (module
    (table 1 funcref)
    (elem (offset (i32.const 0) (nop)))
  )
  "constant expression required"
)

(assert_invalid
  (module
    (global $g (import "test" "g") (mut i32))
    (table 1 funcref)
    (elem (global.get $g))
  )
  "constant expression required"
)

(assert_invalid
   (module 
     (table 1 funcref)
     (elem (global.get 0))
   )
   "unknown global 0"
)

(assert_invalid
   (module
     (global (import "test" "global-i32") i32)
     (table 1 funcref)
     (elem (global.get 1))
   )
   "unknown global 1"
)

(assert_invalid
   (module 
     (global (import "test" "global-mut-i32") (mut i32))
     (table 1 funcref)
     (elem (global.get 0))
   )
   "constant expression required"
)


;; Invalid elements

(assert_invalid
  (module
    (table 1 funcref)
    (elem (i32.const 0) funcref (ref.null extern))
  )
  "type mismatch"
)

(assert_invalid
  (module
    (table 1 funcref)
    (elem (i32.const 0) funcref (item (ref.null func) (ref.null func)))
  )
  "type mismatch"
)

(assert_invalid
  (module
    (table 1 funcref)
    (elem (i32.const 0) funcref (i32.const 0))
  )
  "type mismatch"
)

(assert_invalid
  (module
    (table 1 funcref)
    (elem (i32.const 0) funcref (item (i32.const 0)))
  )
  "type mismatch"
)

(assert_invalid
  (module
    (table 1 funcref)
    (elem (i32.const 0) funcref (item (call $f)))
    (func $f (result funcref) (ref.null func))
  )
  "constant expression required"
)

<<<<<<< HEAD
(assert_invalid
  (module
    (table 1 funcref)
    (elem (i32.const 0) funcref (item (i32.add (i32.const 0) (i32.const 1))))
  )
  "constant expression required"
)


=======
>>>>>>> 24284731
;; Two elements target the same slot

(module
  (type $out-i32 (func (result i32)))
  (table 10 funcref)
  (elem (i32.const 9) $const-i32-a)
  (elem (i32.const 9) $const-i32-b)
  (func $const-i32-a (type $out-i32) (i32.const 65))
  (func $const-i32-b (type $out-i32) (i32.const 66))
  (func (export "call-overwritten") (type $out-i32)
    (call_indirect (type $out-i32) (i32.const 9))
  )
)
(assert_return (invoke "call-overwritten") (i32.const 66))

(module
  (type $out-i32 (func (result i32)))
  (import "spectest" "table" (table 10 funcref))
  (elem (i32.const 9) $const-i32-a)
  (elem (i32.const 9) $const-i32-b)
  (func $const-i32-a (type $out-i32) (i32.const 65))
  (func $const-i32-b (type $out-i32) (i32.const 66))
  (func (export "call-overwritten-element") (type $out-i32)
    (call_indirect (type $out-i32) (i32.const 9))
  )
)
(assert_return (invoke "call-overwritten-element") (i32.const 66))


;; Element sections across multiple modules change the same table

(module $module1
  (type $out-i32 (func (result i32)))
  (table (export "shared-table") 10 funcref)
  (elem (i32.const 8) $const-i32-a)
  (elem (i32.const 9) $const-i32-b)
  (func $const-i32-a (type $out-i32) (i32.const 65))
  (func $const-i32-b (type $out-i32) (i32.const 66))
  (func (export "call-7") (type $out-i32)
    (call_indirect (type $out-i32) (i32.const 7))
  )
  (func (export "call-8") (type $out-i32)
    (call_indirect (type $out-i32) (i32.const 8))
  )
  (func (export "call-9") (type $out-i32)
    (call_indirect (type $out-i32) (i32.const 9))
  )
)

(register "module1" $module1)

(assert_trap (invoke $module1 "call-7") "uninitialized element")
(assert_return (invoke $module1 "call-8") (i32.const 65))
(assert_return (invoke $module1 "call-9") (i32.const 66))

(module $module2
  (type $out-i32 (func (result i32)))
  (import "module1" "shared-table" (table 10 funcref))
  (elem (i32.const 7) $const-i32-c)
  (elem (i32.const 8) $const-i32-d)
  (func $const-i32-c (type $out-i32) (i32.const 67))
  (func $const-i32-d (type $out-i32) (i32.const 68))
)

(assert_return (invoke $module1 "call-7") (i32.const 67))
(assert_return (invoke $module1 "call-8") (i32.const 68))
(assert_return (invoke $module1 "call-9") (i32.const 66))

(module $module3
  (type $out-i32 (func (result i32)))
  (import "module1" "shared-table" (table 10 funcref))
  (elem (i32.const 8) $const-i32-e)
  (elem (i32.const 9) $const-i32-f)
  (func $const-i32-e (type $out-i32) (i32.const 69))
  (func $const-i32-f (type $out-i32) (i32.const 70))
)

(assert_return (invoke $module1 "call-7") (i32.const 67))
(assert_return (invoke $module1 "call-8") (i32.const 69))
(assert_return (invoke $module1 "call-9") (i32.const 70))

;; Element segments must match element type of table

(assert_invalid
  (module (func $f) (table 1 externref) (elem (i32.const 0) $f))
  "type mismatch"
)

(assert_invalid
  (module (table 1 funcref) (elem (i32.const 0) externref (ref.null extern)))
  "type mismatch"
)

(assert_invalid
  (module
    (func $f)
    (table $t 1 externref)
    (elem $e funcref (ref.func $f))
    (func (table.init $t $e (i32.const 0) (i32.const 0) (i32.const 1))))
  "type mismatch"
)

(assert_invalid
  (module
    (table $t 1 funcref)
    (elem $e externref (ref.null extern))
    (func (table.init $t $e (i32.const 0) (i32.const 0) (i32.const 1))))
  "type mismatch"
)

;; Initializing a table with an externref-type element segment

(module $m
  (table $t (export "table") 2 externref)
  (func (export "get") (param $i i32) (result externref)
        (table.get $t (local.get $i)))
  (func (export "set") (param $i i32) (param $x externref)
        (table.set $t (local.get $i) (local.get $x))))

(register "exporter" $m)

(assert_return (invoke $m "get" (i32.const 0)) (ref.null extern))
(assert_return (invoke $m "get" (i32.const 1)) (ref.null extern))

(assert_return (invoke $m "set" (i32.const 0) (ref.extern 42)))
(assert_return (invoke $m "set" (i32.const 1) (ref.extern 137)))

(assert_return (invoke $m "get" (i32.const 0)) (ref.extern 42))
(assert_return (invoke $m "get" (i32.const 1)) (ref.extern 137))

(module
  (import "exporter" "table" (table $t 2 externref))
  (elem (i32.const 0) externref (ref.null extern)))

(assert_return (invoke $m "get" (i32.const 0)) (ref.null extern))
(assert_return (invoke $m "get" (i32.const 1)) (ref.extern 137))

;; Initializing a table with imported funcref global

(module $module4
  (func (result i32)
    i32.const 42
  )
  (global (export "f") funcref (ref.func 0))
)

(register "module4" $module4)

(module
  (import "module4" "f" (global funcref))
  (type $out-i32 (func (result i32)))
  (table 10 funcref)
  (elem (offset (i32.const 0)) funcref (global.get 0))
  (func (export "call_imported_elem") (type $out-i32)
    (call_indirect (type $out-i32) (i32.const 0))
  )
)

(assert_return (invoke "call_imported_elem") (i32.const 42))<|MERGE_RESOLUTION|>--- conflicted
+++ resolved
@@ -882,7 +882,6 @@
   "constant expression required"
 )
 
-<<<<<<< HEAD
 (assert_invalid
   (module
     (table 1 funcref)
@@ -892,8 +891,6 @@
 )
 
 
-=======
->>>>>>> 24284731
 ;; Two elements target the same slot
 
 (module
