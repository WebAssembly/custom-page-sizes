;; Test table section structure

(module (table 0 funcref))
(module (table 1 funcref))
(module (table 0 0 funcref))
(module (table 0 1 funcref))
(module (table 1 256 funcref))
(module (table 0 65536 funcref))
(module (table 0 0xffff_ffff funcref))

(module (table 1 (ref null func)))
(module (table 1 (ref null extern)))
(module (table 1 (ref null $t)) (type $t (func)))

(module (table 0 funcref) (table 0 funcref))
(module (table (import "spectest" "table") 0 funcref) (table 0 funcref))

<<<<<<< HEAD
=======
(module (table 0 funcref (ref.null func)))
(module (table 1 funcref (ref.null func)))
(module (table 1 (ref null func) (ref.null func)))

(assert_invalid (module (elem (i32.const 0))) "unknown table")
(assert_invalid (module (elem (i32.const 0) $f) (func $f)) "unknown table")


>>>>>>> f4a77ff1
(assert_invalid
  (module (table 1 0 funcref))
  "size minimum must not be greater than maximum"
)
(assert_invalid
  (module (table 0xffff_ffff 0 funcref))
  "size minimum must not be greater than maximum"
)

(assert_invalid
  (module quote "(table 0x1_0000_0000 funcref)")
  "table size must be at most 2^32-1"
)
(assert_invalid
  (module quote "(table 0x1_0000_0000 0x1_0000_0000 funcref)")
  "table size must be at most 2^32-1"
)
(assert_invalid
  (module quote "(table 0 0x1_0000_0000 funcref)")
  "table size must be at most 2^32-1"
)

;; Same as above but with i64 index types

(module (table i64 0 funcref))
(module (table i64 1 funcref))
(module (table i64 0 0 funcref))
(module (table i64 0 1 funcref))
(module (table i64 1 256 funcref))
(module (table i64 0 65536 funcref))
(module (table i64 0 0xffff_ffff funcref))

(module (table i64 0 funcref) (table i64 0 funcref))
(module (table (import "spectest" "table64") i64 0 funcref) (table i64 0 funcref))

(assert_invalid
  (module (table i64 1 0 funcref))
  "size minimum must not be greater than maximum"
)
(assert_invalid
  (module (table i64 0xffff_ffff 0 funcref))
  "size minimum must not be greater than maximum"
)

<<<<<<< HEAD
;; Elem segments with no table

(assert_invalid (module (elem (i32.const 0))) "unknown table")
(assert_invalid (module (elem (i32.const 0) $f) (func $f)) "unknown table")
=======
(assert_invalid
  (module (table 1 (ref null func) (i32.const 0)))
  "type mismatch"
)
(assert_invalid
  (module (table 1 (ref func) (ref.null extern)))
  "type mismatch"
)
(assert_invalid
  (module (type $t (func)) (table 1 (ref $t) (ref.null func)))
  "type mismatch"
)
(assert_invalid
  (module (table 1 (ref func) (ref.null func)))
  "type mismatch"
)
(assert_invalid
  (module (table 0 (ref func)))
  "type mismatch"
)
(assert_invalid
  (module (table 0 (ref extern)))
  "type mismatch"
)
(assert_invalid
  (module (type $t (func)) (table 0 (ref $t)))
  "type mismatch"
)


;; Table initializer

(module
  (global (export "g") (ref $f) (ref.func $f))
  (type $f (func))
  (func $f)
)
(register "M")

(module
  (global $g (import "M" "g") (ref $dummy))

  (type $dummy (func))
  (func $dummy)

  (table $t1 10 funcref)
  (table $t2 10 funcref (ref.func $dummy))
  (table $t3 10 (ref $dummy) (ref.func $dummy))
  (table $t4 10 funcref (global.get $g))
  (table $t5 10 (ref $dummy) (global.get $g))

  (func (export "get1") (result funcref) (table.get $t1 (i32.const 1)))
  (func (export "get2") (result funcref) (table.get $t2 (i32.const 4)))
  (func (export "get3") (result funcref) (table.get $t3 (i32.const 7)))
  (func (export "get4") (result funcref) (table.get $t4 (i32.const 8)))
  (func (export "get5") (result funcref) (table.get $t5 (i32.const 9)))
)

(assert_return (invoke "get1") (ref.null))
(assert_return (invoke "get2") (ref.func))
(assert_return (invoke "get3") (ref.func))
(assert_return (invoke "get4") (ref.func))
(assert_return (invoke "get5") (ref.func))


(assert_invalid
  (module
    (type $f (func))
    (table 10 (ref $f))
  )
  "type mismatch"
)

(assert_invalid
  (module
    (type $f (func))
    (table 0 (ref $f))
  )
  "type mismatch"
)

(assert_invalid
  (module
    (type $f (func))
    (table 0 0 (ref $f))
  )
  "type mismatch"
)

>>>>>>> f4a77ff1

;; Duplicate table identifiers

(assert_malformed
  (module quote
    "(table $foo 1 funcref)"
    "(table $foo 1 funcref)"
  )
  "duplicate table"
)
(assert_malformed
  (module quote
    "(import \"\" \"\" (table $foo 1 funcref))"
    "(table $foo 1 funcref)"
  )
  "duplicate table"
)
(assert_malformed
  (module quote
    "(import \"\" \"\" (table $foo 1 funcref))"
    "(import \"\" \"\" (table $foo 1 funcref))"
  )
  "duplicate table"
)<|MERGE_RESOLUTION|>--- conflicted
+++ resolved
@@ -15,8 +15,6 @@
 (module (table 0 funcref) (table 0 funcref))
 (module (table (import "spectest" "table") 0 funcref) (table 0 funcref))
 
-<<<<<<< HEAD
-=======
 (module (table 0 funcref (ref.null func)))
 (module (table 1 funcref (ref.null func)))
 (module (table 1 (ref null func) (ref.null func)))
@@ -24,8 +22,6 @@
 (assert_invalid (module (elem (i32.const 0))) "unknown table")
 (assert_invalid (module (elem (i32.const 0) $f) (func $f)) "unknown table")
 
-
->>>>>>> f4a77ff1
 (assert_invalid
   (module (table 1 0 funcref))
   "size minimum must not be greater than maximum"
@@ -70,12 +66,11 @@
   "size minimum must not be greater than maximum"
 )
 
-<<<<<<< HEAD
 ;; Elem segments with no table
 
 (assert_invalid (module (elem (i32.const 0))) "unknown table")
 (assert_invalid (module (elem (i32.const 0) $f) (func $f)) "unknown table")
-=======
+
 (assert_invalid
   (module (table 1 (ref null func) (i32.const 0)))
   "type mismatch"
@@ -165,7 +160,6 @@
   "type mismatch"
 )
 
->>>>>>> f4a77ff1
 
 ;; Duplicate table identifiers
 
