--- conflicted
+++ resolved
@@ -1,7 +1,7 @@
 (* Types *)
 
-<<<<<<< HEAD
 type value_type = I32Type | I64Type | F32Type | F64Type
+type elem_type = AnyFuncType
 type stack_type = value_type list
 type result_type = Stack of stack_type | Bot
 type func_type = FuncType of stack_type * stack_type
@@ -13,12 +13,6 @@
   | I32Type | F32Type -> 4
   | I64Type | F64Type -> 8
 
-=======
-type value_type = Int32Type | Int64Type | Float32Type | Float64Type
-type elem_type = AnyFuncType
-type expr_type = value_type option
-type func_type = {ins : value_type list; out : expr_type}
->>>>>>> dfccff30
 
 (* String conversion *)
 
@@ -32,21 +26,15 @@
   | [t] -> string_of_value_type t
   | ts -> "(" ^ String.concat " " (List.map string_of_value_type ts) ^ ")"
 
-<<<<<<< HEAD
+let string_of_elem_type = function
+  | AnyFuncType -> "anyfunc"
+
 let string_of_stack_type ts =
   "(" ^ String.concat " " (List.map string_of_value_type ts) ^ ")"
 
 let string_of_result_type = function
   | Stack ts -> string_of_stack_type ts
   | Bot -> "_|_"
-=======
-let string_of_elem_type = function
-  | AnyFuncType -> "anyfunc"
-
-let string_of_expr_type = function
-  | None -> "()"
-  | Some t -> string_of_value_type t
->>>>>>> dfccff30
 
 let string_of_func_type (FuncType (ins, out)) =
   string_of_stack_type ins ^ " -> " ^ string_of_stack_type out